//===-- X86TargetTransformInfo.cpp - X86 specific TTI pass ----------------===//
//
// Part of the LLVM Project, under the Apache License v2.0 with LLVM Exceptions.
// See https://llvm.org/LICENSE.txt for license information.
// SPDX-License-Identifier: Apache-2.0 WITH LLVM-exception
//
//===----------------------------------------------------------------------===//
/// \file
/// This file implements a TargetTransformInfo analysis pass specific to the
/// X86 target machine. It uses the target's detailed information to provide
/// more precise answers to certain TTI queries, while letting the target
/// independent and default TTI implementations handle the rest.
///
//===----------------------------------------------------------------------===//
/// About Cost Model numbers used below it's necessary to say the following:
/// the numbers correspond to some "generic" X86 CPU instead of usage of
/// concrete CPU model. Usually the numbers correspond to CPU where the feature
/// apeared at the first time. For example, if we do Subtarget.hasSSE42() in
/// the lookups below the cost is based on Nehalem as that was the first CPU
/// to support that feature level and thus has most likely the worst case cost.
/// Some examples of other technologies/CPUs:
///   SSE 3   - Pentium4 / Athlon64
///   SSE 4.1 - Penryn
///   SSE 4.2 - Nehalem
///   AVX     - Sandy Bridge
///   AVX2    - Haswell
///   AVX-512 - Xeon Phi / Skylake
/// And some examples of instruction target dependent costs (latency)
///                   divss     sqrtss          rsqrtss
///   AMD K7            11-16     19              3
///   Piledriver        9-24      13-15           5
///   Jaguar            14        16              2
///   Pentium II,III    18        30              2
///   Nehalem           7-14      7-18            3
///   Haswell           10-13     11              5
/// TODO: Develop and implement  the target dependent cost model and
/// specialize cost numbers for different Cost Model Targets such as throughput,
/// code size, latency and uop count.
//===----------------------------------------------------------------------===//

#include "X86TargetTransformInfo.h"
#include "llvm/Analysis/TargetTransformInfo.h"
#include "llvm/CodeGen/BasicTTIImpl.h"
#include "llvm/CodeGen/CostTable.h"
#include "llvm/CodeGen/TargetLowering.h"
#include "llvm/IR/IntrinsicInst.h"
#include "llvm/Support/Debug.h"
#include "llvm/IR/Module.h" // INTEL

using namespace llvm;

#define DEBUG_TYPE "x86tti"

//===----------------------------------------------------------------------===//
//
// X86 cost model.
//
//===----------------------------------------------------------------------===//

TargetTransformInfo::PopcntSupportKind
X86TTIImpl::getPopcntSupport(unsigned TyWidth) {
  assert(isPowerOf2_32(TyWidth) && "Ty width must be power of 2");
  // TODO: Currently the __builtin_popcount() implementation using SSE3
  //   instructions is inefficient. Once the problem is fixed, we should
  //   call ST->hasSSE3() instead of ST->hasPOPCNT().
  return ST->hasPOPCNT() ? TTI::PSK_FastHardware : TTI::PSK_Software;
}

llvm::Optional<unsigned> X86TTIImpl::getCacheSize(
  TargetTransformInfo::CacheLevel Level) const {
  switch (Level) {
  case TargetTransformInfo::CacheLevel::L1D:
    //   - Penryn
    //   - Nehalem
    //   - Westmere
    //   - Sandy Bridge
    //   - Ivy Bridge
    //   - Haswell
    //   - Broadwell
    //   - Skylake
    //   - Kabylake
    return 32 * 1024;  //  32 KByte
  case TargetTransformInfo::CacheLevel::L2D:
    //   - Penryn
    //   - Nehalem
    //   - Westmere
    //   - Sandy Bridge
    //   - Ivy Bridge
    //   - Haswell
    //   - Broadwell
    //   - Skylake
    //   - Kabylake
    return 256 * 1024; // 256 KByte
  }

  llvm_unreachable("Unknown TargetTransformInfo::CacheLevel");
}

llvm::Optional<unsigned> X86TTIImpl::getCacheAssociativity(
  TargetTransformInfo::CacheLevel Level) const {
  //   - Penryn
  //   - Nehalem
  //   - Westmere
  //   - Sandy Bridge
  //   - Ivy Bridge
  //   - Haswell
  //   - Broadwell
  //   - Skylake
  //   - Kabylake
  switch (Level) {
  case TargetTransformInfo::CacheLevel::L1D:
    LLVM_FALLTHROUGH;
  case TargetTransformInfo::CacheLevel::L2D:
    return 8;
  }

  llvm_unreachable("Unknown TargetTransformInfo::CacheLevel");
}

unsigned X86TTIImpl::getNumberOfRegisters(bool Vector) {
  if (Vector && !ST->hasSSE1())
    return 0;

  if (ST->is64Bit()) {
    if (Vector && ST->hasAVX512())
      return 32;
    return 16;
  }
  return 8;
}

unsigned X86TTIImpl::getRegisterBitWidth(bool Vector) const {
  unsigned PreferVectorWidth = ST->getPreferVectorWidth();
  if (Vector) {
    if (ST->hasAVX512() && PreferVectorWidth >= 512)
      return 512;
    if (ST->hasAVX() && PreferVectorWidth >= 256)
      return 256;
    if (ST->hasSSE1() && PreferVectorWidth >= 128)
      return 128;
    return 0;
  }

  if (ST->is64Bit())
    return 64;

  return 32;
}

unsigned X86TTIImpl::getLoadStoreVecRegBitWidth(unsigned) const {
  return getRegisterBitWidth(true);
}

unsigned X86TTIImpl::getMaxInterleaveFactor(unsigned VF) {
  // If the loop will not be vectorized, don't interleave the loop.
  // Let regular unroll to unroll the loop, which saves the overflow
  // check and memory check cost.
  if (VF == 1)
    return 1;

  if (ST->isAtom())
    return 1;

  // Sandybridge and Haswell have multiple execution ports and pipelined
  // vector units.
  if (ST->hasAVX())
    return 4;

  return 2;
}

int X86TTIImpl::getArithmeticInstrCost(
    unsigned Opcode, Type *Ty,
    TTI::OperandValueKind Op1Info, TTI::OperandValueKind Op2Info,
    TTI::OperandValueProperties Opd1PropInfo,
    TTI::OperandValueProperties Opd2PropInfo,
    ArrayRef<const Value *> Args) {
  // Legalize the type.
  std::pair<int, MVT> LT = TLI->getTypeLegalizationCost(DL, Ty);

  int ISD = TLI->InstructionOpcodeToISD(Opcode);
  assert(ISD && "Invalid opcode");

  static const CostTblEntry GLMCostTable[] = {
    { ISD::FDIV,  MVT::f32,   18 }, // divss
    { ISD::FDIV,  MVT::v4f32, 35 }, // divps
    { ISD::FDIV,  MVT::f64,   33 }, // divsd
    { ISD::FDIV,  MVT::v2f64, 65 }, // divpd
  };

  if (ST->isGLM())
    if (const auto *Entry = CostTableLookup(GLMCostTable, ISD,
                                            LT.second))
      return LT.first * Entry->Cost;

  static const CostTblEntry SLMCostTable[] = {
    { ISD::MUL,   MVT::v4i32, 11 }, // pmulld
    { ISD::MUL,   MVT::v8i16, 2  }, // pmullw
    { ISD::MUL,   MVT::v16i8, 14 }, // extend/pmullw/trunc sequence.
    { ISD::FMUL,  MVT::f64,   2  }, // mulsd
    { ISD::FMUL,  MVT::v2f64, 4  }, // mulpd
    { ISD::FMUL,  MVT::v4f32, 2  }, // mulps
    { ISD::FDIV,  MVT::f32,   17 }, // divss
    { ISD::FDIV,  MVT::v4f32, 39 }, // divps
    { ISD::FDIV,  MVT::f64,   32 }, // divsd
    { ISD::FDIV,  MVT::v2f64, 69 }, // divpd
    { ISD::FADD,  MVT::v2f64, 2  }, // addpd
    { ISD::FSUB,  MVT::v2f64, 2  }, // subpd
    // v2i64/v4i64 mul is custom lowered as a series of long:
    // multiplies(3), shifts(3) and adds(2)
    // slm muldq version throughput is 2 and addq throughput 4
    // thus: 3X2 (muldq throughput) + 3X1 (shift throughput) +
    //       3X4 (addq throughput) = 17
    { ISD::MUL,   MVT::v2i64, 17 },
    // slm addq\subq throughput is 4
    { ISD::ADD,   MVT::v2i64, 4  },
    { ISD::SUB,   MVT::v2i64, 4  },
  };

  if (ST->isSLM()) {
    if (Args.size() == 2 && ISD == ISD::MUL && LT.second == MVT::v4i32) {
      // Check if the operands can be shrinked into a smaller datatype.
      bool Op1Signed = false;
      unsigned Op1MinSize = BaseT::minRequiredElementSize(Args[0], Op1Signed);
      bool Op2Signed = false;
      unsigned Op2MinSize = BaseT::minRequiredElementSize(Args[1], Op2Signed);

      bool signedMode = Op1Signed | Op2Signed;
      unsigned OpMinSize = std::max(Op1MinSize, Op2MinSize);

      if (OpMinSize <= 7)
        return LT.first * 3; // pmullw/sext
      if (!signedMode && OpMinSize <= 8)
        return LT.first * 3; // pmullw/zext
      if (OpMinSize <= 15)
        return LT.first * 5; // pmullw/pmulhw/pshuf
      if (!signedMode && OpMinSize <= 16)
        return LT.first * 5; // pmullw/pmulhw/pshuf
    }

    if (const auto *Entry = CostTableLookup(SLMCostTable, ISD,
                                            LT.second)) {
      return LT.first * Entry->Cost;
    }
  }

  if ((ISD == ISD::SDIV || ISD == ISD::SREM || ISD == ISD::UDIV ||
       ISD == ISD::UREM) &&
      (Op2Info == TargetTransformInfo::OK_UniformConstantValue ||
       Op2Info == TargetTransformInfo::OK_NonUniformConstantValue) &&
      Opd2PropInfo == TargetTransformInfo::OP_PowerOf2) {
    if (ISD == ISD::SDIV || ISD == ISD::SREM) {
      // On X86, vector signed division by constants power-of-two are
      // normally expanded to the sequence SRA + SRL + ADD + SRA.
      // The OperandValue properties may not be the same as that of the previous
      // operation; conservatively assume OP_None.
      int Cost =
          2 * getArithmeticInstrCost(Instruction::AShr, Ty, Op1Info, Op2Info,
                                     TargetTransformInfo::OP_None,
                                     TargetTransformInfo::OP_None);
      Cost += getArithmeticInstrCost(Instruction::LShr, Ty, Op1Info, Op2Info,
                                     TargetTransformInfo::OP_None,
                                     TargetTransformInfo::OP_None);
      Cost += getArithmeticInstrCost(Instruction::Add, Ty, Op1Info, Op2Info,
                                     TargetTransformInfo::OP_None,
                                     TargetTransformInfo::OP_None);

      if (ISD == ISD::SREM) {
        // For SREM: (X % C) is the equivalent of (X - (X/C)*C)
        Cost += getArithmeticInstrCost(Instruction::Mul, Ty, Op1Info, Op2Info);
        Cost += getArithmeticInstrCost(Instruction::Sub, Ty, Op1Info, Op2Info);
      }

      return Cost;
    }

    // Vector unsigned division/remainder will be simplified to shifts/masks.
    if (ISD == ISD::UDIV)
      return getArithmeticInstrCost(Instruction::LShr, Ty, Op1Info, Op2Info,
                                    TargetTransformInfo::OP_None,
                                    TargetTransformInfo::OP_None);

    if (ISD == ISD::UREM)
      return getArithmeticInstrCost(Instruction::And, Ty, Op1Info, Op2Info,
                                    TargetTransformInfo::OP_None,
                                    TargetTransformInfo::OP_None);
  }

  static const CostTblEntry AVX512BWUniformConstCostTable[] = {
    { ISD::SHL,  MVT::v64i8,   2 }, // psllw + pand.
    { ISD::SRL,  MVT::v64i8,   2 }, // psrlw + pand.
    { ISD::SRA,  MVT::v64i8,   4 }, // psrlw, pand, pxor, psubb.
  };

  if (Op2Info == TargetTransformInfo::OK_UniformConstantValue &&
      ST->hasBWI()) {
    if (const auto *Entry = CostTableLookup(AVX512BWUniformConstCostTable, ISD,
                                            LT.second))
      return LT.first * Entry->Cost;
  }

  static const CostTblEntry AVX512UniformConstCostTable[] = {
    { ISD::SRA,  MVT::v2i64,   1 },
    { ISD::SRA,  MVT::v4i64,   1 },
    { ISD::SRA,  MVT::v8i64,   1 },
  };

  if (Op2Info == TargetTransformInfo::OK_UniformConstantValue &&
      ST->hasAVX512()) {
    if (const auto *Entry = CostTableLookup(AVX512UniformConstCostTable, ISD,
                                            LT.second))
      return LT.first * Entry->Cost;
  }

  static const CostTblEntry AVX2UniformConstCostTable[] = {
    { ISD::SHL,  MVT::v32i8,   2 }, // psllw + pand.
    { ISD::SRL,  MVT::v32i8,   2 }, // psrlw + pand.
    { ISD::SRA,  MVT::v32i8,   4 }, // psrlw, pand, pxor, psubb.

    { ISD::SRA,  MVT::v4i64,   4 }, // 2 x psrad + shuffle.
  };

  if (Op2Info == TargetTransformInfo::OK_UniformConstantValue &&
      ST->hasAVX2()) {
    if (const auto *Entry = CostTableLookup(AVX2UniformConstCostTable, ISD,
                                            LT.second))
      return LT.first * Entry->Cost;
  }

  static const CostTblEntry SSE2UniformConstCostTable[] = {
    { ISD::SHL,  MVT::v16i8,     2 }, // psllw + pand.
    { ISD::SRL,  MVT::v16i8,     2 }, // psrlw + pand.
    { ISD::SRA,  MVT::v16i8,     4 }, // psrlw, pand, pxor, psubb.

    { ISD::SHL,  MVT::v32i8,   4+2 }, // 2*(psllw + pand) + split.
    { ISD::SRL,  MVT::v32i8,   4+2 }, // 2*(psrlw + pand) + split.
    { ISD::SRA,  MVT::v32i8,   8+2 }, // 2*(psrlw, pand, pxor, psubb) + split.
  };

  // XOP has faster vXi8 shifts.
  if (Op2Info == TargetTransformInfo::OK_UniformConstantValue &&
      ST->hasSSE2() && !ST->hasXOP()) {
    if (const auto *Entry =
            CostTableLookup(SSE2UniformConstCostTable, ISD, LT.second))
      return LT.first * Entry->Cost;
  }

  static const CostTblEntry AVX512BWConstCostTable[] = {
    { ISD::SDIV, MVT::v64i8,  14 }, // 2*ext+2*pmulhw sequence
    { ISD::SREM, MVT::v64i8,  16 }, // 2*ext+2*pmulhw+mul+sub sequence
    { ISD::UDIV, MVT::v64i8,  14 }, // 2*ext+2*pmulhw sequence
    { ISD::UREM, MVT::v64i8,  16 }, // 2*ext+2*pmulhw+mul+sub sequence
    { ISD::SDIV, MVT::v32i16,  6 }, // vpmulhw sequence
    { ISD::SREM, MVT::v32i16,  8 }, // vpmulhw+mul+sub sequence
    { ISD::UDIV, MVT::v32i16,  6 }, // vpmulhuw sequence
    { ISD::UREM, MVT::v32i16,  8 }, // vpmulhuw+mul+sub sequence
  };

  if ((Op2Info == TargetTransformInfo::OK_UniformConstantValue ||
       Op2Info == TargetTransformInfo::OK_NonUniformConstantValue) &&
      ST->hasBWI()) {
    if (const auto *Entry =
            CostTableLookup(AVX512BWConstCostTable, ISD, LT.second))
      return LT.first * Entry->Cost;
  }

  static const CostTblEntry AVX512ConstCostTable[] = {
    { ISD::SDIV, MVT::v16i32, 15 }, // vpmuldq sequence
    { ISD::SREM, MVT::v16i32, 17 }, // vpmuldq+mul+sub sequence
    { ISD::UDIV, MVT::v16i32, 15 }, // vpmuludq sequence
    { ISD::UREM, MVT::v16i32, 17 }, // vpmuludq+mul+sub sequence
  };

  if ((Op2Info == TargetTransformInfo::OK_UniformConstantValue ||
       Op2Info == TargetTransformInfo::OK_NonUniformConstantValue) &&
      ST->hasAVX512()) {
    if (const auto *Entry =
            CostTableLookup(AVX512ConstCostTable, ISD, LT.second))
      return LT.first * Entry->Cost;
  }

  static const CostTblEntry AVX2ConstCostTable[] = {
    { ISD::SDIV, MVT::v32i8,  14 }, // 2*ext+2*pmulhw sequence
    { ISD::SREM, MVT::v32i8,  16 }, // 2*ext+2*pmulhw+mul+sub sequence
    { ISD::UDIV, MVT::v32i8,  14 }, // 2*ext+2*pmulhw sequence
    { ISD::UREM, MVT::v32i8,  16 }, // 2*ext+2*pmulhw+mul+sub sequence
    { ISD::SDIV, MVT::v16i16,  6 }, // vpmulhw sequence
    { ISD::SREM, MVT::v16i16,  8 }, // vpmulhw+mul+sub sequence
    { ISD::UDIV, MVT::v16i16,  6 }, // vpmulhuw sequence
    { ISD::UREM, MVT::v16i16,  8 }, // vpmulhuw+mul+sub sequence
    { ISD::SDIV, MVT::v8i32,  15 }, // vpmuldq sequence
    { ISD::SREM, MVT::v8i32,  19 }, // vpmuldq+mul+sub sequence
    { ISD::UDIV, MVT::v8i32,  15 }, // vpmuludq sequence
    { ISD::UREM, MVT::v8i32,  19 }, // vpmuludq+mul+sub sequence
  };

  if ((Op2Info == TargetTransformInfo::OK_UniformConstantValue ||
       Op2Info == TargetTransformInfo::OK_NonUniformConstantValue) &&
      ST->hasAVX2()) {
    if (const auto *Entry = CostTableLookup(AVX2ConstCostTable, ISD, LT.second))
      return LT.first * Entry->Cost;
  }

  static const CostTblEntry SSE2ConstCostTable[] = {
    { ISD::SDIV, MVT::v32i8,  28+2 }, // 4*ext+4*pmulhw sequence + split.
    { ISD::SREM, MVT::v32i8,  32+2 }, // 4*ext+4*pmulhw+mul+sub sequence + split.
    { ISD::SDIV, MVT::v16i8,    14 }, // 2*ext+2*pmulhw sequence
    { ISD::SREM, MVT::v16i8,    16 }, // 2*ext+2*pmulhw+mul+sub sequence
    { ISD::UDIV, MVT::v32i8,  28+2 }, // 4*ext+4*pmulhw sequence + split.
    { ISD::UREM, MVT::v32i8,  32+2 }, // 4*ext+4*pmulhw+mul+sub sequence + split.
    { ISD::UDIV, MVT::v16i8,    14 }, // 2*ext+2*pmulhw sequence
    { ISD::UREM, MVT::v16i8,    16 }, // 2*ext+2*pmulhw+mul+sub sequence
    { ISD::SDIV, MVT::v16i16, 12+2 }, // 2*pmulhw sequence + split.
    { ISD::SREM, MVT::v16i16, 16+2 }, // 2*pmulhw+mul+sub sequence + split.
    { ISD::SDIV, MVT::v8i16,     6 }, // pmulhw sequence
    { ISD::SREM, MVT::v8i16,     8 }, // pmulhw+mul+sub sequence
    { ISD::UDIV, MVT::v16i16, 12+2 }, // 2*pmulhuw sequence + split.
    { ISD::UREM, MVT::v16i16, 16+2 }, // 2*pmulhuw+mul+sub sequence + split.
    { ISD::UDIV, MVT::v8i16,     6 }, // pmulhuw sequence
    { ISD::UREM, MVT::v8i16,     8 }, // pmulhuw+mul+sub sequence
    { ISD::SDIV, MVT::v8i32,  38+2 }, // 2*pmuludq sequence + split.
    { ISD::SREM, MVT::v8i32,  48+2 }, // 2*pmuludq+mul+sub sequence + split.
    { ISD::SDIV, MVT::v4i32,    19 }, // pmuludq sequence
    { ISD::SREM, MVT::v4i32,    24 }, // pmuludq+mul+sub sequence
    { ISD::UDIV, MVT::v8i32,  30+2 }, // 2*pmuludq sequence + split.
    { ISD::UREM, MVT::v8i32,  40+2 }, // 2*pmuludq+mul+sub sequence + split.
    { ISD::UDIV, MVT::v4i32,    15 }, // pmuludq sequence
    { ISD::UREM, MVT::v4i32,    20 }, // pmuludq+mul+sub sequence
  };

  if ((Op2Info == TargetTransformInfo::OK_UniformConstantValue ||
       Op2Info == TargetTransformInfo::OK_NonUniformConstantValue) &&
      ST->hasSSE2()) {
    // pmuldq sequence.
    if (ISD == ISD::SDIV && LT.second == MVT::v8i32 && ST->hasAVX())
      return LT.first * 32;
    if (ISD == ISD::SREM && LT.second == MVT::v8i32 && ST->hasAVX())
      return LT.first * 38;
    if (ISD == ISD::SDIV && LT.second == MVT::v4i32 && ST->hasSSE41())
      return LT.first * 15;
    if (ISD == ISD::SREM && LT.second == MVT::v4i32 && ST->hasSSE41())
      return LT.first * 20;

    if (const auto *Entry = CostTableLookup(SSE2ConstCostTable, ISD, LT.second))
      return LT.first * Entry->Cost;
  }

  static const CostTblEntry AVX2UniformCostTable[] = {
    // Uniform splats are cheaper for the following instructions.
    { ISD::SHL,  MVT::v16i16, 1 }, // psllw.
    { ISD::SRL,  MVT::v16i16, 1 }, // psrlw.
    { ISD::SRA,  MVT::v16i16, 1 }, // psraw.
  };

  if (ST->hasAVX2() &&
      ((Op2Info == TargetTransformInfo::OK_UniformConstantValue) ||
       (Op2Info == TargetTransformInfo::OK_UniformValue))) {
    if (const auto *Entry =
            CostTableLookup(AVX2UniformCostTable, ISD, LT.second))
      return LT.first * Entry->Cost;
  }

  static const CostTblEntry SSE2UniformCostTable[] = {
    // Uniform splats are cheaper for the following instructions.
    { ISD::SHL,  MVT::v8i16,  1 }, // psllw.
    { ISD::SHL,  MVT::v4i32,  1 }, // pslld
    { ISD::SHL,  MVT::v2i64,  1 }, // psllq.

    { ISD::SRL,  MVT::v8i16,  1 }, // psrlw.
    { ISD::SRL,  MVT::v4i32,  1 }, // psrld.
    { ISD::SRL,  MVT::v2i64,  1 }, // psrlq.

    { ISD::SRA,  MVT::v8i16,  1 }, // psraw.
    { ISD::SRA,  MVT::v4i32,  1 }, // psrad.
  };

  if (ST->hasSSE2() &&
      ((Op2Info == TargetTransformInfo::OK_UniformConstantValue) ||
       (Op2Info == TargetTransformInfo::OK_UniformValue))) {
    if (const auto *Entry =
            CostTableLookup(SSE2UniformCostTable, ISD, LT.second))
      return LT.first * Entry->Cost;
  }

  static const CostTblEntry AVX512DQCostTable[] = {
    { ISD::MUL,  MVT::v2i64, 1 },
    { ISD::MUL,  MVT::v4i64, 1 },
    { ISD::MUL,  MVT::v8i64, 1 }
  };

  // Look for AVX512DQ lowering tricks for custom cases.
  if (ST->hasDQI())
    if (const auto *Entry = CostTableLookup(AVX512DQCostTable, ISD, LT.second))
      return LT.first * Entry->Cost;

  static const CostTblEntry AVX512BWCostTable[] = {
    { ISD::SHL,   MVT::v8i16,      1 }, // vpsllvw
    { ISD::SRL,   MVT::v8i16,      1 }, // vpsrlvw
    { ISD::SRA,   MVT::v8i16,      1 }, // vpsravw

    { ISD::SHL,   MVT::v16i16,     1 }, // vpsllvw
    { ISD::SRL,   MVT::v16i16,     1 }, // vpsrlvw
    { ISD::SRA,   MVT::v16i16,     1 }, // vpsravw

    { ISD::SHL,   MVT::v32i16,     1 }, // vpsllvw
    { ISD::SRL,   MVT::v32i16,     1 }, // vpsrlvw
    { ISD::SRA,   MVT::v32i16,     1 }, // vpsravw

    { ISD::SHL,   MVT::v64i8,     11 }, // vpblendvb sequence.
    { ISD::SRL,   MVT::v64i8,     11 }, // vpblendvb sequence.
    { ISD::SRA,   MVT::v64i8,     24 }, // vpblendvb sequence.

    { ISD::MUL,   MVT::v64i8,     11 }, // extend/pmullw/trunc sequence.
    { ISD::MUL,   MVT::v32i8,      4 }, // extend/pmullw/trunc sequence.
    { ISD::MUL,   MVT::v16i8,      4 }, // extend/pmullw/trunc sequence.
  };

  // Look for AVX512BW lowering tricks for custom cases.
  if (ST->hasBWI())
    if (const auto *Entry = CostTableLookup(AVX512BWCostTable, ISD, LT.second))
      return LT.first * Entry->Cost;

  static const CostTblEntry AVX512CostTable[] = {
    { ISD::SHL,     MVT::v16i32,     1 },
    { ISD::SRL,     MVT::v16i32,     1 },
    { ISD::SRA,     MVT::v16i32,     1 },

    { ISD::SHL,     MVT::v8i64,      1 },
    { ISD::SRL,     MVT::v8i64,      1 },

    { ISD::SRA,     MVT::v2i64,      1 },
    { ISD::SRA,     MVT::v4i64,      1 },
    { ISD::SRA,     MVT::v8i64,      1 },

    { ISD::MUL,     MVT::v32i8,     13 }, // extend/pmullw/trunc sequence.
    { ISD::MUL,     MVT::v16i8,      5 }, // extend/pmullw/trunc sequence.
    { ISD::MUL,     MVT::v16i32,     1 }, // pmulld (Skylake from agner.org)
    { ISD::MUL,     MVT::v8i32,      1 }, // pmulld (Skylake from agner.org)
    { ISD::MUL,     MVT::v4i32,      1 }, // pmulld (Skylake from agner.org)
    { ISD::MUL,     MVT::v8i64,      8 }, // 3*pmuludq/3*shift/2*add

    { ISD::FADD,    MVT::v8f64,      1 }, // Skylake from http://www.agner.org/
    { ISD::FSUB,    MVT::v8f64,      1 }, // Skylake from http://www.agner.org/
    { ISD::FMUL,    MVT::v8f64,      1 }, // Skylake from http://www.agner.org/

    { ISD::FADD,    MVT::v16f32,     1 }, // Skylake from http://www.agner.org/
    { ISD::FSUB,    MVT::v16f32,     1 }, // Skylake from http://www.agner.org/
    { ISD::FMUL,    MVT::v16f32,     1 }, // Skylake from http://www.agner.org/
  };

  if (ST->hasAVX512())
    if (const auto *Entry = CostTableLookup(AVX512CostTable, ISD, LT.second))
      return LT.first * Entry->Cost;

  static const CostTblEntry AVX2ShiftCostTable[] = {
    // Shifts on v4i64/v8i32 on AVX2 is legal even though we declare to
    // customize them to detect the cases where shift amount is a scalar one.
    { ISD::SHL,     MVT::v4i32,    1 },
    { ISD::SRL,     MVT::v4i32,    1 },
    { ISD::SRA,     MVT::v4i32,    1 },
    { ISD::SHL,     MVT::v8i32,    1 },
    { ISD::SRL,     MVT::v8i32,    1 },
    { ISD::SRA,     MVT::v8i32,    1 },
    { ISD::SHL,     MVT::v2i64,    1 },
    { ISD::SRL,     MVT::v2i64,    1 },
    { ISD::SHL,     MVT::v4i64,    1 },
    { ISD::SRL,     MVT::v4i64,    1 },
  };

  // Look for AVX2 lowering tricks.
  if (ST->hasAVX2()) {
    if (ISD == ISD::SHL && LT.second == MVT::v16i16 &&
        (Op2Info == TargetTransformInfo::OK_UniformConstantValue ||
         Op2Info == TargetTransformInfo::OK_NonUniformConstantValue))
      // On AVX2, a packed v16i16 shift left by a constant build_vector
      // is lowered into a vector multiply (vpmullw).
      return getArithmeticInstrCost(Instruction::Mul, Ty, Op1Info, Op2Info,
                                    TargetTransformInfo::OP_None,
                                    TargetTransformInfo::OP_None);

    if (const auto *Entry = CostTableLookup(AVX2ShiftCostTable, ISD, LT.second))
      return LT.first * Entry->Cost;
  }

  static const CostTblEntry XOPShiftCostTable[] = {
    // 128bit shifts take 1cy, but right shifts require negation beforehand.
    { ISD::SHL,     MVT::v16i8,    1 },
    { ISD::SRL,     MVT::v16i8,    2 },
    { ISD::SRA,     MVT::v16i8,    2 },
    { ISD::SHL,     MVT::v8i16,    1 },
    { ISD::SRL,     MVT::v8i16,    2 },
    { ISD::SRA,     MVT::v8i16,    2 },
    { ISD::SHL,     MVT::v4i32,    1 },
    { ISD::SRL,     MVT::v4i32,    2 },
    { ISD::SRA,     MVT::v4i32,    2 },
    { ISD::SHL,     MVT::v2i64,    1 },
    { ISD::SRL,     MVT::v2i64,    2 },
    { ISD::SRA,     MVT::v2i64,    2 },
    // 256bit shifts require splitting if AVX2 didn't catch them above.
    { ISD::SHL,     MVT::v32i8,  2+2 },
    { ISD::SRL,     MVT::v32i8,  4+2 },
    { ISD::SRA,     MVT::v32i8,  4+2 },
    { ISD::SHL,     MVT::v16i16, 2+2 },
    { ISD::SRL,     MVT::v16i16, 4+2 },
    { ISD::SRA,     MVT::v16i16, 4+2 },
    { ISD::SHL,     MVT::v8i32,  2+2 },
    { ISD::SRL,     MVT::v8i32,  4+2 },
    { ISD::SRA,     MVT::v8i32,  4+2 },
    { ISD::SHL,     MVT::v4i64,  2+2 },
    { ISD::SRL,     MVT::v4i64,  4+2 },
    { ISD::SRA,     MVT::v4i64,  4+2 },
  };

  // Look for XOP lowering tricks.
  if (ST->hasXOP()) {
    // If the right shift is constant then we'll fold the negation so
    // it's as cheap as a left shift.
    int ShiftISD = ISD;
    if ((ShiftISD == ISD::SRL || ShiftISD == ISD::SRA) &&
        (Op2Info == TargetTransformInfo::OK_UniformConstantValue ||
         Op2Info == TargetTransformInfo::OK_NonUniformConstantValue))
      ShiftISD = ISD::SHL;
    if (const auto *Entry =
            CostTableLookup(XOPShiftCostTable, ShiftISD, LT.second))
      return LT.first * Entry->Cost;
  }

  static const CostTblEntry SSE2UniformShiftCostTable[] = {
    // Uniform splats are cheaper for the following instructions.
    { ISD::SHL,  MVT::v16i16, 2+2 }, // 2*psllw + split.
    { ISD::SHL,  MVT::v8i32,  2+2 }, // 2*pslld + split.
    { ISD::SHL,  MVT::v4i64,  2+2 }, // 2*psllq + split.

    { ISD::SRL,  MVT::v16i16, 2+2 }, // 2*psrlw + split.
    { ISD::SRL,  MVT::v8i32,  2+2 }, // 2*psrld + split.
    { ISD::SRL,  MVT::v4i64,  2+2 }, // 2*psrlq + split.

    { ISD::SRA,  MVT::v16i16, 2+2 }, // 2*psraw + split.
    { ISD::SRA,  MVT::v8i32,  2+2 }, // 2*psrad + split.
    { ISD::SRA,  MVT::v2i64,    4 }, // 2*psrad + shuffle.
    { ISD::SRA,  MVT::v4i64,  8+2 }, // 2*(2*psrad + shuffle) + split.
  };

  if (ST->hasSSE2() &&
      ((Op2Info == TargetTransformInfo::OK_UniformConstantValue) ||
       (Op2Info == TargetTransformInfo::OK_UniformValue))) {

    // Handle AVX2 uniform v4i64 ISD::SRA, it's not worth a table.
    if (ISD == ISD::SRA && LT.second == MVT::v4i64 && ST->hasAVX2())
      return LT.first * 4; // 2*psrad + shuffle.

    if (const auto *Entry =
            CostTableLookup(SSE2UniformShiftCostTable, ISD, LT.second))
      return LT.first * Entry->Cost;
  }

  if (ISD == ISD::SHL &&
      Op2Info == TargetTransformInfo::OK_NonUniformConstantValue) {
    MVT VT = LT.second;
    // Vector shift left by non uniform constant can be lowered
    // into vector multiply.
    if (((VT == MVT::v8i16 || VT == MVT::v4i32) && ST->hasSSE2()) ||
        ((VT == MVT::v16i16 || VT == MVT::v8i32) && ST->hasAVX()))
      ISD = ISD::MUL;
  }

  static const CostTblEntry AVX2CostTable[] = {
    { ISD::SHL,  MVT::v32i8,     11 }, // vpblendvb sequence.
    { ISD::SHL,  MVT::v16i16,    10 }, // extend/vpsrlvd/pack sequence.

    { ISD::SRL,  MVT::v32i8,     11 }, // vpblendvb sequence.
    { ISD::SRL,  MVT::v16i16,    10 }, // extend/vpsrlvd/pack sequence.

    { ISD::SRA,  MVT::v32i8,     24 }, // vpblendvb sequence.
    { ISD::SRA,  MVT::v16i16,    10 }, // extend/vpsravd/pack sequence.
    { ISD::SRA,  MVT::v2i64,      4 }, // srl/xor/sub sequence.
    { ISD::SRA,  MVT::v4i64,      4 }, // srl/xor/sub sequence.

    { ISD::SUB,  MVT::v32i8,      1 }, // psubb
    { ISD::ADD,  MVT::v32i8,      1 }, // paddb
    { ISD::SUB,  MVT::v16i16,     1 }, // psubw
    { ISD::ADD,  MVT::v16i16,     1 }, // paddw
    { ISD::SUB,  MVT::v8i32,      1 }, // psubd
    { ISD::ADD,  MVT::v8i32,      1 }, // paddd
    { ISD::SUB,  MVT::v4i64,      1 }, // psubq
    { ISD::ADD,  MVT::v4i64,      1 }, // paddq

    { ISD::MUL,  MVT::v32i8,     17 }, // extend/pmullw/trunc sequence.
    { ISD::MUL,  MVT::v16i8,      7 }, // extend/pmullw/trunc sequence.
    { ISD::MUL,  MVT::v16i16,     1 }, // pmullw
    { ISD::MUL,  MVT::v8i32,      2 }, // pmulld (Haswell from agner.org)
    { ISD::MUL,  MVT::v4i64,      8 }, // 3*pmuludq/3*shift/2*add

    { ISD::FADD, MVT::v4f64,      1 }, // Haswell from http://www.agner.org/
    { ISD::FADD, MVT::v8f32,      1 }, // Haswell from http://www.agner.org/
    { ISD::FSUB, MVT::v4f64,      1 }, // Haswell from http://www.agner.org/
    { ISD::FSUB, MVT::v8f32,      1 }, // Haswell from http://www.agner.org/
    { ISD::FMUL, MVT::v4f64,      1 }, // Haswell from http://www.agner.org/
    { ISD::FMUL, MVT::v8f32,      1 }, // Haswell from http://www.agner.org/

    { ISD::FDIV, MVT::f32,        7 }, // Haswell from http://www.agner.org/
    { ISD::FDIV, MVT::v4f32,      7 }, // Haswell from http://www.agner.org/
    { ISD::FDIV, MVT::v8f32,     14 }, // Haswell from http://www.agner.org/
    { ISD::FDIV, MVT::f64,       14 }, // Haswell from http://www.agner.org/
    { ISD::FDIV, MVT::v2f64,     14 }, // Haswell from http://www.agner.org/
    { ISD::FDIV, MVT::v4f64,     28 }, // Haswell from http://www.agner.org/
  };

  // Look for AVX2 lowering tricks for custom cases.
  if (ST->hasAVX2())
    if (const auto *Entry = CostTableLookup(AVX2CostTable, ISD, LT.second))
      return LT.first * Entry->Cost;

  static const CostTblEntry AVX1CostTable[] = {
    // We don't have to scalarize unsupported ops. We can issue two half-sized
    // operations and we only need to extract the upper YMM half.
    // Two ops + 1 extract + 1 insert = 4.
    { ISD::MUL,     MVT::v16i16,     4 },
    { ISD::MUL,     MVT::v8i32,      4 },
    { ISD::SUB,     MVT::v32i8,      4 },
    { ISD::ADD,     MVT::v32i8,      4 },
    { ISD::SUB,     MVT::v16i16,     4 },
    { ISD::ADD,     MVT::v16i16,     4 },
    { ISD::SUB,     MVT::v8i32,      4 },
    { ISD::ADD,     MVT::v8i32,      4 },
    { ISD::SUB,     MVT::v4i64,      4 },
    { ISD::ADD,     MVT::v4i64,      4 },

    // A v4i64 multiply is custom lowered as two split v2i64 vectors that then
    // are lowered as a series of long multiplies(3), shifts(3) and adds(2)
    // Because we believe v4i64 to be a legal type, we must also include the
    // extract+insert in the cost table. Therefore, the cost here is 18
    // instead of 8.
    { ISD::MUL,     MVT::v4i64,     18 },

    { ISD::MUL,     MVT::v32i8,     26 }, // extend/pmullw/trunc sequence.

    { ISD::FDIV,    MVT::f32,       14 }, // SNB from http://www.agner.org/
    { ISD::FDIV,    MVT::v4f32,     14 }, // SNB from http://www.agner.org/
    { ISD::FDIV,    MVT::v8f32,     28 }, // SNB from http://www.agner.org/
    { ISD::FDIV,    MVT::f64,       22 }, // SNB from http://www.agner.org/
    { ISD::FDIV,    MVT::v2f64,     22 }, // SNB from http://www.agner.org/
    { ISD::FDIV,    MVT::v4f64,     44 }, // SNB from http://www.agner.org/
  };

  if (ST->hasAVX())
    if (const auto *Entry = CostTableLookup(AVX1CostTable, ISD, LT.second))
      return LT.first * Entry->Cost;

  static const CostTblEntry SSE42CostTable[] = {
    { ISD::FADD, MVT::f64,     1 }, // Nehalem from http://www.agner.org/
    { ISD::FADD, MVT::f32,     1 }, // Nehalem from http://www.agner.org/
    { ISD::FADD, MVT::v2f64,   1 }, // Nehalem from http://www.agner.org/
    { ISD::FADD, MVT::v4f32,   1 }, // Nehalem from http://www.agner.org/

    { ISD::FSUB, MVT::f64,     1 }, // Nehalem from http://www.agner.org/
    { ISD::FSUB, MVT::f32 ,    1 }, // Nehalem from http://www.agner.org/
    { ISD::FSUB, MVT::v2f64,   1 }, // Nehalem from http://www.agner.org/
    { ISD::FSUB, MVT::v4f32,   1 }, // Nehalem from http://www.agner.org/

    { ISD::FMUL, MVT::f64,     1 }, // Nehalem from http://www.agner.org/
    { ISD::FMUL, MVT::f32,     1 }, // Nehalem from http://www.agner.org/
    { ISD::FMUL, MVT::v2f64,   1 }, // Nehalem from http://www.agner.org/
    { ISD::FMUL, MVT::v4f32,   1 }, // Nehalem from http://www.agner.org/

    { ISD::FDIV,  MVT::f32,   14 }, // Nehalem from http://www.agner.org/
    { ISD::FDIV,  MVT::v4f32, 14 }, // Nehalem from http://www.agner.org/
    { ISD::FDIV,  MVT::f64,   22 }, // Nehalem from http://www.agner.org/
    { ISD::FDIV,  MVT::v2f64, 22 }, // Nehalem from http://www.agner.org/
  };

  if (ST->hasSSE42())
    if (const auto *Entry = CostTableLookup(SSE42CostTable, ISD, LT.second))
      return LT.first * Entry->Cost;

  static const CostTblEntry SSE41CostTable[] = {
    { ISD::SHL,  MVT::v16i8,      11 }, // pblendvb sequence.
    { ISD::SHL,  MVT::v32i8,  2*11+2 }, // pblendvb sequence + split.
    { ISD::SHL,  MVT::v8i16,      14 }, // pblendvb sequence.
    { ISD::SHL,  MVT::v16i16, 2*14+2 }, // pblendvb sequence + split.
    { ISD::SHL,  MVT::v4i32,       4 }, // pslld/paddd/cvttps2dq/pmulld
    { ISD::SHL,  MVT::v8i32,   2*4+2 }, // pslld/paddd/cvttps2dq/pmulld + split

    { ISD::SRL,  MVT::v16i8,      12 }, // pblendvb sequence.
    { ISD::SRL,  MVT::v32i8,  2*12+2 }, // pblendvb sequence + split.
    { ISD::SRL,  MVT::v8i16,      14 }, // pblendvb sequence.
    { ISD::SRL,  MVT::v16i16, 2*14+2 }, // pblendvb sequence + split.
    { ISD::SRL,  MVT::v4i32,      11 }, // Shift each lane + blend.
    { ISD::SRL,  MVT::v8i32,  2*11+2 }, // Shift each lane + blend + split.

    { ISD::SRA,  MVT::v16i8,      24 }, // pblendvb sequence.
    { ISD::SRA,  MVT::v32i8,  2*24+2 }, // pblendvb sequence + split.
    { ISD::SRA,  MVT::v8i16,      14 }, // pblendvb sequence.
    { ISD::SRA,  MVT::v16i16, 2*14+2 }, // pblendvb sequence + split.
    { ISD::SRA,  MVT::v4i32,      12 }, // Shift each lane + blend.
    { ISD::SRA,  MVT::v8i32,  2*12+2 }, // Shift each lane + blend + split.

    { ISD::MUL,  MVT::v4i32,       2 }  // pmulld (Nehalem from agner.org)
  };

  if (ST->hasSSE41())
    if (const auto *Entry = CostTableLookup(SSE41CostTable, ISD, LT.second))
      return LT.first * Entry->Cost;

  static const CostTblEntry SSE2CostTable[] = {
    // We don't correctly identify costs of casts because they are marked as
    // custom.
    { ISD::SHL,  MVT::v16i8,      26 }, // cmpgtb sequence.
    { ISD::SHL,  MVT::v8i16,      32 }, // cmpgtb sequence.
    { ISD::SHL,  MVT::v4i32,     2*5 }, // We optimized this using mul.
    { ISD::SHL,  MVT::v2i64,       4 }, // splat+shuffle sequence.
    { ISD::SHL,  MVT::v4i64,   2*4+2 }, // splat+shuffle sequence + split.

    { ISD::SRL,  MVT::v16i8,      26 }, // cmpgtb sequence.
    { ISD::SRL,  MVT::v8i16,      32 }, // cmpgtb sequence.
    { ISD::SRL,  MVT::v4i32,      16 }, // Shift each lane + blend.
    { ISD::SRL,  MVT::v2i64,       4 }, // splat+shuffle sequence.
    { ISD::SRL,  MVT::v4i64,   2*4+2 }, // splat+shuffle sequence + split.

    { ISD::SRA,  MVT::v16i8,      54 }, // unpacked cmpgtb sequence.
    { ISD::SRA,  MVT::v8i16,      32 }, // cmpgtb sequence.
    { ISD::SRA,  MVT::v4i32,      16 }, // Shift each lane + blend.
    { ISD::SRA,  MVT::v2i64,      12 }, // srl/xor/sub sequence.
    { ISD::SRA,  MVT::v4i64,  2*12+2 }, // srl/xor/sub sequence+split.

    { ISD::MUL,  MVT::v16i8,      12 }, // extend/pmullw/trunc sequence.
    { ISD::MUL,  MVT::v8i16,       1 }, // pmullw
    { ISD::MUL,  MVT::v4i32,       6 }, // 3*pmuludq/4*shuffle
    { ISD::MUL,  MVT::v2i64,       8 }, // 3*pmuludq/3*shift/2*add

    { ISD::FDIV, MVT::f32,        23 }, // Pentium IV from http://www.agner.org/
    { ISD::FDIV, MVT::v4f32,      39 }, // Pentium IV from http://www.agner.org/
    { ISD::FDIV, MVT::f64,        38 }, // Pentium IV from http://www.agner.org/
    { ISD::FDIV, MVT::v2f64,      69 }, // Pentium IV from http://www.agner.org/

    { ISD::FADD, MVT::f32,         2 }, // Pentium IV from http://www.agner.org/
    { ISD::FADD, MVT::f64,         2 }, // Pentium IV from http://www.agner.org/

    { ISD::FSUB, MVT::f32,         2 }, // Pentium IV from http://www.agner.org/
    { ISD::FSUB, MVT::f64,         2 }, // Pentium IV from http://www.agner.org/
  };

  if (ST->hasSSE2())
    if (const auto *Entry = CostTableLookup(SSE2CostTable, ISD, LT.second))
      return LT.first * Entry->Cost;

  static const CostTblEntry SSE1CostTable[] = {
    { ISD::FDIV, MVT::f32,   17 }, // Pentium III from http://www.agner.org/
    { ISD::FDIV, MVT::v4f32, 34 }, // Pentium III from http://www.agner.org/

    { ISD::FADD, MVT::f32,    1 }, // Pentium III from http://www.agner.org/
    { ISD::FADD, MVT::v4f32,  2 }, // Pentium III from http://www.agner.org/

    { ISD::FSUB, MVT::f32,    1 }, // Pentium III from http://www.agner.org/
    { ISD::FSUB, MVT::v4f32,  2 }, // Pentium III from http://www.agner.org/

    { ISD::ADD, MVT::i8,      1 }, // Pentium III from http://www.agner.org/
    { ISD::ADD, MVT::i16,     1 }, // Pentium III from http://www.agner.org/
    { ISD::ADD, MVT::i32,     1 }, // Pentium III from http://www.agner.org/

    { ISD::SUB, MVT::i8,      1 }, // Pentium III from http://www.agner.org/
    { ISD::SUB, MVT::i16,     1 }, // Pentium III from http://www.agner.org/
    { ISD::SUB, MVT::i32,     1 }, // Pentium III from http://www.agner.org/
  };

  if (ST->hasSSE1())
    if (const auto *Entry = CostTableLookup(SSE1CostTable, ISD, LT.second))
      return LT.first * Entry->Cost;

  // It is not a good idea to vectorize division. We have to scalarize it and
  // in the process we will often end up having to spilling regular
  // registers. The overhead of division is going to dominate most kernels
  // anyways so try hard to prevent vectorization of division - it is
  // generally a bad idea. Assume somewhat arbitrarily that we have to be able
  // to hide "20 cycles" for each lane.
  if (LT.second.isVector() && (ISD == ISD::SDIV || ISD == ISD::SREM ||
                               ISD == ISD::UDIV || ISD == ISD::UREM)) {
    int ScalarCost = getArithmeticInstrCost(
        Opcode, Ty->getScalarType(), Op1Info, Op2Info,
        TargetTransformInfo::OP_None, TargetTransformInfo::OP_None);
    return 20 * LT.first * LT.second.getVectorNumElements() * ScalarCost;
  }

  // Fallback to the default implementation.
  return BaseT::getArithmeticInstrCost(Opcode, Ty, Op1Info, Op2Info);
}

#if INTEL_CUSTOMIZATION
/// Currently, under target specific category we are only looking for
/// alternate-lane shuffle mask such as, <0, 4, 2, 6>([v]unpck[l,h]pd) or
/// <1, 5, 3, 7>([v]unpckhpd).
bool X86TTIImpl::isTargetSpecificShuffleMask(
    ArrayRef<uint32_t> Mask) const {
  bool IsAlternateLaneVectorMask = true;
  unsigned MaskSize = Mask.size();

  // TODO: Support undefined mask value which is not supported currently.
  // Look for even-lanes
  // Example: shufflevector <4xT>A, <4xT>B, <0,4,2,6>
  for (unsigned i = 0; i < MaskSize && IsAlternateLaneVectorMask; ++i)
    IsAlternateLaneVectorMask = Mask[i] == ((i % 2) ? MaskSize + i - 1 : i);

  if (IsAlternateLaneVectorMask)
    return true;

  IsAlternateLaneVectorMask = true;
  // Look for odd-lanes.
  // Example: shufflevector <4xT>A, <4xT>B, <1,5,3,7>
  for (unsigned i = 0; i < MaskSize && IsAlternateLaneVectorMask; ++i)
    IsAlternateLaneVectorMask = Mask[i] == ((i % 2) ? MaskSize + i : i + 1);

  return IsAlternateLaneVectorMask;
}
#endif // INTEL_CUSTOMIZATION

int X86TTIImpl::getShuffleCost(TTI::ShuffleKind Kind, Type *Tp, int Index,
                               Type *SubTp) {
  // 64-bit packed float vectors (v2f32) are widened to type v4f32.
  // 64-bit packed integer vectors (v2i32) are promoted to type v2i64.
  std::pair<int, MVT> LT = TLI->getTypeLegalizationCost(DL, Tp);

  // Treat Transpose as 2-op shuffles - there's no difference in lowering.
  if (Kind == TTI::SK_Transpose)
    Kind = TTI::SK_PermuteTwoSrc;

#if INTEL_CUSTOMIZATION
  if (Kind == TTI::SK_TargetSpecific) {
    // Currently, in this category we are assuming target-specific mask
    // is the alternate-shuffle-lane vector mask which is pretty restricted
    // and error-prone.
    // TODO: Eventually, getShuffleCost() should have access to the
    // mask in order to estimate the cost accurately for the right shuffle kind.

    // The backend knows how to generate [v]unpck[l,h]pds for 64bit
    // element if the target supports SSE2 and above.
    if (ST->hasSSE2() && Tp->getScalarSizeInBits() == 64)
      return LT.first;

    // For non-64bit, we can generate 2 [v]pshuf[b,d,ps].
    return 2 * LT.first;
  }
#endif // INTEL_CUSTOMIZATION

  // For Broadcasts we are splatting the first element from the first input
  // register, so only need to reference that input and all the output
  // registers are the same.
  if (Kind == TTI::SK_Broadcast)
    LT.first = 1;

  // Subvector extractions are free if they start at the beginning of a
  // vector and cheap if the subvectors are aligned.
  if (Kind == TTI::SK_ExtractSubvector && LT.second.isVector()) {
    int NumElts = LT.second.getVectorNumElements();
    if ((Index % NumElts) == 0)
      return 0;
    std::pair<int, MVT> SubLT = TLI->getTypeLegalizationCost(DL, SubTp);
    if (SubLT.second.isVector()) {
      int NumSubElts = SubLT.second.getVectorNumElements();
      if ((Index % NumSubElts) == 0 && (NumElts % NumSubElts) == 0)
        return SubLT.first;
    }
  }

  // We are going to permute multiple sources and the result will be in multiple
  // destinations. Providing an accurate cost only for splits where the element
  // type remains the same.
  if (Kind == TTI::SK_PermuteSingleSrc && LT.first != 1) {
    MVT LegalVT = LT.second;
    if (LegalVT.isVector() &&
        LegalVT.getVectorElementType().getSizeInBits() ==
            Tp->getVectorElementType()->getPrimitiveSizeInBits() &&
        LegalVT.getVectorNumElements() < Tp->getVectorNumElements()) {

      unsigned VecTySize = DL.getTypeStoreSize(Tp);
      unsigned LegalVTSize = LegalVT.getStoreSize();
      // Number of source vectors after legalization:
      unsigned NumOfSrcs = (VecTySize + LegalVTSize - 1) / LegalVTSize;
      // Number of destination vectors after legalization:
      unsigned NumOfDests = LT.first;

      Type *SingleOpTy = VectorType::get(Tp->getVectorElementType(),
                                         LegalVT.getVectorNumElements());

      unsigned NumOfShuffles = (NumOfSrcs - 1) * NumOfDests;
      return NumOfShuffles *
             getShuffleCost(TTI::SK_PermuteTwoSrc, SingleOpTy, 0, nullptr);
    }

    return BaseT::getShuffleCost(Kind, Tp, Index, SubTp);
  }

  // For 2-input shuffles, we must account for splitting the 2 inputs into many.
  if (Kind == TTI::SK_PermuteTwoSrc && LT.first != 1) {
    // We assume that source and destination have the same vector type.
    int NumOfDests = LT.first;
    int NumOfShufflesPerDest = LT.first * 2 - 1;
    LT.first = NumOfDests * NumOfShufflesPerDest;
  }

  static const CostTblEntry AVX512VBMIShuffleTbl[] = {
      {TTI::SK_Reverse, MVT::v64i8, 1}, // vpermb
      {TTI::SK_Reverse, MVT::v32i8, 1}, // vpermb

      {TTI::SK_PermuteSingleSrc, MVT::v64i8, 1}, // vpermb
      {TTI::SK_PermuteSingleSrc, MVT::v32i8, 1}, // vpermb

      {TTI::SK_PermuteTwoSrc, MVT::v64i8, 1}, // vpermt2b
      {TTI::SK_PermuteTwoSrc, MVT::v32i8, 1}, // vpermt2b
      {TTI::SK_PermuteTwoSrc, MVT::v16i8, 1}  // vpermt2b
  };

  if (ST->hasVBMI())
    if (const auto *Entry =
            CostTableLookup(AVX512VBMIShuffleTbl, Kind, LT.second))
      return LT.first * Entry->Cost;

  static const CostTblEntry AVX512BWShuffleTbl[] = {
      {TTI::SK_Broadcast, MVT::v32i16, 1}, // vpbroadcastw
      {TTI::SK_Broadcast, MVT::v64i8, 1},  // vpbroadcastb

      {TTI::SK_Reverse, MVT::v32i16, 1}, // vpermw
      {TTI::SK_Reverse, MVT::v16i16, 1}, // vpermw
      {TTI::SK_Reverse, MVT::v64i8, 2},  // pshufb + vshufi64x2

      {TTI::SK_PermuteSingleSrc, MVT::v32i16, 1}, // vpermw
      {TTI::SK_PermuteSingleSrc, MVT::v16i16, 1}, // vpermw
      {TTI::SK_PermuteSingleSrc, MVT::v8i16, 1},  // vpermw
      {TTI::SK_PermuteSingleSrc, MVT::v64i8, 8},  // extend to v32i16
      {TTI::SK_PermuteSingleSrc, MVT::v32i8, 3},  // vpermw + zext/trunc

      {TTI::SK_PermuteTwoSrc, MVT::v32i16, 1}, // vpermt2w
      {TTI::SK_PermuteTwoSrc, MVT::v16i16, 1}, // vpermt2w
      {TTI::SK_PermuteTwoSrc, MVT::v8i16, 1},  // vpermt2w
      {TTI::SK_PermuteTwoSrc, MVT::v32i8, 3},  // zext + vpermt2w + trunc
      {TTI::SK_PermuteTwoSrc, MVT::v64i8, 19}, // 6 * v32i8 + 1
      {TTI::SK_PermuteTwoSrc, MVT::v16i8, 3}   // zext + vpermt2w + trunc
  };

  if (ST->hasBWI())
    if (const auto *Entry =
            CostTableLookup(AVX512BWShuffleTbl, Kind, LT.second))
      return LT.first * Entry->Cost;

  static const CostTblEntry AVX512ShuffleTbl[] = {
      {TTI::SK_Broadcast, MVT::v8f64, 1},  // vbroadcastpd
      {TTI::SK_Broadcast, MVT::v16f32, 1}, // vbroadcastps
      {TTI::SK_Broadcast, MVT::v8i64, 1},  // vpbroadcastq
      {TTI::SK_Broadcast, MVT::v16i32, 1}, // vpbroadcastd

      {TTI::SK_Reverse, MVT::v8f64, 1},  // vpermpd
      {TTI::SK_Reverse, MVT::v16f32, 1}, // vpermps
      {TTI::SK_Reverse, MVT::v8i64, 1},  // vpermq
      {TTI::SK_Reverse, MVT::v16i32, 1}, // vpermd

      {TTI::SK_PermuteSingleSrc, MVT::v8f64, 1},  // vpermpd
      {TTI::SK_PermuteSingleSrc, MVT::v4f64, 1},  // vpermpd
      {TTI::SK_PermuteSingleSrc, MVT::v2f64, 1},  // vpermpd
      {TTI::SK_PermuteSingleSrc, MVT::v16f32, 1}, // vpermps
      {TTI::SK_PermuteSingleSrc, MVT::v8f32, 1},  // vpermps
      {TTI::SK_PermuteSingleSrc, MVT::v4f32, 1},  // vpermps
      {TTI::SK_PermuteSingleSrc, MVT::v8i64, 1},  // vpermq
      {TTI::SK_PermuteSingleSrc, MVT::v4i64, 1},  // vpermq
      {TTI::SK_PermuteSingleSrc, MVT::v2i64, 1},  // vpermq
      {TTI::SK_PermuteSingleSrc, MVT::v16i32, 1}, // vpermd
      {TTI::SK_PermuteSingleSrc, MVT::v8i32, 1},  // vpermd
      {TTI::SK_PermuteSingleSrc, MVT::v4i32, 1},  // vpermd
      {TTI::SK_PermuteSingleSrc, MVT::v16i8, 1},  // pshufb

      {TTI::SK_PermuteTwoSrc, MVT::v8f64, 1},  // vpermt2pd
      {TTI::SK_PermuteTwoSrc, MVT::v16f32, 1}, // vpermt2ps
      {TTI::SK_PermuteTwoSrc, MVT::v8i64, 1},  // vpermt2q
      {TTI::SK_PermuteTwoSrc, MVT::v16i32, 1}, // vpermt2d
      {TTI::SK_PermuteTwoSrc, MVT::v4f64, 1},  // vpermt2pd
      {TTI::SK_PermuteTwoSrc, MVT::v8f32, 1},  // vpermt2ps
      {TTI::SK_PermuteTwoSrc, MVT::v4i64, 1},  // vpermt2q
      {TTI::SK_PermuteTwoSrc, MVT::v8i32, 1},  // vpermt2d
      {TTI::SK_PermuteTwoSrc, MVT::v2f64, 1},  // vpermt2pd
      {TTI::SK_PermuteTwoSrc, MVT::v4f32, 1},  // vpermt2ps
      {TTI::SK_PermuteTwoSrc, MVT::v2i64, 1},  // vpermt2q
      {TTI::SK_PermuteTwoSrc, MVT::v4i32, 1}   // vpermt2d
  };

  if (ST->hasAVX512())
    if (const auto *Entry = CostTableLookup(AVX512ShuffleTbl, Kind, LT.second))
      return LT.first * Entry->Cost;

  static const CostTblEntry AVX2ShuffleTbl[] = {
      {TTI::SK_Broadcast, MVT::v4f64, 1},  // vbroadcastpd
      {TTI::SK_Broadcast, MVT::v8f32, 1},  // vbroadcastps
      {TTI::SK_Broadcast, MVT::v4i64, 1},  // vpbroadcastq
      {TTI::SK_Broadcast, MVT::v8i32, 1},  // vpbroadcastd
      {TTI::SK_Broadcast, MVT::v16i16, 1}, // vpbroadcastw
      {TTI::SK_Broadcast, MVT::v32i8, 1},  // vpbroadcastb

      {TTI::SK_Reverse, MVT::v4f64, 1},  // vpermpd
      {TTI::SK_Reverse, MVT::v8f32, 1},  // vpermps
      {TTI::SK_Reverse, MVT::v4i64, 1},  // vpermq
      {TTI::SK_Reverse, MVT::v8i32, 1},  // vpermd
      {TTI::SK_Reverse, MVT::v16i16, 2}, // vperm2i128 + pshufb
      {TTI::SK_Reverse, MVT::v32i8, 2},  // vperm2i128 + pshufb

      {TTI::SK_Select, MVT::v16i16, 1}, // vpblendvb
      {TTI::SK_Select, MVT::v32i8, 1},  // vpblendvb

      {TTI::SK_PermuteSingleSrc, MVT::v4f64, 1},  // vpermpd
      {TTI::SK_PermuteSingleSrc, MVT::v8f32, 1},  // vpermps
      {TTI::SK_PermuteSingleSrc, MVT::v4i64, 1},  // vpermq
      {TTI::SK_PermuteSingleSrc, MVT::v8i32, 1},  // vpermd
      {TTI::SK_PermuteSingleSrc, MVT::v16i16, 4}, // vperm2i128 + 2*vpshufb
                                                  // + vpblendvb
      {TTI::SK_PermuteSingleSrc, MVT::v32i8, 4},  // vperm2i128 + 2*vpshufb
                                                  // + vpblendvb

      {TTI::SK_PermuteTwoSrc, MVT::v4f64, 3},  // 2*vpermpd + vblendpd
      {TTI::SK_PermuteTwoSrc, MVT::v8f32, 3},  // 2*vpermps + vblendps
      {TTI::SK_PermuteTwoSrc, MVT::v4i64, 3},  // 2*vpermq + vpblendd
      {TTI::SK_PermuteTwoSrc, MVT::v8i32, 3},  // 2*vpermd + vpblendd
      {TTI::SK_PermuteTwoSrc, MVT::v16i16, 7}, // 2*vperm2i128 + 4*vpshufb
                                               // + vpblendvb
      {TTI::SK_PermuteTwoSrc, MVT::v32i8, 7},  // 2*vperm2i128 + 4*vpshufb
                                               // + vpblendvb
  };

  if (ST->hasAVX2())
    if (const auto *Entry = CostTableLookup(AVX2ShuffleTbl, Kind, LT.second))
      return LT.first * Entry->Cost;

  static const CostTblEntry XOPShuffleTbl[] = {
      {TTI::SK_PermuteSingleSrc, MVT::v4f64, 2},  // vperm2f128 + vpermil2pd
      {TTI::SK_PermuteSingleSrc, MVT::v8f32, 2},  // vperm2f128 + vpermil2ps
      {TTI::SK_PermuteSingleSrc, MVT::v4i64, 2},  // vperm2f128 + vpermil2pd
      {TTI::SK_PermuteSingleSrc, MVT::v8i32, 2},  // vperm2f128 + vpermil2ps
      {TTI::SK_PermuteSingleSrc, MVT::v16i16, 4}, // vextractf128 + 2*vpperm
                                                  // + vinsertf128
      {TTI::SK_PermuteSingleSrc, MVT::v32i8, 4},  // vextractf128 + 2*vpperm
                                                  // + vinsertf128

      {TTI::SK_PermuteTwoSrc, MVT::v16i16, 9}, // 2*vextractf128 + 6*vpperm
                                               // + vinsertf128
      {TTI::SK_PermuteTwoSrc, MVT::v8i16, 1},  // vpperm
      {TTI::SK_PermuteTwoSrc, MVT::v32i8, 9},  // 2*vextractf128 + 6*vpperm
                                               // + vinsertf128
      {TTI::SK_PermuteTwoSrc, MVT::v16i8, 1},  // vpperm
  };

  if (ST->hasXOP())
    if (const auto *Entry = CostTableLookup(XOPShuffleTbl, Kind, LT.second))
      return LT.first * Entry->Cost;

  static const CostTblEntry AVX1ShuffleTbl[] = {
      {TTI::SK_Broadcast, MVT::v4f64, 2},  // vperm2f128 + vpermilpd
      {TTI::SK_Broadcast, MVT::v8f32, 2},  // vperm2f128 + vpermilps
      {TTI::SK_Broadcast, MVT::v4i64, 2},  // vperm2f128 + vpermilpd
      {TTI::SK_Broadcast, MVT::v8i32, 2},  // vperm2f128 + vpermilps
      {TTI::SK_Broadcast, MVT::v16i16, 3}, // vpshuflw + vpshufd + vinsertf128
      {TTI::SK_Broadcast, MVT::v32i8, 2},  // vpshufb + vinsertf128

      {TTI::SK_Reverse, MVT::v4f64, 2},  // vperm2f128 + vpermilpd
      {TTI::SK_Reverse, MVT::v8f32, 2},  // vperm2f128 + vpermilps
      {TTI::SK_Reverse, MVT::v4i64, 2},  // vperm2f128 + vpermilpd
      {TTI::SK_Reverse, MVT::v8i32, 2},  // vperm2f128 + vpermilps
      {TTI::SK_Reverse, MVT::v16i16, 4}, // vextractf128 + 2*pshufb
                                         // + vinsertf128
      {TTI::SK_Reverse, MVT::v32i8, 4},  // vextractf128 + 2*pshufb
                                         // + vinsertf128

      {TTI::SK_Select, MVT::v4i64, 1},  // vblendpd
      {TTI::SK_Select, MVT::v4f64, 1},  // vblendpd
      {TTI::SK_Select, MVT::v8i32, 1},  // vblendps
      {TTI::SK_Select, MVT::v8f32, 1},  // vblendps
      {TTI::SK_Select, MVT::v16i16, 3}, // vpand + vpandn + vpor
      {TTI::SK_Select, MVT::v32i8, 3},  // vpand + vpandn + vpor

      {TTI::SK_PermuteSingleSrc, MVT::v4f64, 2},  // vperm2f128 + vshufpd
      {TTI::SK_PermuteSingleSrc, MVT::v4i64, 2},  // vperm2f128 + vshufpd
      {TTI::SK_PermuteSingleSrc, MVT::v8f32, 4},  // 2*vperm2f128 + 2*vshufps
      {TTI::SK_PermuteSingleSrc, MVT::v8i32, 4},  // 2*vperm2f128 + 2*vshufps
      {TTI::SK_PermuteSingleSrc, MVT::v16i16, 8}, // vextractf128 + 4*pshufb
                                                  // + 2*por + vinsertf128
      {TTI::SK_PermuteSingleSrc, MVT::v32i8, 8},  // vextractf128 + 4*pshufb
                                                  // + 2*por + vinsertf128

      {TTI::SK_PermuteTwoSrc, MVT::v4f64, 3},   // 2*vperm2f128 + vshufpd
      {TTI::SK_PermuteTwoSrc, MVT::v4i64, 3},   // 2*vperm2f128 + vshufpd
      {TTI::SK_PermuteTwoSrc, MVT::v8f32, 4},   // 2*vperm2f128 + 2*vshufps
      {TTI::SK_PermuteTwoSrc, MVT::v8i32, 4},   // 2*vperm2f128 + 2*vshufps
      {TTI::SK_PermuteTwoSrc, MVT::v16i16, 15}, // 2*vextractf128 + 8*pshufb
                                                // + 4*por + vinsertf128
      {TTI::SK_PermuteTwoSrc, MVT::v32i8, 15},  // 2*vextractf128 + 8*pshufb
                                                // + 4*por + vinsertf128
  };

  if (ST->hasAVX())
    if (const auto *Entry = CostTableLookup(AVX1ShuffleTbl, Kind, LT.second))
      return LT.first * Entry->Cost;

  static const CostTblEntry SSE41ShuffleTbl[] = {
      {TTI::SK_Select, MVT::v2i64, 1}, // pblendw
      {TTI::SK_Select, MVT::v2f64, 1}, // movsd
      {TTI::SK_Select, MVT::v4i32, 1}, // pblendw
      {TTI::SK_Select, MVT::v4f32, 1}, // blendps
      {TTI::SK_Select, MVT::v8i16, 1}, // pblendw
      {TTI::SK_Select, MVT::v16i8, 1}  // pblendvb
  };

  if (ST->hasSSE41())
    if (const auto *Entry = CostTableLookup(SSE41ShuffleTbl, Kind, LT.second))
      return LT.first * Entry->Cost;

  static const CostTblEntry SSSE3ShuffleTbl[] = {
      {TTI::SK_Broadcast, MVT::v8i16, 1}, // pshufb
      {TTI::SK_Broadcast, MVT::v16i8, 1}, // pshufb

      {TTI::SK_Reverse, MVT::v8i16, 1}, // pshufb
      {TTI::SK_Reverse, MVT::v16i8, 1}, // pshufb

      {TTI::SK_Select, MVT::v8i16, 3}, // 2*pshufb + por
      {TTI::SK_Select, MVT::v16i8, 3}, // 2*pshufb + por

      {TTI::SK_PermuteSingleSrc, MVT::v8i16, 1}, // pshufb
      {TTI::SK_PermuteSingleSrc, MVT::v16i8, 1}, // pshufb

      {TTI::SK_PermuteTwoSrc, MVT::v8i16, 3}, // 2*pshufb + por
      {TTI::SK_PermuteTwoSrc, MVT::v16i8, 3}, // 2*pshufb + por
  };

  if (ST->hasSSSE3())
    if (const auto *Entry = CostTableLookup(SSSE3ShuffleTbl, Kind, LT.second))
      return LT.first * Entry->Cost;

  static const CostTblEntry SSE2ShuffleTbl[] = {
      {TTI::SK_Broadcast, MVT::v2f64, 1}, // shufpd
      {TTI::SK_Broadcast, MVT::v2i64, 1}, // pshufd
      {TTI::SK_Broadcast, MVT::v4i32, 1}, // pshufd
      {TTI::SK_Broadcast, MVT::v8i16, 2}, // pshuflw + pshufd
      {TTI::SK_Broadcast, MVT::v16i8, 3}, // unpck + pshuflw + pshufd

      {TTI::SK_Reverse, MVT::v2f64, 1}, // shufpd
      {TTI::SK_Reverse, MVT::v2i64, 1}, // pshufd
      {TTI::SK_Reverse, MVT::v4i32, 1}, // pshufd
      {TTI::SK_Reverse, MVT::v8i16, 3}, // pshuflw + pshufhw + pshufd
      {TTI::SK_Reverse, MVT::v16i8, 9}, // 2*pshuflw + 2*pshufhw
                                        // + 2*pshufd + 2*unpck + packus

      {TTI::SK_Select, MVT::v2i64, 1}, // movsd
      {TTI::SK_Select, MVT::v2f64, 1}, // movsd
      {TTI::SK_Select, MVT::v4i32, 2}, // 2*shufps
      {TTI::SK_Select, MVT::v8i16, 3}, // pand + pandn + por
      {TTI::SK_Select, MVT::v16i8, 3}, // pand + pandn + por

      {TTI::SK_PermuteSingleSrc, MVT::v2f64, 1}, // shufpd
      {TTI::SK_PermuteSingleSrc, MVT::v2i64, 1}, // pshufd
      {TTI::SK_PermuteSingleSrc, MVT::v4i32, 1}, // pshufd
      {TTI::SK_PermuteSingleSrc, MVT::v8i16, 5}, // 2*pshuflw + 2*pshufhw
                                                  // + pshufd/unpck
    { TTI::SK_PermuteSingleSrc, MVT::v16i8, 10 }, // 2*pshuflw + 2*pshufhw
                                                  // + 2*pshufd + 2*unpck + 2*packus

    { TTI::SK_PermuteTwoSrc,    MVT::v2f64,  1 }, // shufpd
    { TTI::SK_PermuteTwoSrc,    MVT::v2i64,  1 }, // shufpd
    { TTI::SK_PermuteTwoSrc,    MVT::v4i32,  2 }, // 2*{unpck,movsd,pshufd}
    { TTI::SK_PermuteTwoSrc,    MVT::v8i16,  8 }, // blend+permute
    { TTI::SK_PermuteTwoSrc,    MVT::v16i8, 13 }, // blend+permute
  };

  if (ST->hasSSE2())
    if (const auto *Entry = CostTableLookup(SSE2ShuffleTbl, Kind, LT.second))
      return LT.first * Entry->Cost;

  static const CostTblEntry SSE1ShuffleTbl[] = {
    { TTI::SK_Broadcast,        MVT::v4f32, 1 }, // shufps
    { TTI::SK_Reverse,          MVT::v4f32, 1 }, // shufps
    { TTI::SK_Select,           MVT::v4f32, 2 }, // 2*shufps
    { TTI::SK_PermuteSingleSrc, MVT::v4f32, 1 }, // shufps
    { TTI::SK_PermuteTwoSrc,    MVT::v4f32, 2 }, // 2*shufps
  };

  if (ST->hasSSE1())
    if (const auto *Entry = CostTableLookup(SSE1ShuffleTbl, Kind, LT.second))
      return LT.first * Entry->Cost;

  return BaseT::getShuffleCost(Kind, Tp, Index, SubTp);
}

int X86TTIImpl::getCastInstrCost(unsigned Opcode, Type *Dst, Type *Src,
                                 const Instruction *I) {
  int ISD = TLI->InstructionOpcodeToISD(Opcode);
  assert(ISD && "Invalid opcode");

  // FIXME: Need a better design of the cost table to handle non-simple types of
  // potential massive combinations (elem_num x src_type x dst_type).

  static const TypeConversionCostTblEntry AVX512BWConversionTbl[] {
    { ISD::SIGN_EXTEND, MVT::v32i16, MVT::v32i8, 1 },
    { ISD::ZERO_EXTEND, MVT::v32i16, MVT::v32i8, 1 },

    // Mask sign extend has an instruction.
    { ISD::SIGN_EXTEND, MVT::v8i16,  MVT::v8i1,  1 },
    { ISD::SIGN_EXTEND, MVT::v16i8,  MVT::v16i1, 1 },
    { ISD::SIGN_EXTEND, MVT::v16i16, MVT::v16i1, 1 },
    { ISD::SIGN_EXTEND, MVT::v32i8,  MVT::v32i1, 1 },
    { ISD::SIGN_EXTEND, MVT::v32i16, MVT::v32i1, 1 },
    { ISD::SIGN_EXTEND, MVT::v64i8,  MVT::v64i1, 1 },

    // Mask zero extend is a load + broadcast.
    { ISD::ZERO_EXTEND, MVT::v8i16,  MVT::v8i1,  2 },
    { ISD::ZERO_EXTEND, MVT::v16i8,  MVT::v16i1, 2 },
    { ISD::ZERO_EXTEND, MVT::v16i16, MVT::v16i1, 2 },
    { ISD::ZERO_EXTEND, MVT::v32i8,  MVT::v32i1, 2 },
    { ISD::ZERO_EXTEND, MVT::v32i16, MVT::v32i1, 2 },
    { ISD::ZERO_EXTEND, MVT::v64i8,  MVT::v64i1, 2 },
  };

  static const TypeConversionCostTblEntry AVX512DQConversionTbl[] = {
    { ISD::SINT_TO_FP,  MVT::v2f32,  MVT::v2i64,  1 },
    { ISD::SINT_TO_FP,  MVT::v2f64,  MVT::v2i64,  1 },
    { ISD::SINT_TO_FP,  MVT::v4f32,  MVT::v4i64,  1 },
    { ISD::SINT_TO_FP,  MVT::v4f64,  MVT::v4i64,  1 },
    { ISD::SINT_TO_FP,  MVT::v8f32,  MVT::v8i64,  1 },
    { ISD::SINT_TO_FP,  MVT::v8f64,  MVT::v8i64,  1 },

    { ISD::UINT_TO_FP,  MVT::v2f32,  MVT::v2i64,  1 },
    { ISD::UINT_TO_FP,  MVT::v2f64,  MVT::v2i64,  1 },
    { ISD::UINT_TO_FP,  MVT::v4f32,  MVT::v4i64,  1 },
    { ISD::UINT_TO_FP,  MVT::v4f64,  MVT::v4i64,  1 },
    { ISD::UINT_TO_FP,  MVT::v8f32,  MVT::v8i64,  1 },
    { ISD::UINT_TO_FP,  MVT::v8f64,  MVT::v8i64,  1 },

    { ISD::FP_TO_SINT,  MVT::v2i64,  MVT::v2f32,  1 },
    { ISD::FP_TO_SINT,  MVT::v4i64,  MVT::v4f32,  1 },
    { ISD::FP_TO_SINT,  MVT::v8i64,  MVT::v8f32,  1 },
    { ISD::FP_TO_SINT,  MVT::v2i64,  MVT::v2f64,  1 },
    { ISD::FP_TO_SINT,  MVT::v4i64,  MVT::v4f64,  1 },
    { ISD::FP_TO_SINT,  MVT::v8i64,  MVT::v8f64,  1 },

    { ISD::FP_TO_UINT,  MVT::v2i64,  MVT::v2f32,  1 },
    { ISD::FP_TO_UINT,  MVT::v4i64,  MVT::v4f32,  1 },
    { ISD::FP_TO_UINT,  MVT::v8i64,  MVT::v8f32,  1 },
    { ISD::FP_TO_UINT,  MVT::v2i64,  MVT::v2f64,  1 },
    { ISD::FP_TO_UINT,  MVT::v4i64,  MVT::v4f64,  1 },
    { ISD::FP_TO_UINT,  MVT::v8i64,  MVT::v8f64,  1 },
  };

  // TODO: For AVX512DQ + AVX512VL, we also have cheap casts for 128-bit and
  // 256-bit wide vectors.

  static const TypeConversionCostTblEntry AVX512FConversionTbl[] = {
    { ISD::FP_EXTEND, MVT::v8f64,   MVT::v8f32,  1 },
    { ISD::FP_EXTEND, MVT::v8f64,   MVT::v16f32, 3 },
    { ISD::FP_ROUND,  MVT::v8f32,   MVT::v8f64,  1 },

    { ISD::TRUNCATE,  MVT::v16i8,   MVT::v16i32, 1 },
    { ISD::TRUNCATE,  MVT::v16i16,  MVT::v16i32, 1 },
    { ISD::TRUNCATE,  MVT::v8i16,   MVT::v8i64,  1 },
    { ISD::TRUNCATE,  MVT::v8i32,   MVT::v8i64,  1 },

    // v16i1 -> v16i32 - load + broadcast
    { ISD::SIGN_EXTEND, MVT::v16i32, MVT::v16i1,  2 },
    { ISD::ZERO_EXTEND, MVT::v16i32, MVT::v16i1,  2 },
    { ISD::SIGN_EXTEND, MVT::v16i32, MVT::v16i8,  1 },
    { ISD::ZERO_EXTEND, MVT::v16i32, MVT::v16i8,  1 },
    { ISD::SIGN_EXTEND, MVT::v16i32, MVT::v16i16, 1 },
    { ISD::ZERO_EXTEND, MVT::v16i32, MVT::v16i16, 1 },
    { ISD::ZERO_EXTEND, MVT::v8i64,  MVT::v8i16,  1 },
    { ISD::SIGN_EXTEND, MVT::v8i64,  MVT::v8i16,  1 },
    { ISD::SIGN_EXTEND, MVT::v8i64,  MVT::v8i32,  1 },
    { ISD::ZERO_EXTEND, MVT::v8i64,  MVT::v8i32,  1 },

    { ISD::SINT_TO_FP,  MVT::v8f64,  MVT::v8i1,   4 },
    { ISD::SINT_TO_FP,  MVT::v16f32, MVT::v16i1,  3 },
    { ISD::SINT_TO_FP,  MVT::v8f64,  MVT::v8i8,   2 },
    { ISD::SINT_TO_FP,  MVT::v16f32, MVT::v16i8,  2 },
    { ISD::SINT_TO_FP,  MVT::v8f64,  MVT::v8i16,  2 },
    { ISD::SINT_TO_FP,  MVT::v16f32, MVT::v16i16, 2 },
    { ISD::SINT_TO_FP,  MVT::v16f32, MVT::v16i32, 1 },
    { ISD::SINT_TO_FP,  MVT::v8f64,  MVT::v8i32,  1 },

    { ISD::UINT_TO_FP,  MVT::v8f64,  MVT::v8i1,   4 },
    { ISD::UINT_TO_FP,  MVT::v16f32, MVT::v16i1,  3 },
    { ISD::UINT_TO_FP,  MVT::v2f64,  MVT::v2i8,   2 },
    { ISD::UINT_TO_FP,  MVT::v4f64,  MVT::v4i8,   2 },
    { ISD::UINT_TO_FP,  MVT::v8f32,  MVT::v8i8,   2 },
    { ISD::UINT_TO_FP,  MVT::v8f64,  MVT::v8i8,   2 },
    { ISD::UINT_TO_FP,  MVT::v16f32, MVT::v16i8,  2 },
    { ISD::UINT_TO_FP,  MVT::v2f64,  MVT::v2i16,  5 },
    { ISD::UINT_TO_FP,  MVT::v4f64,  MVT::v4i16,  2 },
    { ISD::UINT_TO_FP,  MVT::v8f32,  MVT::v8i16,  2 },
    { ISD::UINT_TO_FP,  MVT::v8f64,  MVT::v8i16,  2 },
    { ISD::UINT_TO_FP,  MVT::v16f32, MVT::v16i16, 2 },
    { ISD::UINT_TO_FP,  MVT::v2f32,  MVT::v2i32,  2 },
    { ISD::UINT_TO_FP,  MVT::v2f64,  MVT::v2i32,  1 },
    { ISD::UINT_TO_FP,  MVT::v4f32,  MVT::v4i32,  1 },
    { ISD::UINT_TO_FP,  MVT::v4f64,  MVT::v4i32,  1 },
    { ISD::UINT_TO_FP,  MVT::v8f32,  MVT::v8i32,  1 },
    { ISD::UINT_TO_FP,  MVT::v8f64,  MVT::v8i32,  1 },
    { ISD::UINT_TO_FP,  MVT::v16f32, MVT::v16i32, 1 },
    { ISD::UINT_TO_FP,  MVT::v2f32,  MVT::v2i64,  5 },
    { ISD::UINT_TO_FP,  MVT::v8f32,  MVT::v8i64, 26 },
    { ISD::UINT_TO_FP,  MVT::v2f64,  MVT::v2i64,  5 },
    { ISD::UINT_TO_FP,  MVT::v4f64,  MVT::v4i64,  5 },
    { ISD::UINT_TO_FP,  MVT::v8f64,  MVT::v8i64,  5 },

    { ISD::UINT_TO_FP,  MVT::f64,    MVT::i64,    1 },

    { ISD::FP_TO_UINT,  MVT::v2i32,  MVT::v2f32,  1 },
    { ISD::FP_TO_UINT,  MVT::v4i32,  MVT::v4f32,  1 },
    { ISD::FP_TO_UINT,  MVT::v4i32,  MVT::v4f64,  1 },
    { ISD::FP_TO_UINT,  MVT::v8i32,  MVT::v8f32,  1 },
    { ISD::FP_TO_UINT,  MVT::v8i16,  MVT::v8f64,  2 },
    { ISD::FP_TO_UINT,  MVT::v8i8,   MVT::v8f64,  2 },
    { ISD::FP_TO_UINT,  MVT::v16i32, MVT::v16f32, 1 },
    { ISD::FP_TO_UINT,  MVT::v16i16, MVT::v16f32, 2 },
    { ISD::FP_TO_UINT,  MVT::v16i8,  MVT::v16f32, 2 },
  };

  static const TypeConversionCostTblEntry AVX2ConversionTbl[] = {
    { ISD::SIGN_EXTEND, MVT::v4i64,  MVT::v4i1,   3 },
    { ISD::ZERO_EXTEND, MVT::v4i64,  MVT::v4i1,   3 },
    { ISD::SIGN_EXTEND, MVT::v8i32,  MVT::v8i1,   3 },
    { ISD::ZERO_EXTEND, MVT::v8i32,  MVT::v8i1,   3 },
    { ISD::SIGN_EXTEND, MVT::v4i64,  MVT::v4i8,   3 },
    { ISD::ZERO_EXTEND, MVT::v4i64,  MVT::v4i8,   3 },
    { ISD::SIGN_EXTEND, MVT::v8i32,  MVT::v8i8,   3 },
    { ISD::ZERO_EXTEND, MVT::v8i32,  MVT::v8i8,   3 },
    { ISD::SIGN_EXTEND, MVT::v16i16, MVT::v16i8,  1 },
    { ISD::ZERO_EXTEND, MVT::v16i16, MVT::v16i8,  1 },
    { ISD::SIGN_EXTEND, MVT::v4i64,  MVT::v4i16,  3 },
    { ISD::ZERO_EXTEND, MVT::v4i64,  MVT::v4i16,  3 },
    { ISD::SIGN_EXTEND, MVT::v8i32,  MVT::v8i16,  1 },
    { ISD::ZERO_EXTEND, MVT::v8i32,  MVT::v8i16,  1 },
    { ISD::SIGN_EXTEND, MVT::v4i64,  MVT::v4i32,  1 },
    { ISD::ZERO_EXTEND, MVT::v4i64,  MVT::v4i32,  1 },

    { ISD::TRUNCATE,    MVT::v4i8,   MVT::v4i64,  2 },
    { ISD::TRUNCATE,    MVT::v4i16,  MVT::v4i64,  2 },
    { ISD::TRUNCATE,    MVT::v4i32,  MVT::v4i64,  2 },
    { ISD::TRUNCATE,    MVT::v8i8,   MVT::v8i32,  2 },
    { ISD::TRUNCATE,    MVT::v8i16,  MVT::v8i32,  2 },
    { ISD::TRUNCATE,    MVT::v8i32,  MVT::v8i64,  4 },

    { ISD::FP_EXTEND,   MVT::v8f64,  MVT::v8f32,  3 },
    { ISD::FP_ROUND,    MVT::v8f32,  MVT::v8f64,  3 },

    { ISD::UINT_TO_FP,  MVT::v8f32,  MVT::v8i32,  8 },
  };

  static const TypeConversionCostTblEntry AVXConversionTbl[] = {
    { ISD::SIGN_EXTEND, MVT::v4i64,  MVT::v4i1,  6 },
    { ISD::ZERO_EXTEND, MVT::v4i64,  MVT::v4i1,  4 },
    { ISD::SIGN_EXTEND, MVT::v8i32,  MVT::v8i1,  7 },
    { ISD::ZERO_EXTEND, MVT::v8i32,  MVT::v8i1,  4 },
    { ISD::SIGN_EXTEND, MVT::v4i64,  MVT::v4i8,  6 },
    { ISD::ZERO_EXTEND, MVT::v4i64,  MVT::v4i8,  4 },
    { ISD::SIGN_EXTEND, MVT::v8i32,  MVT::v8i8,  7 },
    { ISD::ZERO_EXTEND, MVT::v8i32,  MVT::v8i8,  4 },
    { ISD::SIGN_EXTEND, MVT::v16i16, MVT::v16i8, 4 },
    { ISD::ZERO_EXTEND, MVT::v16i16, MVT::v16i8, 4 },
    { ISD::SIGN_EXTEND, MVT::v4i64,  MVT::v4i16, 6 },
    { ISD::ZERO_EXTEND, MVT::v4i64,  MVT::v4i16, 3 },
    { ISD::SIGN_EXTEND, MVT::v8i32,  MVT::v8i16, 4 },
    { ISD::ZERO_EXTEND, MVT::v8i32,  MVT::v8i16, 4 },
    { ISD::SIGN_EXTEND, MVT::v4i64,  MVT::v4i32, 4 },
    { ISD::ZERO_EXTEND, MVT::v4i64,  MVT::v4i32, 4 },

    { ISD::TRUNCATE,    MVT::v16i8, MVT::v16i16, 4 },
    { ISD::TRUNCATE,    MVT::v8i8,  MVT::v8i32,  4 },
    { ISD::TRUNCATE,    MVT::v8i16, MVT::v8i32,  5 },
    { ISD::TRUNCATE,    MVT::v4i8,  MVT::v4i64,  4 },
    { ISD::TRUNCATE,    MVT::v4i16, MVT::v4i64,  4 },
    { ISD::TRUNCATE,    MVT::v4i32, MVT::v4i64,  4 },
    { ISD::TRUNCATE,    MVT::v8i32, MVT::v8i64,  9 },

    { ISD::SINT_TO_FP,  MVT::v4f32, MVT::v4i1,  3 },
    { ISD::SINT_TO_FP,  MVT::v4f64, MVT::v4i1,  3 },
    { ISD::SINT_TO_FP,  MVT::v8f32, MVT::v8i1,  8 },
    { ISD::SINT_TO_FP,  MVT::v4f32, MVT::v4i8,  3 },
    { ISD::SINT_TO_FP,  MVT::v4f64, MVT::v4i8,  3 },
    { ISD::SINT_TO_FP,  MVT::v8f32, MVT::v8i8,  8 },
    { ISD::SINT_TO_FP,  MVT::v4f32, MVT::v4i16, 3 },
    { ISD::SINT_TO_FP,  MVT::v4f64, MVT::v4i16, 3 },
    { ISD::SINT_TO_FP,  MVT::v8f32, MVT::v8i16, 5 },
    { ISD::SINT_TO_FP,  MVT::v4f32, MVT::v4i32, 1 },
    { ISD::SINT_TO_FP,  MVT::v4f64, MVT::v4i32, 1 },
    { ISD::SINT_TO_FP,  MVT::v8f32, MVT::v8i32, 1 },

    { ISD::UINT_TO_FP,  MVT::v4f32, MVT::v4i1,  7 },
    { ISD::UINT_TO_FP,  MVT::v4f64, MVT::v4i1,  7 },
    { ISD::UINT_TO_FP,  MVT::v8f32, MVT::v8i1,  6 },
    { ISD::UINT_TO_FP,  MVT::v4f32, MVT::v4i8,  2 },
    { ISD::UINT_TO_FP,  MVT::v4f64, MVT::v4i8,  2 },
    { ISD::UINT_TO_FP,  MVT::v8f32, MVT::v8i8,  5 },
    { ISD::UINT_TO_FP,  MVT::v4f32, MVT::v4i16, 2 },
    { ISD::UINT_TO_FP,  MVT::v4f64, MVT::v4i16, 2 },
    { ISD::UINT_TO_FP,  MVT::v8f32, MVT::v8i16, 5 },
    { ISD::UINT_TO_FP,  MVT::v2f64, MVT::v2i32, 6 },
    { ISD::UINT_TO_FP,  MVT::v4f32, MVT::v4i32, 6 },
    { ISD::UINT_TO_FP,  MVT::v4f64, MVT::v4i32, 6 },
    { ISD::UINT_TO_FP,  MVT::v8f32, MVT::v8i32, 9 },
    { ISD::UINT_TO_FP,  MVT::v2f64, MVT::v2i64, 5 },
    { ISD::UINT_TO_FP,  MVT::v4f64, MVT::v4i64, 6 },
    // The generic code to compute the scalar overhead is currently broken.
    // Workaround this limitation by estimating the scalarization overhead
    // here. We have roughly 10 instructions per scalar element.
    // Multiply that by the vector width.
    // FIXME: remove that when PR19268 is fixed.
    { ISD::SINT_TO_FP,  MVT::v4f64, MVT::v4i64, 13 },
    { ISD::SINT_TO_FP,  MVT::v4f64, MVT::v4i64, 13 },

    { ISD::FP_TO_SINT,  MVT::v4i8,  MVT::v4f32, 1 },
    { ISD::FP_TO_SINT,  MVT::v8i8,  MVT::v8f32, 7 },
    // This node is expanded into scalarized operations but BasicTTI is overly
    // optimistic estimating its cost.  It computes 3 per element (one
    // vector-extract, one scalar conversion and one vector-insert).  The
    // problem is that the inserts form a read-modify-write chain so latency
    // should be factored in too.  Inflating the cost per element by 1.
    { ISD::FP_TO_UINT,  MVT::v8i32, MVT::v8f32, 8*4 },
    { ISD::FP_TO_UINT,  MVT::v4i32, MVT::v4f64, 4*4 },

    { ISD::FP_EXTEND,   MVT::v4f64,  MVT::v4f32,  1 },
    { ISD::FP_ROUND,    MVT::v4f32,  MVT::v4f64,  1 },
  };

  static const TypeConversionCostTblEntry SSE41ConversionTbl[] = {
    { ISD::ZERO_EXTEND, MVT::v4i64, MVT::v4i8,    2 },
    { ISD::SIGN_EXTEND, MVT::v4i64, MVT::v4i8,    2 },
    { ISD::ZERO_EXTEND, MVT::v4i64, MVT::v4i16,   2 },
    { ISD::SIGN_EXTEND, MVT::v4i64, MVT::v4i16,   2 },
    { ISD::ZERO_EXTEND, MVT::v4i64, MVT::v4i32,   2 },
    { ISD::SIGN_EXTEND, MVT::v4i64, MVT::v4i32,   2 },

    { ISD::ZERO_EXTEND, MVT::v4i16,  MVT::v4i8,   1 },
    { ISD::SIGN_EXTEND, MVT::v4i16,  MVT::v4i8,   2 },
    { ISD::ZERO_EXTEND, MVT::v4i32,  MVT::v4i8,   1 },
    { ISD::SIGN_EXTEND, MVT::v4i32,  MVT::v4i8,   1 },
    { ISD::ZERO_EXTEND, MVT::v8i16,  MVT::v8i8,   1 },
    { ISD::SIGN_EXTEND, MVT::v8i16,  MVT::v8i8,   1 },
    { ISD::ZERO_EXTEND, MVT::v8i32,  MVT::v8i8,   2 },
    { ISD::SIGN_EXTEND, MVT::v8i32,  MVT::v8i8,   2 },
    { ISD::ZERO_EXTEND, MVT::v16i16, MVT::v16i8,  2 },
    { ISD::SIGN_EXTEND, MVT::v16i16, MVT::v16i8,  2 },
    { ISD::ZERO_EXTEND, MVT::v16i32, MVT::v16i8,  4 },
    { ISD::SIGN_EXTEND, MVT::v16i32, MVT::v16i8,  4 },
    { ISD::ZERO_EXTEND, MVT::v4i32,  MVT::v4i16,  1 },
    { ISD::SIGN_EXTEND, MVT::v4i32,  MVT::v4i16,  1 },
    { ISD::ZERO_EXTEND, MVT::v8i32,  MVT::v8i16,  2 },
    { ISD::SIGN_EXTEND, MVT::v8i32,  MVT::v8i16,  2 },
    { ISD::ZERO_EXTEND, MVT::v16i32, MVT::v16i16, 4 },
    { ISD::SIGN_EXTEND, MVT::v16i32, MVT::v16i16, 4 },

    { ISD::TRUNCATE,    MVT::v4i8,   MVT::v4i16,  2 },
    { ISD::TRUNCATE,    MVT::v8i8,   MVT::v8i16,  1 },
    { ISD::TRUNCATE,    MVT::v4i8,   MVT::v4i32,  1 },
    { ISD::TRUNCATE,    MVT::v4i16,  MVT::v4i32,  1 },
    { ISD::TRUNCATE,    MVT::v8i8,   MVT::v8i32,  3 },
    { ISD::TRUNCATE,    MVT::v8i16,  MVT::v8i32,  3 },
    { ISD::TRUNCATE,    MVT::v16i16, MVT::v16i32, 6 },

    { ISD::UINT_TO_FP,  MVT::f64,    MVT::i64,    4 },
  };

  static const TypeConversionCostTblEntry SSE2ConversionTbl[] = {
    // These are somewhat magic numbers justified by looking at the output of
    // Intel's IACA, running some kernels and making sure when we take
    // legalization into account the throughput will be overestimated.
    { ISD::SINT_TO_FP, MVT::v4f32, MVT::v16i8, 8 },
    { ISD::SINT_TO_FP, MVT::v2f64, MVT::v16i8, 16*10 },
    { ISD::SINT_TO_FP, MVT::v4f32, MVT::v8i16, 15 },
    { ISD::SINT_TO_FP, MVT::v2f64, MVT::v8i16, 8*10 },
    { ISD::SINT_TO_FP, MVT::v4f32, MVT::v4i32, 5 },
    { ISD::SINT_TO_FP, MVT::v2f64, MVT::v4i32, 4*10 },
    { ISD::SINT_TO_FP, MVT::v4f32, MVT::v2i64, 15 },
    { ISD::SINT_TO_FP, MVT::v2f64, MVT::v2i64, 2*10 },

    { ISD::UINT_TO_FP, MVT::v2f64, MVT::v16i8, 16*10 },
    { ISD::UINT_TO_FP, MVT::v4f32, MVT::v16i8, 8 },
    { ISD::UINT_TO_FP, MVT::v4f32, MVT::v8i16, 15 },
    { ISD::UINT_TO_FP, MVT::v2f64, MVT::v8i16, 8*10 },
    { ISD::UINT_TO_FP, MVT::v2f64, MVT::v4i32, 4*10 },
    { ISD::UINT_TO_FP, MVT::v4f32, MVT::v4i32, 8 },
    { ISD::UINT_TO_FP, MVT::v2f64, MVT::v2i64, 6 },
    { ISD::UINT_TO_FP, MVT::v4f32, MVT::v2i64, 15 },

    { ISD::FP_TO_SINT,  MVT::v2i32,  MVT::v2f64,  3 },

    { ISD::UINT_TO_FP,  MVT::f64,    MVT::i64,    6 },

    { ISD::ZERO_EXTEND, MVT::v4i16,  MVT::v4i8,   1 },
    { ISD::SIGN_EXTEND, MVT::v4i16,  MVT::v4i8,   6 },
    { ISD::ZERO_EXTEND, MVT::v4i32,  MVT::v4i8,   2 },
    { ISD::SIGN_EXTEND, MVT::v4i32,  MVT::v4i8,   3 },
    { ISD::ZERO_EXTEND, MVT::v4i64,  MVT::v4i8,   4 },
    { ISD::SIGN_EXTEND, MVT::v4i64,  MVT::v4i8,   8 },
    { ISD::ZERO_EXTEND, MVT::v8i16,  MVT::v8i8,   1 },
    { ISD::SIGN_EXTEND, MVT::v8i16,  MVT::v8i8,   2 },
    { ISD::ZERO_EXTEND, MVT::v8i32,  MVT::v8i8,   6 },
    { ISD::SIGN_EXTEND, MVT::v8i32,  MVT::v8i8,   6 },
    { ISD::ZERO_EXTEND, MVT::v16i16, MVT::v16i8,  3 },
    { ISD::SIGN_EXTEND, MVT::v16i16, MVT::v16i8,  4 },
    { ISD::ZERO_EXTEND, MVT::v16i32, MVT::v16i8,  9 },
    { ISD::SIGN_EXTEND, MVT::v16i32, MVT::v16i8,  12 },
    { ISD::ZERO_EXTEND, MVT::v4i32,  MVT::v4i16,  1 },
    { ISD::SIGN_EXTEND, MVT::v4i32,  MVT::v4i16,  2 },
    { ISD::ZERO_EXTEND, MVT::v4i64,  MVT::v4i16,  3 },
    { ISD::SIGN_EXTEND, MVT::v4i64,  MVT::v4i16,  10 },
    { ISD::ZERO_EXTEND, MVT::v8i32,  MVT::v8i16,  3 },
    { ISD::SIGN_EXTEND, MVT::v8i32,  MVT::v8i16,  4 },
    { ISD::ZERO_EXTEND, MVT::v16i32, MVT::v16i16, 6 },
    { ISD::SIGN_EXTEND, MVT::v16i32, MVT::v16i16, 8 },
    { ISD::ZERO_EXTEND, MVT::v4i64,  MVT::v4i32,  3 },
    { ISD::SIGN_EXTEND, MVT::v4i64,  MVT::v4i32,  5 },

    { ISD::TRUNCATE,    MVT::v4i8,   MVT::v4i16,  4 },
    { ISD::TRUNCATE,    MVT::v8i8,   MVT::v8i16,  2 },
    { ISD::TRUNCATE,    MVT::v16i8,  MVT::v16i16, 3 },
    { ISD::TRUNCATE,    MVT::v4i8,   MVT::v4i32,  3 },
    { ISD::TRUNCATE,    MVT::v4i16,  MVT::v4i32,  3 },
    { ISD::TRUNCATE,    MVT::v8i8,   MVT::v8i32,  4 },
    { ISD::TRUNCATE,    MVT::v16i8,  MVT::v16i32, 7 },
    { ISD::TRUNCATE,    MVT::v8i16,  MVT::v8i32,  5 },
    { ISD::TRUNCATE,    MVT::v16i16, MVT::v16i32, 10 },
  };

  std::pair<int, MVT> LTSrc = TLI->getTypeLegalizationCost(DL, Src);
  std::pair<int, MVT> LTDest = TLI->getTypeLegalizationCost(DL, Dst);

  if (ST->hasSSE2() && !ST->hasAVX()) {
    if (const auto *Entry = ConvertCostTableLookup(SSE2ConversionTbl, ISD,
                                                   LTDest.second, LTSrc.second))
      return LTSrc.first * Entry->Cost;
  }

  EVT SrcTy = TLI->getValueType(DL, Src);
  EVT DstTy = TLI->getValueType(DL, Dst);

  // The function getSimpleVT only handles simple value types.
  if (!SrcTy.isSimple() || !DstTy.isSimple())
    return BaseT::getCastInstrCost(Opcode, Dst, Src);

  MVT SimpleSrcTy = SrcTy.getSimpleVT();
  MVT SimpleDstTy = DstTy.getSimpleVT();

  // Make sure that neither type is going to be split before using the
  // AVX512 tables. This handles -mprefer-vector-width=256
  // with -min-legal-vector-width<=256
  if (TLI->getTypeAction(SimpleSrcTy) != TargetLowering::TypeSplitVector &&
      TLI->getTypeAction(SimpleDstTy) != TargetLowering::TypeSplitVector) {
    if (ST->hasBWI())
      if (const auto *Entry = ConvertCostTableLookup(AVX512BWConversionTbl, ISD,
                                                     SimpleDstTy, SimpleSrcTy))
        return Entry->Cost;

    if (ST->hasDQI())
      if (const auto *Entry = ConvertCostTableLookup(AVX512DQConversionTbl, ISD,
                                                     SimpleDstTy, SimpleSrcTy))
        return Entry->Cost;

    if (ST->hasAVX512())
      if (const auto *Entry = ConvertCostTableLookup(AVX512FConversionTbl, ISD,
                                                     SimpleDstTy, SimpleSrcTy))
        return Entry->Cost;
  }

  if (ST->hasAVX2()) {
    if (const auto *Entry = ConvertCostTableLookup(AVX2ConversionTbl, ISD,
                                                   SimpleDstTy, SimpleSrcTy))
      return Entry->Cost;
  }

  if (ST->hasAVX()) {
    if (const auto *Entry = ConvertCostTableLookup(AVXConversionTbl, ISD,
                                                   SimpleDstTy, SimpleSrcTy))
      return Entry->Cost;
  }

  if (ST->hasSSE41()) {
    if (const auto *Entry = ConvertCostTableLookup(SSE41ConversionTbl, ISD,
                                                   SimpleDstTy, SimpleSrcTy))
      return Entry->Cost;
  }

  if (ST->hasSSE2()) {
    if (const auto *Entry = ConvertCostTableLookup(SSE2ConversionTbl, ISD,
                                                   SimpleDstTy, SimpleSrcTy))
      return Entry->Cost;
  }

  return BaseT::getCastInstrCost(Opcode, Dst, Src, I);
}

int X86TTIImpl::getCmpSelInstrCost(unsigned Opcode, Type *ValTy, Type *CondTy,
                                   const Instruction *I) {
  // Legalize the type.
  std::pair<int, MVT> LT = TLI->getTypeLegalizationCost(DL, ValTy);

  MVT MTy = LT.second;

  int ISD = TLI->InstructionOpcodeToISD(Opcode);
  assert(ISD && "Invalid opcode");

  unsigned ExtraCost = 0;
  if (I && (Opcode == Instruction::ICmp || Opcode == Instruction::FCmp)) {
    // Some vector comparison predicates cost extra instructions.
    if (MTy.isVector() &&
        !((ST->hasXOP() && (!ST->hasAVX2() || MTy.is128BitVector())) ||
          (ST->hasAVX512() && 32 <= MTy.getScalarSizeInBits()) ||
          ST->hasBWI())) {
      switch (cast<CmpInst>(I)->getPredicate()) {
      case CmpInst::Predicate::ICMP_NE:
        // xor(cmpeq(x,y),-1)
        ExtraCost = 1;
        break;
      case CmpInst::Predicate::ICMP_SGE:
      case CmpInst::Predicate::ICMP_SLE:
        // xor(cmpgt(x,y),-1)
        ExtraCost = 1;
        break;
      case CmpInst::Predicate::ICMP_ULT:
      case CmpInst::Predicate::ICMP_UGT:
        // cmpgt(xor(x,signbit),xor(y,signbit))
        // xor(cmpeq(pmaxu(x,y),x),-1)
        ExtraCost = 2;
        break;
      case CmpInst::Predicate::ICMP_ULE:
      case CmpInst::Predicate::ICMP_UGE:
        if ((ST->hasSSE41() && MTy.getScalarSizeInBits() == 32) ||
            (ST->hasSSE2() && MTy.getScalarSizeInBits() < 32)) {
          // cmpeq(psubus(x,y),0)
          // cmpeq(pminu(x,y),x)
          ExtraCost = 1;
        } else {
          // xor(cmpgt(xor(x,signbit),xor(y,signbit)),-1)
          ExtraCost = 3;
        }
        break;
      default:
        break;
      }
    }
  }

  static const CostTblEntry AVX512BWCostTbl[] = {
    { ISD::SETCC,   MVT::v32i16,  1 },
    { ISD::SETCC,   MVT::v64i8,   1 },

    { ISD::SELECT,  MVT::v32i16,  1 },
    { ISD::SELECT,  MVT::v64i8,   1 },
  };

  static const CostTblEntry AVX512CostTbl[] = {
    { ISD::SETCC,   MVT::v8i64,   1 },
    { ISD::SETCC,   MVT::v16i32,  1 },
    { ISD::SETCC,   MVT::v8f64,   1 },
    { ISD::SETCC,   MVT::v16f32,  1 },

    { ISD::SELECT,  MVT::v8i64,   1 },
    { ISD::SELECT,  MVT::v16i32,  1 },
    { ISD::SELECT,  MVT::v8f64,   1 },
    { ISD::SELECT,  MVT::v16f32,  1 },
  };

  static const CostTblEntry AVX2CostTbl[] = {
    { ISD::SETCC,   MVT::v4i64,   1 },
    { ISD::SETCC,   MVT::v8i32,   1 },
    { ISD::SETCC,   MVT::v16i16,  1 },
    { ISD::SETCC,   MVT::v32i8,   1 },

    { ISD::SELECT,  MVT::v4i64,   1 }, // pblendvb
    { ISD::SELECT,  MVT::v8i32,   1 }, // pblendvb
    { ISD::SELECT,  MVT::v16i16,  1 }, // pblendvb
    { ISD::SELECT,  MVT::v32i8,   1 }, // pblendvb
  };

  static const CostTblEntry AVX1CostTbl[] = {
    { ISD::SETCC,   MVT::v4f64,   1 },
    { ISD::SETCC,   MVT::v8f32,   1 },
    // AVX1 does not support 8-wide integer compare.
    { ISD::SETCC,   MVT::v4i64,   4 },
    { ISD::SETCC,   MVT::v8i32,   4 },
    { ISD::SETCC,   MVT::v16i16,  4 },
    { ISD::SETCC,   MVT::v32i8,   4 },

    { ISD::SELECT,  MVT::v4f64,   1 }, // vblendvpd
    { ISD::SELECT,  MVT::v8f32,   1 }, // vblendvps
    { ISD::SELECT,  MVT::v4i64,   1 }, // vblendvpd
    { ISD::SELECT,  MVT::v8i32,   1 }, // vblendvps
    { ISD::SELECT,  MVT::v16i16,  3 }, // vandps + vandnps + vorps
    { ISD::SELECT,  MVT::v32i8,   3 }, // vandps + vandnps + vorps
  };

  static const CostTblEntry SSE42CostTbl[] = {
    { ISD::SETCC,   MVT::v2f64,   1 },
    { ISD::SETCC,   MVT::v4f32,   1 },
    { ISD::SETCC,   MVT::v2i64,   1 },
  };

  static const CostTblEntry SSE41CostTbl[] = {
    { ISD::SELECT,  MVT::v2f64,   1 }, // blendvpd
    { ISD::SELECT,  MVT::v4f32,   1 }, // blendvps
    { ISD::SELECT,  MVT::v2i64,   1 }, // pblendvb
    { ISD::SELECT,  MVT::v4i32,   1 }, // pblendvb
    { ISD::SELECT,  MVT::v8i16,   1 }, // pblendvb
    { ISD::SELECT,  MVT::v16i8,   1 }, // pblendvb
  };

  static const CostTblEntry SSE2CostTbl[] = {
    { ISD::SETCC,   MVT::v2f64,   2 },
    { ISD::SETCC,   MVT::f64,     1 },
    { ISD::SETCC,   MVT::v2i64,   8 },
    { ISD::SETCC,   MVT::v4i32,   1 },
    { ISD::SETCC,   MVT::v8i16,   1 },
    { ISD::SETCC,   MVT::v16i8,   1 },

    { ISD::SELECT,  MVT::v2f64,   3 }, // andpd + andnpd + orpd
    { ISD::SELECT,  MVT::v2i64,   3 }, // pand + pandn + por
    { ISD::SELECT,  MVT::v4i32,   3 }, // pand + pandn + por
    { ISD::SELECT,  MVT::v8i16,   3 }, // pand + pandn + por
    { ISD::SELECT,  MVT::v16i8,   3 }, // pand + pandn + por
  };

  static const CostTblEntry SSE1CostTbl[] = {
    { ISD::SETCC,   MVT::v4f32,   2 },
    { ISD::SETCC,   MVT::f32,     1 },

    { ISD::SELECT,  MVT::v4f32,   3 }, // andps + andnps + orps
  };

  if (ST->hasBWI())
    if (const auto *Entry = CostTableLookup(AVX512BWCostTbl, ISD, MTy))
      return LT.first * (ExtraCost + Entry->Cost);

  if (ST->hasAVX512())
    if (const auto *Entry = CostTableLookup(AVX512CostTbl, ISD, MTy))
      return LT.first * (ExtraCost + Entry->Cost);

  if (ST->hasAVX2())
    if (const auto *Entry = CostTableLookup(AVX2CostTbl, ISD, MTy))
      return LT.first * (ExtraCost + Entry->Cost);

  if (ST->hasAVX())
    if (const auto *Entry = CostTableLookup(AVX1CostTbl, ISD, MTy))
      return LT.first * (ExtraCost + Entry->Cost);

  if (ST->hasSSE42())
    if (const auto *Entry = CostTableLookup(SSE42CostTbl, ISD, MTy))
      return LT.first * (ExtraCost + Entry->Cost);

  if (ST->hasSSE41())
    if (const auto *Entry = CostTableLookup(SSE41CostTbl, ISD, MTy))
      return LT.first * (ExtraCost + Entry->Cost);

  if (ST->hasSSE2())
    if (const auto *Entry = CostTableLookup(SSE2CostTbl, ISD, MTy))
      return LT.first * (ExtraCost + Entry->Cost);

  if (ST->hasSSE1())
    if (const auto *Entry = CostTableLookup(SSE1CostTbl, ISD, MTy))
      return LT.first * (ExtraCost + Entry->Cost);

  return BaseT::getCmpSelInstrCost(Opcode, ValTy, CondTy, I);
}

unsigned X86TTIImpl::getAtomicMemIntrinsicMaxElementSize() const { return 16; }

int X86TTIImpl::getIntrinsicInstrCost(Intrinsic::ID IID, Type *RetTy,
                                      ArrayRef<Type *> Tys, FastMathFlags FMF,
                                      unsigned ScalarizationCostPassed) {
  // Costs should match the codegen from:
  // BITREVERSE: llvm\test\CodeGen\X86\vector-bitreverse.ll
  // BSWAP: llvm\test\CodeGen\X86\bswap-vector.ll
  // CTLZ: llvm\test\CodeGen\X86\vector-lzcnt-*.ll
  // CTPOP: llvm\test\CodeGen\X86\vector-popcnt-*.ll
  // CTTZ: llvm\test\CodeGen\X86\vector-tzcnt-*.ll
  static const CostTblEntry AVX512CDCostTbl[] = {
    { ISD::CTLZ,       MVT::v8i64,   1 },
    { ISD::CTLZ,       MVT::v16i32,  1 },
    { ISD::CTLZ,       MVT::v32i16,  8 },
    { ISD::CTLZ,       MVT::v64i8,  20 },
    { ISD::CTLZ,       MVT::v4i64,   1 },
    { ISD::CTLZ,       MVT::v8i32,   1 },
    { ISD::CTLZ,       MVT::v16i16,  4 },
    { ISD::CTLZ,       MVT::v32i8,  10 },
    { ISD::CTLZ,       MVT::v2i64,   1 },
    { ISD::CTLZ,       MVT::v4i32,   1 },
    { ISD::CTLZ,       MVT::v8i16,   4 },
    { ISD::CTLZ,       MVT::v16i8,   4 },
  };
  static const CostTblEntry AVX512BWCostTbl[] = {
    { ISD::BITREVERSE, MVT::v8i64,   5 },
    { ISD::BITREVERSE, MVT::v16i32,  5 },
    { ISD::BITREVERSE, MVT::v32i16,  5 },
    { ISD::BITREVERSE, MVT::v64i8,   5 },
    { ISD::CTLZ,       MVT::v8i64,  23 },
    { ISD::CTLZ,       MVT::v16i32, 22 },
    { ISD::CTLZ,       MVT::v32i16, 18 },
    { ISD::CTLZ,       MVT::v64i8,  17 },
    { ISD::CTPOP,      MVT::v8i64,   7 },
    { ISD::CTPOP,      MVT::v16i32, 11 },
    { ISD::CTPOP,      MVT::v32i16,  9 },
    { ISD::CTPOP,      MVT::v64i8,   6 },
    { ISD::CTTZ,       MVT::v8i64,  10 },
    { ISD::CTTZ,       MVT::v16i32, 14 },
    { ISD::CTTZ,       MVT::v32i16, 12 },
    { ISD::CTTZ,       MVT::v64i8,   9 },
    { ISD::SADDSAT,    MVT::v32i16,  1 },
    { ISD::SADDSAT,    MVT::v64i8,   1 },
    { ISD::SSUBSAT,    MVT::v32i16,  1 },
    { ISD::SSUBSAT,    MVT::v64i8,   1 },
    { ISD::UADDSAT,    MVT::v32i16,  1 },
    { ISD::UADDSAT,    MVT::v64i8,   1 },
    { ISD::USUBSAT,    MVT::v32i16,  1 },
    { ISD::USUBSAT,    MVT::v64i8,   1 },
  };
  static const CostTblEntry AVX512CostTbl[] = {
    { ISD::BITREVERSE, MVT::v8i64,  36 },
    { ISD::BITREVERSE, MVT::v16i32, 24 },
    { ISD::CTLZ,       MVT::v8i64,  29 },
    { ISD::CTLZ,       MVT::v16i32, 35 },
    { ISD::CTPOP,      MVT::v8i64,  16 },
    { ISD::CTPOP,      MVT::v16i32, 24 },
    { ISD::CTTZ,       MVT::v8i64,  20 },
    { ISD::CTTZ,       MVT::v16i32, 28 },
    { ISD::USUBSAT,    MVT::v16i32,  2 }, // pmaxud + psubd
    { ISD::USUBSAT,    MVT::v2i64,   2 }, // pmaxuq + psubq
    { ISD::USUBSAT,    MVT::v4i64,   2 }, // pmaxuq + psubq
    { ISD::USUBSAT,    MVT::v8i64,   2 }, // pmaxuq + psubq
    { ISD::UADDSAT,    MVT::v16i32,  3 }, // not + pminud + paddd
    { ISD::UADDSAT,    MVT::v2i64,   3 }, // not + pminuq + paddq
    { ISD::UADDSAT,    MVT::v4i64,   3 }, // not + pminuq + paddq
    { ISD::UADDSAT,    MVT::v8i64,   3 }, // not + pminuq + paddq
  };
  static const CostTblEntry XOPCostTbl[] = {
    { ISD::BITREVERSE, MVT::v4i64,   4 },
    { ISD::BITREVERSE, MVT::v8i32,   4 },
    { ISD::BITREVERSE, MVT::v16i16,  4 },
    { ISD::BITREVERSE, MVT::v32i8,   4 },
    { ISD::BITREVERSE, MVT::v2i64,   1 },
    { ISD::BITREVERSE, MVT::v4i32,   1 },
    { ISD::BITREVERSE, MVT::v8i16,   1 },
    { ISD::BITREVERSE, MVT::v16i8,   1 },
    { ISD::BITREVERSE, MVT::i64,     3 },
    { ISD::BITREVERSE, MVT::i32,     3 },
    { ISD::BITREVERSE, MVT::i16,     3 },
    { ISD::BITREVERSE, MVT::i8,      3 }
  };
  static const CostTblEntry AVX2CostTbl[] = {
    { ISD::BITREVERSE, MVT::v4i64,   5 },
    { ISD::BITREVERSE, MVT::v8i32,   5 },
    { ISD::BITREVERSE, MVT::v16i16,  5 },
    { ISD::BITREVERSE, MVT::v32i8,   5 },
    { ISD::BSWAP,      MVT::v4i64,   1 },
    { ISD::BSWAP,      MVT::v8i32,   1 },
    { ISD::BSWAP,      MVT::v16i16,  1 },
    { ISD::CTLZ,       MVT::v4i64,  23 },
    { ISD::CTLZ,       MVT::v8i32,  18 },
    { ISD::CTLZ,       MVT::v16i16, 14 },
    { ISD::CTLZ,       MVT::v32i8,   9 },
    { ISD::CTPOP,      MVT::v4i64,   7 },
    { ISD::CTPOP,      MVT::v8i32,  11 },
    { ISD::CTPOP,      MVT::v16i16,  9 },
    { ISD::CTPOP,      MVT::v32i8,   6 },
    { ISD::CTTZ,       MVT::v4i64,  10 },
    { ISD::CTTZ,       MVT::v8i32,  14 },
    { ISD::CTTZ,       MVT::v16i16, 12 },
    { ISD::CTTZ,       MVT::v32i8,   9 },
    { ISD::SADDSAT,    MVT::v16i16,  1 },
    { ISD::SADDSAT,    MVT::v32i8,   1 },
    { ISD::SSUBSAT,    MVT::v16i16,  1 },
    { ISD::SSUBSAT,    MVT::v32i8,   1 },
    { ISD::UADDSAT,    MVT::v16i16,  1 },
    { ISD::UADDSAT,    MVT::v32i8,   1 },
    { ISD::UADDSAT,    MVT::v8i32,   3 }, // not + pminud + paddd
    { ISD::USUBSAT,    MVT::v16i16,  1 },
    { ISD::USUBSAT,    MVT::v32i8,   1 },
    { ISD::USUBSAT,    MVT::v8i32,   2 }, // pmaxud + psubd
    { ISD::FSQRT,      MVT::f32,     7 }, // Haswell from http://www.agner.org/
    { ISD::FSQRT,      MVT::v4f32,   7 }, // Haswell from http://www.agner.org/
    { ISD::FSQRT,      MVT::v8f32,  14 }, // Haswell from http://www.agner.org/
    { ISD::FSQRT,      MVT::f64,    14 }, // Haswell from http://www.agner.org/
    { ISD::FSQRT,      MVT::v2f64,  14 }, // Haswell from http://www.agner.org/
    { ISD::FSQRT,      MVT::v4f64,  28 }, // Haswell from http://www.agner.org/
  };
  static const CostTblEntry AVX1CostTbl[] = {
    { ISD::BITREVERSE, MVT::v4i64,  12 }, // 2 x 128-bit Op + extract/insert
    { ISD::BITREVERSE, MVT::v8i32,  12 }, // 2 x 128-bit Op + extract/insert
    { ISD::BITREVERSE, MVT::v16i16, 12 }, // 2 x 128-bit Op + extract/insert
    { ISD::BITREVERSE, MVT::v32i8,  12 }, // 2 x 128-bit Op + extract/insert
    { ISD::BSWAP,      MVT::v4i64,   4 },
    { ISD::BSWAP,      MVT::v8i32,   4 },
    { ISD::BSWAP,      MVT::v16i16,  4 },
    { ISD::CTLZ,       MVT::v4i64,  48 }, // 2 x 128-bit Op + extract/insert
    { ISD::CTLZ,       MVT::v8i32,  38 }, // 2 x 128-bit Op + extract/insert
    { ISD::CTLZ,       MVT::v16i16, 30 }, // 2 x 128-bit Op + extract/insert
    { ISD::CTLZ,       MVT::v32i8,  20 }, // 2 x 128-bit Op + extract/insert
    { ISD::CTPOP,      MVT::v4i64,  16 }, // 2 x 128-bit Op + extract/insert
    { ISD::CTPOP,      MVT::v8i32,  24 }, // 2 x 128-bit Op + extract/insert
    { ISD::CTPOP,      MVT::v16i16, 20 }, // 2 x 128-bit Op + extract/insert
    { ISD::CTPOP,      MVT::v32i8,  14 }, // 2 x 128-bit Op + extract/insert
    { ISD::CTTZ,       MVT::v4i64,  22 }, // 2 x 128-bit Op + extract/insert
    { ISD::CTTZ,       MVT::v8i32,  30 }, // 2 x 128-bit Op + extract/insert
    { ISD::CTTZ,       MVT::v16i16, 26 }, // 2 x 128-bit Op + extract/insert
    { ISD::CTTZ,       MVT::v32i8,  20 }, // 2 x 128-bit Op + extract/insert
    { ISD::SADDSAT,    MVT::v16i16,  4 }, // 2 x 128-bit Op + extract/insert
    { ISD::SADDSAT,    MVT::v32i8,   4 }, // 2 x 128-bit Op + extract/insert
    { ISD::SSUBSAT,    MVT::v16i16,  4 }, // 2 x 128-bit Op + extract/insert
    { ISD::SSUBSAT,    MVT::v32i8,   4 }, // 2 x 128-bit Op + extract/insert
    { ISD::UADDSAT,    MVT::v16i16,  4 }, // 2 x 128-bit Op + extract/insert
    { ISD::UADDSAT,    MVT::v32i8,   4 }, // 2 x 128-bit Op + extract/insert
    { ISD::UADDSAT,    MVT::v8i32,   8 }, // 2 x 128-bit Op + extract/insert
    { ISD::USUBSAT,    MVT::v16i16,  4 }, // 2 x 128-bit Op + extract/insert
    { ISD::USUBSAT,    MVT::v32i8,   4 }, // 2 x 128-bit Op + extract/insert
    { ISD::USUBSAT,    MVT::v8i32,   6 }, // 2 x 128-bit Op + extract/insert
    { ISD::FSQRT,      MVT::f32,    14 }, // SNB from http://www.agner.org/
    { ISD::FSQRT,      MVT::v4f32,  14 }, // SNB from http://www.agner.org/
    { ISD::FSQRT,      MVT::v8f32,  28 }, // SNB from http://www.agner.org/
    { ISD::FSQRT,      MVT::f64,    21 }, // SNB from http://www.agner.org/
    { ISD::FSQRT,      MVT::v2f64,  21 }, // SNB from http://www.agner.org/
    { ISD::FSQRT,      MVT::v4f64,  43 }, // SNB from http://www.agner.org/
  };
  static const CostTblEntry GLMCostTbl[] = {
    { ISD::FSQRT, MVT::f32,   19 }, // sqrtss
    { ISD::FSQRT, MVT::v4f32, 37 }, // sqrtps
    { ISD::FSQRT, MVT::f64,   34 }, // sqrtsd
    { ISD::FSQRT, MVT::v2f64, 67 }, // sqrtpd
  };
  static const CostTblEntry SLMCostTbl[] = {
    { ISD::FSQRT, MVT::f32,   20 }, // sqrtss
    { ISD::FSQRT, MVT::v4f32, 40 }, // sqrtps
    { ISD::FSQRT, MVT::f64,   35 }, // sqrtsd
    { ISD::FSQRT, MVT::v2f64, 70 }, // sqrtpd
  };
  static const CostTblEntry SSE42CostTbl[] = {
    { ISD::USUBSAT,    MVT::v4i32,   2 }, // pmaxud + psubd
    { ISD::UADDSAT,    MVT::v4i32,   3 }, // not + pminud + paddd
    { ISD::FSQRT,      MVT::f32,    18 }, // Nehalem from http://www.agner.org/
    { ISD::FSQRT,      MVT::v4f32,  18 }, // Nehalem from http://www.agner.org/
  };
  static const CostTblEntry SSSE3CostTbl[] = {
    { ISD::BITREVERSE, MVT::v2i64,   5 },
    { ISD::BITREVERSE, MVT::v4i32,   5 },
    { ISD::BITREVERSE, MVT::v8i16,   5 },
    { ISD::BITREVERSE, MVT::v16i8,   5 },
    { ISD::BSWAP,      MVT::v2i64,   1 },
    { ISD::BSWAP,      MVT::v4i32,   1 },
    { ISD::BSWAP,      MVT::v8i16,   1 },
    { ISD::CTLZ,       MVT::v2i64,  23 },
    { ISD::CTLZ,       MVT::v4i32,  18 },
    { ISD::CTLZ,       MVT::v8i16,  14 },
    { ISD::CTLZ,       MVT::v16i8,   9 },
    { ISD::CTPOP,      MVT::v2i64,   7 },
    { ISD::CTPOP,      MVT::v4i32,  11 },
    { ISD::CTPOP,      MVT::v8i16,   9 },
    { ISD::CTPOP,      MVT::v16i8,   6 },
    { ISD::CTTZ,       MVT::v2i64,  10 },
    { ISD::CTTZ,       MVT::v4i32,  14 },
    { ISD::CTTZ,       MVT::v8i16,  12 },
    { ISD::CTTZ,       MVT::v16i8,   9 }
  };
  static const CostTblEntry SSE2CostTbl[] = {
    { ISD::BITREVERSE, MVT::v2i64,  29 },
    { ISD::BITREVERSE, MVT::v4i32,  27 },
    { ISD::BITREVERSE, MVT::v8i16,  27 },
    { ISD::BITREVERSE, MVT::v16i8,  20 },
    { ISD::BSWAP,      MVT::v2i64,   7 },
    { ISD::BSWAP,      MVT::v4i32,   7 },
    { ISD::BSWAP,      MVT::v8i16,   7 },
    { ISD::CTLZ,       MVT::v2i64,  25 },
    { ISD::CTLZ,       MVT::v4i32,  26 },
    { ISD::CTLZ,       MVT::v8i16,  20 },
    { ISD::CTLZ,       MVT::v16i8,  17 },
    { ISD::CTPOP,      MVT::v2i64,  12 },
    { ISD::CTPOP,      MVT::v4i32,  15 },
    { ISD::CTPOP,      MVT::v8i16,  13 },
    { ISD::CTPOP,      MVT::v16i8,  10 },
    { ISD::CTTZ,       MVT::v2i64,  14 },
    { ISD::CTTZ,       MVT::v4i32,  18 },
    { ISD::CTTZ,       MVT::v8i16,  16 },
    { ISD::CTTZ,       MVT::v16i8,  13 },
    { ISD::SADDSAT,    MVT::v8i16,   1 },
    { ISD::SADDSAT,    MVT::v16i8,   1 },
    { ISD::SSUBSAT,    MVT::v8i16,   1 },
    { ISD::SSUBSAT,    MVT::v16i8,   1 },
    { ISD::UADDSAT,    MVT::v8i16,   1 },
    { ISD::UADDSAT,    MVT::v16i8,   1 },
    { ISD::USUBSAT,    MVT::v8i16,   1 },
    { ISD::USUBSAT,    MVT::v16i8,   1 },
    { ISD::FSQRT,      MVT::f64,    32 }, // Nehalem from http://www.agner.org/
    { ISD::FSQRT,      MVT::v2f64,  32 }, // Nehalem from http://www.agner.org/
  };
  static const CostTblEntry SSE1CostTbl[] = {
    { ISD::FSQRT,      MVT::f32,    28 }, // Pentium III from http://www.agner.org/
    { ISD::FSQRT,      MVT::v4f32,  56 }, // Pentium III from http://www.agner.org/
  };
  static const CostTblEntry X64CostTbl[] = { // 64-bit targets
    { ISD::BITREVERSE, MVT::i64,    14 },
    { ISD::SADDO,      MVT::i64,     1 },
    { ISD::UADDO,      MVT::i64,     1 },
  };
  static const CostTblEntry X86CostTbl[] = { // 32 or 64-bit targets
    { ISD::BITREVERSE, MVT::i32,    14 },
    { ISD::BITREVERSE, MVT::i16,    14 },
    { ISD::BITREVERSE, MVT::i8,     11 },
    { ISD::SADDO,      MVT::i32,     1 },
    { ISD::SADDO,      MVT::i16,     1 },
    { ISD::SADDO,      MVT::i8,      1 },
    { ISD::UADDO,      MVT::i32,     1 },
    { ISD::UADDO,      MVT::i16,     1 },
    { ISD::UADDO,      MVT::i8,      1 },
  };

  Type *OpTy = RetTy;
  unsigned ISD = ISD::DELETED_NODE;
  switch (IID) {
  default:
    break;
  case Intrinsic::bitreverse:
    ISD = ISD::BITREVERSE;
    break;
  case Intrinsic::bswap:
    ISD = ISD::BSWAP;
    break;
  case Intrinsic::ctlz:
    ISD = ISD::CTLZ;
    break;
  case Intrinsic::ctpop:
    ISD = ISD::CTPOP;
    break;
  case Intrinsic::cttz:
    ISD = ISD::CTTZ;
    break;
  case Intrinsic::sadd_sat:
    ISD = ISD::SADDSAT;
    break;
  case Intrinsic::ssub_sat:
    ISD = ISD::SSUBSAT;
    break;
  case Intrinsic::uadd_sat:
    ISD = ISD::UADDSAT;
    break;
  case Intrinsic::usub_sat:
    ISD = ISD::USUBSAT;
    break;
  case Intrinsic::sqrt:
    ISD = ISD::FSQRT;
    break;
  case Intrinsic::sadd_with_overflow:
  case Intrinsic::ssub_with_overflow:
    // SSUBO has same costs so don't duplicate.
    ISD = ISD::SADDO;
    OpTy = RetTy->getContainedType(0);
    break;
  case Intrinsic::uadd_with_overflow:
  case Intrinsic::usub_with_overflow:
    // USUBO has same costs so don't duplicate.
    ISD = ISD::UADDO;
    OpTy = RetTy->getContainedType(0);
    break;
  }

  if (ISD != ISD::DELETED_NODE) {
    // Legalize the type.
    std::pair<int, MVT> LT = TLI->getTypeLegalizationCost(DL, OpTy);
    MVT MTy = LT.second;

    // Attempt to lookup cost.
    if (ST->isGLM())
      if (const auto *Entry = CostTableLookup(GLMCostTbl, ISD, MTy))
        return LT.first * Entry->Cost;

    if (ST->isSLM())
      if (const auto *Entry = CostTableLookup(SLMCostTbl, ISD, MTy))
        return LT.first * Entry->Cost;

    if (ST->hasCDI())
      if (const auto *Entry = CostTableLookup(AVX512CDCostTbl, ISD, MTy))
        return LT.first * Entry->Cost;

    if (ST->hasBWI())
      if (const auto *Entry = CostTableLookup(AVX512BWCostTbl, ISD, MTy))
        return LT.first * Entry->Cost;

    if (ST->hasAVX512())
      if (const auto *Entry = CostTableLookup(AVX512CostTbl, ISD, MTy))
        return LT.first * Entry->Cost;

    if (ST->hasXOP())
      if (const auto *Entry = CostTableLookup(XOPCostTbl, ISD, MTy))
        return LT.first * Entry->Cost;

    if (ST->hasAVX2())
      if (const auto *Entry = CostTableLookup(AVX2CostTbl, ISD, MTy))
        return LT.first * Entry->Cost;

    if (ST->hasAVX())
      if (const auto *Entry = CostTableLookup(AVX1CostTbl, ISD, MTy))
        return LT.first * Entry->Cost;

    if (ST->hasSSE42())
      if (const auto *Entry = CostTableLookup(SSE42CostTbl, ISD, MTy))
        return LT.first * Entry->Cost;

    if (ST->hasSSSE3())
      if (const auto *Entry = CostTableLookup(SSSE3CostTbl, ISD, MTy))
        return LT.first * Entry->Cost;

    if (ST->hasSSE2())
      if (const auto *Entry = CostTableLookup(SSE2CostTbl, ISD, MTy))
        return LT.first * Entry->Cost;

    if (ST->hasSSE1())
      if (const auto *Entry = CostTableLookup(SSE1CostTbl, ISD, MTy))
        return LT.first * Entry->Cost;

    if (ST->is64Bit())
      if (const auto *Entry = CostTableLookup(X64CostTbl, ISD, MTy))
        return LT.first * Entry->Cost;

    if (const auto *Entry = CostTableLookup(X86CostTbl, ISD, MTy))
      return LT.first * Entry->Cost;
  }

  return BaseT::getIntrinsicInstrCost(IID, RetTy, Tys, FMF, ScalarizationCostPassed);
}

int X86TTIImpl::getIntrinsicInstrCost(Intrinsic::ID IID, Type *RetTy,
                                      ArrayRef<Value *> Args, FastMathFlags FMF,
                                      unsigned VF) {
  static const CostTblEntry AVX512CostTbl[] = {
    { ISD::ROTL,       MVT::v8i64,   1 },
    { ISD::ROTL,       MVT::v4i64,   1 },
    { ISD::ROTL,       MVT::v2i64,   1 },
    { ISD::ROTL,       MVT::v16i32,  1 },
    { ISD::ROTL,       MVT::v8i32,   1 },
    { ISD::ROTL,       MVT::v4i32,   1 },
    { ISD::ROTR,       MVT::v8i64,   1 },
    { ISD::ROTR,       MVT::v4i64,   1 },
    { ISD::ROTR,       MVT::v2i64,   1 },
    { ISD::ROTR,       MVT::v16i32,  1 },
    { ISD::ROTR,       MVT::v8i32,   1 },
    { ISD::ROTR,       MVT::v4i32,   1 }
  };
  // XOP: ROTL = VPROT(X,Y), ROTR = VPROT(X,SUB(0,Y))
  static const CostTblEntry XOPCostTbl[] = {
    { ISD::ROTL,       MVT::v4i64,   4 },
    { ISD::ROTL,       MVT::v8i32,   4 },
    { ISD::ROTL,       MVT::v16i16,  4 },
    { ISD::ROTL,       MVT::v32i8,   4 },
    { ISD::ROTL,       MVT::v2i64,   1 },
    { ISD::ROTL,       MVT::v4i32,   1 },
    { ISD::ROTL,       MVT::v8i16,   1 },
    { ISD::ROTL,       MVT::v16i8,   1 },
    { ISD::ROTR,       MVT::v4i64,   6 },
    { ISD::ROTR,       MVT::v8i32,   6 },
    { ISD::ROTR,       MVT::v16i16,  6 },
    { ISD::ROTR,       MVT::v32i8,   6 },
    { ISD::ROTR,       MVT::v2i64,   2 },
    { ISD::ROTR,       MVT::v4i32,   2 },
    { ISD::ROTR,       MVT::v8i16,   2 },
    { ISD::ROTR,       MVT::v16i8,   2 }
  };
  static const CostTblEntry X64CostTbl[] = { // 64-bit targets
    { ISD::ROTL,       MVT::i64,     1 },
    { ISD::ROTR,       MVT::i64,     1 },
    { ISD::FSHL,       MVT::i64,     4 }
  };
  static const CostTblEntry X86CostTbl[] = { // 32 or 64-bit targets
    { ISD::ROTL,       MVT::i32,     1 },
    { ISD::ROTL,       MVT::i16,     1 },
    { ISD::ROTL,       MVT::i8,      1 },
    { ISD::ROTR,       MVT::i32,     1 },
    { ISD::ROTR,       MVT::i16,     1 },
    { ISD::ROTR,       MVT::i8,      1 },
    { ISD::FSHL,       MVT::i32,     4 },
    { ISD::FSHL,       MVT::i16,     4 },
    { ISD::FSHL,       MVT::i8,      4 }
  };

  unsigned ISD = ISD::DELETED_NODE;
  switch (IID) {
  default:
    break;
  case Intrinsic::fshl:
    ISD = ISD::FSHL;
    if (Args[0] == Args[1])
      ISD = ISD::ROTL;
    break;
  case Intrinsic::fshr:
    // FSHR has same costs so don't duplicate.
    ISD = ISD::FSHL;
    if (Args[0] == Args[1])
      ISD = ISD::ROTR;
    break;
  }

  if (ISD != ISD::DELETED_NODE) {
    // Legalize the type.
    std::pair<int, MVT> LT = TLI->getTypeLegalizationCost(DL, RetTy);
    MVT MTy = LT.second;

    // Attempt to lookup cost.
    if (ST->hasAVX512())
      if (const auto *Entry = CostTableLookup(AVX512CostTbl, ISD, MTy))
        return LT.first * Entry->Cost;

    if (ST->hasXOP())
      if (const auto *Entry = CostTableLookup(XOPCostTbl, ISD, MTy))
        return LT.first * Entry->Cost;

    if (ST->is64Bit())
      if (const auto *Entry = CostTableLookup(X64CostTbl, ISD, MTy))
        return LT.first * Entry->Cost;

    if (const auto *Entry = CostTableLookup(X86CostTbl, ISD, MTy))
      return LT.first * Entry->Cost;
  }

  return BaseT::getIntrinsicInstrCost(IID, RetTy, Args, FMF, VF);
}

int X86TTIImpl::getVectorInstrCost(unsigned Opcode, Type *Val, unsigned Index) {
  assert(Val->isVectorTy() && "This must be a vector type");

  Type *ScalarType = Val->getScalarType();

  if (Index != -1U) {
    // Legalize the type.
    std::pair<int, MVT> LT = TLI->getTypeLegalizationCost(DL, Val);

    // This type is legalized to a scalar type.
    if (!LT.second.isVector())
      return 0;

    // The type may be split. Normalize the index to the new type.
    unsigned Width = LT.second.getVectorNumElements();
    Index = Index % Width;

    // Floating point scalars are already located in index #0.
    if (ScalarType->isFloatingPointTy() && Index == 0)
      return 0;
  }

  // Add to the base cost if we know that the extracted element of a vector is
  // destined to be moved to and used in the integer register file.
  int RegisterFileMoveCost = 0;
  if (Opcode == Instruction::ExtractElement && ScalarType->isPointerTy())
    RegisterFileMoveCost = 1;

  return BaseT::getVectorInstrCost(Opcode, Val, Index) + RegisterFileMoveCost;
}

int X86TTIImpl::getMemoryOpCost(unsigned Opcode, Type *Src, unsigned Alignment,
                                unsigned AddressSpace, const Instruction *I) {
  // Handle non-power-of-two vectors such as <3 x float>
  if (VectorType *VTy = dyn_cast<VectorType>(Src)) {
    unsigned NumElem = VTy->getVectorNumElements();

    // Handle a few common cases:
    // <3 x float>
    if (NumElem == 3 && VTy->getScalarSizeInBits() == 32)
      // Cost = 64 bit store + extract + 32 bit store.
      return 3;

    // <3 x double>
    if (NumElem == 3 && VTy->getScalarSizeInBits() == 64)
      // Cost = 128 bit store + unpack + 64 bit store.
      return 3;

    // Assume that all other non-power-of-two numbers are scalarized.
    if (!isPowerOf2_32(NumElem)) {
      int Cost = BaseT::getMemoryOpCost(Opcode, VTy->getScalarType(), Alignment,
                                        AddressSpace);
      int SplitCost = getScalarizationOverhead(Src, Opcode == Instruction::Load,
                                               Opcode == Instruction::Store);
      return NumElem * Cost + SplitCost;
    }
  }

  // Legalize the type.
  std::pair<int, MVT> LT = TLI->getTypeLegalizationCost(DL, Src);
  assert((Opcode == Instruction::Load || Opcode == Instruction::Store) &&
         "Invalid Opcode");

  // Each load/store unit costs 1.
  int Cost = LT.first * 1;

  // This isn't exactly right. We're using slow unaligned 32-byte accesses as a
  // proxy for a double-pumped AVX memory interface such as on Sandybridge.
  if (LT.second.getStoreSize() == 32 && ST->isUnalignedMem32Slow())
    Cost *= 2;

  return Cost;
}

int X86TTIImpl::getMaskedMemoryOpCost(unsigned Opcode, Type *SrcTy,
                                      unsigned Alignment,
                                      unsigned AddressSpace) {
  VectorType *SrcVTy = dyn_cast<VectorType>(SrcTy);
  if (!SrcVTy)
    // To calculate scalar take the regular cost, without mask
    return getMemoryOpCost(Opcode, SrcTy, Alignment, AddressSpace);

  unsigned NumElem = SrcVTy->getVectorNumElements();
  VectorType *MaskTy =
    VectorType::get(Type::getInt8Ty(SrcVTy->getContext()), NumElem);
  if ((Opcode == Instruction::Load && !isLegalMaskedLoad(SrcVTy)) ||
      (Opcode == Instruction::Store && !isLegalMaskedStore(SrcVTy)) ||
      !isPowerOf2_32(NumElem)) {
    // Scalarization
    int MaskSplitCost = getScalarizationOverhead(MaskTy, false, true);
    int ScalarCompareCost = getCmpSelInstrCost(
        Instruction::ICmp, Type::getInt8Ty(SrcVTy->getContext()), nullptr);
    int BranchCost = getCFInstrCost(Instruction::Br);
    int MaskCmpCost = NumElem * (BranchCost + ScalarCompareCost);

    int ValueSplitCost = getScalarizationOverhead(
        SrcVTy, Opcode == Instruction::Load, Opcode == Instruction::Store);
    int MemopCost =
        NumElem * BaseT::getMemoryOpCost(Opcode, SrcVTy->getScalarType(),
                                         Alignment, AddressSpace);
    return MemopCost + ValueSplitCost + MaskSplitCost + MaskCmpCost;
  }

  // Legalize the type.
  std::pair<int, MVT> LT = TLI->getTypeLegalizationCost(DL, SrcVTy);
  auto VT = TLI->getValueType(DL, SrcVTy);
  int Cost = 0;
  if (VT.isSimple() && LT.second != VT.getSimpleVT() &&
      LT.second.getVectorNumElements() == NumElem)
    // Promotion requires expand/truncate for data and a shuffle for mask.
    Cost += getShuffleCost(TTI::SK_Select, SrcVTy, 0, nullptr) +
            getShuffleCost(TTI::SK_Select, MaskTy, 0, nullptr);

  else if (LT.second.getVectorNumElements() > NumElem) {
    VectorType *NewMaskTy = VectorType::get(MaskTy->getVectorElementType(),
                                            LT.second.getVectorNumElements());
    // Expanding requires fill mask with zeroes
    Cost += getShuffleCost(TTI::SK_InsertSubvector, NewMaskTy, 0, MaskTy);
  }
  if (!ST->hasAVX512())
    return Cost + LT.first*4; // Each maskmov costs 4

  // AVX-512 masked load/store is cheapper
  return Cost+LT.first;
}

int X86TTIImpl::getAddressComputationCost(Type *Ty, ScalarEvolution *SE,
                                          const SCEV *Ptr) {
  // Address computations in vectorized code with non-consecutive addresses will
  // likely result in more instructions compared to scalar code where the
  // computation can more often be merged into the index mode. The resulting
  // extra micro-ops can significantly decrease throughput.
  unsigned NumVectorInstToHideOverhead = 10;

  // Cost modeling of Strided Access Computation is hidden by the indexing
  // modes of X86 regardless of the stride value. We dont believe that there
  // is a difference between constant strided access in gerenal and constant
  // strided value which is less than or equal to 64.
  // Even in the case of (loop invariant) stride whose value is not known at
  // compile time, the address computation will not incur more than one extra
  // ADD instruction.
  if (Ty->isVectorTy() && SE) {
    if (!BaseT::isStridedAccess(Ptr))
      return NumVectorInstToHideOverhead;
    if (!BaseT::getConstantStrideStep(SE, Ptr))
      return 1;
  }

  return BaseT::getAddressComputationCost(Ty, SE, Ptr);
}

int X86TTIImpl::getArithmeticReductionCost(unsigned Opcode, Type *ValTy,
                                           bool IsPairwise) {

  std::pair<int, MVT> LT = TLI->getTypeLegalizationCost(DL, ValTy);

  MVT MTy = LT.second;

  int ISD = TLI->InstructionOpcodeToISD(Opcode);
  assert(ISD && "Invalid opcode");

  // We use the Intel Architecture Code Analyzer(IACA) to measure the throughput
  // and make it as the cost.

  static const CostTblEntry SSE42CostTblPairWise[] = {
    { ISD::FADD,  MVT::v2f64,   2 },
    { ISD::FADD,  MVT::v4f32,   4 },
    { ISD::ADD,   MVT::v2i64,   2 },      // The data reported by the IACA tool is "1.6".
    { ISD::ADD,   MVT::v4i32,   3 },      // The data reported by the IACA tool is "3.5".
    { ISD::ADD,   MVT::v8i16,   5 },
  };

  static const CostTblEntry AVX1CostTblPairWise[] = {
    { ISD::FADD,  MVT::v4f32,   4 },
    { ISD::FADD,  MVT::v4f64,   5 },
    { ISD::FADD,  MVT::v8f32,   7 },
    { ISD::ADD,   MVT::v2i64,   1 },      // The data reported by the IACA tool is "1.5".
    { ISD::ADD,   MVT::v4i32,   3 },      // The data reported by the IACA tool is "3.5".
    { ISD::ADD,   MVT::v4i64,   5 },      // The data reported by the IACA tool is "4.8".
    { ISD::ADD,   MVT::v8i16,   5 },
    { ISD::ADD,   MVT::v8i32,   5 },
  };

  static const CostTblEntry SSE42CostTblNoPairWise[] = {
    { ISD::FADD,  MVT::v2f64,   2 },
    { ISD::FADD,  MVT::v4f32,   4 },
    { ISD::ADD,   MVT::v2i64,   2 },      // The data reported by the IACA tool is "1.6".
    { ISD::ADD,   MVT::v4i32,   3 },      // The data reported by the IACA tool is "3.3".
    { ISD::ADD,   MVT::v8i16,   4 },      // The data reported by the IACA tool is "4.3".
  };

  static const CostTblEntry AVX1CostTblNoPairWise[] = {
    { ISD::FADD,  MVT::v4f32,   3 },
    { ISD::FADD,  MVT::v4f64,   3 },
    { ISD::FADD,  MVT::v8f32,   4 },
    { ISD::ADD,   MVT::v2i64,   1 },      // The data reported by the IACA tool is "1.5".
    { ISD::ADD,   MVT::v4i32,   3 },      // The data reported by the IACA tool is "2.8".
    { ISD::ADD,   MVT::v4i64,   3 },
    { ISD::ADD,   MVT::v8i16,   4 },
    { ISD::ADD,   MVT::v8i32,   5 },
  };

  if (IsPairwise) {
    if (ST->hasAVX())
      if (const auto *Entry = CostTableLookup(AVX1CostTblPairWise, ISD, MTy))
        return LT.first * Entry->Cost;

    if (ST->hasSSE42())
      if (const auto *Entry = CostTableLookup(SSE42CostTblPairWise, ISD, MTy))
        return LT.first * Entry->Cost;
  } else {
    if (ST->hasAVX())
      if (const auto *Entry = CostTableLookup(AVX1CostTblNoPairWise, ISD, MTy))
        return LT.first * Entry->Cost;

    if (ST->hasSSE42())
      if (const auto *Entry = CostTableLookup(SSE42CostTblNoPairWise, ISD, MTy))
        return LT.first * Entry->Cost;
  }

  return BaseT::getArithmeticReductionCost(Opcode, ValTy, IsPairwise);
}

int X86TTIImpl::getMinMaxReductionCost(Type *ValTy, Type *CondTy,
                                       bool IsPairwise, bool IsUnsigned) {
  std::pair<int, MVT> LT = TLI->getTypeLegalizationCost(DL, ValTy);

  MVT MTy = LT.second;

  int ISD;
  if (ValTy->isIntOrIntVectorTy()) {
    ISD = IsUnsigned ? ISD::UMIN : ISD::SMIN;
  } else {
    assert(ValTy->isFPOrFPVectorTy() &&
           "Expected float point or integer vector type.");
    ISD = ISD::FMINNUM;
  }

  // We use the Intel Architecture Code Analyzer(IACA) to measure the throughput
  // and make it as the cost.

  static const CostTblEntry SSE42CostTblPairWise[] = {
      {ISD::FMINNUM, MVT::v2f64, 3},
      {ISD::FMINNUM, MVT::v4f32, 2},
      {ISD::SMIN, MVT::v2i64, 7}, // The data reported by the IACA is "6.8"
      {ISD::UMIN, MVT::v2i64, 8}, // The data reported by the IACA is "8.6"
      {ISD::SMIN, MVT::v4i32, 1}, // The data reported by the IACA is "1.5"
      {ISD::UMIN, MVT::v4i32, 2}, // The data reported by the IACA is "1.8"
      {ISD::SMIN, MVT::v8i16, 2},
      {ISD::UMIN, MVT::v8i16, 2},
  };

  static const CostTblEntry AVX1CostTblPairWise[] = {
      {ISD::FMINNUM, MVT::v4f32, 1},
      {ISD::FMINNUM, MVT::v4f64, 1},
      {ISD::FMINNUM, MVT::v8f32, 2},
      {ISD::SMIN, MVT::v2i64, 3},
      {ISD::UMIN, MVT::v2i64, 3},
      {ISD::SMIN, MVT::v4i32, 1},
      {ISD::UMIN, MVT::v4i32, 1},
      {ISD::SMIN, MVT::v8i16, 1},
      {ISD::UMIN, MVT::v8i16, 1},
      {ISD::SMIN, MVT::v8i32, 3},
      {ISD::UMIN, MVT::v8i32, 3},
  };

  static const CostTblEntry AVX2CostTblPairWise[] = {
      {ISD::SMIN, MVT::v4i64, 2},
      {ISD::UMIN, MVT::v4i64, 2},
      {ISD::SMIN, MVT::v8i32, 1},
      {ISD::UMIN, MVT::v8i32, 1},
      {ISD::SMIN, MVT::v16i16, 1},
      {ISD::UMIN, MVT::v16i16, 1},
      {ISD::SMIN, MVT::v32i8, 2},
      {ISD::UMIN, MVT::v32i8, 2},
  };

  static const CostTblEntry AVX512CostTblPairWise[] = {
      {ISD::FMINNUM, MVT::v8f64, 1},
      {ISD::FMINNUM, MVT::v16f32, 2},
      {ISD::SMIN, MVT::v8i64, 2},
      {ISD::UMIN, MVT::v8i64, 2},
      {ISD::SMIN, MVT::v16i32, 1},
      {ISD::UMIN, MVT::v16i32, 1},
  };

  static const CostTblEntry SSE42CostTblNoPairWise[] = {
      {ISD::FMINNUM, MVT::v2f64, 3},
      {ISD::FMINNUM, MVT::v4f32, 3},
      {ISD::SMIN, MVT::v2i64, 7}, // The data reported by the IACA is "6.8"
      {ISD::UMIN, MVT::v2i64, 9}, // The data reported by the IACA is "8.6"
      {ISD::SMIN, MVT::v4i32, 1}, // The data reported by the IACA is "1.5"
      {ISD::UMIN, MVT::v4i32, 2}, // The data reported by the IACA is "1.8"
      {ISD::SMIN, MVT::v8i16, 1}, // The data reported by the IACA is "1.5"
      {ISD::UMIN, MVT::v8i16, 2}, // The data reported by the IACA is "1.8"
  };

  static const CostTblEntry AVX1CostTblNoPairWise[] = {
      {ISD::FMINNUM, MVT::v4f32, 1},
      {ISD::FMINNUM, MVT::v4f64, 1},
      {ISD::FMINNUM, MVT::v8f32, 1},
      {ISD::SMIN, MVT::v2i64, 3},
      {ISD::UMIN, MVT::v2i64, 3},
      {ISD::SMIN, MVT::v4i32, 1},
      {ISD::UMIN, MVT::v4i32, 1},
      {ISD::SMIN, MVT::v8i16, 1},
      {ISD::UMIN, MVT::v8i16, 1},
      {ISD::SMIN, MVT::v8i32, 2},
      {ISD::UMIN, MVT::v8i32, 2},
  };

  static const CostTblEntry AVX2CostTblNoPairWise[] = {
      {ISD::SMIN, MVT::v4i64, 1},
      {ISD::UMIN, MVT::v4i64, 1},
      {ISD::SMIN, MVT::v8i32, 1},
      {ISD::UMIN, MVT::v8i32, 1},
      {ISD::SMIN, MVT::v16i16, 1},
      {ISD::UMIN, MVT::v16i16, 1},
      {ISD::SMIN, MVT::v32i8, 1},
      {ISD::UMIN, MVT::v32i8, 1},
  };

  static const CostTblEntry AVX512CostTblNoPairWise[] = {
      {ISD::FMINNUM, MVT::v8f64, 1},
      {ISD::FMINNUM, MVT::v16f32, 2},
      {ISD::SMIN, MVT::v8i64, 1},
      {ISD::UMIN, MVT::v8i64, 1},
      {ISD::SMIN, MVT::v16i32, 1},
      {ISD::UMIN, MVT::v16i32, 1},
  };

  if (IsPairwise) {
    if (ST->hasAVX512())
      if (const auto *Entry = CostTableLookup(AVX512CostTblPairWise, ISD, MTy))
        return LT.first * Entry->Cost;

    if (ST->hasAVX2())
      if (const auto *Entry = CostTableLookup(AVX2CostTblPairWise, ISD, MTy))
        return LT.first * Entry->Cost;

    if (ST->hasAVX())
      if (const auto *Entry = CostTableLookup(AVX1CostTblPairWise, ISD, MTy))
        return LT.first * Entry->Cost;

    if (ST->hasSSE42())
      if (const auto *Entry = CostTableLookup(SSE42CostTblPairWise, ISD, MTy))
        return LT.first * Entry->Cost;
  } else {
    if (ST->hasAVX512())
      if (const auto *Entry =
              CostTableLookup(AVX512CostTblNoPairWise, ISD, MTy))
        return LT.first * Entry->Cost;

    if (ST->hasAVX2())
      if (const auto *Entry = CostTableLookup(AVX2CostTblNoPairWise, ISD, MTy))
        return LT.first * Entry->Cost;

    if (ST->hasAVX())
      if (const auto *Entry = CostTableLookup(AVX1CostTblNoPairWise, ISD, MTy))
        return LT.first * Entry->Cost;

    if (ST->hasSSE42())
      if (const auto *Entry = CostTableLookup(SSE42CostTblNoPairWise, ISD, MTy))
        return LT.first * Entry->Cost;
  }

  return BaseT::getMinMaxReductionCost(ValTy, CondTy, IsPairwise, IsUnsigned);
}

/// Calculate the cost of materializing a 64-bit value. This helper
/// method might only calculate a fraction of a larger immediate. Therefore it
/// is valid to return a cost of ZERO.
int X86TTIImpl::getIntImmCost(int64_t Val) {
  if (Val == 0)
    return TTI::TCC_Free;

  if (isInt<32>(Val))
    return TTI::TCC_Basic;

  return 2 * TTI::TCC_Basic;
}

int X86TTIImpl::getIntImmCost(const APInt &Imm, Type *Ty) {
  assert(Ty->isIntegerTy());

  unsigned BitSize = Ty->getPrimitiveSizeInBits();
  if (BitSize == 0)
    return ~0U;

  // Never hoist constants larger than 128bit, because this might lead to
  // incorrect code generation or assertions in codegen.
  // Fixme: Create a cost model for types larger than i128 once the codegen
  // issues have been fixed.
  if (BitSize > 128)
    return TTI::TCC_Free;

  if (Imm == 0)
    return TTI::TCC_Free;

  // Sign-extend all constants to a multiple of 64-bit.
  APInt ImmVal = Imm;
  if (BitSize % 64 != 0)
    ImmVal = Imm.sext(alignTo(BitSize, 64));

  // Split the constant into 64-bit chunks and calculate the cost for each
  // chunk.
  int Cost = 0;
  for (unsigned ShiftVal = 0; ShiftVal < BitSize; ShiftVal += 64) {
    APInt Tmp = ImmVal.ashr(ShiftVal).sextOrTrunc(64);
    int64_t Val = Tmp.getSExtValue();
    Cost += getIntImmCost(Val);
  }
  // We need at least one instruction to materialize the constant.
  return std::max(1, Cost);
}

int X86TTIImpl::getIntImmCost(unsigned Opcode, unsigned Idx, const APInt &Imm,
                              Type *Ty) {
  assert(Ty->isIntegerTy());

  unsigned BitSize = Ty->getPrimitiveSizeInBits();
  // There is no cost model for constants with a bit size of 0. Return TCC_Free
  // here, so that constant hoisting will ignore this constant.
  if (BitSize == 0)
    return TTI::TCC_Free;

  unsigned ImmIdx = ~0U;
  switch (Opcode) {
  default:
    return TTI::TCC_Free;
  case Instruction::GetElementPtr:
    // Always hoist the base address of a GetElementPtr. This prevents the
    // creation of new constants for every base constant that gets constant
    // folded with the offset.
    if (Idx == 0)
      return 2 * TTI::TCC_Basic;
    return TTI::TCC_Free;
  case Instruction::Store:
    ImmIdx = 0;
    break;
  case Instruction::ICmp:
    // This is an imperfect hack to prevent constant hoisting of
    // compares that might be trying to check if a 64-bit value fits in
    // 32-bits. The backend can optimize these cases using a right shift by 32.
    // Ideally we would check the compare predicate here. There also other
    // similar immediates the backend can use shifts for.
    if (Idx == 1 && Imm.getBitWidth() == 64) {
      uint64_t ImmVal = Imm.getZExtValue();
      if (ImmVal == 0x100000000ULL || ImmVal == 0xffffffff)
        return TTI::TCC_Free;
    }
    ImmIdx = 1;
    break;
  case Instruction::And:
    // We support 64-bit ANDs with immediates with 32-bits of leading zeroes
    // by using a 32-bit operation with implicit zero extension. Detect such
    // immediates here as the normal path expects bit 31 to be sign extended.
    if (Idx == 1 && Imm.getBitWidth() == 64 && isUInt<32>(Imm.getZExtValue()))
      return TTI::TCC_Free;
    ImmIdx = 1;
    break;
  case Instruction::Add:
  case Instruction::Sub:
    // For add/sub, we can use the opposite instruction for INT32_MIN.
    if (Idx == 1 && Imm.getBitWidth() == 64 && Imm.getZExtValue() == 0x80000000)
      return TTI::TCC_Free;
    ImmIdx = 1;
    break;
  case Instruction::UDiv:
  case Instruction::SDiv:
  case Instruction::URem:
  case Instruction::SRem:
    // Division by constant is typically expanded later into a different
    // instruction sequence. This completely changes the constants.
    // Report them as "free" to stop ConstantHoist from marking them as opaque.
    return TTI::TCC_Free;
  case Instruction::Mul:
  case Instruction::Or:
  case Instruction::Xor:
    ImmIdx = 1;
    break;
  // Always return TCC_Free for the shift value of a shift instruction.
  case Instruction::Shl:
  case Instruction::LShr:
  case Instruction::AShr:
    if (Idx == 1)
      return TTI::TCC_Free;
    break;
  case Instruction::Trunc:
  case Instruction::ZExt:
  case Instruction::SExt:
  case Instruction::IntToPtr:
  case Instruction::PtrToInt:
  case Instruction::BitCast:
  case Instruction::PHI:
  case Instruction::Call:
  case Instruction::Select:
  case Instruction::Ret:
  case Instruction::Load:
    break;
  }

  if (Idx == ImmIdx) {
    int NumConstants = divideCeil(BitSize, 64);
    int Cost = X86TTIImpl::getIntImmCost(Imm, Ty);
    return (Cost <= NumConstants * TTI::TCC_Basic)
               ? static_cast<int>(TTI::TCC_Free)
               : Cost;
  }

  return X86TTIImpl::getIntImmCost(Imm, Ty);
}

int X86TTIImpl::getIntImmCost(Intrinsic::ID IID, unsigned Idx, const APInt &Imm,
                              Type *Ty) {
  assert(Ty->isIntegerTy());

  unsigned BitSize = Ty->getPrimitiveSizeInBits();
  // There is no cost model for constants with a bit size of 0. Return TCC_Free
  // here, so that constant hoisting will ignore this constant.
  if (BitSize == 0)
    return TTI::TCC_Free;

  switch (IID) {
  default:
    return TTI::TCC_Free;
  case Intrinsic::sadd_with_overflow:
  case Intrinsic::uadd_with_overflow:
  case Intrinsic::ssub_with_overflow:
  case Intrinsic::usub_with_overflow:
  case Intrinsic::smul_with_overflow:
  case Intrinsic::umul_with_overflow:
    if ((Idx == 1) && Imm.getBitWidth() <= 64 && isInt<32>(Imm.getSExtValue()))
      return TTI::TCC_Free;
    break;
  case Intrinsic::experimental_stackmap:
    if ((Idx < 2) || (Imm.getBitWidth() <= 64 && isInt<64>(Imm.getSExtValue())))
      return TTI::TCC_Free;
    break;
  case Intrinsic::experimental_patchpoint_void:
  case Intrinsic::experimental_patchpoint_i64:
    if ((Idx < 4) || (Imm.getBitWidth() <= 64 && isInt<64>(Imm.getSExtValue())))
      return TTI::TCC_Free;
    break;
  }
  return X86TTIImpl::getIntImmCost(Imm, Ty);
}

unsigned X86TTIImpl::getUserCost(const User *U,
                                 ArrayRef<const Value *> Operands) {
  if (isa<StoreInst>(U)) {
    Value *Ptr = U->getOperand(1);
    // Store instruction with index and scale costs 2 Uops.
    // Check the preceding GEP to identify non-const indices.
    if (auto GEP = dyn_cast<GetElementPtrInst>(Ptr)) {
      if (!all_of(GEP->indices(), [](Value *V) { return isa<Constant>(V); }))
        return TTI::TCC_Basic * 2;
    }
    return TTI::TCC_Basic;
  }
  return BaseT::getUserCost(U, Operands);
}

// Return an average cost of Gather / Scatter instruction, maybe improved later
int X86TTIImpl::getGSVectorCost(unsigned Opcode, Type *SrcVTy, Value *Ptr,
                                unsigned Alignment, unsigned AddressSpace) {

  assert(isa<VectorType>(SrcVTy) && "Unexpected type in getGSVectorCost");
  unsigned VF = SrcVTy->getVectorNumElements();

  // Try to reduce index size from 64 bit (default for GEP)
  // to 32. It is essential for VF 16. If the index can't be reduced to 32, the
  // operation will use 16 x 64 indices which do not fit in a zmm and needs
  // to split. Also check that the base pointer is the same for all lanes,
  // and that there's at most one variable index.
  auto getIndexSizeInBits = [](Value *Ptr, const DataLayout& DL) {
    unsigned IndexSize = DL.getPointerSizeInBits();
    GetElementPtrInst *GEP = dyn_cast<GetElementPtrInst>(Ptr);
    if (IndexSize < 64 || !GEP)
      return IndexSize;

    unsigned NumOfVarIndices = 0;
    Value *Ptrs = GEP->getPointerOperand();
    if (Ptrs->getType()->isVectorTy() && !getSplatValue(Ptrs))
      return IndexSize;
    for (unsigned i = 1; i < GEP->getNumOperands(); ++i) {
      if (isa<Constant>(GEP->getOperand(i)))
        continue;
      Type *IndxTy = GEP->getOperand(i)->getType();
      if (IndxTy->isVectorTy())
        IndxTy = IndxTy->getVectorElementType();
      if ((IndxTy->getPrimitiveSizeInBits() == 64 &&
          !isa<SExtInst>(GEP->getOperand(i))) ||
         ++NumOfVarIndices > 1)
        return IndexSize; // 64
    }
    return (unsigned)32;
  };


  // Trying to reduce IndexSize to 32 bits for vector 16.
  // By default the IndexSize is equal to pointer size.
  unsigned IndexSize = (ST->hasAVX512() && VF >= 16)
                           ? getIndexSizeInBits(Ptr, DL)
                           : DL.getPointerSizeInBits();

  Type *IndexVTy = VectorType::get(IntegerType::get(SrcVTy->getContext(),
                                                    IndexSize), VF);
  std::pair<int, MVT> IdxsLT = TLI->getTypeLegalizationCost(DL, IndexVTy);
  std::pair<int, MVT> SrcLT = TLI->getTypeLegalizationCost(DL, SrcVTy);
  int SplitFactor = std::max(IdxsLT.first, SrcLT.first);
  if (SplitFactor > 1) {
    // Handle splitting of vector of pointers
    Type *SplitSrcTy = VectorType::get(SrcVTy->getScalarType(), VF / SplitFactor);
    return SplitFactor * getGSVectorCost(Opcode, SplitSrcTy, Ptr, Alignment,
                                         AddressSpace);
  }
#if INTEL_CUSTOMIZATION
  static const CostTblEntry SKXScatterDTbl[] = {
    { ISD::MSCATTER, MVT::v4i32, 5 }, // vpscatterdd xmm version.
    { ISD::MSCATTER, MVT::v8i32, 8 }, // vpscatterdd ymm version.
    { ISD::MSCATTER, MVT::v16i32, 16 }, // vpscatterdd zmm version.

    { ISD::MSCATTER, MVT::v4f32, 5 }, // vpscatterdps xmm version.
    { ISD::MSCATTER, MVT::v8f32, 8 }, // vpscatterdps ymm version.
    { ISD::MSCATTER, MVT::v16f32, 16 }, // vpscatterdps zmm version.

    { ISD::MSCATTER, MVT::v2i64, 3 }, // vpscatterdq xmm version.
    { ISD::MSCATTER, MVT::v4i64, 4 }, // vpscatterdq ymm version.
    { ISD::MSCATTER, MVT::v8i64, 8 }, // vpscatterdq zmm version.

    { ISD::MSCATTER, MVT::v2f64, 3 }, // vpscatterdpd xmm version.
    { ISD::MSCATTER, MVT::v4f64, 4 }, // vpscatterdpd ymm version.
    { ISD::MSCATTER, MVT::v8f64, 8 }, // vpscatterdpd zmm version.
  };

  static const CostTblEntry SKXScatterQTbl[] = {
    { ISD::MSCATTER, MVT::v2i32, 4 }, // vpscatterqd xmm version.
    { ISD::MSCATTER, MVT::v4i32, 4 }, // vpscatterqd ymm version.
    { ISD::MSCATTER, MVT::v8i32, 2 }, // vpscatterqd zmm version.

    { ISD::MSCATTER, MVT::v2f32, 4 }, // vpscatterqps xmm version.
    { ISD::MSCATTER, MVT::v4f32, 4 }, // vpscatterqps ymm version.
    { ISD::MSCATTER, MVT::v8f32, 2 }, // vpscatterqps zmm version.

    { ISD::MSCATTER, MVT::v2i64, 3 }, // vpscatterqq xmm version.
    { ISD::MSCATTER, MVT::v4i64, 4 }, // vpscatterqq ymm version.
    { ISD::MSCATTER, MVT::v8i64, 8 }, // vpscatterqq zmm version.

    { ISD::MSCATTER, MVT::v2f64, 3 }, // vpscatterqpd xmm version.
    { ISD::MSCATTER, MVT::v4f64, 4 }, // vpscatterqpd ymm version.
    { ISD::MSCATTER, MVT::v8f64, 8 }, // vpscatterqpd zmm version.
  };

  static const CostTblEntry SKXGatherDTbl[] = {
    { ISD::MGATHER, MVT::v4i32, 2 }, // vpgatherdd xmm version.
    { ISD::MGATHER, MVT::v8i32, 4 }, // vpgatherdd ymm version.
    { ISD::MGATHER, MVT::v16i32, 10 }, // vpgatherdd zmm version.

    { ISD::MGATHER, MVT::v4f32, 2 }, // vpgatherdps xmm version.
    { ISD::MGATHER, MVT::v8f32, 4 }, // vpgatherdps ymm version.
    { ISD::MGATHER, MVT::v16f32, 10 }, // vpgatherdps zmm version.

    { ISD::MGATHER, MVT::v2i64, 3 }, // vpgatherdq xmm version.
    { ISD::MGATHER, MVT::v4i64, 3 }, // vpgatherdq ymm version.
    { ISD::MGATHER, MVT::v8i64, 4 }, // vpgatherdq zmm version.

    { ISD::MGATHER, MVT::v2f64, 3 }, // vpgatherdpd xmm version.
    { ISD::MGATHER, MVT::v4f64, 3 }, // vpgatherdpd ymm version.
    { ISD::MGATHER, MVT::v8f64, 4 }, // vpgatherdpd zmm version.
  };

  static const CostTblEntry SKXGatherQTbl[] = {
    { ISD::MGATHER, MVT::v2i32, 3 }, // vpgatherqd xmm version.
    { ISD::MGATHER, MVT::v4i32, 3 }, // vpgatherqd ymm version.
    { ISD::MGATHER, MVT::v8i32, 4 }, // vpgatherqd zmm version.

    { ISD::MGATHER, MVT::v2f32, 3 }, // vpgatherqps xmm version.
    { ISD::MGATHER, MVT::v4f32, 3 }, // vpgatherqps ymm version.
    { ISD::MGATHER, MVT::v8f32, 4 }, // vpgatherqps zmm version.

    { ISD::MGATHER, MVT::v2i64, 3 }, // vpgatherqq xmm version.
    { ISD::MGATHER, MVT::v4i64, 3 }, // vpgatherqq ymm version.
    { ISD::MGATHER, MVT::v8i64, 4 }, // vpgatherqq zmm version.

    { ISD::MGATHER, MVT::v2f64, 3 }, // vpgatherqpd xmm version.
    { ISD::MGATHER, MVT::v4f64, 3 }, // vpgatherqpd ymm version.
    { ISD::MGATHER, MVT::v8f64, 4 }, // vpgatherqpd zmm version.
  };

  // Assume that VLX defines Skylake-X processor, which might not be
  // the case for future processors that can have different TPT or LAT
  // values for gather or scatter instructions.
  if (ST->hasVLX()) {
    if (Opcode == Instruction::Store) {
      const CostTblEntry *Entry = nullptr;
      if (IndexSize == 32 &&
          (Entry =
               CostTableLookup(SKXScatterDTbl, ISD::MSCATTER, SrcLT.second))) {
        return Entry->Cost;
      }
      if (IndexSize == 64 &&
          (Entry =
               CostTableLookup(SKXScatterQTbl, ISD::MSCATTER, SrcLT.second))) {
        return Entry->Cost;
      }
    }

    if (Opcode == Instruction::Load) {
      const CostTblEntry *Entry = nullptr;
      if (IndexSize == 32 && (Entry = CostTableLookup(
                                  SKXGatherDTbl, ISD::MGATHER, SrcLT.second))) {
        return Entry->Cost;
      }
      if (IndexSize == 64 && (Entry = CostTableLookup(
                                  SKXGatherQTbl, ISD::MGATHER, SrcLT.second))) {
        return Entry->Cost;
      }
    }
  }
#endif // INTEL_CUSTOMIZATION

  // The gather / scatter cost is given by Intel architects. It is a rough
  // number since we are looking at one instruction in a time.
  const int GSOverhead = (Opcode == Instruction::Load)
                             ? ST->getGatherOverhead()
                             : ST->getScatterOverhead();
  return GSOverhead + VF * getMemoryOpCost(Opcode, SrcVTy->getScalarType(),
                                           Alignment, AddressSpace);
}

/// Return the cost of full scalarization of gather / scatter operation.
///
/// Opcode - Load or Store instruction.
/// SrcVTy - The type of the data vector that should be gathered or scattered.
/// VariableMask - The mask is non-constant at compile time.
/// Alignment - Alignment for one element.
/// AddressSpace - pointer[s] address space.
///
#if INTEL_CUSTOMIZATION
int X86TTIImpl::getGSScalarCost(unsigned Opcode, Type *PtrTy, Type *SrcVTy,
                                bool VariableMask, unsigned Alignment,
                                unsigned AddressSpace) {
#endif // INTEL_CUSTOMIZATION
  unsigned VF = SrcVTy->getVectorNumElements();

  int MaskUnpackCost = 0;
  if (VariableMask) {
    VectorType *MaskTy =
      VectorType::get(Type::getInt1Ty(SrcVTy->getContext()), VF);
    MaskUnpackCost = getScalarizationOverhead(MaskTy, false, true);
    int ScalarCompareCost =
      getCmpSelInstrCost(Instruction::ICmp, Type::getInt1Ty(SrcVTy->getContext()),
                         nullptr);
    int BranchCost = getCFInstrCost(Instruction::Br);
    MaskUnpackCost += VF * (BranchCost + ScalarCompareCost);
  }

  // The cost of the scalar loads/stores.
  int MemoryOpCost = VF * getMemoryOpCost(Opcode, SrcVTy->getScalarType(),
                                          Alignment, AddressSpace);

  int InsertExtractCost = 0;
#if INTEL_CUSTOMIZATION
  // The cost to extract bases from the Ptr vector.
  for (unsigned i = 0; i < VF; ++i)
    InsertExtractCost +=
        getVectorInstrCost(Instruction::ExtractElement, PtrTy, i);
#endif // INTEL_CUSTOMIZATION

  if (Opcode == Instruction::Load)
    for (unsigned i = 0; i < VF; ++i)
      // Add the cost of inserting each scalar load into the vector
      InsertExtractCost +=
        getVectorInstrCost(Instruction::InsertElement, SrcVTy, i);
  else
    for (unsigned i = 0; i < VF; ++i)
      // Add the cost of extracting each element out of the data vector
      InsertExtractCost +=
        getVectorInstrCost(Instruction::ExtractElement, SrcVTy, i);

  return MemoryOpCost + MaskUnpackCost + InsertExtractCost;
}

/// Calculate the cost of Gather / Scatter operation
int X86TTIImpl::getGatherScatterOpCost(unsigned Opcode, Type *SrcVTy,
                                       Value *Ptr, bool VariableMask,
                                       unsigned Alignment) {
  assert(SrcVTy->isVectorTy() && "Unexpected data type for Gather/Scatter");
  unsigned VF = SrcVTy->getVectorNumElements();
  PointerType *PtrTy = dyn_cast<PointerType>(Ptr->getType());
  if (!PtrTy && Ptr->getType()->isVectorTy())
    PtrTy = dyn_cast<PointerType>(Ptr->getType()->getVectorElementType());
  assert(PtrTy && "Unexpected type for Ptr argument");
  unsigned AddressSpace = PtrTy->getAddressSpace();

  bool Scalarize = false;
  if ((Opcode == Instruction::Load && !isLegalMaskedGather(SrcVTy)) ||
      (Opcode == Instruction::Store && !isLegalMaskedScatter(SrcVTy)))
    Scalarize = true;
  // Gather / Scatter for vector 2 is not profitable on KNL / SKX
  // Vector-4 of gather/scatter instruction does not exist on KNL.
  // We can extend it to 8 elements, but zeroing upper bits of
  // the mask vector will add more instructions. Right now we give the scalar
  // cost of vector-4 for KNL. TODO: Check, maybe the gather/scatter instruction
  // is better in the VariableMask case.
  if (ST->hasAVX512() && (VF == 2 || (VF == 4 && !ST->hasVLX())))
    Scalarize = true;

  if (Scalarize)
#if INTEL_CUSTOMIZATION
    return getGSScalarCost(Opcode, VectorType::get(PtrTy, VF), SrcVTy,
                           VariableMask, Alignment, AddressSpace);
#endif // INTEL_CUSTOMIZATION

  return getGSVectorCost(Opcode, SrcVTy, Ptr, Alignment, AddressSpace);
}

bool X86TTIImpl::isLSRCostLess(TargetTransformInfo::LSRCost &C1,
                               TargetTransformInfo::LSRCost &C2) {
    // X86 specific here are "instruction number 1st priority".
    return std::tie(C1.Insns, C1.NumRegs, C1.AddRecCost,
                    C1.NumIVMuls, C1.NumBaseAdds,
                    C1.ScaleCost, C1.ImmCost, C1.SetupCost) <
           std::tie(C2.Insns, C2.NumRegs, C2.AddRecCost,
                    C2.NumIVMuls, C2.NumBaseAdds,
                    C2.ScaleCost, C2.ImmCost, C2.SetupCost);
}

bool X86TTIImpl::canMacroFuseCmp() {
  return ST->hasMacroFusion();
}

bool X86TTIImpl::isLegalMaskedLoad(Type *DataTy) {
  if (!ST->hasAVX())
    return false;

  // The backend can't handle a single element vector.
  if (isa<VectorType>(DataTy) && DataTy->getVectorNumElements() == 1)
    return false;
  Type *ScalarTy = DataTy->getScalarType();

  if (ScalarTy->isPointerTy())
    return true;

  if (ScalarTy->isFloatTy() || ScalarTy->isDoubleTy())
    return true;

  if (!ScalarTy->isIntegerTy())
    return false;

  unsigned IntWidth = ScalarTy->getIntegerBitWidth();
  return IntWidth == 32 || IntWidth == 64 ||
         ((IntWidth == 8 || IntWidth == 16) && ST->hasBWI());
}

bool X86TTIImpl::isLegalMaskedStore(Type *DataType) {
  return isLegalMaskedLoad(DataType);
}

<<<<<<< HEAD
#if INTEL_CUSTOMIZATION
bool X86TTIImpl::isAdvancedOptEnabled(TTI::AdvancedOptLevel AO) const {
    const TargetMachine &TM = getTLI()->getTargetMachine();

    // Captures if the target is specified with -x, which will indicate
    // that the user has enabled code generation specialized for a particular
    // instruction set.
    bool IntelTargetCheck = TM.Options.IntelAdvancedOptim;

    // Currently all levels rely on IntelTargetCheck, but that may not always
    // be the case so we test in each case below rather than doing an early
    // return.
    switch(AO) {
    case TTI::AdvancedOptLevel::AO_TargetHasSSE42:
      return IntelTargetCheck && ST->hasSSE42();
    case TTI::AdvancedOptLevel::AO_TargetHasAVX:
      return IntelTargetCheck && ST->hasAVX();
    case TTI::AdvancedOptLevel::AO_TargetHasAVX2:
      return IntelTargetCheck && ST->hasAVX2();
    case TTI::AdvancedOptLevel::AO_TargetHasAVX512:
      return IntelTargetCheck && ST->hasAVX512();
    default:
      return false;
    }
    llvm_unreachable("fully covered switch statement");
}

bool X86TTIImpl::adjustCallArgs(CallInst* CI) {
  if (CI->getCallingConv() != CallingConv::Intel_OCL_BI)
    return false;

  if (CI->getNumOperands() < 2)
    return false;
  unsigned lastOpNo = CI->getNumArgOperands() - 1;
  Value *lastOp = CI->getArgOperand(lastOpNo);
  VectorType *lastOpType = dyn_cast<VectorType>(lastOp->getType());
  if (!lastOpType || lastOpType->getScalarSizeInBits() != 1)
    return false;
  VectorType *firstOpType =
    dyn_cast<VectorType>(CI->getArgOperand(0)->getType());
  assert(firstOpType && "Unexpected type for SVML argument");
  if (firstOpType->getBitWidth() == 512)
    return false;
  Function *origFunc = CI->getCalledFunction();
  // Bail out in case of indirect call.
  if (!origFunc)
    return false;
  IRBuilder<> Builder(CI);

  LLVMContext &C(CI->getFunction()->getContext());
  Type *Int32Ty = Type::getInt32Ty(C);
  Type *Int64Ty = Type::getInt64Ty(C);
  Type* newType = VectorType::get(firstOpType->isDoubleTy()?
                                  Int64Ty : Int32Ty,
                                  firstOpType->getNumElements());
  lastOp = Builder.CreateSExt(lastOp, newType, "extMask");
  CI->setArgOperand(lastOpNo, lastOp);

  // Create new declaration
  SmallVector<Type *, 3> ParamTys;
  for (unsigned i = 0; i < CI->getNumArgOperands(); i++)
    ParamTys.push_back(CI->getArgOperand(i)->getType());
  FunctionType* newFuncType =
    FunctionType::get(CI->getType(), ParamTys, false);

  Function *newFunc;
  Module *M = origFunc->getParent();
  if (origFunc->getName().startswith("_replaced_")) {
    newFunc = M->getFunction(origFunc->getName().substr(sizeof("_replaced_") - 1));
    assert(newFunc && "The function should be defined");
  }
  else {
    std::string baseName = origFunc->getName();
    origFunc->setName(Twine("_replaced_").concat(baseName));
    newFunc = cast<Function>((M->getOrInsertFunction(baseName, newFuncType,
                                     origFunc->getAttributes())).getCallee());
  }
  CI->setCalledFunction(newFunc);
  return true;
}
#endif // INTEL_CUSTOMIZATION
=======
bool X86TTIImpl::isLegalMaskedExpandLoad(Type *DataTy) {
  if (!isa<VectorType>(DataTy))
    return false;

  if (!ST->hasAVX512())
    return false;

  // The backend can't handle a single element vector.
  if (DataTy->getVectorNumElements() == 1)
    return false;

  Type *ScalarTy = DataTy->getVectorElementType();

  if (ScalarTy->isFloatTy() || ScalarTy->isDoubleTy())
    return true;

  if (!ScalarTy->isIntegerTy())
    return false;

  unsigned IntWidth = ScalarTy->getIntegerBitWidth();
  return IntWidth == 32 || IntWidth == 64 ||
         ((IntWidth == 8 || IntWidth == 16) && ST->hasVBMI2());
}

bool X86TTIImpl::isLegalMaskedCompressStore(Type *DataTy) {
  return isLegalMaskedExpandLoad(DataTy);
}
>>>>>>> 0125e448

bool X86TTIImpl::isLegalMaskedGather(Type *DataTy) {
  // Some CPUs have better gather performance than others.
  // TODO: Remove the explicit ST->hasAVX512()?, That would mean we would only
  // enable gather with a -march.
  if (!(ST->hasAVX512() || (ST->hasFastGather() && ST->hasAVX2())))
    return false;

  // This function is called now in two cases: from the Loop Vectorizer
  // and from the Scalarizer.
  // When the Loop Vectorizer asks about legality of the feature,
  // the vectorization factor is not calculated yet. The Loop Vectorizer
  // sends a scalar type and the decision is based on the width of the
  // scalar element.
  // Later on, the cost model will estimate usage this intrinsic based on
  // the vector type.
  // The Scalarizer asks again about legality. It sends a vector type.
  // In this case we can reject non-power-of-2 vectors.
  // We also reject single element vectors as the type legalizer can't
  // scalarize it.
  if (isa<VectorType>(DataTy)) {
    unsigned NumElts = DataTy->getVectorNumElements();
    if (NumElts == 1 || !isPowerOf2_32(NumElts))
      return false;
  }
  Type *ScalarTy = DataTy->getScalarType();
  if (ScalarTy->isPointerTy())
    return true;

  if (ScalarTy->isFloatTy() || ScalarTy->isDoubleTy())
    return true;

  if (!ScalarTy->isIntegerTy())
    return false;

  unsigned IntWidth = ScalarTy->getIntegerBitWidth();
  return IntWidth == 32 || IntWidth == 64;
}

bool X86TTIImpl::isLegalMaskedScatter(Type *DataType) {
  // AVX2 doesn't support scatter
  if (!ST->hasAVX512())
    return false;
  return isLegalMaskedGather(DataType);
}

bool X86TTIImpl::hasDivRemOp(Type *DataType, bool IsSigned) {
  EVT VT = TLI->getValueType(DL, DataType);
  return TLI->isOperationLegal(IsSigned ? ISD::SDIVREM : ISD::UDIVREM, VT);
}

bool X86TTIImpl::isFCmpOrdCheaperThanFCmpZero(Type *Ty) {
  return false;
}

bool X86TTIImpl::areInlineCompatible(const Function *Caller,
                                     const Function *Callee) const {
  const TargetMachine &TM = getTLI()->getTargetMachine();

  // Work this as a subsetting of subtarget features.
  const FeatureBitset &CallerBits =
      TM.getSubtargetImpl(*Caller)->getFeatureBits();
  const FeatureBitset &CalleeBits =
      TM.getSubtargetImpl(*Callee)->getFeatureBits();

  FeatureBitset RealCallerBits = CallerBits & ~InlineFeatureIgnoreList;
  FeatureBitset RealCalleeBits = CalleeBits & ~InlineFeatureIgnoreList;
  return (RealCallerBits & RealCalleeBits) == RealCalleeBits;
}

bool X86TTIImpl::areFunctionArgsABICompatible(
    const Function *Caller, const Function *Callee,
    SmallPtrSetImpl<Argument *> &Args) const {
  if (!BaseT::areFunctionArgsABICompatible(Caller, Callee, Args))
    return false;

  // If we get here, we know the target features match. If one function
  // considers 512-bit vectors legal and the other does not, consider them
  // incompatible.
  // FIXME Look at the arguments and only consider 512 bit or larger vectors?
  const TargetMachine &TM = getTLI()->getTargetMachine();

  return TM.getSubtarget<X86Subtarget>(*Caller).useAVX512Regs() ==
         TM.getSubtarget<X86Subtarget>(*Callee).useAVX512Regs();
}

#if INTEL_CUSTOMIZATION
unsigned X86TTIImpl::getLoopRotationDefaultThreshold(bool OptForSize) const {
  return (ST->getCPU() == "lakemont" && OptForSize) ? 2 : 16;
}
#endif // INTEL_CUSTOMIZATION

const X86TTIImpl::TTI::MemCmpExpansionOptions *
X86TTIImpl::enableMemCmpExpansion(bool IsZeroCmp) const {
  // Only enable vector loads for equality comparison.
  // Right now the vector version is not as fast, see #33329.
  static const auto ThreeWayOptions = [this]() {
    TTI::MemCmpExpansionOptions Options;
    if (ST->is64Bit()) {
      Options.LoadSizes.push_back(8);
    }
    Options.LoadSizes.push_back(4);
    Options.LoadSizes.push_back(2);
    Options.LoadSizes.push_back(1);
    return Options;
  }();
  static const auto EqZeroOptions = [this]() {
    TTI::MemCmpExpansionOptions Options;
    // TODO: enable AVX512 when the DAG is ready.
    // if (ST->hasAVX512()) Options.LoadSizes.push_back(64);
    if (ST->hasAVX2()) Options.LoadSizes.push_back(32);
    if (ST->hasSSE2()) Options.LoadSizes.push_back(16);
    if (ST->is64Bit()) {
      Options.LoadSizes.push_back(8);
    }
    Options.LoadSizes.push_back(4);
    Options.LoadSizes.push_back(2);
    Options.LoadSizes.push_back(1);
    // All GPR and vector loads can be unaligned. SIMD compare requires integer
    // vectors (SSE2/AVX2).
    Options.AllowOverlappingLoads = true;
    return Options;
  }();
  return IsZeroCmp ? &EqZeroOptions : &ThreeWayOptions;
}

bool X86TTIImpl::enableInterleavedAccessVectorization() {
  // TODO: We expect this to be beneficial regardless of arch,
  // but there are currently some unexplained performance artifacts on Atom.
  // As a temporary solution, disable on Atom.
  return !(ST->isAtom());
}

// Get estimation for interleaved load/store operations for AVX2.
// \p Factor is the interleaved-access factor (stride) - number of
// (interleaved) elements in the group.
// \p Indices contains the indices for a strided load: when the
// interleaved load has gaps they indicate which elements are used.
// If Indices is empty (or if the number of indices is equal to the size
// of the interleaved-access as given in \p Factor) the access has no gaps.
//
// As opposed to AVX-512, AVX2 does not have generic shuffles that allow
// computing the cost using a generic formula as a function of generic
// shuffles. We therefore use a lookup table instead, filled according to
// the instruction sequences that codegen currently generates.
int X86TTIImpl::getInterleavedMemoryOpCostAVX2(unsigned Opcode, Type *VecTy,
                                               unsigned Factor,
                                               ArrayRef<unsigned> Indices,
                                               unsigned Alignment,
                                               unsigned AddressSpace,
                                               bool UseMaskForCond,
                                               bool UseMaskForGaps) {

  if (UseMaskForCond || UseMaskForGaps)
    return BaseT::getInterleavedMemoryOpCost(Opcode, VecTy, Factor, Indices,
                                             Alignment, AddressSpace,
                                             UseMaskForCond, UseMaskForGaps);

  // We currently Support only fully-interleaved groups, with no gaps.
  // TODO: Support also strided loads (interleaved-groups with gaps).
  if (Indices.size() && Indices.size() != Factor)
    return BaseT::getInterleavedMemoryOpCost(Opcode, VecTy, Factor, Indices,
                                             Alignment, AddressSpace);

  // VecTy for interleave memop is <VF*Factor x Elt>.
  // So, for VF=4, Interleave Factor = 3, Element type = i32 we have
  // VecTy = <12 x i32>.
  MVT LegalVT = getTLI()->getTypeLegalizationCost(DL, VecTy).second;

  // This function can be called with VecTy=<6xi128>, Factor=3, in which case
  // the VF=2, while v2i128 is an unsupported MVT vector type
  // (see MachineValueType.h::getVectorVT()).
  if (!LegalVT.isVector())
    return BaseT::getInterleavedMemoryOpCost(Opcode, VecTy, Factor, Indices,
                                             Alignment, AddressSpace);

  unsigned VF = VecTy->getVectorNumElements() / Factor;
  Type *ScalarTy = VecTy->getVectorElementType();

  // Calculate the number of memory operations (NumOfMemOps), required
  // for load/store the VecTy.
  unsigned VecTySize = DL.getTypeStoreSize(VecTy);
  unsigned LegalVTSize = LegalVT.getStoreSize();
  unsigned NumOfMemOps = (VecTySize + LegalVTSize - 1) / LegalVTSize;

  // Get the cost of one memory operation.
  Type *SingleMemOpTy = VectorType::get(VecTy->getVectorElementType(),
                                        LegalVT.getVectorNumElements());
  unsigned MemOpCost =
      getMemoryOpCost(Opcode, SingleMemOpTy, Alignment, AddressSpace);

  VectorType *VT = VectorType::get(ScalarTy, VF);
  EVT ETy = TLI->getValueType(DL, VT);
  if (!ETy.isSimple())
    return BaseT::getInterleavedMemoryOpCost(Opcode, VecTy, Factor, Indices,
                                             Alignment, AddressSpace);

  // TODO: Complete for other data-types and strides.
  // Each combination of Stride, ElementTy and VF results in a different
  // sequence; The cost tables are therefore accessed with:
  // Factor (stride) and VectorType=VFxElemType.
  // The Cost accounts only for the shuffle sequence;
  // The cost of the loads/stores is accounted for separately.
  //
  static const CostTblEntry AVX2InterleavedLoadTbl[] = {
    { 2, MVT::v4i64, 6 }, //(load 8i64 and) deinterleave into 2 x 4i64
    { 2, MVT::v4f64, 6 }, //(load 8f64 and) deinterleave into 2 x 4f64

    { 3, MVT::v2i8,  10 }, //(load 6i8 and)  deinterleave into 3 x 2i8
    { 3, MVT::v4i8,  4 },  //(load 12i8 and) deinterleave into 3 x 4i8
    { 3, MVT::v8i8,  9 },  //(load 24i8 and) deinterleave into 3 x 8i8
    { 3, MVT::v16i8, 11},  //(load 48i8 and) deinterleave into 3 x 16i8
    { 3, MVT::v32i8, 13},  //(load 96i8 and) deinterleave into 3 x 32i8
    { 3, MVT::v8f32, 17 }, //(load 24f32 and)deinterleave into 3 x 8f32

    { 4, MVT::v2i8,  12 }, //(load 8i8 and)   deinterleave into 4 x 2i8
    { 4, MVT::v4i8,  4 },  //(load 16i8 and)  deinterleave into 4 x 4i8
    { 4, MVT::v8i8,  20 }, //(load 32i8 and)  deinterleave into 4 x 8i8
    { 4, MVT::v16i8, 39 }, //(load 64i8 and)  deinterleave into 4 x 16i8
    { 4, MVT::v32i8, 80 }, //(load 128i8 and) deinterleave into 4 x 32i8

    { 8, MVT::v8f32, 40 }  //(load 64f32 and)deinterleave into 8 x 8f32
  };

  static const CostTblEntry AVX2InterleavedStoreTbl[] = {
    { 2, MVT::v4i64, 6 }, //interleave into 2 x 4i64 into 8i64 (and store)
    { 2, MVT::v4f64, 6 }, //interleave into 2 x 4f64 into 8f64 (and store)

    { 3, MVT::v2i8,  7 },  //interleave 3 x 2i8  into 6i8 (and store)
    { 3, MVT::v4i8,  8 },  //interleave 3 x 4i8  into 12i8 (and store)
    { 3, MVT::v8i8,  11 }, //interleave 3 x 8i8  into 24i8 (and store)
    { 3, MVT::v16i8, 11 }, //interleave 3 x 16i8 into 48i8 (and store)
    { 3, MVT::v32i8, 13 }, //interleave 3 x 32i8 into 96i8 (and store)

    { 4, MVT::v2i8,  12 }, //interleave 4 x 2i8  into 8i8 (and store)
    { 4, MVT::v4i8,  9 },  //interleave 4 x 4i8  into 16i8 (and store)
    { 4, MVT::v8i8,  10 }, //interleave 4 x 8i8  into 32i8 (and store)
    { 4, MVT::v16i8, 10 }, //interleave 4 x 16i8 into 64i8 (and store)
    { 4, MVT::v32i8, 12 }  //interleave 4 x 32i8 into 128i8 (and store)
  };

  if (Opcode == Instruction::Load) {
    if (const auto *Entry =
            CostTableLookup(AVX2InterleavedLoadTbl, Factor, ETy.getSimpleVT()))
      return NumOfMemOps * MemOpCost + Entry->Cost;
  } else {
    assert(Opcode == Instruction::Store &&
           "Expected Store Instruction at this  point");
    if (const auto *Entry =
            CostTableLookup(AVX2InterleavedStoreTbl, Factor, ETy.getSimpleVT()))
      return NumOfMemOps * MemOpCost + Entry->Cost;
  }

  return BaseT::getInterleavedMemoryOpCost(Opcode, VecTy, Factor, Indices,
                                           Alignment, AddressSpace);
}

// Get estimation for interleaved load/store operations and strided load.
// \p Indices contains indices for strided load.
// \p Factor - the factor of interleaving.
// AVX-512 provides 3-src shuffles that significantly reduces the cost.
int X86TTIImpl::getInterleavedMemoryOpCostAVX512(unsigned Opcode, Type *VecTy,
                                                 unsigned Factor,
                                                 ArrayRef<unsigned> Indices,
                                                 unsigned Alignment,
                                                 unsigned AddressSpace,
                                                 bool UseMaskForCond,
                                                 bool UseMaskForGaps) {

  if (UseMaskForCond || UseMaskForGaps)
    return BaseT::getInterleavedMemoryOpCost(Opcode, VecTy, Factor, Indices,
                                             Alignment, AddressSpace,
                                             UseMaskForCond, UseMaskForGaps);

  // VecTy for interleave memop is <VF*Factor x Elt>.
  // So, for VF=4, Interleave Factor = 3, Element type = i32 we have
  // VecTy = <12 x i32>.

  // Calculate the number of memory operations (NumOfMemOps), required
  // for load/store the VecTy.
  MVT LegalVT = getTLI()->getTypeLegalizationCost(DL, VecTy).second;
  unsigned VecTySize = DL.getTypeStoreSize(VecTy);
  unsigned LegalVTSize = LegalVT.getStoreSize();
  unsigned NumOfMemOps = (VecTySize + LegalVTSize - 1) / LegalVTSize;

  // Get the cost of one memory operation.
  Type *SingleMemOpTy = VectorType::get(VecTy->getVectorElementType(),
                                        LegalVT.getVectorNumElements());
  unsigned MemOpCost =
      getMemoryOpCost(Opcode, SingleMemOpTy, Alignment, AddressSpace);

  unsigned VF = VecTy->getVectorNumElements() / Factor;
  MVT VT = MVT::getVectorVT(MVT::getVT(VecTy->getScalarType()), VF);

  if (Opcode == Instruction::Load) {
    // The tables (AVX512InterleavedLoadTbl and AVX512InterleavedStoreTbl)
    // contain the cost of the optimized shuffle sequence that the
    // X86InterleavedAccess pass will generate.
    // The cost of loads and stores are computed separately from the table.

    // X86InterleavedAccess support only the following interleaved-access group.
    static const CostTblEntry AVX512InterleavedLoadTbl[] = {
        {3, MVT::v16i8, 12}, //(load 48i8 and) deinterleave into 3 x 16i8
        {3, MVT::v32i8, 14}, //(load 96i8 and) deinterleave into 3 x 32i8
        {3, MVT::v64i8, 22}, //(load 96i8 and) deinterleave into 3 x 32i8
    };

    if (const auto *Entry =
            CostTableLookup(AVX512InterleavedLoadTbl, Factor, VT))
      return NumOfMemOps * MemOpCost + Entry->Cost;
    //If an entry does not exist, fallback to the default implementation.

    // Kind of shuffle depends on number of loaded values.
    // If we load the entire data in one register, we can use a 1-src shuffle.
    // Otherwise, we'll merge 2 sources in each operation.
    TTI::ShuffleKind ShuffleKind =
        (NumOfMemOps > 1) ? TTI::SK_PermuteTwoSrc : TTI::SK_PermuteSingleSrc;

    unsigned ShuffleCost =
        getShuffleCost(ShuffleKind, SingleMemOpTy, 0, nullptr);

    unsigned NumOfLoadsInInterleaveGrp =
        Indices.size() ? Indices.size() : Factor;
    Type *ResultTy = VectorType::get(VecTy->getVectorElementType(),
                                     VecTy->getVectorNumElements() / Factor);
    unsigned NumOfResults =
        getTLI()->getTypeLegalizationCost(DL, ResultTy).first *
        NumOfLoadsInInterleaveGrp;

    // About a half of the loads may be folded in shuffles when we have only
    // one result. If we have more than one result, we do not fold loads at all.
    unsigned NumOfUnfoldedLoads =
        NumOfResults > 1 ? NumOfMemOps : NumOfMemOps / 2;

    // Get a number of shuffle operations per result.
    unsigned NumOfShufflesPerResult =
        std::max((unsigned)1, (unsigned)(NumOfMemOps - 1));

    // The SK_MergeTwoSrc shuffle clobbers one of src operands.
    // When we have more than one destination, we need additional instructions
    // to keep sources.
    unsigned NumOfMoves = 0;
    if (NumOfResults > 1 && ShuffleKind == TTI::SK_PermuteTwoSrc)
      NumOfMoves = NumOfResults * NumOfShufflesPerResult / 2;

    int Cost = NumOfResults * NumOfShufflesPerResult * ShuffleCost +
               NumOfUnfoldedLoads * MemOpCost + NumOfMoves;

    return Cost;
  }

  // Store.
  assert(Opcode == Instruction::Store &&
         "Expected Store Instruction at this  point");
  // X86InterleavedAccess support only the following interleaved-access group.
  static const CostTblEntry AVX512InterleavedStoreTbl[] = {
      {3, MVT::v16i8, 12}, // interleave 3 x 16i8 into 48i8 (and store)
      {3, MVT::v32i8, 14}, // interleave 3 x 32i8 into 96i8 (and store)
      {3, MVT::v64i8, 26}, // interleave 3 x 64i8 into 96i8 (and store)

      {4, MVT::v8i8, 10},  // interleave 4 x 8i8  into 32i8  (and store)
      {4, MVT::v16i8, 11}, // interleave 4 x 16i8 into 64i8  (and store)
      {4, MVT::v32i8, 14}, // interleave 4 x 32i8 into 128i8 (and store)
      {4, MVT::v64i8, 24}  // interleave 4 x 32i8 into 256i8 (and store)
  };

  if (const auto *Entry =
          CostTableLookup(AVX512InterleavedStoreTbl, Factor, VT))
    return NumOfMemOps * MemOpCost + Entry->Cost;
  //If an entry does not exist, fallback to the default implementation.

  // There is no strided stores meanwhile. And store can't be folded in
  // shuffle.
  unsigned NumOfSources = Factor; // The number of values to be merged.
  unsigned ShuffleCost =
      getShuffleCost(TTI::SK_PermuteTwoSrc, SingleMemOpTy, 0, nullptr);
  unsigned NumOfShufflesPerStore = NumOfSources - 1;

  // The SK_MergeTwoSrc shuffle clobbers one of src operands.
  // We need additional instructions to keep sources.
  unsigned NumOfMoves = NumOfMemOps * NumOfShufflesPerStore / 2;
  int Cost = NumOfMemOps * (MemOpCost + NumOfShufflesPerStore * ShuffleCost) +
             NumOfMoves;
  return Cost;
}

int X86TTIImpl::getInterleavedMemoryOpCost(unsigned Opcode, Type *VecTy,
                                           unsigned Factor,
                                           ArrayRef<unsigned> Indices,
                                           unsigned Alignment,
                                           unsigned AddressSpace,
                                           bool UseMaskForCond,
                                           bool UseMaskForGaps) {
  auto isSupportedOnAVX512 = [](Type *VecTy, bool HasBW) {
    Type *EltTy = VecTy->getVectorElementType();
    if (EltTy->isFloatTy() || EltTy->isDoubleTy() || EltTy->isIntegerTy(64) ||
        EltTy->isIntegerTy(32) || EltTy->isPointerTy())
      return true;
    if (EltTy->isIntegerTy(16) || EltTy->isIntegerTy(8))
      return HasBW;
    return false;
  };
  if (ST->hasAVX512() && isSupportedOnAVX512(VecTy, ST->hasBWI()))
    return getInterleavedMemoryOpCostAVX512(Opcode, VecTy, Factor, Indices,
                                            Alignment, AddressSpace,
                                            UseMaskForCond, UseMaskForGaps);
  if (ST->hasAVX2())
    return getInterleavedMemoryOpCostAVX2(Opcode, VecTy, Factor, Indices,
                                          Alignment, AddressSpace,
                                          UseMaskForCond, UseMaskForGaps);

  return BaseT::getInterleavedMemoryOpCost(Opcode, VecTy, Factor, Indices,
                                           Alignment, AddressSpace,
                                           UseMaskForCond, UseMaskForGaps);
}<|MERGE_RESOLUTION|>--- conflicted
+++ resolved
@@ -3176,7 +3176,34 @@
   return isLegalMaskedLoad(DataType);
 }
 
-<<<<<<< HEAD
+bool X86TTIImpl::isLegalMaskedExpandLoad(Type *DataTy) {
+  if (!isa<VectorType>(DataTy))
+    return false;
+
+  if (!ST->hasAVX512())
+    return false;
+
+  // The backend can't handle a single element vector.
+  if (DataTy->getVectorNumElements() == 1)
+    return false;
+
+  Type *ScalarTy = DataTy->getVectorElementType();
+
+  if (ScalarTy->isFloatTy() || ScalarTy->isDoubleTy())
+    return true;
+
+  if (!ScalarTy->isIntegerTy())
+    return false;
+
+  unsigned IntWidth = ScalarTy->getIntegerBitWidth();
+  return IntWidth == 32 || IntWidth == 64 ||
+         ((IntWidth == 8 || IntWidth == 16) && ST->hasVBMI2());
+}
+
+bool X86TTIImpl::isLegalMaskedCompressStore(Type *DataTy) {
+  return isLegalMaskedExpandLoad(DataTy);
+}
+
 #if INTEL_CUSTOMIZATION
 bool X86TTIImpl::isAdvancedOptEnabled(TTI::AdvancedOptLevel AO) const {
     const TargetMachine &TM = getTLI()->getTargetMachine();
@@ -3258,35 +3285,6 @@
   return true;
 }
 #endif // INTEL_CUSTOMIZATION
-=======
-bool X86TTIImpl::isLegalMaskedExpandLoad(Type *DataTy) {
-  if (!isa<VectorType>(DataTy))
-    return false;
-
-  if (!ST->hasAVX512())
-    return false;
-
-  // The backend can't handle a single element vector.
-  if (DataTy->getVectorNumElements() == 1)
-    return false;
-
-  Type *ScalarTy = DataTy->getVectorElementType();
-
-  if (ScalarTy->isFloatTy() || ScalarTy->isDoubleTy())
-    return true;
-
-  if (!ScalarTy->isIntegerTy())
-    return false;
-
-  unsigned IntWidth = ScalarTy->getIntegerBitWidth();
-  return IntWidth == 32 || IntWidth == 64 ||
-         ((IntWidth == 8 || IntWidth == 16) && ST->hasVBMI2());
-}
-
-bool X86TTIImpl::isLegalMaskedCompressStore(Type *DataTy) {
-  return isLegalMaskedExpandLoad(DataTy);
-}
->>>>>>> 0125e448
 
 bool X86TTIImpl::isLegalMaskedGather(Type *DataTy) {
   // Some CPUs have better gather performance than others.
