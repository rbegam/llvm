//===-- X86TargetTransformInfo.cpp - X86 specific TTI pass ----------------===//
//
// Part of the LLVM Project, under the Apache License v2.0 with LLVM Exceptions.
// See https://llvm.org/LICENSE.txt for license information.
// SPDX-License-Identifier: Apache-2.0 WITH LLVM-exception
//
//===----------------------------------------------------------------------===//
/// \file
/// This file implements a TargetTransformInfo analysis pass specific to the
/// X86 target machine. It uses the target's detailed information to provide
/// more precise answers to certain TTI queries, while letting the target
/// independent and default TTI implementations handle the rest.
///
//===----------------------------------------------------------------------===//
/// About Cost Model numbers used below it's necessary to say the following:
/// the numbers correspond to some "generic" X86 CPU instead of usage of
/// concrete CPU model. Usually the numbers correspond to CPU where the feature
/// apeared at the first time. For example, if we do Subtarget.hasSSE42() in
/// the lookups below the cost is based on Nehalem as that was the first CPU
/// to support that feature level and thus has most likely the worst case cost.
/// Some examples of other technologies/CPUs:
///   SSE 3   - Pentium4 / Athlon64
///   SSE 4.1 - Penryn
///   SSE 4.2 - Nehalem
///   AVX     - Sandy Bridge
///   AVX2    - Haswell
///   AVX-512 - Xeon Phi / Skylake
/// And some examples of instruction target dependent costs (latency)
///                   divss     sqrtss          rsqrtss
///   AMD K7            11-16     19              3
///   Piledriver        9-24      13-15           5
///   Jaguar            14        16              2
///   Pentium II,III    18        30              2
///   Nehalem           7-14      7-18            3
///   Haswell           10-13     11              5
/// TODO: Develop and implement  the target dependent cost model and
/// specialize cost numbers for different Cost Model Targets such as throughput,
/// code size, latency and uop count.
//===----------------------------------------------------------------------===//

#include "X86TargetTransformInfo.h"
#include "llvm/Analysis/TargetTransformInfo.h"
#include "llvm/CodeGen/BasicTTIImpl.h"
#include "llvm/CodeGen/CostTable.h"
#include "llvm/CodeGen/TargetLowering.h"
#include "llvm/IR/IntrinsicInst.h"
#include "llvm/Support/Debug.h"
#include "llvm/IR/Module.h" // INTEL

using namespace llvm;

#define DEBUG_TYPE "x86tti"

//===----------------------------------------------------------------------===//
//
// X86 cost model.
//
//===----------------------------------------------------------------------===//

TargetTransformInfo::PopcntSupportKind
X86TTIImpl::getPopcntSupport(unsigned TyWidth) {
  assert(isPowerOf2_32(TyWidth) && "Ty width must be power of 2");
  // TODO: Currently the __builtin_popcount() implementation using SSE3
  //   instructions is inefficient. Once the problem is fixed, we should
  //   call ST->hasSSE3() instead of ST->hasPOPCNT().
  return ST->hasPOPCNT() ? TTI::PSK_FastHardware : TTI::PSK_Software;
}

llvm::Optional<unsigned> X86TTIImpl::getCacheSize(
  TargetTransformInfo::CacheLevel Level) const {
  switch (Level) {
  case TargetTransformInfo::CacheLevel::L1D:
    //   - Penryn
    //   - Nehalem
    //   - Westmere
    //   - Sandy Bridge
    //   - Ivy Bridge
    //   - Haswell
    //   - Broadwell
    //   - Skylake
    //   - Kabylake
    return 32 * 1024;  //  32 KByte
  case TargetTransformInfo::CacheLevel::L2D:
    //   - Penryn
    //   - Nehalem
    //   - Westmere
    //   - Sandy Bridge
    //   - Ivy Bridge
    //   - Haswell
    //   - Broadwell
    //   - Skylake
    //   - Kabylake
    return 256 * 1024; // 256 KByte
  }

  llvm_unreachable("Unknown TargetTransformInfo::CacheLevel");
}

llvm::Optional<unsigned> X86TTIImpl::getCacheAssociativity(
  TargetTransformInfo::CacheLevel Level) const {
  //   - Penryn
  //   - Nehalem
  //   - Westmere
  //   - Sandy Bridge
  //   - Ivy Bridge
  //   - Haswell
  //   - Broadwell
  //   - Skylake
  //   - Kabylake
  switch (Level) {
  case TargetTransformInfo::CacheLevel::L1D:
    LLVM_FALLTHROUGH;
  case TargetTransformInfo::CacheLevel::L2D:
    return 8;
  }

  llvm_unreachable("Unknown TargetTransformInfo::CacheLevel");
}

unsigned X86TTIImpl::getNumberOfRegisters(bool Vector) {
  if (Vector && !ST->hasSSE1())
    return 0;

  if (ST->is64Bit()) {
    if (Vector && ST->hasAVX512())
      return 32;
    return 16;
  }
  return 8;
}

unsigned X86TTIImpl::getRegisterBitWidth(bool Vector) const {
  unsigned PreferVectorWidth = ST->getPreferVectorWidth();
  if (Vector) {
    if (ST->hasAVX512() && PreferVectorWidth >= 512)
      return 512;
    if (ST->hasAVX() && PreferVectorWidth >= 256)
      return 256;
    if (ST->hasSSE1() && PreferVectorWidth >= 128)
      return 128;
    return 0;
  }

  if (ST->is64Bit())
    return 64;

  return 32;
}

unsigned X86TTIImpl::getLoadStoreVecRegBitWidth(unsigned) const {
  return getRegisterBitWidth(true);
}

unsigned X86TTIImpl::getMaxInterleaveFactor(unsigned VF) {
  // If the loop will not be vectorized, don't interleave the loop.
  // Let regular unroll to unroll the loop, which saves the overflow
  // check and memory check cost.
  if (VF == 1)
    return 1;

  if (ST->isAtom())
    return 1;

  // Sandybridge and Haswell have multiple execution ports and pipelined
  // vector units.
  if (ST->hasAVX())
    return 4;

  return 2;
}

int X86TTIImpl::getArithmeticInstrCost(
    unsigned Opcode, Type *Ty,
    TTI::OperandValueKind Op1Info, TTI::OperandValueKind Op2Info,
    TTI::OperandValueProperties Opd1PropInfo,
    TTI::OperandValueProperties Opd2PropInfo,
    ArrayRef<const Value *> Args) {
  // Legalize the type.
  std::pair<int, MVT> LT = TLI->getTypeLegalizationCost(DL, Ty);

  int ISD = TLI->InstructionOpcodeToISD(Opcode);
  assert(ISD && "Invalid opcode");

  static const CostTblEntry GLMCostTable[] = {
    { ISD::FDIV,  MVT::f32,   18 }, // divss
    { ISD::FDIV,  MVT::v4f32, 35 }, // divps
    { ISD::FDIV,  MVT::f64,   33 }, // divsd
    { ISD::FDIV,  MVT::v2f64, 65 }, // divpd
  };

  if (ST->isGLM())
    if (const auto *Entry = CostTableLookup(GLMCostTable, ISD,
                                            LT.second))
      return LT.first * Entry->Cost;

  static const CostTblEntry SLMCostTable[] = {
    { ISD::MUL,   MVT::v4i32, 11 }, // pmulld
    { ISD::MUL,   MVT::v8i16, 2  }, // pmullw
    { ISD::MUL,   MVT::v16i8, 14 }, // extend/pmullw/trunc sequence.
    { ISD::FMUL,  MVT::f64,   2  }, // mulsd
    { ISD::FMUL,  MVT::v2f64, 4  }, // mulpd
    { ISD::FMUL,  MVT::v4f32, 2  }, // mulps
    { ISD::FDIV,  MVT::f32,   17 }, // divss
    { ISD::FDIV,  MVT::v4f32, 39 }, // divps
    { ISD::FDIV,  MVT::f64,   32 }, // divsd
    { ISD::FDIV,  MVT::v2f64, 69 }, // divpd
    { ISD::FADD,  MVT::v2f64, 2  }, // addpd
    { ISD::FSUB,  MVT::v2f64, 2  }, // subpd
    // v2i64/v4i64 mul is custom lowered as a series of long:
    // multiplies(3), shifts(3) and adds(2)
    // slm muldq version throughput is 2 and addq throughput 4
    // thus: 3X2 (muldq throughput) + 3X1 (shift throughput) +
    //       3X4 (addq throughput) = 17
    { ISD::MUL,   MVT::v2i64, 17 },
    // slm addq\subq throughput is 4
    { ISD::ADD,   MVT::v2i64, 4  },
    { ISD::SUB,   MVT::v2i64, 4  },
  };

  if (ST->isSLM()) {
    if (Args.size() == 2 && ISD == ISD::MUL && LT.second == MVT::v4i32) {
      // Check if the operands can be shrinked into a smaller datatype.
      bool Op1Signed = false;
      unsigned Op1MinSize = BaseT::minRequiredElementSize(Args[0], Op1Signed);
      bool Op2Signed = false;
      unsigned Op2MinSize = BaseT::minRequiredElementSize(Args[1], Op2Signed);

      bool signedMode = Op1Signed | Op2Signed;
      unsigned OpMinSize = std::max(Op1MinSize, Op2MinSize);

      if (OpMinSize <= 7)
        return LT.first * 3; // pmullw/sext
      if (!signedMode && OpMinSize <= 8)
        return LT.first * 3; // pmullw/zext
      if (OpMinSize <= 15)
        return LT.first * 5; // pmullw/pmulhw/pshuf
      if (!signedMode && OpMinSize <= 16)
        return LT.first * 5; // pmullw/pmulhw/pshuf
    }

    if (const auto *Entry = CostTableLookup(SLMCostTable, ISD,
                                            LT.second)) {
      return LT.first * Entry->Cost;
    }
  }

  if ((ISD == ISD::SDIV || ISD == ISD::SREM || ISD == ISD::UDIV ||
       ISD == ISD::UREM) &&
      (Op2Info == TargetTransformInfo::OK_UniformConstantValue ||
       Op2Info == TargetTransformInfo::OK_NonUniformConstantValue) &&
      Opd2PropInfo == TargetTransformInfo::OP_PowerOf2) {
    if (ISD == ISD::SDIV || ISD == ISD::SREM) {
      // On X86, vector signed division by constants power-of-two are
      // normally expanded to the sequence SRA + SRL + ADD + SRA.
      // The OperandValue properties may not be the same as that of the previous
      // operation; conservatively assume OP_None.
      int Cost =
          2 * getArithmeticInstrCost(Instruction::AShr, Ty, Op1Info, Op2Info,
                                     TargetTransformInfo::OP_None,
                                     TargetTransformInfo::OP_None);
      Cost += getArithmeticInstrCost(Instruction::LShr, Ty, Op1Info, Op2Info,
                                     TargetTransformInfo::OP_None,
                                     TargetTransformInfo::OP_None);
      Cost += getArithmeticInstrCost(Instruction::Add, Ty, Op1Info, Op2Info,
                                     TargetTransformInfo::OP_None,
                                     TargetTransformInfo::OP_None);

      if (ISD == ISD::SREM) {
        // For SREM: (X % C) is the equivalent of (X - (X/C)*C)
        Cost += getArithmeticInstrCost(Instruction::Mul, Ty, Op1Info, Op2Info);
        Cost += getArithmeticInstrCost(Instruction::Sub, Ty, Op1Info, Op2Info);
      }

      return Cost;
    }

    // Vector unsigned division/remainder will be simplified to shifts/masks.
    if (ISD == ISD::UDIV)
      return getArithmeticInstrCost(Instruction::LShr, Ty, Op1Info, Op2Info,
                                    TargetTransformInfo::OP_None,
                                    TargetTransformInfo::OP_None);

    if (ISD == ISD::UREM)
      return getArithmeticInstrCost(Instruction::And, Ty, Op1Info, Op2Info,
                                    TargetTransformInfo::OP_None,
                                    TargetTransformInfo::OP_None);
  }

  static const CostTblEntry AVX512BWUniformConstCostTable[] = {
    { ISD::SHL,  MVT::v64i8,   2 }, // psllw + pand.
    { ISD::SRL,  MVT::v64i8,   2 }, // psrlw + pand.
    { ISD::SRA,  MVT::v64i8,   4 }, // psrlw, pand, pxor, psubb.
  };

  if (Op2Info == TargetTransformInfo::OK_UniformConstantValue &&
      ST->hasBWI()) {
    if (const auto *Entry = CostTableLookup(AVX512BWUniformConstCostTable, ISD,
                                            LT.second))
      return LT.first * Entry->Cost;
  }

  static const CostTblEntry AVX512UniformConstCostTable[] = {
    { ISD::SRA,  MVT::v2i64,   1 },
    { ISD::SRA,  MVT::v4i64,   1 },
    { ISD::SRA,  MVT::v8i64,   1 },
  };

  if (Op2Info == TargetTransformInfo::OK_UniformConstantValue &&
      ST->hasAVX512()) {
    if (const auto *Entry = CostTableLookup(AVX512UniformConstCostTable, ISD,
                                            LT.second))
      return LT.first * Entry->Cost;
  }

  static const CostTblEntry AVX2UniformConstCostTable[] = {
    { ISD::SHL,  MVT::v32i8,   2 }, // psllw + pand.
    { ISD::SRL,  MVT::v32i8,   2 }, // psrlw + pand.
    { ISD::SRA,  MVT::v32i8,   4 }, // psrlw, pand, pxor, psubb.

    { ISD::SRA,  MVT::v4i64,   4 }, // 2 x psrad + shuffle.
  };

  if (Op2Info == TargetTransformInfo::OK_UniformConstantValue &&
      ST->hasAVX2()) {
    if (const auto *Entry = CostTableLookup(AVX2UniformConstCostTable, ISD,
                                            LT.second))
      return LT.first * Entry->Cost;
  }

  static const CostTblEntry SSE2UniformConstCostTable[] = {
    { ISD::SHL,  MVT::v16i8,     2 }, // psllw + pand.
    { ISD::SRL,  MVT::v16i8,     2 }, // psrlw + pand.
    { ISD::SRA,  MVT::v16i8,     4 }, // psrlw, pand, pxor, psubb.

    { ISD::SHL,  MVT::v32i8,   4+2 }, // 2*(psllw + pand) + split.
    { ISD::SRL,  MVT::v32i8,   4+2 }, // 2*(psrlw + pand) + split.
    { ISD::SRA,  MVT::v32i8,   8+2 }, // 2*(psrlw, pand, pxor, psubb) + split.
  };

  // XOP has faster vXi8 shifts.
  if (Op2Info == TargetTransformInfo::OK_UniformConstantValue &&
      ST->hasSSE2() && !ST->hasXOP()) {
    if (const auto *Entry =
            CostTableLookup(SSE2UniformConstCostTable, ISD, LT.second))
      return LT.first * Entry->Cost;
  }

  static const CostTblEntry AVX512BWConstCostTable[] = {
    { ISD::SDIV, MVT::v64i8,  14 }, // 2*ext+2*pmulhw sequence
    { ISD::SREM, MVT::v64i8,  16 }, // 2*ext+2*pmulhw+mul+sub sequence
    { ISD::UDIV, MVT::v64i8,  14 }, // 2*ext+2*pmulhw sequence
    { ISD::UREM, MVT::v64i8,  16 }, // 2*ext+2*pmulhw+mul+sub sequence
    { ISD::SDIV, MVT::v32i16,  6 }, // vpmulhw sequence
    { ISD::SREM, MVT::v32i16,  8 }, // vpmulhw+mul+sub sequence
    { ISD::UDIV, MVT::v32i16,  6 }, // vpmulhuw sequence
    { ISD::UREM, MVT::v32i16,  8 }, // vpmulhuw+mul+sub sequence
  };

  if ((Op2Info == TargetTransformInfo::OK_UniformConstantValue ||
       Op2Info == TargetTransformInfo::OK_NonUniformConstantValue) &&
      ST->hasBWI()) {
    if (const auto *Entry =
            CostTableLookup(AVX512BWConstCostTable, ISD, LT.second))
      return LT.first * Entry->Cost;
  }

  static const CostTblEntry AVX512ConstCostTable[] = {
    { ISD::SDIV, MVT::v16i32, 15 }, // vpmuldq sequence
    { ISD::SREM, MVT::v16i32, 17 }, // vpmuldq+mul+sub sequence
    { ISD::UDIV, MVT::v16i32, 15 }, // vpmuludq sequence
    { ISD::UREM, MVT::v16i32, 17 }, // vpmuludq+mul+sub sequence
  };

  if ((Op2Info == TargetTransformInfo::OK_UniformConstantValue ||
       Op2Info == TargetTransformInfo::OK_NonUniformConstantValue) &&
      ST->hasAVX512()) {
    if (const auto *Entry =
            CostTableLookup(AVX512ConstCostTable, ISD, LT.second))
      return LT.first * Entry->Cost;
  }

  static const CostTblEntry AVX2ConstCostTable[] = {
    { ISD::SDIV, MVT::v32i8,  14 }, // 2*ext+2*pmulhw sequence
    { ISD::SREM, MVT::v32i8,  16 }, // 2*ext+2*pmulhw+mul+sub sequence
    { ISD::UDIV, MVT::v32i8,  14 }, // 2*ext+2*pmulhw sequence
    { ISD::UREM, MVT::v32i8,  16 }, // 2*ext+2*pmulhw+mul+sub sequence
    { ISD::SDIV, MVT::v16i16,  6 }, // vpmulhw sequence
    { ISD::SREM, MVT::v16i16,  8 }, // vpmulhw+mul+sub sequence
    { ISD::UDIV, MVT::v16i16,  6 }, // vpmulhuw sequence
    { ISD::UREM, MVT::v16i16,  8 }, // vpmulhuw+mul+sub sequence
    { ISD::SDIV, MVT::v8i32,  15 }, // vpmuldq sequence
    { ISD::SREM, MVT::v8i32,  19 }, // vpmuldq+mul+sub sequence
    { ISD::UDIV, MVT::v8i32,  15 }, // vpmuludq sequence
    { ISD::UREM, MVT::v8i32,  19 }, // vpmuludq+mul+sub sequence
  };

  if ((Op2Info == TargetTransformInfo::OK_UniformConstantValue ||
       Op2Info == TargetTransformInfo::OK_NonUniformConstantValue) &&
      ST->hasAVX2()) {
    if (const auto *Entry = CostTableLookup(AVX2ConstCostTable, ISD, LT.second))
      return LT.first * Entry->Cost;
  }

  static const CostTblEntry SSE2ConstCostTable[] = {
    { ISD::SDIV, MVT::v32i8,  28+2 }, // 4*ext+4*pmulhw sequence + split.
    { ISD::SREM, MVT::v32i8,  32+2 }, // 4*ext+4*pmulhw+mul+sub sequence + split.
    { ISD::SDIV, MVT::v16i8,    14 }, // 2*ext+2*pmulhw sequence
    { ISD::SREM, MVT::v16i8,    16 }, // 2*ext+2*pmulhw+mul+sub sequence
    { ISD::UDIV, MVT::v32i8,  28+2 }, // 4*ext+4*pmulhw sequence + split.
    { ISD::UREM, MVT::v32i8,  32+2 }, // 4*ext+4*pmulhw+mul+sub sequence + split.
    { ISD::UDIV, MVT::v16i8,    14 }, // 2*ext+2*pmulhw sequence
    { ISD::UREM, MVT::v16i8,    16 }, // 2*ext+2*pmulhw+mul+sub sequence
    { ISD::SDIV, MVT::v16i16, 12+2 }, // 2*pmulhw sequence + split.
    { ISD::SREM, MVT::v16i16, 16+2 }, // 2*pmulhw+mul+sub sequence + split.
    { ISD::SDIV, MVT::v8i16,     6 }, // pmulhw sequence
    { ISD::SREM, MVT::v8i16,     8 }, // pmulhw+mul+sub sequence
    { ISD::UDIV, MVT::v16i16, 12+2 }, // 2*pmulhuw sequence + split.
    { ISD::UREM, MVT::v16i16, 16+2 }, // 2*pmulhuw+mul+sub sequence + split.
    { ISD::UDIV, MVT::v8i16,     6 }, // pmulhuw sequence
    { ISD::UREM, MVT::v8i16,     8 }, // pmulhuw+mul+sub sequence
    { ISD::SDIV, MVT::v8i32,  38+2 }, // 2*pmuludq sequence + split.
    { ISD::SREM, MVT::v8i32,  48+2 }, // 2*pmuludq+mul+sub sequence + split.
    { ISD::SDIV, MVT::v4i32,    19 }, // pmuludq sequence
    { ISD::SREM, MVT::v4i32,    24 }, // pmuludq+mul+sub sequence
    { ISD::UDIV, MVT::v8i32,  30+2 }, // 2*pmuludq sequence + split.
    { ISD::UREM, MVT::v8i32,  40+2 }, // 2*pmuludq+mul+sub sequence + split.
    { ISD::UDIV, MVT::v4i32,    15 }, // pmuludq sequence
    { ISD::UREM, MVT::v4i32,    20 }, // pmuludq+mul+sub sequence
  };

  if ((Op2Info == TargetTransformInfo::OK_UniformConstantValue ||
       Op2Info == TargetTransformInfo::OK_NonUniformConstantValue) &&
      ST->hasSSE2()) {
    // pmuldq sequence.
    if (ISD == ISD::SDIV && LT.second == MVT::v8i32 && ST->hasAVX())
      return LT.first * 32;
    if (ISD == ISD::SREM && LT.second == MVT::v8i32 && ST->hasAVX())
      return LT.first * 38;
    if (ISD == ISD::SDIV && LT.second == MVT::v4i32 && ST->hasSSE41())
      return LT.first * 15;
    if (ISD == ISD::SREM && LT.second == MVT::v4i32 && ST->hasSSE41())
      return LT.first * 20;

    if (const auto *Entry = CostTableLookup(SSE2ConstCostTable, ISD, LT.second))
      return LT.first * Entry->Cost;
  }

  static const CostTblEntry AVX2UniformCostTable[] = {
    // Uniform splats are cheaper for the following instructions.
    { ISD::SHL,  MVT::v16i16, 1 }, // psllw.
    { ISD::SRL,  MVT::v16i16, 1 }, // psrlw.
    { ISD::SRA,  MVT::v16i16, 1 }, // psraw.
  };

  if (ST->hasAVX2() &&
      ((Op2Info == TargetTransformInfo::OK_UniformConstantValue) ||
       (Op2Info == TargetTransformInfo::OK_UniformValue))) {
    if (const auto *Entry =
            CostTableLookup(AVX2UniformCostTable, ISD, LT.second))
      return LT.first * Entry->Cost;
  }

  static const CostTblEntry SSE2UniformCostTable[] = {
    // Uniform splats are cheaper for the following instructions.
    { ISD::SHL,  MVT::v8i16,  1 }, // psllw.
    { ISD::SHL,  MVT::v4i32,  1 }, // pslld
    { ISD::SHL,  MVT::v2i64,  1 }, // psllq.

    { ISD::SRL,  MVT::v8i16,  1 }, // psrlw.
    { ISD::SRL,  MVT::v4i32,  1 }, // psrld.
    { ISD::SRL,  MVT::v2i64,  1 }, // psrlq.

    { ISD::SRA,  MVT::v8i16,  1 }, // psraw.
    { ISD::SRA,  MVT::v4i32,  1 }, // psrad.
  };

  if (ST->hasSSE2() &&
      ((Op2Info == TargetTransformInfo::OK_UniformConstantValue) ||
       (Op2Info == TargetTransformInfo::OK_UniformValue))) {
    if (const auto *Entry =
            CostTableLookup(SSE2UniformCostTable, ISD, LT.second))
      return LT.first * Entry->Cost;
  }

  static const CostTblEntry AVX512DQCostTable[] = {
    { ISD::MUL,  MVT::v2i64, 1 },
    { ISD::MUL,  MVT::v4i64, 1 },
    { ISD::MUL,  MVT::v8i64, 1 }
  };

  // Look for AVX512DQ lowering tricks for custom cases.
  if (ST->hasDQI())
    if (const auto *Entry = CostTableLookup(AVX512DQCostTable, ISD, LT.second))
      return LT.first * Entry->Cost;

  static const CostTblEntry AVX512BWCostTable[] = {
    { ISD::SHL,   MVT::v8i16,      1 }, // vpsllvw
    { ISD::SRL,   MVT::v8i16,      1 }, // vpsrlvw
    { ISD::SRA,   MVT::v8i16,      1 }, // vpsravw

    { ISD::SHL,   MVT::v16i16,     1 }, // vpsllvw
    { ISD::SRL,   MVT::v16i16,     1 }, // vpsrlvw
    { ISD::SRA,   MVT::v16i16,     1 }, // vpsravw

    { ISD::SHL,   MVT::v32i16,     1 }, // vpsllvw
    { ISD::SRL,   MVT::v32i16,     1 }, // vpsrlvw
    { ISD::SRA,   MVT::v32i16,     1 }, // vpsravw

    { ISD::SHL,   MVT::v64i8,     11 }, // vpblendvb sequence.
    { ISD::SRL,   MVT::v64i8,     11 }, // vpblendvb sequence.
    { ISD::SRA,   MVT::v64i8,     24 }, // vpblendvb sequence.

    { ISD::MUL,   MVT::v64i8,     11 }, // extend/pmullw/trunc sequence.
    { ISD::MUL,   MVT::v32i8,      4 }, // extend/pmullw/trunc sequence.
    { ISD::MUL,   MVT::v16i8,      4 }, // extend/pmullw/trunc sequence.
  };

  // Look for AVX512BW lowering tricks for custom cases.
  if (ST->hasBWI())
    if (const auto *Entry = CostTableLookup(AVX512BWCostTable, ISD, LT.second))
      return LT.first * Entry->Cost;

  static const CostTblEntry AVX512CostTable[] = {
    { ISD::SHL,     MVT::v16i32,     1 },
    { ISD::SRL,     MVT::v16i32,     1 },
    { ISD::SRA,     MVT::v16i32,     1 },

    { ISD::SHL,     MVT::v8i64,      1 },
    { ISD::SRL,     MVT::v8i64,      1 },

    { ISD::SRA,     MVT::v2i64,      1 },
    { ISD::SRA,     MVT::v4i64,      1 },
    { ISD::SRA,     MVT::v8i64,      1 },

    { ISD::MUL,     MVT::v32i8,     13 }, // extend/pmullw/trunc sequence.
    { ISD::MUL,     MVT::v16i8,      5 }, // extend/pmullw/trunc sequence.
    { ISD::MUL,     MVT::v16i32,     1 }, // pmulld (Skylake from agner.org)
    { ISD::MUL,     MVT::v8i32,      1 }, // pmulld (Skylake from agner.org)
    { ISD::MUL,     MVT::v4i32,      1 }, // pmulld (Skylake from agner.org)
    { ISD::MUL,     MVT::v8i64,      8 }, // 3*pmuludq/3*shift/2*add

    { ISD::FADD,    MVT::v8f64,      1 }, // Skylake from http://www.agner.org/
    { ISD::FSUB,    MVT::v8f64,      1 }, // Skylake from http://www.agner.org/
    { ISD::FMUL,    MVT::v8f64,      1 }, // Skylake from http://www.agner.org/

    { ISD::FADD,    MVT::v16f32,     1 }, // Skylake from http://www.agner.org/
    { ISD::FSUB,    MVT::v16f32,     1 }, // Skylake from http://www.agner.org/
    { ISD::FMUL,    MVT::v16f32,     1 }, // Skylake from http://www.agner.org/
  };

  if (ST->hasAVX512())
    if (const auto *Entry = CostTableLookup(AVX512CostTable, ISD, LT.second))
      return LT.first * Entry->Cost;

  static const CostTblEntry AVX2ShiftCostTable[] = {
    // Shifts on v4i64/v8i32 on AVX2 is legal even though we declare to
    // customize them to detect the cases where shift amount is a scalar one.
    { ISD::SHL,     MVT::v4i32,    1 },
    { ISD::SRL,     MVT::v4i32,    1 },
    { ISD::SRA,     MVT::v4i32,    1 },
    { ISD::SHL,     MVT::v8i32,    1 },
    { ISD::SRL,     MVT::v8i32,    1 },
    { ISD::SRA,     MVT::v8i32,    1 },
    { ISD::SHL,     MVT::v2i64,    1 },
    { ISD::SRL,     MVT::v2i64,    1 },
    { ISD::SHL,     MVT::v4i64,    1 },
    { ISD::SRL,     MVT::v4i64,    1 },
  };

  // Look for AVX2 lowering tricks.
  if (ST->hasAVX2()) {
    if (ISD == ISD::SHL && LT.second == MVT::v16i16 &&
        (Op2Info == TargetTransformInfo::OK_UniformConstantValue ||
         Op2Info == TargetTransformInfo::OK_NonUniformConstantValue))
      // On AVX2, a packed v16i16 shift left by a constant build_vector
      // is lowered into a vector multiply (vpmullw).
      return getArithmeticInstrCost(Instruction::Mul, Ty, Op1Info, Op2Info,
                                    TargetTransformInfo::OP_None,
                                    TargetTransformInfo::OP_None);

    if (const auto *Entry = CostTableLookup(AVX2ShiftCostTable, ISD, LT.second))
      return LT.first * Entry->Cost;
  }

  static const CostTblEntry XOPShiftCostTable[] = {
    // 128bit shifts take 1cy, but right shifts require negation beforehand.
    { ISD::SHL,     MVT::v16i8,    1 },
    { ISD::SRL,     MVT::v16i8,    2 },
    { ISD::SRA,     MVT::v16i8,    2 },
    { ISD::SHL,     MVT::v8i16,    1 },
    { ISD::SRL,     MVT::v8i16,    2 },
    { ISD::SRA,     MVT::v8i16,    2 },
    { ISD::SHL,     MVT::v4i32,    1 },
    { ISD::SRL,     MVT::v4i32,    2 },
    { ISD::SRA,     MVT::v4i32,    2 },
    { ISD::SHL,     MVT::v2i64,    1 },
    { ISD::SRL,     MVT::v2i64,    2 },
    { ISD::SRA,     MVT::v2i64,    2 },
    // 256bit shifts require splitting if AVX2 didn't catch them above.
    { ISD::SHL,     MVT::v32i8,  2+2 },
    { ISD::SRL,     MVT::v32i8,  4+2 },
    { ISD::SRA,     MVT::v32i8,  4+2 },
    { ISD::SHL,     MVT::v16i16, 2+2 },
    { ISD::SRL,     MVT::v16i16, 4+2 },
    { ISD::SRA,     MVT::v16i16, 4+2 },
    { ISD::SHL,     MVT::v8i32,  2+2 },
    { ISD::SRL,     MVT::v8i32,  4+2 },
    { ISD::SRA,     MVT::v8i32,  4+2 },
    { ISD::SHL,     MVT::v4i64,  2+2 },
    { ISD::SRL,     MVT::v4i64,  4+2 },
    { ISD::SRA,     MVT::v4i64,  4+2 },
  };

  // Look for XOP lowering tricks.
  if (ST->hasXOP()) {
    // If the right shift is constant then we'll fold the negation so
    // it's as cheap as a left shift.
    int ShiftISD = ISD;
    if ((ShiftISD == ISD::SRL || ShiftISD == ISD::SRA) &&
        (Op2Info == TargetTransformInfo::OK_UniformConstantValue ||
         Op2Info == TargetTransformInfo::OK_NonUniformConstantValue))
      ShiftISD = ISD::SHL;
    if (const auto *Entry =
            CostTableLookup(XOPShiftCostTable, ShiftISD, LT.second))
      return LT.first * Entry->Cost;
  }

  static const CostTblEntry SSE2UniformShiftCostTable[] = {
    // Uniform splats are cheaper for the following instructions.
    { ISD::SHL,  MVT::v16i16, 2+2 }, // 2*psllw + split.
    { ISD::SHL,  MVT::v8i32,  2+2 }, // 2*pslld + split.
    { ISD::SHL,  MVT::v4i64,  2+2 }, // 2*psllq + split.

    { ISD::SRL,  MVT::v16i16, 2+2 }, // 2*psrlw + split.
    { ISD::SRL,  MVT::v8i32,  2+2 }, // 2*psrld + split.
    { ISD::SRL,  MVT::v4i64,  2+2 }, // 2*psrlq + split.

    { ISD::SRA,  MVT::v16i16, 2+2 }, // 2*psraw + split.
    { ISD::SRA,  MVT::v8i32,  2+2 }, // 2*psrad + split.
    { ISD::SRA,  MVT::v2i64,    4 }, // 2*psrad + shuffle.
    { ISD::SRA,  MVT::v4i64,  8+2 }, // 2*(2*psrad + shuffle) + split.
  };

  if (ST->hasSSE2() &&
      ((Op2Info == TargetTransformInfo::OK_UniformConstantValue) ||
       (Op2Info == TargetTransformInfo::OK_UniformValue))) {

    // Handle AVX2 uniform v4i64 ISD::SRA, it's not worth a table.
    if (ISD == ISD::SRA && LT.second == MVT::v4i64 && ST->hasAVX2())
      return LT.first * 4; // 2*psrad + shuffle.

    if (const auto *Entry =
            CostTableLookup(SSE2UniformShiftCostTable, ISD, LT.second))
      return LT.first * Entry->Cost;
  }

  if (ISD == ISD::SHL &&
      Op2Info == TargetTransformInfo::OK_NonUniformConstantValue) {
    MVT VT = LT.second;
    // Vector shift left by non uniform constant can be lowered
    // into vector multiply.
    if (((VT == MVT::v8i16 || VT == MVT::v4i32) && ST->hasSSE2()) ||
        ((VT == MVT::v16i16 || VT == MVT::v8i32) && ST->hasAVX()))
      ISD = ISD::MUL;
  }

  static const CostTblEntry AVX2CostTable[] = {
    { ISD::SHL,  MVT::v32i8,     11 }, // vpblendvb sequence.
    { ISD::SHL,  MVT::v16i16,    10 }, // extend/vpsrlvd/pack sequence.

    { ISD::SRL,  MVT::v32i8,     11 }, // vpblendvb sequence.
    { ISD::SRL,  MVT::v16i16,    10 }, // extend/vpsrlvd/pack sequence.

    { ISD::SRA,  MVT::v32i8,     24 }, // vpblendvb sequence.
    { ISD::SRA,  MVT::v16i16,    10 }, // extend/vpsravd/pack sequence.
    { ISD::SRA,  MVT::v2i64,      4 }, // srl/xor/sub sequence.
    { ISD::SRA,  MVT::v4i64,      4 }, // srl/xor/sub sequence.

    { ISD::SUB,  MVT::v32i8,      1 }, // psubb
    { ISD::ADD,  MVT::v32i8,      1 }, // paddb
    { ISD::SUB,  MVT::v16i16,     1 }, // psubw
    { ISD::ADD,  MVT::v16i16,     1 }, // paddw
    { ISD::SUB,  MVT::v8i32,      1 }, // psubd
    { ISD::ADD,  MVT::v8i32,      1 }, // paddd
    { ISD::SUB,  MVT::v4i64,      1 }, // psubq
    { ISD::ADD,  MVT::v4i64,      1 }, // paddq

    { ISD::MUL,  MVT::v32i8,     17 }, // extend/pmullw/trunc sequence.
    { ISD::MUL,  MVT::v16i8,      7 }, // extend/pmullw/trunc sequence.
    { ISD::MUL,  MVT::v16i16,     1 }, // pmullw
    { ISD::MUL,  MVT::v8i32,      2 }, // pmulld (Haswell from agner.org)
    { ISD::MUL,  MVT::v4i64,      8 }, // 3*pmuludq/3*shift/2*add

    { ISD::FADD, MVT::v4f64,      1 }, // Haswell from http://www.agner.org/
    { ISD::FADD, MVT::v8f32,      1 }, // Haswell from http://www.agner.org/
    { ISD::FSUB, MVT::v4f64,      1 }, // Haswell from http://www.agner.org/
    { ISD::FSUB, MVT::v8f32,      1 }, // Haswell from http://www.agner.org/
    { ISD::FMUL, MVT::v4f64,      1 }, // Haswell from http://www.agner.org/
    { ISD::FMUL, MVT::v8f32,      1 }, // Haswell from http://www.agner.org/

    { ISD::FDIV, MVT::f32,        7 }, // Haswell from http://www.agner.org/
    { ISD::FDIV, MVT::v4f32,      7 }, // Haswell from http://www.agner.org/
    { ISD::FDIV, MVT::v8f32,     14 }, // Haswell from http://www.agner.org/
    { ISD::FDIV, MVT::f64,       14 }, // Haswell from http://www.agner.org/
    { ISD::FDIV, MVT::v2f64,     14 }, // Haswell from http://www.agner.org/
    { ISD::FDIV, MVT::v4f64,     28 }, // Haswell from http://www.agner.org/
  };

  // Look for AVX2 lowering tricks for custom cases.
  if (ST->hasAVX2())
    if (const auto *Entry = CostTableLookup(AVX2CostTable, ISD, LT.second))
      return LT.first * Entry->Cost;

  static const CostTblEntry AVX1CostTable[] = {
    // We don't have to scalarize unsupported ops. We can issue two half-sized
    // operations and we only need to extract the upper YMM half.
    // Two ops + 1 extract + 1 insert = 4.
    { ISD::MUL,     MVT::v16i16,     4 },
    { ISD::MUL,     MVT::v8i32,      4 },
    { ISD::SUB,     MVT::v32i8,      4 },
    { ISD::ADD,     MVT::v32i8,      4 },
    { ISD::SUB,     MVT::v16i16,     4 },
    { ISD::ADD,     MVT::v16i16,     4 },
    { ISD::SUB,     MVT::v8i32,      4 },
    { ISD::ADD,     MVT::v8i32,      4 },
    { ISD::SUB,     MVT::v4i64,      4 },
    { ISD::ADD,     MVT::v4i64,      4 },

    // A v4i64 multiply is custom lowered as two split v2i64 vectors that then
    // are lowered as a series of long multiplies(3), shifts(3) and adds(2)
    // Because we believe v4i64 to be a legal type, we must also include the
    // extract+insert in the cost table. Therefore, the cost here is 18
    // instead of 8.
    { ISD::MUL,     MVT::v4i64,     18 },

    { ISD::MUL,     MVT::v32i8,     26 }, // extend/pmullw/trunc sequence.

    { ISD::FDIV,    MVT::f32,       14 }, // SNB from http://www.agner.org/
    { ISD::FDIV,    MVT::v4f32,     14 }, // SNB from http://www.agner.org/
    { ISD::FDIV,    MVT::v8f32,     28 }, // SNB from http://www.agner.org/
    { ISD::FDIV,    MVT::f64,       22 }, // SNB from http://www.agner.org/
    { ISD::FDIV,    MVT::v2f64,     22 }, // SNB from http://www.agner.org/
    { ISD::FDIV,    MVT::v4f64,     44 }, // SNB from http://www.agner.org/
  };

  if (ST->hasAVX())
    if (const auto *Entry = CostTableLookup(AVX1CostTable, ISD, LT.second))
      return LT.first * Entry->Cost;

  static const CostTblEntry SSE42CostTable[] = {
    { ISD::FADD, MVT::f64,     1 }, // Nehalem from http://www.agner.org/
    { ISD::FADD, MVT::f32,     1 }, // Nehalem from http://www.agner.org/
    { ISD::FADD, MVT::v2f64,   1 }, // Nehalem from http://www.agner.org/
    { ISD::FADD, MVT::v4f32,   1 }, // Nehalem from http://www.agner.org/

    { ISD::FSUB, MVT::f64,     1 }, // Nehalem from http://www.agner.org/
    { ISD::FSUB, MVT::f32 ,    1 }, // Nehalem from http://www.agner.org/
    { ISD::FSUB, MVT::v2f64,   1 }, // Nehalem from http://www.agner.org/
    { ISD::FSUB, MVT::v4f32,   1 }, // Nehalem from http://www.agner.org/

    { ISD::FMUL, MVT::f64,     1 }, // Nehalem from http://www.agner.org/
    { ISD::FMUL, MVT::f32,     1 }, // Nehalem from http://www.agner.org/
    { ISD::FMUL, MVT::v2f64,   1 }, // Nehalem from http://www.agner.org/
    { ISD::FMUL, MVT::v4f32,   1 }, // Nehalem from http://www.agner.org/

    { ISD::FDIV,  MVT::f32,   14 }, // Nehalem from http://www.agner.org/
    { ISD::FDIV,  MVT::v4f32, 14 }, // Nehalem from http://www.agner.org/
    { ISD::FDIV,  MVT::f64,   22 }, // Nehalem from http://www.agner.org/
    { ISD::FDIV,  MVT::v2f64, 22 }, // Nehalem from http://www.agner.org/
  };

  if (ST->hasSSE42())
    if (const auto *Entry = CostTableLookup(SSE42CostTable, ISD, LT.second))
      return LT.first * Entry->Cost;

  static const CostTblEntry SSE41CostTable[] = {
    { ISD::SHL,  MVT::v16i8,      11 }, // pblendvb sequence.
    { ISD::SHL,  MVT::v32i8,  2*11+2 }, // pblendvb sequence + split.
    { ISD::SHL,  MVT::v8i16,      14 }, // pblendvb sequence.
    { ISD::SHL,  MVT::v16i16, 2*14+2 }, // pblendvb sequence + split.
    { ISD::SHL,  MVT::v4i32,       4 }, // pslld/paddd/cvttps2dq/pmulld
    { ISD::SHL,  MVT::v8i32,   2*4+2 }, // pslld/paddd/cvttps2dq/pmulld + split

    { ISD::SRL,  MVT::v16i8,      12 }, // pblendvb sequence.
    { ISD::SRL,  MVT::v32i8,  2*12+2 }, // pblendvb sequence + split.
    { ISD::SRL,  MVT::v8i16,      14 }, // pblendvb sequence.
    { ISD::SRL,  MVT::v16i16, 2*14+2 }, // pblendvb sequence + split.
    { ISD::SRL,  MVT::v4i32,      11 }, // Shift each lane + blend.
    { ISD::SRL,  MVT::v8i32,  2*11+2 }, // Shift each lane + blend + split.

    { ISD::SRA,  MVT::v16i8,      24 }, // pblendvb sequence.
    { ISD::SRA,  MVT::v32i8,  2*24+2 }, // pblendvb sequence + split.
    { ISD::SRA,  MVT::v8i16,      14 }, // pblendvb sequence.
    { ISD::SRA,  MVT::v16i16, 2*14+2 }, // pblendvb sequence + split.
    { ISD::SRA,  MVT::v4i32,      12 }, // Shift each lane + blend.
    { ISD::SRA,  MVT::v8i32,  2*12+2 }, // Shift each lane + blend + split.

    { ISD::MUL,  MVT::v4i32,       2 }  // pmulld (Nehalem from agner.org)
  };

  if (ST->hasSSE41())
    if (const auto *Entry = CostTableLookup(SSE41CostTable, ISD, LT.second))
      return LT.first * Entry->Cost;

  static const CostTblEntry SSE2CostTable[] = {
    // We don't correctly identify costs of casts because they are marked as
    // custom.
    { ISD::SHL,  MVT::v16i8,      26 }, // cmpgtb sequence.
    { ISD::SHL,  MVT::v8i16,      32 }, // cmpgtb sequence.
    { ISD::SHL,  MVT::v4i32,     2*5 }, // We optimized this using mul.
    { ISD::SHL,  MVT::v2i64,       4 }, // splat+shuffle sequence.
    { ISD::SHL,  MVT::v4i64,   2*4+2 }, // splat+shuffle sequence + split.

    { ISD::SRL,  MVT::v16i8,      26 }, // cmpgtb sequence.
    { ISD::SRL,  MVT::v8i16,      32 }, // cmpgtb sequence.
    { ISD::SRL,  MVT::v4i32,      16 }, // Shift each lane + blend.
    { ISD::SRL,  MVT::v2i64,       4 }, // splat+shuffle sequence.
    { ISD::SRL,  MVT::v4i64,   2*4+2 }, // splat+shuffle sequence + split.

    { ISD::SRA,  MVT::v16i8,      54 }, // unpacked cmpgtb sequence.
    { ISD::SRA,  MVT::v8i16,      32 }, // cmpgtb sequence.
    { ISD::SRA,  MVT::v4i32,      16 }, // Shift each lane + blend.
    { ISD::SRA,  MVT::v2i64,      12 }, // srl/xor/sub sequence.
    { ISD::SRA,  MVT::v4i64,  2*12+2 }, // srl/xor/sub sequence+split.

    { ISD::MUL,  MVT::v16i8,      12 }, // extend/pmullw/trunc sequence.
    { ISD::MUL,  MVT::v8i16,       1 }, // pmullw
    { ISD::MUL,  MVT::v4i32,       6 }, // 3*pmuludq/4*shuffle
    { ISD::MUL,  MVT::v2i64,       8 }, // 3*pmuludq/3*shift/2*add

    { ISD::FDIV, MVT::f32,        23 }, // Pentium IV from http://www.agner.org/
    { ISD::FDIV, MVT::v4f32,      39 }, // Pentium IV from http://www.agner.org/
    { ISD::FDIV, MVT::f64,        38 }, // Pentium IV from http://www.agner.org/
    { ISD::FDIV, MVT::v2f64,      69 }, // Pentium IV from http://www.agner.org/

    { ISD::FADD, MVT::f32,         2 }, // Pentium IV from http://www.agner.org/
    { ISD::FADD, MVT::f64,         2 }, // Pentium IV from http://www.agner.org/

    { ISD::FSUB, MVT::f32,         2 }, // Pentium IV from http://www.agner.org/
    { ISD::FSUB, MVT::f64,         2 }, // Pentium IV from http://www.agner.org/
  };

  if (ST->hasSSE2())
    if (const auto *Entry = CostTableLookup(SSE2CostTable, ISD, LT.second))
      return LT.first * Entry->Cost;

  static const CostTblEntry SSE1CostTable[] = {
    { ISD::FDIV, MVT::f32,   17 }, // Pentium III from http://www.agner.org/
    { ISD::FDIV, MVT::v4f32, 34 }, // Pentium III from http://www.agner.org/

    { ISD::FADD, MVT::f32,    1 }, // Pentium III from http://www.agner.org/
    { ISD::FADD, MVT::v4f32,  2 }, // Pentium III from http://www.agner.org/

    { ISD::FSUB, MVT::f32,    1 }, // Pentium III from http://www.agner.org/
    { ISD::FSUB, MVT::v4f32,  2 }, // Pentium III from http://www.agner.org/

    { ISD::ADD, MVT::i8,      1 }, // Pentium III from http://www.agner.org/
    { ISD::ADD, MVT::i16,     1 }, // Pentium III from http://www.agner.org/
    { ISD::ADD, MVT::i32,     1 }, // Pentium III from http://www.agner.org/

    { ISD::SUB, MVT::i8,      1 }, // Pentium III from http://www.agner.org/
    { ISD::SUB, MVT::i16,     1 }, // Pentium III from http://www.agner.org/
    { ISD::SUB, MVT::i32,     1 }, // Pentium III from http://www.agner.org/
  };

  if (ST->hasSSE1())
    if (const auto *Entry = CostTableLookup(SSE1CostTable, ISD, LT.second))
      return LT.first * Entry->Cost;

  // It is not a good idea to vectorize division. We have to scalarize it and
  // in the process we will often end up having to spilling regular
  // registers. The overhead of division is going to dominate most kernels
  // anyways so try hard to prevent vectorization of division - it is
  // generally a bad idea. Assume somewhat arbitrarily that we have to be able
  // to hide "20 cycles" for each lane.
  if (LT.second.isVector() && (ISD == ISD::SDIV || ISD == ISD::SREM ||
                               ISD == ISD::UDIV || ISD == ISD::UREM)) {
    int ScalarCost = getArithmeticInstrCost(
        Opcode, Ty->getScalarType(), Op1Info, Op2Info,
        TargetTransformInfo::OP_None, TargetTransformInfo::OP_None);
    return 20 * LT.first * LT.second.getVectorNumElements() * ScalarCost;
  }

  // Fallback to the default implementation.
  return BaseT::getArithmeticInstrCost(Opcode, Ty, Op1Info, Op2Info);
}

#if INTEL_CUSTOMIZATION
/// Currently, under target specific category we are only looking for
/// alternate-lane shuffle mask such as, <0, 4, 2, 6>([v]unpck[l,h]pd) or
/// <1, 5, 3, 7>([v]unpckhpd).
bool X86TTIImpl::isTargetSpecificShuffleMask(
    ArrayRef<uint32_t> Mask) const {
  bool IsAlternateLaneVectorMask = true;
  unsigned MaskSize = Mask.size();

  // TODO: Support undefined mask value which is not supported currently.
  // Look for even-lanes
  // Example: shufflevector <4xT>A, <4xT>B, <0,4,2,6>
  for (unsigned i = 0; i < MaskSize && IsAlternateLaneVectorMask; ++i)
    IsAlternateLaneVectorMask = Mask[i] == ((i % 2) ? MaskSize + i - 1 : i);

  if (IsAlternateLaneVectorMask)
    return true;

  IsAlternateLaneVectorMask = true;
  // Look for odd-lanes.
  // Example: shufflevector <4xT>A, <4xT>B, <1,5,3,7>
  for (unsigned i = 0; i < MaskSize && IsAlternateLaneVectorMask; ++i)
    IsAlternateLaneVectorMask = Mask[i] == ((i % 2) ? MaskSize + i : i + 1);

  return IsAlternateLaneVectorMask;
}
#endif // INTEL_CUSTOMIZATION

int X86TTIImpl::getShuffleCost(TTI::ShuffleKind Kind, Type *Tp, int Index,
                               Type *SubTp) {
  // 64-bit packed float vectors (v2f32) are widened to type v4f32.
  // 64-bit packed integer vectors (v2i32) are promoted to type v2i64.
  std::pair<int, MVT> LT = TLI->getTypeLegalizationCost(DL, Tp);

  // Treat Transpose as 2-op shuffles - there's no difference in lowering.
  if (Kind == TTI::SK_Transpose)
    Kind = TTI::SK_PermuteTwoSrc;

#if INTEL_CUSTOMIZATION
  if (Kind == TTI::SK_TargetSpecific) {
    // Currently, in this category we are assuming target-specific mask
    // is the alternate-shuffle-lane vector mask which is pretty restricted
    // and error-prone.
    // TODO: Eventually, getShuffleCost() should have access to the
    // mask in order to estimate the cost accurately for the right shuffle kind.

    // The backend knows how to generate [v]unpck[l,h]pds for 64bit
    // element if the target supports SSE2 and above.
    if (ST->hasSSE2() && Tp->getScalarSizeInBits() == 64)
      return LT.first;

    // For non-64bit, we can generate 2 [v]pshuf[b,d,ps].
    return 2 * LT.first;
  }
#endif // INTEL_CUSTOMIZATION

  // For Broadcasts we are splatting the first element from the first input
  // register, so only need to reference that input and all the output
  // registers are the same.
  if (Kind == TTI::SK_Broadcast)
    LT.first = 1;

  // Subvector extractions are free if they start at the beginning of a
  // vector and cheap if the subvectors are aligned.
  if (Kind == TTI::SK_ExtractSubvector && LT.second.isVector()) {
    int NumElts = LT.second.getVectorNumElements();
    if ((Index % NumElts) == 0)
      return 0;
    std::pair<int, MVT> SubLT = TLI->getTypeLegalizationCost(DL, SubTp);
    if (SubLT.second.isVector()) {
      int NumSubElts = SubLT.second.getVectorNumElements();
      if ((Index % NumSubElts) == 0 && (NumElts % NumSubElts) == 0)
        return SubLT.first;
    }
  }

  // We are going to permute multiple sources and the result will be in multiple
  // destinations. Providing an accurate cost only for splits where the element
  // type remains the same.
  if (Kind == TTI::SK_PermuteSingleSrc && LT.first != 1) {
    MVT LegalVT = LT.second;
    if (LegalVT.isVector() &&
        LegalVT.getVectorElementType().getSizeInBits() ==
            Tp->getVectorElementType()->getPrimitiveSizeInBits() &&
        LegalVT.getVectorNumElements() < Tp->getVectorNumElements()) {

      unsigned VecTySize = DL.getTypeStoreSize(Tp);
      unsigned LegalVTSize = LegalVT.getStoreSize();
      // Number of source vectors after legalization:
      unsigned NumOfSrcs = (VecTySize + LegalVTSize - 1) / LegalVTSize;
      // Number of destination vectors after legalization:
      unsigned NumOfDests = LT.first;

      Type *SingleOpTy = VectorType::get(Tp->getVectorElementType(),
                                         LegalVT.getVectorNumElements());

      unsigned NumOfShuffles = (NumOfSrcs - 1) * NumOfDests;
      return NumOfShuffles *
             getShuffleCost(TTI::SK_PermuteTwoSrc, SingleOpTy, 0, nullptr);
    }

    return BaseT::getShuffleCost(Kind, Tp, Index, SubTp);
  }

  // For 2-input shuffles, we must account for splitting the 2 inputs into many.
  if (Kind == TTI::SK_PermuteTwoSrc && LT.first != 1) {
    // We assume that source and destination have the same vector type.
    int NumOfDests = LT.first;
    int NumOfShufflesPerDest = LT.first * 2 - 1;
    LT.first = NumOfDests * NumOfShufflesPerDest;
  }

  static const CostTblEntry AVX512VBMIShuffleTbl[] = {
      {TTI::SK_Reverse, MVT::v64i8, 1}, // vpermb
      {TTI::SK_Reverse, MVT::v32i8, 1}, // vpermb

      {TTI::SK_PermuteSingleSrc, MVT::v64i8, 1}, // vpermb
      {TTI::SK_PermuteSingleSrc, MVT::v32i8, 1}, // vpermb

      {TTI::SK_PermuteTwoSrc, MVT::v64i8, 1}, // vpermt2b
      {TTI::SK_PermuteTwoSrc, MVT::v32i8, 1}, // vpermt2b
      {TTI::SK_PermuteTwoSrc, MVT::v16i8, 1}  // vpermt2b
  };

  if (ST->hasVBMI())
    if (const auto *Entry =
            CostTableLookup(AVX512VBMIShuffleTbl, Kind, LT.second))
      return LT.first * Entry->Cost;

  static const CostTblEntry AVX512BWShuffleTbl[] = {
      {TTI::SK_Broadcast, MVT::v32i16, 1}, // vpbroadcastw
      {TTI::SK_Broadcast, MVT::v64i8, 1},  // vpbroadcastb

      {TTI::SK_Reverse, MVT::v32i16, 1}, // vpermw
      {TTI::SK_Reverse, MVT::v16i16, 1}, // vpermw
      {TTI::SK_Reverse, MVT::v64i8, 2},  // pshufb + vshufi64x2

      {TTI::SK_PermuteSingleSrc, MVT::v32i16, 1}, // vpermw
      {TTI::SK_PermuteSingleSrc, MVT::v16i16, 1}, // vpermw
      {TTI::SK_PermuteSingleSrc, MVT::v8i16, 1},  // vpermw
      {TTI::SK_PermuteSingleSrc, MVT::v64i8, 8},  // extend to v32i16
      {TTI::SK_PermuteSingleSrc, MVT::v32i8, 3},  // vpermw + zext/trunc

      {TTI::SK_PermuteTwoSrc, MVT::v32i16, 1}, // vpermt2w
      {TTI::SK_PermuteTwoSrc, MVT::v16i16, 1}, // vpermt2w
      {TTI::SK_PermuteTwoSrc, MVT::v8i16, 1},  // vpermt2w
      {TTI::SK_PermuteTwoSrc, MVT::v32i8, 3},  // zext + vpermt2w + trunc
      {TTI::SK_PermuteTwoSrc, MVT::v64i8, 19}, // 6 * v32i8 + 1
      {TTI::SK_PermuteTwoSrc, MVT::v16i8, 3}   // zext + vpermt2w + trunc
  };

  if (ST->hasBWI())
    if (const auto *Entry =
            CostTableLookup(AVX512BWShuffleTbl, Kind, LT.second))
      return LT.first * Entry->Cost;

  static const CostTblEntry AVX512ShuffleTbl[] = {
      {TTI::SK_Broadcast, MVT::v8f64, 1},  // vbroadcastpd
      {TTI::SK_Broadcast, MVT::v16f32, 1}, // vbroadcastps
      {TTI::SK_Broadcast, MVT::v8i64, 1},  // vpbroadcastq
      {TTI::SK_Broadcast, MVT::v16i32, 1}, // vpbroadcastd

      {TTI::SK_Reverse, MVT::v8f64, 1},  // vpermpd
      {TTI::SK_Reverse, MVT::v16f32, 1}, // vpermps
      {TTI::SK_Reverse, MVT::v8i64, 1},  // vpermq
      {TTI::SK_Reverse, MVT::v16i32, 1}, // vpermd

      {TTI::SK_PermuteSingleSrc, MVT::v8f64, 1},  // vpermpd
      {TTI::SK_PermuteSingleSrc, MVT::v4f64, 1},  // vpermpd
      {TTI::SK_PermuteSingleSrc, MVT::v2f64, 1},  // vpermpd
      {TTI::SK_PermuteSingleSrc, MVT::v16f32, 1}, // vpermps
      {TTI::SK_PermuteSingleSrc, MVT::v8f32, 1},  // vpermps
      {TTI::SK_PermuteSingleSrc, MVT::v4f32, 1},  // vpermps
      {TTI::SK_PermuteSingleSrc, MVT::v8i64, 1},  // vpermq
      {TTI::SK_PermuteSingleSrc, MVT::v4i64, 1},  // vpermq
      {TTI::SK_PermuteSingleSrc, MVT::v2i64, 1},  // vpermq
      {TTI::SK_PermuteSingleSrc, MVT::v16i32, 1}, // vpermd
      {TTI::SK_PermuteSingleSrc, MVT::v8i32, 1},  // vpermd
      {TTI::SK_PermuteSingleSrc, MVT::v4i32, 1},  // vpermd
      {TTI::SK_PermuteSingleSrc, MVT::v16i8, 1},  // pshufb

      {TTI::SK_PermuteTwoSrc, MVT::v8f64, 1},  // vpermt2pd
      {TTI::SK_PermuteTwoSrc, MVT::v16f32, 1}, // vpermt2ps
      {TTI::SK_PermuteTwoSrc, MVT::v8i64, 1},  // vpermt2q
      {TTI::SK_PermuteTwoSrc, MVT::v16i32, 1}, // vpermt2d
      {TTI::SK_PermuteTwoSrc, MVT::v4f64, 1},  // vpermt2pd
      {TTI::SK_PermuteTwoSrc, MVT::v8f32, 1},  // vpermt2ps
      {TTI::SK_PermuteTwoSrc, MVT::v4i64, 1},  // vpermt2q
      {TTI::SK_PermuteTwoSrc, MVT::v8i32, 1},  // vpermt2d
      {TTI::SK_PermuteTwoSrc, MVT::v2f64, 1},  // vpermt2pd
      {TTI::SK_PermuteTwoSrc, MVT::v4f32, 1},  // vpermt2ps
      {TTI::SK_PermuteTwoSrc, MVT::v2i64, 1},  // vpermt2q
      {TTI::SK_PermuteTwoSrc, MVT::v4i32, 1}   // vpermt2d
  };

  if (ST->hasAVX512())
    if (const auto *Entry = CostTableLookup(AVX512ShuffleTbl, Kind, LT.second))
      return LT.first * Entry->Cost;

  static const CostTblEntry AVX2ShuffleTbl[] = {
      {TTI::SK_Broadcast, MVT::v4f64, 1},  // vbroadcastpd
      {TTI::SK_Broadcast, MVT::v8f32, 1},  // vbroadcastps
      {TTI::SK_Broadcast, MVT::v4i64, 1},  // vpbroadcastq
      {TTI::SK_Broadcast, MVT::v8i32, 1},  // vpbroadcastd
      {TTI::SK_Broadcast, MVT::v16i16, 1}, // vpbroadcastw
      {TTI::SK_Broadcast, MVT::v32i8, 1},  // vpbroadcastb

      {TTI::SK_Reverse, MVT::v4f64, 1},  // vpermpd
      {TTI::SK_Reverse, MVT::v8f32, 1},  // vpermps
      {TTI::SK_Reverse, MVT::v4i64, 1},  // vpermq
      {TTI::SK_Reverse, MVT::v8i32, 1},  // vpermd
      {TTI::SK_Reverse, MVT::v16i16, 2}, // vperm2i128 + pshufb
      {TTI::SK_Reverse, MVT::v32i8, 2},  // vperm2i128 + pshufb

      {TTI::SK_Select, MVT::v16i16, 1}, // vpblendvb
      {TTI::SK_Select, MVT::v32i8, 1},  // vpblendvb

      {TTI::SK_PermuteSingleSrc, MVT::v4f64, 1},  // vpermpd
      {TTI::SK_PermuteSingleSrc, MVT::v8f32, 1},  // vpermps
      {TTI::SK_PermuteSingleSrc, MVT::v4i64, 1},  // vpermq
      {TTI::SK_PermuteSingleSrc, MVT::v8i32, 1},  // vpermd
      {TTI::SK_PermuteSingleSrc, MVT::v16i16, 4}, // vperm2i128 + 2*vpshufb
                                                  // + vpblendvb
      {TTI::SK_PermuteSingleSrc, MVT::v32i8, 4},  // vperm2i128 + 2*vpshufb
                                                  // + vpblendvb

      {TTI::SK_PermuteTwoSrc, MVT::v4f64, 3},  // 2*vpermpd + vblendpd
      {TTI::SK_PermuteTwoSrc, MVT::v8f32, 3},  // 2*vpermps + vblendps
      {TTI::SK_PermuteTwoSrc, MVT::v4i64, 3},  // 2*vpermq + vpblendd
      {TTI::SK_PermuteTwoSrc, MVT::v8i32, 3},  // 2*vpermd + vpblendd
      {TTI::SK_PermuteTwoSrc, MVT::v16i16, 7}, // 2*vperm2i128 + 4*vpshufb
                                               // + vpblendvb
      {TTI::SK_PermuteTwoSrc, MVT::v32i8, 7},  // 2*vperm2i128 + 4*vpshufb
                                               // + vpblendvb
  };

  if (ST->hasAVX2())
    if (const auto *Entry = CostTableLookup(AVX2ShuffleTbl, Kind, LT.second))
      return LT.first * Entry->Cost;

  static const CostTblEntry XOPShuffleTbl[] = {
      {TTI::SK_PermuteSingleSrc, MVT::v4f64, 2},  // vperm2f128 + vpermil2pd
      {TTI::SK_PermuteSingleSrc, MVT::v8f32, 2},  // vperm2f128 + vpermil2ps
      {TTI::SK_PermuteSingleSrc, MVT::v4i64, 2},  // vperm2f128 + vpermil2pd
      {TTI::SK_PermuteSingleSrc, MVT::v8i32, 2},  // vperm2f128 + vpermil2ps
      {TTI::SK_PermuteSingleSrc, MVT::v16i16, 4}, // vextractf128 + 2*vpperm
                                                  // + vinsertf128
      {TTI::SK_PermuteSingleSrc, MVT::v32i8, 4},  // vextractf128 + 2*vpperm
                                                  // + vinsertf128

      {TTI::SK_PermuteTwoSrc, MVT::v16i16, 9}, // 2*vextractf128 + 6*vpperm
                                               // + vinsertf128
      {TTI::SK_PermuteTwoSrc, MVT::v8i16, 1},  // vpperm
      {TTI::SK_PermuteTwoSrc, MVT::v32i8, 9},  // 2*vextractf128 + 6*vpperm
                                               // + vinsertf128
      {TTI::SK_PermuteTwoSrc, MVT::v16i8, 1},  // vpperm
  };

  if (ST->hasXOP())
    if (const auto *Entry = CostTableLookup(XOPShuffleTbl, Kind, LT.second))
      return LT.first * Entry->Cost;

  static const CostTblEntry AVX1ShuffleTbl[] = {
      {TTI::SK_Broadcast, MVT::v4f64, 2},  // vperm2f128 + vpermilpd
      {TTI::SK_Broadcast, MVT::v8f32, 2},  // vperm2f128 + vpermilps
      {TTI::SK_Broadcast, MVT::v4i64, 2},  // vperm2f128 + vpermilpd
      {TTI::SK_Broadcast, MVT::v8i32, 2},  // vperm2f128 + vpermilps
      {TTI::SK_Broadcast, MVT::v16i16, 3}, // vpshuflw + vpshufd + vinsertf128
      {TTI::SK_Broadcast, MVT::v32i8, 2},  // vpshufb + vinsertf128

      {TTI::SK_Reverse, MVT::v4f64, 2},  // vperm2f128 + vpermilpd
      {TTI::SK_Reverse, MVT::v8f32, 2},  // vperm2f128 + vpermilps
      {TTI::SK_Reverse, MVT::v4i64, 2},  // vperm2f128 + vpermilpd
      {TTI::SK_Reverse, MVT::v8i32, 2},  // vperm2f128 + vpermilps
      {TTI::SK_Reverse, MVT::v16i16, 4}, // vextractf128 + 2*pshufb
                                         // + vinsertf128
      {TTI::SK_Reverse, MVT::v32i8, 4},  // vextractf128 + 2*pshufb
                                         // + vinsertf128

      {TTI::SK_Select, MVT::v4i64, 1},  // vblendpd
      {TTI::SK_Select, MVT::v4f64, 1},  // vblendpd
      {TTI::SK_Select, MVT::v8i32, 1},  // vblendps
      {TTI::SK_Select, MVT::v8f32, 1},  // vblendps
      {TTI::SK_Select, MVT::v16i16, 3}, // vpand + vpandn + vpor
      {TTI::SK_Select, MVT::v32i8, 3},  // vpand + vpandn + vpor

      {TTI::SK_PermuteSingleSrc, MVT::v4f64, 2},  // vperm2f128 + vshufpd
      {TTI::SK_PermuteSingleSrc, MVT::v4i64, 2},  // vperm2f128 + vshufpd
      {TTI::SK_PermuteSingleSrc, MVT::v8f32, 4},  // 2*vperm2f128 + 2*vshufps
      {TTI::SK_PermuteSingleSrc, MVT::v8i32, 4},  // 2*vperm2f128 + 2*vshufps
      {TTI::SK_PermuteSingleSrc, MVT::v16i16, 8}, // vextractf128 + 4*pshufb
                                                  // + 2*por + vinsertf128
      {TTI::SK_PermuteSingleSrc, MVT::v32i8, 8},  // vextractf128 + 4*pshufb
                                                  // + 2*por + vinsertf128

      {TTI::SK_PermuteTwoSrc, MVT::v4f64, 3},   // 2*vperm2f128 + vshufpd
      {TTI::SK_PermuteTwoSrc, MVT::v4i64, 3},   // 2*vperm2f128 + vshufpd
      {TTI::SK_PermuteTwoSrc, MVT::v8f32, 4},   // 2*vperm2f128 + 2*vshufps
      {TTI::SK_PermuteTwoSrc, MVT::v8i32, 4},   // 2*vperm2f128 + 2*vshufps
      {TTI::SK_PermuteTwoSrc, MVT::v16i16, 15}, // 2*vextractf128 + 8*pshufb
                                                // + 4*por + vinsertf128
      {TTI::SK_PermuteTwoSrc, MVT::v32i8, 15},  // 2*vextractf128 + 8*pshufb
                                                // + 4*por + vinsertf128
  };

  if (ST->hasAVX())
    if (const auto *Entry = CostTableLookup(AVX1ShuffleTbl, Kind, LT.second))
      return LT.first * Entry->Cost;

  static const CostTblEntry SSE41ShuffleTbl[] = {
      {TTI::SK_Select, MVT::v2i64, 1}, // pblendw
      {TTI::SK_Select, MVT::v2f64, 1}, // movsd
      {TTI::SK_Select, MVT::v4i32, 1}, // pblendw
      {TTI::SK_Select, MVT::v4f32, 1}, // blendps
      {TTI::SK_Select, MVT::v8i16, 1}, // pblendw
      {TTI::SK_Select, MVT::v16i8, 1}  // pblendvb
  };

  if (ST->hasSSE41())
    if (const auto *Entry = CostTableLookup(SSE41ShuffleTbl, Kind, LT.second))
      return LT.first * Entry->Cost;

  static const CostTblEntry SSSE3ShuffleTbl[] = {
      {TTI::SK_Broadcast, MVT::v8i16, 1}, // pshufb
      {TTI::SK_Broadcast, MVT::v16i8, 1}, // pshufb

      {TTI::SK_Reverse, MVT::v8i16, 1}, // pshufb
      {TTI::SK_Reverse, MVT::v16i8, 1}, // pshufb

      {TTI::SK_Select, MVT::v8i16, 3}, // 2*pshufb + por
      {TTI::SK_Select, MVT::v16i8, 3}, // 2*pshufb + por

      {TTI::SK_PermuteSingleSrc, MVT::v8i16, 1}, // pshufb
      {TTI::SK_PermuteSingleSrc, MVT::v16i8, 1}, // pshufb

      {TTI::SK_PermuteTwoSrc, MVT::v8i16, 3}, // 2*pshufb + por
      {TTI::SK_PermuteTwoSrc, MVT::v16i8, 3}, // 2*pshufb + por
  };

  if (ST->hasSSSE3())
    if (const auto *Entry = CostTableLookup(SSSE3ShuffleTbl, Kind, LT.second))
      return LT.first * Entry->Cost;

  static const CostTblEntry SSE2ShuffleTbl[] = {
      {TTI::SK_Broadcast, MVT::v2f64, 1}, // shufpd
      {TTI::SK_Broadcast, MVT::v2i64, 1}, // pshufd
      {TTI::SK_Broadcast, MVT::v4i32, 1}, // pshufd
      {TTI::SK_Broadcast, MVT::v8i16, 2}, // pshuflw + pshufd
      {TTI::SK_Broadcast, MVT::v16i8, 3}, // unpck + pshuflw + pshufd

      {TTI::SK_Reverse, MVT::v2f64, 1}, // shufpd
      {TTI::SK_Reverse, MVT::v2i64, 1}, // pshufd
      {TTI::SK_Reverse, MVT::v4i32, 1}, // pshufd
      {TTI::SK_Reverse, MVT::v8i16, 3}, // pshuflw + pshufhw + pshufd
      {TTI::SK_Reverse, MVT::v16i8, 9}, // 2*pshuflw + 2*pshufhw
                                        // + 2*pshufd + 2*unpck + packus

      {TTI::SK_Select, MVT::v2i64, 1}, // movsd
      {TTI::SK_Select, MVT::v2f64, 1}, // movsd
      {TTI::SK_Select, MVT::v4i32, 2}, // 2*shufps
      {TTI::SK_Select, MVT::v8i16, 3}, // pand + pandn + por
      {TTI::SK_Select, MVT::v16i8, 3}, // pand + pandn + por

      {TTI::SK_PermuteSingleSrc, MVT::v2f64, 1}, // shufpd
      {TTI::SK_PermuteSingleSrc, MVT::v2i64, 1}, // pshufd
      {TTI::SK_PermuteSingleSrc, MVT::v4i32, 1}, // pshufd
      {TTI::SK_PermuteSingleSrc, MVT::v8i16, 5}, // 2*pshuflw + 2*pshufhw
                                                  // + pshufd/unpck
    { TTI::SK_PermuteSingleSrc, MVT::v16i8, 10 }, // 2*pshuflw + 2*pshufhw
                                                  // + 2*pshufd + 2*unpck + 2*packus

    { TTI::SK_PermuteTwoSrc,    MVT::v2f64,  1 }, // shufpd
    { TTI::SK_PermuteTwoSrc,    MVT::v2i64,  1 }, // shufpd
    { TTI::SK_PermuteTwoSrc,    MVT::v4i32,  2 }, // 2*{unpck,movsd,pshufd}
    { TTI::SK_PermuteTwoSrc,    MVT::v8i16,  8 }, // blend+permute
    { TTI::SK_PermuteTwoSrc,    MVT::v16i8, 13 }, // blend+permute
  };

  if (ST->hasSSE2())
    if (const auto *Entry = CostTableLookup(SSE2ShuffleTbl, Kind, LT.second))
      return LT.first * Entry->Cost;

  static const CostTblEntry SSE1ShuffleTbl[] = {
    { TTI::SK_Broadcast,        MVT::v4f32, 1 }, // shufps
    { TTI::SK_Reverse,          MVT::v4f32, 1 }, // shufps
    { TTI::SK_Select,           MVT::v4f32, 2 }, // 2*shufps
    { TTI::SK_PermuteSingleSrc, MVT::v4f32, 1 }, // shufps
    { TTI::SK_PermuteTwoSrc,    MVT::v4f32, 2 }, // 2*shufps
  };

  if (ST->hasSSE1())
    if (const auto *Entry = CostTableLookup(SSE1ShuffleTbl, Kind, LT.second))
      return LT.first * Entry->Cost;

  return BaseT::getShuffleCost(Kind, Tp, Index, SubTp);
}

int X86TTIImpl::getCastInstrCost(unsigned Opcode, Type *Dst, Type *Src,
                                 const Instruction *I) {
  int ISD = TLI->InstructionOpcodeToISD(Opcode);
  assert(ISD && "Invalid opcode");

  // FIXME: Need a better design of the cost table to handle non-simple types of
  // potential massive combinations (elem_num x src_type x dst_type).

  static const TypeConversionCostTblEntry AVX512BWConversionTbl[] {
    { ISD::SIGN_EXTEND, MVT::v32i16, MVT::v32i8, 1 },
    { ISD::ZERO_EXTEND, MVT::v32i16, MVT::v32i8, 1 },

    // Mask sign extend has an instruction.
    { ISD::SIGN_EXTEND, MVT::v8i16,  MVT::v8i1,  1 },
    { ISD::SIGN_EXTEND, MVT::v16i8,  MVT::v16i1, 1 },
    { ISD::SIGN_EXTEND, MVT::v16i16, MVT::v16i1, 1 },
    { ISD::SIGN_EXTEND, MVT::v32i8,  MVT::v32i1, 1 },
    { ISD::SIGN_EXTEND, MVT::v32i16, MVT::v32i1, 1 },
    { ISD::SIGN_EXTEND, MVT::v64i8,  MVT::v64i1, 1 },

    // Mask zero extend is a load + broadcast.
    { ISD::ZERO_EXTEND, MVT::v8i16,  MVT::v8i1,  2 },
    { ISD::ZERO_EXTEND, MVT::v16i8,  MVT::v16i1, 2 },
    { ISD::ZERO_EXTEND, MVT::v16i16, MVT::v16i1, 2 },
    { ISD::ZERO_EXTEND, MVT::v32i8,  MVT::v32i1, 2 },
    { ISD::ZERO_EXTEND, MVT::v32i16, MVT::v32i1, 2 },
    { ISD::ZERO_EXTEND, MVT::v64i8,  MVT::v64i1, 2 },
  };

  static const TypeConversionCostTblEntry AVX512DQConversionTbl[] = {
    { ISD::SINT_TO_FP,  MVT::v2f32,  MVT::v2i64,  1 },
    { ISD::SINT_TO_FP,  MVT::v2f64,  MVT::v2i64,  1 },
    { ISD::SINT_TO_FP,  MVT::v4f32,  MVT::v4i64,  1 },
    { ISD::SINT_TO_FP,  MVT::v4f64,  MVT::v4i64,  1 },
    { ISD::SINT_TO_FP,  MVT::v8f32,  MVT::v8i64,  1 },
    { ISD::SINT_TO_FP,  MVT::v8f64,  MVT::v8i64,  1 },

    { ISD::UINT_TO_FP,  MVT::v2f32,  MVT::v2i64,  1 },
    { ISD::UINT_TO_FP,  MVT::v2f64,  MVT::v2i64,  1 },
    { ISD::UINT_TO_FP,  MVT::v4f32,  MVT::v4i64,  1 },
    { ISD::UINT_TO_FP,  MVT::v4f64,  MVT::v4i64,  1 },
    { ISD::UINT_TO_FP,  MVT::v8f32,  MVT::v8i64,  1 },
    { ISD::UINT_TO_FP,  MVT::v8f64,  MVT::v8i64,  1 },

    { ISD::FP_TO_SINT,  MVT::v2i64,  MVT::v2f32,  1 },
    { ISD::FP_TO_SINT,  MVT::v4i64,  MVT::v4f32,  1 },
    { ISD::FP_TO_SINT,  MVT::v8i64,  MVT::v8f32,  1 },
    { ISD::FP_TO_SINT,  MVT::v2i64,  MVT::v2f64,  1 },
    { ISD::FP_TO_SINT,  MVT::v4i64,  MVT::v4f64,  1 },
    { ISD::FP_TO_SINT,  MVT::v8i64,  MVT::v8f64,  1 },

    { ISD::FP_TO_UINT,  MVT::v2i64,  MVT::v2f32,  1 },
    { ISD::FP_TO_UINT,  MVT::v4i64,  MVT::v4f32,  1 },
    { ISD::FP_TO_UINT,  MVT::v8i64,  MVT::v8f32,  1 },
    { ISD::FP_TO_UINT,  MVT::v2i64,  MVT::v2f64,  1 },
    { ISD::FP_TO_UINT,  MVT::v4i64,  MVT::v4f64,  1 },
    { ISD::FP_TO_UINT,  MVT::v8i64,  MVT::v8f64,  1 },
  };

  // TODO: For AVX512DQ + AVX512VL, we also have cheap casts for 128-bit and
  // 256-bit wide vectors.

  static const TypeConversionCostTblEntry AVX512FConversionTbl[] = {
    { ISD::FP_EXTEND, MVT::v8f64,   MVT::v8f32,  1 },
    { ISD::FP_EXTEND, MVT::v8f64,   MVT::v16f32, 3 },
    { ISD::FP_ROUND,  MVT::v8f32,   MVT::v8f64,  1 },

    { ISD::TRUNCATE,  MVT::v16i8,   MVT::v16i32, 1 },
    { ISD::TRUNCATE,  MVT::v16i16,  MVT::v16i32, 1 },
    { ISD::TRUNCATE,  MVT::v8i16,   MVT::v8i64,  1 },
    { ISD::TRUNCATE,  MVT::v8i32,   MVT::v8i64,  1 },

    // v16i1 -> v16i32 - load + broadcast
    { ISD::SIGN_EXTEND, MVT::v16i32, MVT::v16i1,  2 },
    { ISD::ZERO_EXTEND, MVT::v16i32, MVT::v16i1,  2 },
    { ISD::SIGN_EXTEND, MVT::v16i32, MVT::v16i8,  1 },
    { ISD::ZERO_EXTEND, MVT::v16i32, MVT::v16i8,  1 },
    { ISD::SIGN_EXTEND, MVT::v16i32, MVT::v16i16, 1 },
    { ISD::ZERO_EXTEND, MVT::v16i32, MVT::v16i16, 1 },
    { ISD::ZERO_EXTEND, MVT::v8i64,  MVT::v8i16,  1 },
    { ISD::SIGN_EXTEND, MVT::v8i64,  MVT::v8i16,  1 },
    { ISD::SIGN_EXTEND, MVT::v8i64,  MVT::v8i32,  1 },
    { ISD::ZERO_EXTEND, MVT::v8i64,  MVT::v8i32,  1 },

    { ISD::SINT_TO_FP,  MVT::v8f64,  MVT::v8i1,   4 },
    { ISD::SINT_TO_FP,  MVT::v16f32, MVT::v16i1,  3 },
    { ISD::SINT_TO_FP,  MVT::v8f64,  MVT::v8i8,   2 },
    { ISD::SINT_TO_FP,  MVT::v16f32, MVT::v16i8,  2 },
    { ISD::SINT_TO_FP,  MVT::v8f64,  MVT::v8i16,  2 },
    { ISD::SINT_TO_FP,  MVT::v16f32, MVT::v16i16, 2 },
    { ISD::SINT_TO_FP,  MVT::v16f32, MVT::v16i32, 1 },
    { ISD::SINT_TO_FP,  MVT::v8f64,  MVT::v8i32,  1 },

    { ISD::UINT_TO_FP,  MVT::v8f64,  MVT::v8i1,   4 },
    { ISD::UINT_TO_FP,  MVT::v16f32, MVT::v16i1,  3 },
    { ISD::UINT_TO_FP,  MVT::v2f64,  MVT::v2i8,   2 },
    { ISD::UINT_TO_FP,  MVT::v4f64,  MVT::v4i8,   2 },
    { ISD::UINT_TO_FP,  MVT::v8f32,  MVT::v8i8,   2 },
    { ISD::UINT_TO_FP,  MVT::v8f64,  MVT::v8i8,   2 },
    { ISD::UINT_TO_FP,  MVT::v16f32, MVT::v16i8,  2 },
    { ISD::UINT_TO_FP,  MVT::v2f64,  MVT::v2i16,  5 },
    { ISD::UINT_TO_FP,  MVT::v4f64,  MVT::v4i16,  2 },
    { ISD::UINT_TO_FP,  MVT::v8f32,  MVT::v8i16,  2 },
    { ISD::UINT_TO_FP,  MVT::v8f64,  MVT::v8i16,  2 },
    { ISD::UINT_TO_FP,  MVT::v16f32, MVT::v16i16, 2 },
    { ISD::UINT_TO_FP,  MVT::v2f32,  MVT::v2i32,  2 },
    { ISD::UINT_TO_FP,  MVT::v2f64,  MVT::v2i32,  1 },
    { ISD::UINT_TO_FP,  MVT::v4f32,  MVT::v4i32,  1 },
    { ISD::UINT_TO_FP,  MVT::v4f64,  MVT::v4i32,  1 },
    { ISD::UINT_TO_FP,  MVT::v8f32,  MVT::v8i32,  1 },
    { ISD::UINT_TO_FP,  MVT::v8f64,  MVT::v8i32,  1 },
    { ISD::UINT_TO_FP,  MVT::v16f32, MVT::v16i32, 1 },
    { ISD::UINT_TO_FP,  MVT::v2f32,  MVT::v2i64,  5 },
    { ISD::UINT_TO_FP,  MVT::v8f32,  MVT::v8i64, 26 },
    { ISD::UINT_TO_FP,  MVT::v2f64,  MVT::v2i64,  5 },
    { ISD::UINT_TO_FP,  MVT::v4f64,  MVT::v4i64,  5 },
    { ISD::UINT_TO_FP,  MVT::v8f64,  MVT::v8i64,  5 },

    { ISD::UINT_TO_FP,  MVT::f64,    MVT::i64,    1 },

    { ISD::FP_TO_UINT,  MVT::v2i32,  MVT::v2f32,  1 },
    { ISD::FP_TO_UINT,  MVT::v4i32,  MVT::v4f32,  1 },
    { ISD::FP_TO_UINT,  MVT::v4i32,  MVT::v4f64,  1 },
    { ISD::FP_TO_UINT,  MVT::v8i32,  MVT::v8f32,  1 },
    { ISD::FP_TO_UINT,  MVT::v8i16,  MVT::v8f64,  2 },
    { ISD::FP_TO_UINT,  MVT::v8i8,   MVT::v8f64,  2 },
    { ISD::FP_TO_UINT,  MVT::v16i32, MVT::v16f32, 1 },
    { ISD::FP_TO_UINT,  MVT::v16i16, MVT::v16f32, 2 },
    { ISD::FP_TO_UINT,  MVT::v16i8,  MVT::v16f32, 2 },
  };

  static const TypeConversionCostTblEntry AVX2ConversionTbl[] = {
    { ISD::SIGN_EXTEND, MVT::v4i64,  MVT::v4i1,   3 },
    { ISD::ZERO_EXTEND, MVT::v4i64,  MVT::v4i1,   3 },
    { ISD::SIGN_EXTEND, MVT::v8i32,  MVT::v8i1,   3 },
    { ISD::ZERO_EXTEND, MVT::v8i32,  MVT::v8i1,   3 },
    { ISD::SIGN_EXTEND, MVT::v4i64,  MVT::v4i8,   3 },
    { ISD::ZERO_EXTEND, MVT::v4i64,  MVT::v4i8,   3 },
    { ISD::SIGN_EXTEND, MVT::v8i32,  MVT::v8i8,   3 },
    { ISD::ZERO_EXTEND, MVT::v8i32,  MVT::v8i8,   3 },
    { ISD::SIGN_EXTEND, MVT::v16i16, MVT::v16i8,  1 },
    { ISD::ZERO_EXTEND, MVT::v16i16, MVT::v16i8,  1 },
    { ISD::SIGN_EXTEND, MVT::v4i64,  MVT::v4i16,  3 },
    { ISD::ZERO_EXTEND, MVT::v4i64,  MVT::v4i16,  3 },
    { ISD::SIGN_EXTEND, MVT::v8i32,  MVT::v8i16,  1 },
    { ISD::ZERO_EXTEND, MVT::v8i32,  MVT::v8i16,  1 },
    { ISD::SIGN_EXTEND, MVT::v4i64,  MVT::v4i32,  1 },
    { ISD::ZERO_EXTEND, MVT::v4i64,  MVT::v4i32,  1 },

    { ISD::TRUNCATE,    MVT::v4i8,   MVT::v4i64,  2 },
    { ISD::TRUNCATE,    MVT::v4i16,  MVT::v4i64,  2 },
    { ISD::TRUNCATE,    MVT::v4i32,  MVT::v4i64,  2 },
    { ISD::TRUNCATE,    MVT::v8i8,   MVT::v8i32,  2 },
    { ISD::TRUNCATE,    MVT::v8i16,  MVT::v8i32,  2 },
    { ISD::TRUNCATE,    MVT::v8i32,  MVT::v8i64,  4 },

    { ISD::FP_EXTEND,   MVT::v8f64,  MVT::v8f32,  3 },
    { ISD::FP_ROUND,    MVT::v8f32,  MVT::v8f64,  3 },

    { ISD::UINT_TO_FP,  MVT::v8f32,  MVT::v8i32,  8 },
  };

  static const TypeConversionCostTblEntry AVXConversionTbl[] = {
    { ISD::SIGN_EXTEND, MVT::v4i64,  MVT::v4i1,  6 },
    { ISD::ZERO_EXTEND, MVT::v4i64,  MVT::v4i1,  4 },
    { ISD::SIGN_EXTEND, MVT::v8i32,  MVT::v8i1,  7 },
    { ISD::ZERO_EXTEND, MVT::v8i32,  MVT::v8i1,  4 },
    { ISD::SIGN_EXTEND, MVT::v4i64,  MVT::v4i8,  6 },
    { ISD::ZERO_EXTEND, MVT::v4i64,  MVT::v4i8,  4 },
    { ISD::SIGN_EXTEND, MVT::v8i32,  MVT::v8i8,  7 },
    { ISD::ZERO_EXTEND, MVT::v8i32,  MVT::v8i8,  4 },
    { ISD::SIGN_EXTEND, MVT::v16i16, MVT::v16i8, 4 },
    { ISD::ZERO_EXTEND, MVT::v16i16, MVT::v16i8, 4 },
    { ISD::SIGN_EXTEND, MVT::v4i64,  MVT::v4i16, 6 },
    { ISD::ZERO_EXTEND, MVT::v4i64,  MVT::v4i16, 3 },
    { ISD::SIGN_EXTEND, MVT::v8i32,  MVT::v8i16, 4 },
    { ISD::ZERO_EXTEND, MVT::v8i32,  MVT::v8i16, 4 },
    { ISD::SIGN_EXTEND, MVT::v4i64,  MVT::v4i32, 4 },
    { ISD::ZERO_EXTEND, MVT::v4i64,  MVT::v4i32, 4 },

    { ISD::TRUNCATE,    MVT::v16i8, MVT::v16i16, 4 },
    { ISD::TRUNCATE,    MVT::v8i8,  MVT::v8i32,  4 },
    { ISD::TRUNCATE,    MVT::v8i16, MVT::v8i32,  5 },
    { ISD::TRUNCATE,    MVT::v4i8,  MVT::v4i64,  4 },
    { ISD::TRUNCATE,    MVT::v4i16, MVT::v4i64,  4 },
    { ISD::TRUNCATE,    MVT::v4i32, MVT::v4i64,  4 },
    { ISD::TRUNCATE,    MVT::v8i32, MVT::v8i64,  9 },

    { ISD::SINT_TO_FP,  MVT::v4f32, MVT::v4i1,  3 },
    { ISD::SINT_TO_FP,  MVT::v4f64, MVT::v4i1,  3 },
    { ISD::SINT_TO_FP,  MVT::v8f32, MVT::v8i1,  8 },
    { ISD::SINT_TO_FP,  MVT::v4f32, MVT::v4i8,  3 },
    { ISD::SINT_TO_FP,  MVT::v4f64, MVT::v4i8,  3 },
    { ISD::SINT_TO_FP,  MVT::v8f32, MVT::v8i8,  8 },
    { ISD::SINT_TO_FP,  MVT::v4f32, MVT::v4i16, 3 },
    { ISD::SINT_TO_FP,  MVT::v4f64, MVT::v4i16, 3 },
    { ISD::SINT_TO_FP,  MVT::v8f32, MVT::v8i16, 5 },
    { ISD::SINT_TO_FP,  MVT::v4f32, MVT::v4i32, 1 },
    { ISD::SINT_TO_FP,  MVT::v4f64, MVT::v4i32, 1 },
    { ISD::SINT_TO_FP,  MVT::v8f32, MVT::v8i32, 1 },

    { ISD::UINT_TO_FP,  MVT::v4f32, MVT::v4i1,  7 },
    { ISD::UINT_TO_FP,  MVT::v4f64, MVT::v4i1,  7 },
    { ISD::UINT_TO_FP,  MVT::v8f32, MVT::v8i1,  6 },
    { ISD::UINT_TO_FP,  MVT::v4f32, MVT::v4i8,  2 },
    { ISD::UINT_TO_FP,  MVT::v4f64, MVT::v4i8,  2 },
    { ISD::UINT_TO_FP,  MVT::v8f32, MVT::v8i8,  5 },
    { ISD::UINT_TO_FP,  MVT::v4f32, MVT::v4i16, 2 },
    { ISD::UINT_TO_FP,  MVT::v4f64, MVT::v4i16, 2 },
    { ISD::UINT_TO_FP,  MVT::v8f32, MVT::v8i16, 5 },
    { ISD::UINT_TO_FP,  MVT::v2f64, MVT::v2i32, 6 },
    { ISD::UINT_TO_FP,  MVT::v4f32, MVT::v4i32, 6 },
    { ISD::UINT_TO_FP,  MVT::v4f64, MVT::v4i32, 6 },
    { ISD::UINT_TO_FP,  MVT::v8f32, MVT::v8i32, 9 },
    { ISD::UINT_TO_FP,  MVT::v2f64, MVT::v2i64, 5 },
    { ISD::UINT_TO_FP,  MVT::v4f64, MVT::v4i64, 6 },
    // The generic code to compute the scalar overhead is currently broken.
    // Workaround this limitation by estimating the scalarization overhead
    // here. We have roughly 10 instructions per scalar element.
    // Multiply that by the vector width.
    // FIXME: remove that when PR19268 is fixed.
    { ISD::SINT_TO_FP,  MVT::v4f64, MVT::v4i64, 13 },
    { ISD::SINT_TO_FP,  MVT::v4f64, MVT::v4i64, 13 },

    { ISD::FP_TO_SINT,  MVT::v4i8,  MVT::v4f32, 1 },
    { ISD::FP_TO_SINT,  MVT::v8i8,  MVT::v8f32, 7 },
    // This node is expanded into scalarized operations but BasicTTI is overly
    // optimistic estimating its cost.  It computes 3 per element (one
    // vector-extract, one scalar conversion and one vector-insert).  The
    // problem is that the inserts form a read-modify-write chain so latency
    // should be factored in too.  Inflating the cost per element by 1.
    { ISD::FP_TO_UINT,  MVT::v8i32, MVT::v8f32, 8*4 },
    { ISD::FP_TO_UINT,  MVT::v4i32, MVT::v4f64, 4*4 },

    { ISD::FP_EXTEND,   MVT::v4f64,  MVT::v4f32,  1 },
    { ISD::FP_ROUND,    MVT::v4f32,  MVT::v4f64,  1 },
  };

  static const TypeConversionCostTblEntry SSE41ConversionTbl[] = {
    { ISD::ZERO_EXTEND, MVT::v4i64, MVT::v4i8,    2 },
    { ISD::SIGN_EXTEND, MVT::v4i64, MVT::v4i8,    2 },
    { ISD::ZERO_EXTEND, MVT::v4i64, MVT::v4i16,   2 },
    { ISD::SIGN_EXTEND, MVT::v4i64, MVT::v4i16,   2 },
    { ISD::ZERO_EXTEND, MVT::v4i64, MVT::v4i32,   2 },
    { ISD::SIGN_EXTEND, MVT::v4i64, MVT::v4i32,   2 },

    { ISD::ZERO_EXTEND, MVT::v4i16,  MVT::v4i8,   1 },
    { ISD::SIGN_EXTEND, MVT::v4i16,  MVT::v4i8,   2 },
    { ISD::ZERO_EXTEND, MVT::v4i32,  MVT::v4i8,   1 },
    { ISD::SIGN_EXTEND, MVT::v4i32,  MVT::v4i8,   1 },
    { ISD::ZERO_EXTEND, MVT::v8i16,  MVT::v8i8,   1 },
    { ISD::SIGN_EXTEND, MVT::v8i16,  MVT::v8i8,   1 },
    { ISD::ZERO_EXTEND, MVT::v8i32,  MVT::v8i8,   2 },
    { ISD::SIGN_EXTEND, MVT::v8i32,  MVT::v8i8,   2 },
    { ISD::ZERO_EXTEND, MVT::v16i16, MVT::v16i8,  2 },
    { ISD::SIGN_EXTEND, MVT::v16i16, MVT::v16i8,  2 },
    { ISD::ZERO_EXTEND, MVT::v16i32, MVT::v16i8,  4 },
    { ISD::SIGN_EXTEND, MVT::v16i32, MVT::v16i8,  4 },
    { ISD::ZERO_EXTEND, MVT::v4i32,  MVT::v4i16,  1 },
    { ISD::SIGN_EXTEND, MVT::v4i32,  MVT::v4i16,  1 },
    { ISD::ZERO_EXTEND, MVT::v8i32,  MVT::v8i16,  2 },
    { ISD::SIGN_EXTEND, MVT::v8i32,  MVT::v8i16,  2 },
    { ISD::ZERO_EXTEND, MVT::v16i32, MVT::v16i16, 4 },
    { ISD::SIGN_EXTEND, MVT::v16i32, MVT::v16i16, 4 },

    { ISD::TRUNCATE,    MVT::v4i8,   MVT::v4i16,  2 },
    { ISD::TRUNCATE,    MVT::v8i8,   MVT::v8i16,  1 },
    { ISD::TRUNCATE,    MVT::v4i8,   MVT::v4i32,  1 },
    { ISD::TRUNCATE,    MVT::v4i16,  MVT::v4i32,  1 },
    { ISD::TRUNCATE,    MVT::v8i8,   MVT::v8i32,  3 },
    { ISD::TRUNCATE,    MVT::v8i16,  MVT::v8i32,  3 },
    { ISD::TRUNCATE,    MVT::v16i16, MVT::v16i32, 6 },

    { ISD::UINT_TO_FP,  MVT::f64,    MVT::i64,    4 },
  };

  static const TypeConversionCostTblEntry SSE2ConversionTbl[] = {
    // These are somewhat magic numbers justified by looking at the output of
    // Intel's IACA, running some kernels and making sure when we take
    // legalization into account the throughput will be overestimated.
    { ISD::SINT_TO_FP, MVT::v4f32, MVT::v16i8, 8 },
    { ISD::SINT_TO_FP, MVT::v2f64, MVT::v16i8, 16*10 },
    { ISD::SINT_TO_FP, MVT::v4f32, MVT::v8i16, 15 },
    { ISD::SINT_TO_FP, MVT::v2f64, MVT::v8i16, 8*10 },
    { ISD::SINT_TO_FP, MVT::v4f32, MVT::v4i32, 5 },
    { ISD::SINT_TO_FP, MVT::v2f64, MVT::v4i32, 4*10 },
    { ISD::SINT_TO_FP, MVT::v4f32, MVT::v2i64, 15 },
    { ISD::SINT_TO_FP, MVT::v2f64, MVT::v2i64, 2*10 },

    { ISD::UINT_TO_FP, MVT::v2f64, MVT::v16i8, 16*10 },
    { ISD::UINT_TO_FP, MVT::v4f32, MVT::v16i8, 8 },
    { ISD::UINT_TO_FP, MVT::v4f32, MVT::v8i16, 15 },
    { ISD::UINT_TO_FP, MVT::v2f64, MVT::v8i16, 8*10 },
    { ISD::UINT_TO_FP, MVT::v2f64, MVT::v4i32, 4*10 },
    { ISD::UINT_TO_FP, MVT::v4f32, MVT::v4i32, 8 },
    { ISD::UINT_TO_FP, MVT::v2f64, MVT::v2i64, 6 },
    { ISD::UINT_TO_FP, MVT::v4f32, MVT::v2i64, 15 },

    { ISD::FP_TO_SINT,  MVT::v2i32,  MVT::v2f64,  3 },

    { ISD::UINT_TO_FP,  MVT::f64,    MVT::i64,    6 },

    { ISD::ZERO_EXTEND, MVT::v4i16,  MVT::v4i8,   1 },
    { ISD::SIGN_EXTEND, MVT::v4i16,  MVT::v4i8,   6 },
    { ISD::ZERO_EXTEND, MVT::v4i32,  MVT::v4i8,   2 },
    { ISD::SIGN_EXTEND, MVT::v4i32,  MVT::v4i8,   3 },
    { ISD::ZERO_EXTEND, MVT::v4i64,  MVT::v4i8,   4 },
    { ISD::SIGN_EXTEND, MVT::v4i64,  MVT::v4i8,   8 },
    { ISD::ZERO_EXTEND, MVT::v8i16,  MVT::v8i8,   1 },
    { ISD::SIGN_EXTEND, MVT::v8i16,  MVT::v8i8,   2 },
    { ISD::ZERO_EXTEND, MVT::v8i32,  MVT::v8i8,   6 },
    { ISD::SIGN_EXTEND, MVT::v8i32,  MVT::v8i8,   6 },
    { ISD::ZERO_EXTEND, MVT::v16i16, MVT::v16i8,  3 },
    { ISD::SIGN_EXTEND, MVT::v16i16, MVT::v16i8,  4 },
    { ISD::ZERO_EXTEND, MVT::v16i32, MVT::v16i8,  9 },
    { ISD::SIGN_EXTEND, MVT::v16i32, MVT::v16i8,  12 },
    { ISD::ZERO_EXTEND, MVT::v4i32,  MVT::v4i16,  1 },
    { ISD::SIGN_EXTEND, MVT::v4i32,  MVT::v4i16,  2 },
    { ISD::ZERO_EXTEND, MVT::v4i64,  MVT::v4i16,  3 },
    { ISD::SIGN_EXTEND, MVT::v4i64,  MVT::v4i16,  10 },
    { ISD::ZERO_EXTEND, MVT::v8i32,  MVT::v8i16,  3 },
    { ISD::SIGN_EXTEND, MVT::v8i32,  MVT::v8i16,  4 },
    { ISD::ZERO_EXTEND, MVT::v16i32, MVT::v16i16, 6 },
    { ISD::SIGN_EXTEND, MVT::v16i32, MVT::v16i16, 8 },
    { ISD::ZERO_EXTEND, MVT::v4i64,  MVT::v4i32,  3 },
    { ISD::SIGN_EXTEND, MVT::v4i64,  MVT::v4i32,  5 },

    { ISD::TRUNCATE,    MVT::v4i8,   MVT::v4i16,  4 },
    { ISD::TRUNCATE,    MVT::v8i8,   MVT::v8i16,  2 },
    { ISD::TRUNCATE,    MVT::v16i8,  MVT::v16i16, 3 },
    { ISD::TRUNCATE,    MVT::v4i8,   MVT::v4i32,  3 },
    { ISD::TRUNCATE,    MVT::v4i16,  MVT::v4i32,  3 },
    { ISD::TRUNCATE,    MVT::v8i8,   MVT::v8i32,  4 },
    { ISD::TRUNCATE,    MVT::v16i8,  MVT::v16i32, 7 },
    { ISD::TRUNCATE,    MVT::v8i16,  MVT::v8i32,  5 },
    { ISD::TRUNCATE,    MVT::v16i16, MVT::v16i32, 10 },
  };

  std::pair<int, MVT> LTSrc = TLI->getTypeLegalizationCost(DL, Src);
  std::pair<int, MVT> LTDest = TLI->getTypeLegalizationCost(DL, Dst);

  if (ST->hasSSE2() && !ST->hasAVX()) {
    if (const auto *Entry = ConvertCostTableLookup(SSE2ConversionTbl, ISD,
                                                   LTDest.second, LTSrc.second))
      return LTSrc.first * Entry->Cost;
  }

  EVT SrcTy = TLI->getValueType(DL, Src);
  EVT DstTy = TLI->getValueType(DL, Dst);

  // The function getSimpleVT only handles simple value types.
  if (!SrcTy.isSimple() || !DstTy.isSimple())
    return BaseT::getCastInstrCost(Opcode, Dst, Src);

  MVT SimpleSrcTy = SrcTy.getSimpleVT();
  MVT SimpleDstTy = DstTy.getSimpleVT();

  // Make sure that neither type is going to be split before using the
  // AVX512 tables. This handles -mprefer-vector-width=256
  // with -min-legal-vector-width<=256
  if (TLI->getTypeAction(SimpleSrcTy) != TargetLowering::TypeSplitVector &&
      TLI->getTypeAction(SimpleDstTy) != TargetLowering::TypeSplitVector) {
    if (ST->hasBWI())
      if (const auto *Entry = ConvertCostTableLookup(AVX512BWConversionTbl, ISD,
                                                     SimpleDstTy, SimpleSrcTy))
        return Entry->Cost;

    if (ST->hasDQI())
      if (const auto *Entry = ConvertCostTableLookup(AVX512DQConversionTbl, ISD,
                                                     SimpleDstTy, SimpleSrcTy))
        return Entry->Cost;

    if (ST->hasAVX512())
      if (const auto *Entry = ConvertCostTableLookup(AVX512FConversionTbl, ISD,
                                                     SimpleDstTy, SimpleSrcTy))
        return Entry->Cost;
  }

  if (ST->hasAVX2()) {
    if (const auto *Entry = ConvertCostTableLookup(AVX2ConversionTbl, ISD,
                                                   SimpleDstTy, SimpleSrcTy))
      return Entry->Cost;
  }

  if (ST->hasAVX()) {
    if (const auto *Entry = ConvertCostTableLookup(AVXConversionTbl, ISD,
                                                   SimpleDstTy, SimpleSrcTy))
      return Entry->Cost;
  }

  if (ST->hasSSE41()) {
    if (const auto *Entry = ConvertCostTableLookup(SSE41ConversionTbl, ISD,
                                                   SimpleDstTy, SimpleSrcTy))
      return Entry->Cost;
  }

  if (ST->hasSSE2()) {
    if (const auto *Entry = ConvertCostTableLookup(SSE2ConversionTbl, ISD,
                                                   SimpleDstTy, SimpleSrcTy))
      return Entry->Cost;
  }

  return BaseT::getCastInstrCost(Opcode, Dst, Src, I);
}

int X86TTIImpl::getCmpSelInstrCost(unsigned Opcode, Type *ValTy, Type *CondTy,
                                   const Instruction *I) {
  // Legalize the type.
  std::pair<int, MVT> LT = TLI->getTypeLegalizationCost(DL, ValTy);

  MVT MTy = LT.second;

  int ISD = TLI->InstructionOpcodeToISD(Opcode);
  assert(ISD && "Invalid opcode");

  unsigned ExtraCost = 0;
  if (I && (Opcode == Instruction::ICmp || Opcode == Instruction::FCmp)) {
    // Some vector comparison predicates cost extra instructions.
    if (MTy.isVector() &&
        !((ST->hasXOP() && (!ST->hasAVX2() || MTy.is128BitVector())) ||
          (ST->hasAVX512() && 32 <= MTy.getScalarSizeInBits()) ||
          ST->hasBWI())) {
      switch (cast<CmpInst>(I)->getPredicate()) {
      case CmpInst::Predicate::ICMP_NE:
        // xor(cmpeq(x,y),-1)
        ExtraCost = 1;
        break;
      case CmpInst::Predicate::ICMP_SGE:
      case CmpInst::Predicate::ICMP_SLE:
        // xor(cmpgt(x,y),-1)
        ExtraCost = 1;
        break;
      case CmpInst::Predicate::ICMP_ULT:
      case CmpInst::Predicate::ICMP_UGT:
        // cmpgt(xor(x,signbit),xor(y,signbit))
        // xor(cmpeq(pmaxu(x,y),x),-1)
        ExtraCost = 2;
        break;
      case CmpInst::Predicate::ICMP_ULE:
      case CmpInst::Predicate::ICMP_UGE:
        if ((ST->hasSSE41() && MTy.getScalarSizeInBits() == 32) ||
            (ST->hasSSE2() && MTy.getScalarSizeInBits() < 32)) {
          // cmpeq(psubus(x,y),0)
          // cmpeq(pminu(x,y),x)
          ExtraCost = 1;
        } else {
          // xor(cmpgt(xor(x,signbit),xor(y,signbit)),-1)
          ExtraCost = 3;
        }
        break;
      default:
        break;
      }
    }
  }

  static const CostTblEntry AVX512BWCostTbl[] = {
    { ISD::SETCC,   MVT::v32i16,  1 },
    { ISD::SETCC,   MVT::v64i8,   1 },

    { ISD::SELECT,  MVT::v32i16,  1 },
    { ISD::SELECT,  MVT::v64i8,   1 },
  };

  static const CostTblEntry AVX512CostTbl[] = {
    { ISD::SETCC,   MVT::v8i64,   1 },
    { ISD::SETCC,   MVT::v16i32,  1 },
    { ISD::SETCC,   MVT::v8f64,   1 },
    { ISD::SETCC,   MVT::v16f32,  1 },

    { ISD::SELECT,  MVT::v8i64,   1 },
    { ISD::SELECT,  MVT::v16i32,  1 },
    { ISD::SELECT,  MVT::v8f64,   1 },
    { ISD::SELECT,  MVT::v16f32,  1 },
  };

  static const CostTblEntry AVX2CostTbl[] = {
    { ISD::SETCC,   MVT::v4i64,   1 },
    { ISD::SETCC,   MVT::v8i32,   1 },
    { ISD::SETCC,   MVT::v16i16,  1 },
    { ISD::SETCC,   MVT::v32i8,   1 },

    { ISD::SELECT,  MVT::v4i64,   1 }, // pblendvb
    { ISD::SELECT,  MVT::v8i32,   1 }, // pblendvb
    { ISD::SELECT,  MVT::v16i16,  1 }, // pblendvb
    { ISD::SELECT,  MVT::v32i8,   1 }, // pblendvb
  };

  static const CostTblEntry AVX1CostTbl[] = {
    { ISD::SETCC,   MVT::v4f64,   1 },
    { ISD::SETCC,   MVT::v8f32,   1 },
    // AVX1 does not support 8-wide integer compare.
    { ISD::SETCC,   MVT::v4i64,   4 },
    { ISD::SETCC,   MVT::v8i32,   4 },
    { ISD::SETCC,   MVT::v16i16,  4 },
    { ISD::SETCC,   MVT::v32i8,   4 },

    { ISD::SELECT,  MVT::v4f64,   1 }, // vblendvpd
    { ISD::SELECT,  MVT::v8f32,   1 }, // vblendvps
    { ISD::SELECT,  MVT::v4i64,   1 }, // vblendvpd
    { ISD::SELECT,  MVT::v8i32,   1 }, // vblendvps
    { ISD::SELECT,  MVT::v16i16,  3 }, // vandps + vandnps + vorps
    { ISD::SELECT,  MVT::v32i8,   3 }, // vandps + vandnps + vorps
  };

  static const CostTblEntry SSE42CostTbl[] = {
    { ISD::SETCC,   MVT::v2f64,   1 },
    { ISD::SETCC,   MVT::v4f32,   1 },
    { ISD::SETCC,   MVT::v2i64,   1 },
  };

  static const CostTblEntry SSE41CostTbl[] = {
    { ISD::SELECT,  MVT::v2f64,   1 }, // blendvpd
    { ISD::SELECT,  MVT::v4f32,   1 }, // blendvps
    { ISD::SELECT,  MVT::v2i64,   1 }, // pblendvb
    { ISD::SELECT,  MVT::v4i32,   1 }, // pblendvb
    { ISD::SELECT,  MVT::v8i16,   1 }, // pblendvb
    { ISD::SELECT,  MVT::v16i8,   1 }, // pblendvb
  };

  static const CostTblEntry SSE2CostTbl[] = {
    { ISD::SETCC,   MVT::v2f64,   2 },
    { ISD::SETCC,   MVT::f64,     1 },
    { ISD::SETCC,   MVT::v2i64,   8 },
    { ISD::SETCC,   MVT::v4i32,   1 },
    { ISD::SETCC,   MVT::v8i16,   1 },
    { ISD::SETCC,   MVT::v16i8,   1 },

    { ISD::SELECT,  MVT::v2f64,   3 }, // andpd + andnpd + orpd
    { ISD::SELECT,  MVT::v2i64,   3 }, // pand + pandn + por
    { ISD::SELECT,  MVT::v4i32,   3 }, // pand + pandn + por
    { ISD::SELECT,  MVT::v8i16,   3 }, // pand + pandn + por
    { ISD::SELECT,  MVT::v16i8,   3 }, // pand + pandn + por
  };

  static const CostTblEntry SSE1CostTbl[] = {
    { ISD::SETCC,   MVT::v4f32,   2 },
    { ISD::SETCC,   MVT::f32,     1 },

    { ISD::SELECT,  MVT::v4f32,   3 }, // andps + andnps + orps
  };

  if (ST->hasBWI())
    if (const auto *Entry = CostTableLookup(AVX512BWCostTbl, ISD, MTy))
      return LT.first * (ExtraCost + Entry->Cost);

  if (ST->hasAVX512())
    if (const auto *Entry = CostTableLookup(AVX512CostTbl, ISD, MTy))
      return LT.first * (ExtraCost + Entry->Cost);

  if (ST->hasAVX2())
    if (const auto *Entry = CostTableLookup(AVX2CostTbl, ISD, MTy))
      return LT.first * (ExtraCost + Entry->Cost);

  if (ST->hasAVX())
    if (const auto *Entry = CostTableLookup(AVX1CostTbl, ISD, MTy))
      return LT.first * (ExtraCost + Entry->Cost);

  if (ST->hasSSE42())
    if (const auto *Entry = CostTableLookup(SSE42CostTbl, ISD, MTy))
      return LT.first * (ExtraCost + Entry->Cost);

  if (ST->hasSSE41())
    if (const auto *Entry = CostTableLookup(SSE41CostTbl, ISD, MTy))
      return LT.first * (ExtraCost + Entry->Cost);

  if (ST->hasSSE2())
    if (const auto *Entry = CostTableLookup(SSE2CostTbl, ISD, MTy))
      return LT.first * (ExtraCost + Entry->Cost);

  if (ST->hasSSE1())
    if (const auto *Entry = CostTableLookup(SSE1CostTbl, ISD, MTy))
      return LT.first * (ExtraCost + Entry->Cost);

  return BaseT::getCmpSelInstrCost(Opcode, ValTy, CondTy, I);
}

unsigned X86TTIImpl::getAtomicMemIntrinsicMaxElementSize() const { return 16; }

int X86TTIImpl::getIntrinsicInstrCost(Intrinsic::ID IID, Type *RetTy,
                                      ArrayRef<Type *> Tys, FastMathFlags FMF,
                                      unsigned ScalarizationCostPassed) {
  // Costs should match the codegen from:
  // BITREVERSE: llvm\test\CodeGen\X86\vector-bitreverse.ll
  // BSWAP: llvm\test\CodeGen\X86\bswap-vector.ll
  // CTLZ: llvm\test\CodeGen\X86\vector-lzcnt-*.ll
  // CTPOP: llvm\test\CodeGen\X86\vector-popcnt-*.ll
  // CTTZ: llvm\test\CodeGen\X86\vector-tzcnt-*.ll
  static const CostTblEntry AVX512CDCostTbl[] = {
    { ISD::CTLZ,       MVT::v8i64,   1 },
    { ISD::CTLZ,       MVT::v16i32,  1 },
    { ISD::CTLZ,       MVT::v32i16,  8 },
    { ISD::CTLZ,       MVT::v64i8,  20 },
    { ISD::CTLZ,       MVT::v4i64,   1 },
    { ISD::CTLZ,       MVT::v8i32,   1 },
    { ISD::CTLZ,       MVT::v16i16,  4 },
    { ISD::CTLZ,       MVT::v32i8,  10 },
    { ISD::CTLZ,       MVT::v2i64,   1 },
    { ISD::CTLZ,       MVT::v4i32,   1 },
    { ISD::CTLZ,       MVT::v8i16,   4 },
    { ISD::CTLZ,       MVT::v16i8,   4 },
  };
  static const CostTblEntry AVX512BWCostTbl[] = {
    { ISD::BITREVERSE, MVT::v8i64,   5 },
    { ISD::BITREVERSE, MVT::v16i32,  5 },
    { ISD::BITREVERSE, MVT::v32i16,  5 },
    { ISD::BITREVERSE, MVT::v64i8,   5 },
    { ISD::CTLZ,       MVT::v8i64,  23 },
    { ISD::CTLZ,       MVT::v16i32, 22 },
    { ISD::CTLZ,       MVT::v32i16, 18 },
    { ISD::CTLZ,       MVT::v64i8,  17 },
    { ISD::CTPOP,      MVT::v8i64,   7 },
    { ISD::CTPOP,      MVT::v16i32, 11 },
    { ISD::CTPOP,      MVT::v32i16,  9 },
    { ISD::CTPOP,      MVT::v64i8,   6 },
    { ISD::CTTZ,       MVT::v8i64,  10 },
    { ISD::CTTZ,       MVT::v16i32, 14 },
    { ISD::CTTZ,       MVT::v32i16, 12 },
    { ISD::CTTZ,       MVT::v64i8,   9 },
    { ISD::SADDSAT,    MVT::v32i16,  1 },
    { ISD::SADDSAT,    MVT::v64i8,   1 },
    { ISD::SSUBSAT,    MVT::v32i16,  1 },
    { ISD::SSUBSAT,    MVT::v64i8,   1 },
    { ISD::UADDSAT,    MVT::v32i16,  1 },
    { ISD::UADDSAT,    MVT::v64i8,   1 },
    { ISD::USUBSAT,    MVT::v32i16,  1 },
    { ISD::USUBSAT,    MVT::v64i8,   1 },
  };
  static const CostTblEntry AVX512CostTbl[] = {
    { ISD::BITREVERSE, MVT::v8i64,  36 },
    { ISD::BITREVERSE, MVT::v16i32, 24 },
    { ISD::CTLZ,       MVT::v8i64,  29 },
    { ISD::CTLZ,       MVT::v16i32, 35 },
    { ISD::CTPOP,      MVT::v8i64,  16 },
    { ISD::CTPOP,      MVT::v16i32, 24 },
    { ISD::CTTZ,       MVT::v8i64,  20 },
    { ISD::CTTZ,       MVT::v16i32, 28 },
    { ISD::USUBSAT,    MVT::v16i32,  2 }, // pmaxud + psubd
    { ISD::USUBSAT,    MVT::v2i64,   2 }, // pmaxuq + psubq
    { ISD::USUBSAT,    MVT::v4i64,   2 }, // pmaxuq + psubq
    { ISD::USUBSAT,    MVT::v8i64,   2 }, // pmaxuq + psubq
    { ISD::UADDSAT,    MVT::v16i32,  3 }, // not + pminud + paddd
    { ISD::UADDSAT,    MVT::v2i64,   3 }, // not + pminuq + paddq
    { ISD::UADDSAT,    MVT::v4i64,   3 }, // not + pminuq + paddq
    { ISD::UADDSAT,    MVT::v8i64,   3 }, // not + pminuq + paddq
  };
  static const CostTblEntry XOPCostTbl[] = {
    { ISD::BITREVERSE, MVT::v4i64,   4 },
    { ISD::BITREVERSE, MVT::v8i32,   4 },
    { ISD::BITREVERSE, MVT::v16i16,  4 },
    { ISD::BITREVERSE, MVT::v32i8,   4 },
    { ISD::BITREVERSE, MVT::v2i64,   1 },
    { ISD::BITREVERSE, MVT::v4i32,   1 },
    { ISD::BITREVERSE, MVT::v8i16,   1 },
    { ISD::BITREVERSE, MVT::v16i8,   1 },
    { ISD::BITREVERSE, MVT::i64,     3 },
    { ISD::BITREVERSE, MVT::i32,     3 },
    { ISD::BITREVERSE, MVT::i16,     3 },
    { ISD::BITREVERSE, MVT::i8,      3 }
  };
  static const CostTblEntry AVX2CostTbl[] = {
    { ISD::BITREVERSE, MVT::v4i64,   5 },
    { ISD::BITREVERSE, MVT::v8i32,   5 },
    { ISD::BITREVERSE, MVT::v16i16,  5 },
    { ISD::BITREVERSE, MVT::v32i8,   5 },
    { ISD::BSWAP,      MVT::v4i64,   1 },
    { ISD::BSWAP,      MVT::v8i32,   1 },
    { ISD::BSWAP,      MVT::v16i16,  1 },
    { ISD::CTLZ,       MVT::v4i64,  23 },
    { ISD::CTLZ,       MVT::v8i32,  18 },
    { ISD::CTLZ,       MVT::v16i16, 14 },
    { ISD::CTLZ,       MVT::v32i8,   9 },
    { ISD::CTPOP,      MVT::v4i64,   7 },
    { ISD::CTPOP,      MVT::v8i32,  11 },
    { ISD::CTPOP,      MVT::v16i16,  9 },
    { ISD::CTPOP,      MVT::v32i8,   6 },
    { ISD::CTTZ,       MVT::v4i64,  10 },
    { ISD::CTTZ,       MVT::v8i32,  14 },
    { ISD::CTTZ,       MVT::v16i16, 12 },
    { ISD::CTTZ,       MVT::v32i8,   9 },
    { ISD::SADDSAT,    MVT::v16i16,  1 },
    { ISD::SADDSAT,    MVT::v32i8,   1 },
    { ISD::SSUBSAT,    MVT::v16i16,  1 },
    { ISD::SSUBSAT,    MVT::v32i8,   1 },
    { ISD::UADDSAT,    MVT::v16i16,  1 },
    { ISD::UADDSAT,    MVT::v32i8,   1 },
    { ISD::UADDSAT,    MVT::v8i32,   3 }, // not + pminud + paddd
    { ISD::USUBSAT,    MVT::v16i16,  1 },
    { ISD::USUBSAT,    MVT::v32i8,   1 },
    { ISD::USUBSAT,    MVT::v8i32,   2 }, // pmaxud + psubd
    { ISD::FSQRT,      MVT::f32,     7 }, // Haswell from http://www.agner.org/
    { ISD::FSQRT,      MVT::v4f32,   7 }, // Haswell from http://www.agner.org/
    { ISD::FSQRT,      MVT::v8f32,  14 }, // Haswell from http://www.agner.org/
    { ISD::FSQRT,      MVT::f64,    14 }, // Haswell from http://www.agner.org/
    { ISD::FSQRT,      MVT::v2f64,  14 }, // Haswell from http://www.agner.org/
    { ISD::FSQRT,      MVT::v4f64,  28 }, // Haswell from http://www.agner.org/
  };
  static const CostTblEntry AVX1CostTbl[] = {
    { ISD::BITREVERSE, MVT::v4i64,  12 }, // 2 x 128-bit Op + extract/insert
    { ISD::BITREVERSE, MVT::v8i32,  12 }, // 2 x 128-bit Op + extract/insert
    { ISD::BITREVERSE, MVT::v16i16, 12 }, // 2 x 128-bit Op + extract/insert
    { ISD::BITREVERSE, MVT::v32i8,  12 }, // 2 x 128-bit Op + extract/insert
    { ISD::BSWAP,      MVT::v4i64,   4 },
    { ISD::BSWAP,      MVT::v8i32,   4 },
    { ISD::BSWAP,      MVT::v16i16,  4 },
    { ISD::CTLZ,       MVT::v4i64,  48 }, // 2 x 128-bit Op + extract/insert
    { ISD::CTLZ,       MVT::v8i32,  38 }, // 2 x 128-bit Op + extract/insert
    { ISD::CTLZ,       MVT::v16i16, 30 }, // 2 x 128-bit Op + extract/insert
    { ISD::CTLZ,       MVT::v32i8,  20 }, // 2 x 128-bit Op + extract/insert
    { ISD::CTPOP,      MVT::v4i64,  16 }, // 2 x 128-bit Op + extract/insert
    { ISD::CTPOP,      MVT::v8i32,  24 }, // 2 x 128-bit Op + extract/insert
    { ISD::CTPOP,      MVT::v16i16, 20 }, // 2 x 128-bit Op + extract/insert
    { ISD::CTPOP,      MVT::v32i8,  14 }, // 2 x 128-bit Op + extract/insert
    { ISD::CTTZ,       MVT::v4i64,  22 }, // 2 x 128-bit Op + extract/insert
    { ISD::CTTZ,       MVT::v8i32,  30 }, // 2 x 128-bit Op + extract/insert
    { ISD::CTTZ,       MVT::v16i16, 26 }, // 2 x 128-bit Op + extract/insert
    { ISD::CTTZ,       MVT::v32i8,  20 }, // 2 x 128-bit Op + extract/insert
    { ISD::SADDSAT,    MVT::v16i16,  4 }, // 2 x 128-bit Op + extract/insert
    { ISD::SADDSAT,    MVT::v32i8,   4 }, // 2 x 128-bit Op + extract/insert
    { ISD::SSUBSAT,    MVT::v16i16,  4 }, // 2 x 128-bit Op + extract/insert
    { ISD::SSUBSAT,    MVT::v32i8,   4 }, // 2 x 128-bit Op + extract/insert
    { ISD::UADDSAT,    MVT::v16i16,  4 }, // 2 x 128-bit Op + extract/insert
    { ISD::UADDSAT,    MVT::v32i8,   4 }, // 2 x 128-bit Op + extract/insert
    { ISD::UADDSAT,    MVT::v8i32,   8 }, // 2 x 128-bit Op + extract/insert
    { ISD::USUBSAT,    MVT::v16i16,  4 }, // 2 x 128-bit Op + extract/insert
    { ISD::USUBSAT,    MVT::v32i8,   4 }, // 2 x 128-bit Op + extract/insert
    { ISD::USUBSAT,    MVT::v8i32,   6 }, // 2 x 128-bit Op + extract/insert
    { ISD::FSQRT,      MVT::f32,    14 }, // SNB from http://www.agner.org/
    { ISD::FSQRT,      MVT::v4f32,  14 }, // SNB from http://www.agner.org/
    { ISD::FSQRT,      MVT::v8f32,  28 }, // SNB from http://www.agner.org/
    { ISD::FSQRT,      MVT::f64,    21 }, // SNB from http://www.agner.org/
    { ISD::FSQRT,      MVT::v2f64,  21 }, // SNB from http://www.agner.org/
    { ISD::FSQRT,      MVT::v4f64,  43 }, // SNB from http://www.agner.org/
  };
  static const CostTblEntry GLMCostTbl[] = {
    { ISD::FSQRT, MVT::f32,   19 }, // sqrtss
    { ISD::FSQRT, MVT::v4f32, 37 }, // sqrtps
    { ISD::FSQRT, MVT::f64,   34 }, // sqrtsd
    { ISD::FSQRT, MVT::v2f64, 67 }, // sqrtpd
  };
  static const CostTblEntry SLMCostTbl[] = {
    { ISD::FSQRT, MVT::f32,   20 }, // sqrtss
    { ISD::FSQRT, MVT::v4f32, 40 }, // sqrtps
    { ISD::FSQRT, MVT::f64,   35 }, // sqrtsd
    { ISD::FSQRT, MVT::v2f64, 70 }, // sqrtpd
  };
  static const CostTblEntry SSE42CostTbl[] = {
    { ISD::USUBSAT,    MVT::v4i32,   2 }, // pmaxud + psubd
    { ISD::UADDSAT,    MVT::v4i32,   3 }, // not + pminud + paddd
    { ISD::FSQRT,      MVT::f32,    18 }, // Nehalem from http://www.agner.org/
    { ISD::FSQRT,      MVT::v4f32,  18 }, // Nehalem from http://www.agner.org/
  };
  static const CostTblEntry SSSE3CostTbl[] = {
    { ISD::BITREVERSE, MVT::v2i64,   5 },
    { ISD::BITREVERSE, MVT::v4i32,   5 },
    { ISD::BITREVERSE, MVT::v8i16,   5 },
    { ISD::BITREVERSE, MVT::v16i8,   5 },
    { ISD::BSWAP,      MVT::v2i64,   1 },
    { ISD::BSWAP,      MVT::v4i32,   1 },
    { ISD::BSWAP,      MVT::v8i16,   1 },
    { ISD::CTLZ,       MVT::v2i64,  23 },
    { ISD::CTLZ,       MVT::v4i32,  18 },
    { ISD::CTLZ,       MVT::v8i16,  14 },
    { ISD::CTLZ,       MVT::v16i8,   9 },
    { ISD::CTPOP,      MVT::v2i64,   7 },
    { ISD::CTPOP,      MVT::v4i32,  11 },
    { ISD::CTPOP,      MVT::v8i16,   9 },
    { ISD::CTPOP,      MVT::v16i8,   6 },
    { ISD::CTTZ,       MVT::v2i64,  10 },
    { ISD::CTTZ,       MVT::v4i32,  14 },
    { ISD::CTTZ,       MVT::v8i16,  12 },
    { ISD::CTTZ,       MVT::v16i8,   9 }
  };
  static const CostTblEntry SSE2CostTbl[] = {
    { ISD::BITREVERSE, MVT::v2i64,  29 },
    { ISD::BITREVERSE, MVT::v4i32,  27 },
    { ISD::BITREVERSE, MVT::v8i16,  27 },
    { ISD::BITREVERSE, MVT::v16i8,  20 },
    { ISD::BSWAP,      MVT::v2i64,   7 },
    { ISD::BSWAP,      MVT::v4i32,   7 },
    { ISD::BSWAP,      MVT::v8i16,   7 },
    { ISD::CTLZ,       MVT::v2i64,  25 },
    { ISD::CTLZ,       MVT::v4i32,  26 },
    { ISD::CTLZ,       MVT::v8i16,  20 },
    { ISD::CTLZ,       MVT::v16i8,  17 },
    { ISD::CTPOP,      MVT::v2i64,  12 },
    { ISD::CTPOP,      MVT::v4i32,  15 },
    { ISD::CTPOP,      MVT::v8i16,  13 },
    { ISD::CTPOP,      MVT::v16i8,  10 },
    { ISD::CTTZ,       MVT::v2i64,  14 },
    { ISD::CTTZ,       MVT::v4i32,  18 },
    { ISD::CTTZ,       MVT::v8i16,  16 },
    { ISD::CTTZ,       MVT::v16i8,  13 },
    { ISD::SADDSAT,    MVT::v8i16,   1 },
    { ISD::SADDSAT,    MVT::v16i8,   1 },
    { ISD::SSUBSAT,    MVT::v8i16,   1 },
    { ISD::SSUBSAT,    MVT::v16i8,   1 },
    { ISD::UADDSAT,    MVT::v8i16,   1 },
    { ISD::UADDSAT,    MVT::v16i8,   1 },
    { ISD::USUBSAT,    MVT::v8i16,   1 },
    { ISD::USUBSAT,    MVT::v16i8,   1 },
    { ISD::FSQRT,      MVT::f64,    32 }, // Nehalem from http://www.agner.org/
    { ISD::FSQRT,      MVT::v2f64,  32 }, // Nehalem from http://www.agner.org/
  };
  static const CostTblEntry SSE1CostTbl[] = {
    { ISD::FSQRT,      MVT::f32,    28 }, // Pentium III from http://www.agner.org/
    { ISD::FSQRT,      MVT::v4f32,  56 }, // Pentium III from http://www.agner.org/
  };
  static const CostTblEntry X64CostTbl[] = { // 64-bit targets
    { ISD::BITREVERSE, MVT::i64,    14 },
    { ISD::SADDO,      MVT::i64,     1 },
    { ISD::UADDO,      MVT::i64,     1 },
  };
  static const CostTblEntry X86CostTbl[] = { // 32 or 64-bit targets
    { ISD::BITREVERSE, MVT::i32,    14 },
    { ISD::BITREVERSE, MVT::i16,    14 },
    { ISD::BITREVERSE, MVT::i8,     11 },
    { ISD::SADDO,      MVT::i32,     1 },
    { ISD::SADDO,      MVT::i16,     1 },
    { ISD::SADDO,      MVT::i8,      1 },
    { ISD::UADDO,      MVT::i32,     1 },
    { ISD::UADDO,      MVT::i16,     1 },
    { ISD::UADDO,      MVT::i8,      1 },
  };

  Type *OpTy = RetTy;
  unsigned ISD = ISD::DELETED_NODE;
  switch (IID) {
  default:
    break;
  case Intrinsic::bitreverse:
    ISD = ISD::BITREVERSE;
    break;
  case Intrinsic::bswap:
    ISD = ISD::BSWAP;
    break;
  case Intrinsic::ctlz:
    ISD = ISD::CTLZ;
    break;
  case Intrinsic::ctpop:
    ISD = ISD::CTPOP;
    break;
  case Intrinsic::cttz:
    ISD = ISD::CTTZ;
    break;
  case Intrinsic::sadd_sat:
    ISD = ISD::SADDSAT;
    break;
  case Intrinsic::ssub_sat:
    ISD = ISD::SSUBSAT;
    break;
  case Intrinsic::uadd_sat:
    ISD = ISD::UADDSAT;
    break;
  case Intrinsic::usub_sat:
    ISD = ISD::USUBSAT;
    break;
  case Intrinsic::sqrt:
    ISD = ISD::FSQRT;
    break;
  case Intrinsic::sadd_with_overflow:
  case Intrinsic::ssub_with_overflow:
    // SSUBO has same costs so don't duplicate.
    ISD = ISD::SADDO;
    OpTy = RetTy->getContainedType(0);
    break;
  case Intrinsic::uadd_with_overflow:
  case Intrinsic::usub_with_overflow:
    // USUBO has same costs so don't duplicate.
    ISD = ISD::UADDO;
    OpTy = RetTy->getContainedType(0);
    break;
  }

  if (ISD != ISD::DELETED_NODE) {
    // Legalize the type.
    std::pair<int, MVT> LT = TLI->getTypeLegalizationCost(DL, OpTy);
    MVT MTy = LT.second;

    // Attempt to lookup cost.
    if (ST->isGLM())
      if (const auto *Entry = CostTableLookup(GLMCostTbl, ISD, MTy))
        return LT.first * Entry->Cost;

    if (ST->isSLM())
      if (const auto *Entry = CostTableLookup(SLMCostTbl, ISD, MTy))
        return LT.first * Entry->Cost;

    if (ST->hasCDI())
      if (const auto *Entry = CostTableLookup(AVX512CDCostTbl, ISD, MTy))
        return LT.first * Entry->Cost;

    if (ST->hasBWI())
      if (const auto *Entry = CostTableLookup(AVX512BWCostTbl, ISD, MTy))
        return LT.first * Entry->Cost;

    if (ST->hasAVX512())
      if (const auto *Entry = CostTableLookup(AVX512CostTbl, ISD, MTy))
        return LT.first * Entry->Cost;

    if (ST->hasXOP())
      if (const auto *Entry = CostTableLookup(XOPCostTbl, ISD, MTy))
        return LT.first * Entry->Cost;

    if (ST->hasAVX2())
      if (const auto *Entry = CostTableLookup(AVX2CostTbl, ISD, MTy))
        return LT.first * Entry->Cost;

    if (ST->hasAVX())
      if (const auto *Entry = CostTableLookup(AVX1CostTbl, ISD, MTy))
        return LT.first * Entry->Cost;

    if (ST->hasSSE42())
      if (const auto *Entry = CostTableLookup(SSE42CostTbl, ISD, MTy))
        return LT.first * Entry->Cost;

    if (ST->hasSSSE3())
      if (const auto *Entry = CostTableLookup(SSSE3CostTbl, ISD, MTy))
        return LT.first * Entry->Cost;

    if (ST->hasSSE2())
      if (const auto *Entry = CostTableLookup(SSE2CostTbl, ISD, MTy))
        return LT.first * Entry->Cost;

    if (ST->hasSSE1())
      if (const auto *Entry = CostTableLookup(SSE1CostTbl, ISD, MTy))
        return LT.first * Entry->Cost;

    if (ST->is64Bit())
      if (const auto *Entry = CostTableLookup(X64CostTbl, ISD, MTy))
        return LT.first * Entry->Cost;

    if (const auto *Entry = CostTableLookup(X86CostTbl, ISD, MTy))
      return LT.first * Entry->Cost;
  }

  return BaseT::getIntrinsicInstrCost(IID, RetTy, Tys, FMF, ScalarizationCostPassed);
}

int X86TTIImpl::getIntrinsicInstrCost(Intrinsic::ID IID, Type *RetTy,
                                      ArrayRef<Value *> Args, FastMathFlags FMF,
                                      unsigned VF) {
  static const CostTblEntry AVX512CostTbl[] = {
    { ISD::ROTL,       MVT::v8i64,   1 },
    { ISD::ROTL,       MVT::v4i64,   1 },
    { ISD::ROTL,       MVT::v2i64,   1 },
    { ISD::ROTL,       MVT::v16i32,  1 },
    { ISD::ROTL,       MVT::v8i32,   1 },
    { ISD::ROTL,       MVT::v4i32,   1 },
    { ISD::ROTR,       MVT::v8i64,   1 },
    { ISD::ROTR,       MVT::v4i64,   1 },
    { ISD::ROTR,       MVT::v2i64,   1 },
    { ISD::ROTR,       MVT::v16i32,  1 },
    { ISD::ROTR,       MVT::v8i32,   1 },
    { ISD::ROTR,       MVT::v4i32,   1 }
  };
  // XOP: ROTL = VPROT(X,Y), ROTR = VPROT(X,SUB(0,Y))
  static const CostTblEntry XOPCostTbl[] = {
    { ISD::ROTL,       MVT::v4i64,   4 },
    { ISD::ROTL,       MVT::v8i32,   4 },
    { ISD::ROTL,       MVT::v16i16,  4 },
    { ISD::ROTL,       MVT::v32i8,   4 },
    { ISD::ROTL,       MVT::v2i64,   1 },
    { ISD::ROTL,       MVT::v4i32,   1 },
    { ISD::ROTL,       MVT::v8i16,   1 },
    { ISD::ROTL,       MVT::v16i8,   1 },
    { ISD::ROTR,       MVT::v4i64,   6 },
    { ISD::ROTR,       MVT::v8i32,   6 },
    { ISD::ROTR,       MVT::v16i16,  6 },
    { ISD::ROTR,       MVT::v32i8,   6 },
    { ISD::ROTR,       MVT::v2i64,   2 },
    { ISD::ROTR,       MVT::v4i32,   2 },
    { ISD::ROTR,       MVT::v8i16,   2 },
    { ISD::ROTR,       MVT::v16i8,   2 }
  };
  static const CostTblEntry X64CostTbl[] = { // 64-bit targets
    { ISD::ROTL,       MVT::i64,     1 },
    { ISD::ROTR,       MVT::i64,     1 },
    { ISD::FSHL,       MVT::i64,     4 }
  };
  static const CostTblEntry X86CostTbl[] = { // 32 or 64-bit targets
    { ISD::ROTL,       MVT::i32,     1 },
    { ISD::ROTL,       MVT::i16,     1 },
    { ISD::ROTL,       MVT::i8,      1 },
    { ISD::ROTR,       MVT::i32,     1 },
    { ISD::ROTR,       MVT::i16,     1 },
    { ISD::ROTR,       MVT::i8,      1 },
    { ISD::FSHL,       MVT::i32,     4 },
    { ISD::FSHL,       MVT::i16,     4 },
    { ISD::FSHL,       MVT::i8,      4 }
  };

  unsigned ISD = ISD::DELETED_NODE;
  switch (IID) {
  default:
    break;
  case Intrinsic::fshl:
    ISD = ISD::FSHL;
    if (Args[0] == Args[1])
      ISD = ISD::ROTL;
    break;
  case Intrinsic::fshr:
    // FSHR has same costs so don't duplicate.
    ISD = ISD::FSHL;
    if (Args[0] == Args[1])
      ISD = ISD::ROTR;
    break;
  }

  if (ISD != ISD::DELETED_NODE) {
    // Legalize the type.
    std::pair<int, MVT> LT = TLI->getTypeLegalizationCost(DL, RetTy);
    MVT MTy = LT.second;

    // Attempt to lookup cost.
    if (ST->hasAVX512())
      if (const auto *Entry = CostTableLookup(AVX512CostTbl, ISD, MTy))
        return LT.first * Entry->Cost;

    if (ST->hasXOP())
      if (const auto *Entry = CostTableLookup(XOPCostTbl, ISD, MTy))
        return LT.first * Entry->Cost;

    if (ST->is64Bit())
      if (const auto *Entry = CostTableLookup(X64CostTbl, ISD, MTy))
        return LT.first * Entry->Cost;

    if (const auto *Entry = CostTableLookup(X86CostTbl, ISD, MTy))
      return LT.first * Entry->Cost;
  }

  return BaseT::getIntrinsicInstrCost(IID, RetTy, Args, FMF, VF);
}

int X86TTIImpl::getVectorInstrCost(unsigned Opcode, Type *Val, unsigned Index) {
  assert(Val->isVectorTy() && "This must be a vector type");

  Type *ScalarType = Val->getScalarType();

  if (Index != -1U) {
    // Legalize the type.
    std::pair<int, MVT> LT = TLI->getTypeLegalizationCost(DL, Val);

    // This type is legalized to a scalar type.
    if (!LT.second.isVector())
      return 0;

    // The type may be split. Normalize the index to the new type.
    unsigned Width = LT.second.getVectorNumElements();
    Index = Index % Width;

    // Floating point scalars are already located in index #0.
    if (ScalarType->isFloatingPointTy() && Index == 0)
      return 0;
  }

  // Add to the base cost if we know that the extracted element of a vector is
  // destined to be moved to and used in the integer register file.
  int RegisterFileMoveCost = 0;
  if (Opcode == Instruction::ExtractElement && ScalarType->isPointerTy())
    RegisterFileMoveCost = 1;

  return BaseT::getVectorInstrCost(Opcode, Val, Index) + RegisterFileMoveCost;
}

int X86TTIImpl::getMemoryOpCost(unsigned Opcode, Type *Src, unsigned Alignment,
                                unsigned AddressSpace, const Instruction *I) {
  // Handle non-power-of-two vectors such as <3 x float>
  if (VectorType *VTy = dyn_cast<VectorType>(Src)) {
    unsigned NumElem = VTy->getVectorNumElements();

    // Handle a few common cases:
    // <3 x float>
    if (NumElem == 3 && VTy->getScalarSizeInBits() == 32)
      // Cost = 64 bit store + extract + 32 bit store.
      return 3;

    // <3 x double>
    if (NumElem == 3 && VTy->getScalarSizeInBits() == 64)
      // Cost = 128 bit store + unpack + 64 bit store.
      return 3;

    // Assume that all other non-power-of-two numbers are scalarized.
    if (!isPowerOf2_32(NumElem)) {
      int Cost = BaseT::getMemoryOpCost(Opcode, VTy->getScalarType(), Alignment,
                                        AddressSpace);
      int SplitCost = getScalarizationOverhead(Src, Opcode == Instruction::Load,
                                               Opcode == Instruction::Store);
      return NumElem * Cost + SplitCost;
    }
  }

  // Legalize the type.
  std::pair<int, MVT> LT = TLI->getTypeLegalizationCost(DL, Src);
  assert((Opcode == Instruction::Load || Opcode == Instruction::Store) &&
         "Invalid Opcode");

  // Each load/store unit costs 1.
  int Cost = LT.first * 1;

  // This isn't exactly right. We're using slow unaligned 32-byte accesses as a
  // proxy for a double-pumped AVX memory interface such as on Sandybridge.
  if (LT.second.getStoreSize() == 32 && ST->isUnalignedMem32Slow())
    Cost *= 2;

  return Cost;
}

int X86TTIImpl::getMaskedMemoryOpCost(unsigned Opcode, Type *SrcTy,
                                      unsigned Alignment,
                                      unsigned AddressSpace) {
  bool IsLoad = (Instruction::Load == Opcode);
  bool IsStore = (Instruction::Store == Opcode);

  VectorType *SrcVTy = dyn_cast<VectorType>(SrcTy);
  if (!SrcVTy)
    // To calculate scalar take the regular cost, without mask
    return getMemoryOpCost(Opcode, SrcTy, Alignment, AddressSpace);

  unsigned NumElem = SrcVTy->getVectorNumElements();
  VectorType *MaskTy =
      VectorType::get(Type::getInt8Ty(SrcVTy->getContext()), NumElem);
  if ((IsLoad && !isLegalMaskedLoad(SrcVTy)) ||
      (IsStore && !isLegalMaskedStore(SrcVTy)) || !isPowerOf2_32(NumElem)) {
    // Scalarization
    int MaskSplitCost = getScalarizationOverhead(MaskTy, false, true);
    int ScalarCompareCost = getCmpSelInstrCost(
        Instruction::ICmp, Type::getInt8Ty(SrcVTy->getContext()), nullptr);
    int BranchCost = getCFInstrCost(Instruction::Br);
    int MaskCmpCost = NumElem * (BranchCost + ScalarCompareCost);

    int ValueSplitCost = getScalarizationOverhead(SrcVTy, IsLoad, IsStore);
    int MemopCost =
        NumElem * BaseT::getMemoryOpCost(Opcode, SrcVTy->getScalarType(),
                                         Alignment, AddressSpace);
    return MemopCost + ValueSplitCost + MaskSplitCost + MaskCmpCost;
  }

  // Legalize the type.
  std::pair<int, MVT> LT = TLI->getTypeLegalizationCost(DL, SrcVTy);
  auto VT = TLI->getValueType(DL, SrcVTy);
  int Cost = 0;
  if (VT.isSimple() && LT.second != VT.getSimpleVT() &&
      LT.second.getVectorNumElements() == NumElem)
    // Promotion requires expand/truncate for data and a shuffle for mask.
    Cost += getShuffleCost(TTI::SK_PermuteTwoSrc, SrcVTy, 0, nullptr) +
            getShuffleCost(TTI::SK_PermuteTwoSrc, MaskTy, 0, nullptr);

  else if (LT.second.getVectorNumElements() > NumElem) {
    VectorType *NewMaskTy = VectorType::get(MaskTy->getVectorElementType(),
                                            LT.second.getVectorNumElements());
    // Expanding requires fill mask with zeroes
    Cost += getShuffleCost(TTI::SK_InsertSubvector, NewMaskTy, 0, MaskTy);
  }

  // Pre-AVX512 - each maskmov load costs 2 + store costs ~8.
  if (!ST->hasAVX512())
    return Cost + LT.first * (IsLoad ? 2 : 8);

  // AVX-512 masked load/store is cheapper
  return Cost + LT.first;
}

int X86TTIImpl::getAddressComputationCost(Type *Ty, ScalarEvolution *SE,
                                          const SCEV *Ptr) {
  // Address computations in vectorized code with non-consecutive addresses will
  // likely result in more instructions compared to scalar code where the
  // computation can more often be merged into the index mode. The resulting
  // extra micro-ops can significantly decrease throughput.
  const unsigned NumVectorInstToHideOverhead = 10;

  // Cost modeling of Strided Access Computation is hidden by the indexing
  // modes of X86 regardless of the stride value. We dont believe that there
  // is a difference between constant strided access in gerenal and constant
  // strided value which is less than or equal to 64.
  // Even in the case of (loop invariant) stride whose value is not known at
  // compile time, the address computation will not incur more than one extra
  // ADD instruction.
  if (Ty->isVectorTy() && SE) {
    if (!BaseT::isStridedAccess(Ptr))
      return NumVectorInstToHideOverhead;
    if (!BaseT::getConstantStrideStep(SE, Ptr))
      return 1;
  }

  return BaseT::getAddressComputationCost(Ty, SE, Ptr);
}

int X86TTIImpl::getArithmeticReductionCost(unsigned Opcode, Type *ValTy,
                                           bool IsPairwise) {

  std::pair<int, MVT> LT = TLI->getTypeLegalizationCost(DL, ValTy);

  MVT MTy = LT.second;

  int ISD = TLI->InstructionOpcodeToISD(Opcode);
  assert(ISD && "Invalid opcode");

  // We use the Intel Architecture Code Analyzer(IACA) to measure the throughput
  // and make it as the cost.

  static const CostTblEntry SSE42CostTblPairWise[] = {
    { ISD::FADD,  MVT::v2f64,   2 },
    { ISD::FADD,  MVT::v4f32,   4 },
    { ISD::ADD,   MVT::v2i64,   2 },      // The data reported by the IACA tool is "1.6".
    { ISD::ADD,   MVT::v4i32,   3 },      // The data reported by the IACA tool is "3.5".
    { ISD::ADD,   MVT::v8i16,   5 },
  };

  static const CostTblEntry AVX1CostTblPairWise[] = {
    { ISD::FADD,  MVT::v4f32,   4 },
    { ISD::FADD,  MVT::v4f64,   5 },
    { ISD::FADD,  MVT::v8f32,   7 },
    { ISD::ADD,   MVT::v2i64,   1 },      // The data reported by the IACA tool is "1.5".
    { ISD::ADD,   MVT::v4i32,   3 },      // The data reported by the IACA tool is "3.5".
    { ISD::ADD,   MVT::v4i64,   5 },      // The data reported by the IACA tool is "4.8".
    { ISD::ADD,   MVT::v8i16,   5 },
    { ISD::ADD,   MVT::v8i32,   5 },
  };

  static const CostTblEntry SSE42CostTblNoPairWise[] = {
    { ISD::FADD,  MVT::v2f64,   2 },
    { ISD::FADD,  MVT::v4f32,   4 },
    { ISD::ADD,   MVT::v2i64,   2 },      // The data reported by the IACA tool is "1.6".
    { ISD::ADD,   MVT::v4i32,   3 },      // The data reported by the IACA tool is "3.3".
    { ISD::ADD,   MVT::v8i16,   4 },      // The data reported by the IACA tool is "4.3".
  };

  static const CostTblEntry AVX1CostTblNoPairWise[] = {
    { ISD::FADD,  MVT::v4f32,   3 },
    { ISD::FADD,  MVT::v4f64,   3 },
    { ISD::FADD,  MVT::v8f32,   4 },
    { ISD::ADD,   MVT::v2i64,   1 },      // The data reported by the IACA tool is "1.5".
    { ISD::ADD,   MVT::v4i32,   3 },      // The data reported by the IACA tool is "2.8".
    { ISD::ADD,   MVT::v4i64,   3 },
    { ISD::ADD,   MVT::v8i16,   4 },
    { ISD::ADD,   MVT::v8i32,   5 },
  };

  if (IsPairwise) {
    if (ST->hasAVX())
      if (const auto *Entry = CostTableLookup(AVX1CostTblPairWise, ISD, MTy))
        return LT.first * Entry->Cost;

    if (ST->hasSSE42())
      if (const auto *Entry = CostTableLookup(SSE42CostTblPairWise, ISD, MTy))
        return LT.first * Entry->Cost;
  } else {
    if (ST->hasAVX())
      if (const auto *Entry = CostTableLookup(AVX1CostTblNoPairWise, ISD, MTy))
        return LT.first * Entry->Cost;

    if (ST->hasSSE42())
      if (const auto *Entry = CostTableLookup(SSE42CostTblNoPairWise, ISD, MTy))
        return LT.first * Entry->Cost;
  }

  static const CostTblEntry AVX2BoolReduction[] = {
    { ISD::AND,  MVT::v16i16,  2 }, // vpmovmskb + cmp
    { ISD::AND,  MVT::v32i8,   2 }, // vpmovmskb + cmp
    { ISD::OR,   MVT::v16i16,  2 }, // vpmovmskb + cmp
    { ISD::OR,   MVT::v32i8,   2 }, // vpmovmskb + cmp
  };

  static const CostTblEntry AVX1BoolReduction[] = {
    { ISD::AND,  MVT::v4i64,   2 }, // vmovmskpd + cmp
    { ISD::AND,  MVT::v8i32,   2 }, // vmovmskps + cmp
    { ISD::AND,  MVT::v16i16,  4 }, // vextractf128 + vpand + vpmovmskb + cmp
    { ISD::AND,  MVT::v32i8,   4 }, // vextractf128 + vpand + vpmovmskb + cmp
    { ISD::OR,   MVT::v4i64,   2 }, // vmovmskpd + cmp
    { ISD::OR,   MVT::v8i32,   2 }, // vmovmskps + cmp
    { ISD::OR,   MVT::v16i16,  4 }, // vextractf128 + vpor + vpmovmskb + cmp
    { ISD::OR,   MVT::v32i8,   4 }, // vextractf128 + vpor + vpmovmskb + cmp
  };

  static const CostTblEntry SSE2BoolReduction[] = {
    { ISD::AND,  MVT::v2i64,   2 }, // movmskpd + cmp
    { ISD::AND,  MVT::v4i32,   2 }, // movmskps + cmp
    { ISD::AND,  MVT::v8i16,   2 }, // pmovmskb + cmp
    { ISD::AND,  MVT::v16i8,   2 }, // pmovmskb + cmp
    { ISD::OR,   MVT::v2i64,   2 }, // movmskpd + cmp
    { ISD::OR,   MVT::v4i32,   2 }, // movmskps + cmp
    { ISD::OR,   MVT::v8i16,   2 }, // pmovmskb + cmp
    { ISD::OR,   MVT::v16i8,   2 }, // pmovmskb + cmp
  };

  // Handle bool allof/anyof patterns.
  if (ValTy->getVectorElementType()->isIntegerTy(1)) {
    if (ST->hasAVX2())
      if (const auto *Entry = CostTableLookup(AVX2BoolReduction, ISD, MTy))
        return LT.first * Entry->Cost;
    if (ST->hasAVX())
      if (const auto *Entry = CostTableLookup(AVX1BoolReduction, ISD, MTy))
        return LT.first * Entry->Cost;
    if (ST->hasSSE2())
      if (const auto *Entry = CostTableLookup(SSE2BoolReduction, ISD, MTy))
        return LT.first * Entry->Cost;
  }

  return BaseT::getArithmeticReductionCost(Opcode, ValTy, IsPairwise);
}

int X86TTIImpl::getMinMaxReductionCost(Type *ValTy, Type *CondTy,
                                       bool IsPairwise, bool IsUnsigned) {
  std::pair<int, MVT> LT = TLI->getTypeLegalizationCost(DL, ValTy);

  MVT MTy = LT.second;

  int ISD;
  if (ValTy->isIntOrIntVectorTy()) {
    ISD = IsUnsigned ? ISD::UMIN : ISD::SMIN;
  } else {
    assert(ValTy->isFPOrFPVectorTy() &&
           "Expected float point or integer vector type.");
    ISD = ISD::FMINNUM;
  }

  // We use the Intel Architecture Code Analyzer(IACA) to measure the throughput
  // and make it as the cost.

  static const CostTblEntry SSE1CostTblPairWise[] = {
      {ISD::FMINNUM, MVT::v4f32, 4},
  };

  static const CostTblEntry SSE2CostTblPairWise[] = {
      {ISD::FMINNUM, MVT::v2f64, 3},
      {ISD::SMIN, MVT::v2i64, 6},
      {ISD::UMIN, MVT::v2i64, 8},
      {ISD::SMIN, MVT::v4i32, 6},
      {ISD::UMIN, MVT::v4i32, 8},
      {ISD::SMIN, MVT::v8i16, 4},
      {ISD::UMIN, MVT::v8i16, 6},
      {ISD::SMIN, MVT::v16i8, 8},
      {ISD::UMIN, MVT::v16i8, 6},
  };

  static const CostTblEntry SSE41CostTblPairWise[] = {
      {ISD::FMINNUM, MVT::v4f32, 2},
      {ISD::SMIN, MVT::v2i64, 9},
      {ISD::UMIN, MVT::v2i64,10},
      {ISD::SMIN, MVT::v4i32, 1}, // The data reported by the IACA is "1.5"
      {ISD::UMIN, MVT::v4i32, 2}, // The data reported by the IACA is "1.8"
      {ISD::SMIN, MVT::v8i16, 2},
      {ISD::UMIN, MVT::v8i16, 2},
      {ISD::SMIN, MVT::v16i8, 3},
      {ISD::UMIN, MVT::v16i8, 3},
  };

  static const CostTblEntry SSE42CostTblPairWise[] = {
      {ISD::SMIN, MVT::v2i64, 7}, // The data reported by the IACA is "6.8"
      {ISD::UMIN, MVT::v2i64, 8}, // The data reported by the IACA is "8.6"
  };

  static const CostTblEntry AVX1CostTblPairWise[] = {
      {ISD::FMINNUM, MVT::v4f32, 1},
      {ISD::FMINNUM, MVT::v4f64, 1},
      {ISD::FMINNUM, MVT::v8f32, 2},
      {ISD::SMIN, MVT::v2i64, 3},
      {ISD::UMIN, MVT::v2i64, 3},
      {ISD::SMIN, MVT::v4i32, 1},
      {ISD::UMIN, MVT::v4i32, 1},
      {ISD::SMIN, MVT::v8i16, 1},
      {ISD::UMIN, MVT::v8i16, 1},
      {ISD::SMIN, MVT::v16i8, 2},
      {ISD::UMIN, MVT::v16i8, 2},
      {ISD::SMIN, MVT::v4i64, 7},
      {ISD::UMIN, MVT::v4i64, 7},
      {ISD::SMIN, MVT::v8i32, 3},
      {ISD::UMIN, MVT::v8i32, 3},
      {ISD::SMIN, MVT::v16i16, 3},
      {ISD::UMIN, MVT::v16i16, 3},
      {ISD::SMIN, MVT::v32i8, 3},
      {ISD::UMIN, MVT::v32i8, 3},
  };

  static const CostTblEntry AVX2CostTblPairWise[] = {
      {ISD::SMIN, MVT::v4i64, 2},
      {ISD::UMIN, MVT::v4i64, 2},
      {ISD::SMIN, MVT::v8i32, 1},
      {ISD::UMIN, MVT::v8i32, 1},
      {ISD::SMIN, MVT::v16i16, 1},
      {ISD::UMIN, MVT::v16i16, 1},
      {ISD::SMIN, MVT::v32i8, 2},
      {ISD::UMIN, MVT::v32i8, 2},
  };

  static const CostTblEntry AVX512CostTblPairWise[] = {
      {ISD::FMINNUM, MVT::v8f64, 1},
      {ISD::FMINNUM, MVT::v16f32, 2},
      {ISD::SMIN, MVT::v8i64, 2},
      {ISD::UMIN, MVT::v8i64, 2},
      {ISD::SMIN, MVT::v16i32, 1},
      {ISD::UMIN, MVT::v16i32, 1},
  };

  static const CostTblEntry SSE1CostTblNoPairWise[] = {
      {ISD::FMINNUM, MVT::v4f32, 4},
  };

  static const CostTblEntry SSE2CostTblNoPairWise[] = {
      {ISD::FMINNUM, MVT::v2f64, 3},
      {ISD::SMIN, MVT::v2i64, 6},
      {ISD::UMIN, MVT::v2i64, 8},
      {ISD::SMIN, MVT::v4i32, 6},
      {ISD::UMIN, MVT::v4i32, 8},
      {ISD::SMIN, MVT::v8i16, 4},
      {ISD::UMIN, MVT::v8i16, 6},
      {ISD::SMIN, MVT::v16i8, 8},
      {ISD::UMIN, MVT::v16i8, 6},
  };

  static const CostTblEntry SSE41CostTblNoPairWise[] = {
      {ISD::FMINNUM, MVT::v4f32, 3},
      {ISD::SMIN, MVT::v2i64, 9},
      {ISD::UMIN, MVT::v2i64,11},
      {ISD::SMIN, MVT::v4i32, 1}, // The data reported by the IACA is "1.5"
      {ISD::UMIN, MVT::v4i32, 2}, // The data reported by the IACA is "1.8"
      {ISD::SMIN, MVT::v8i16, 1}, // The data reported by the IACA is "1.5"
      {ISD::UMIN, MVT::v8i16, 2}, // The data reported by the IACA is "1.8"
      {ISD::SMIN, MVT::v16i8, 3},
      {ISD::UMIN, MVT::v16i8, 3},
  };

  static const CostTblEntry SSE42CostTblNoPairWise[] = {
      {ISD::SMIN, MVT::v2i64, 7}, // The data reported by the IACA is "6.8"
      {ISD::UMIN, MVT::v2i64, 9}, // The data reported by the IACA is "8.6"
  };

  static const CostTblEntry AVX1CostTblNoPairWise[] = {
      {ISD::FMINNUM, MVT::v4f32, 1},
      {ISD::FMINNUM, MVT::v4f64, 1},
      {ISD::FMINNUM, MVT::v8f32, 1},
      {ISD::SMIN, MVT::v2i64, 3},
      {ISD::UMIN, MVT::v2i64, 3},
      {ISD::SMIN, MVT::v4i32, 1},
      {ISD::UMIN, MVT::v4i32, 1},
      {ISD::SMIN, MVT::v8i16, 1},
      {ISD::UMIN, MVT::v8i16, 1},
      {ISD::SMIN, MVT::v16i8, 2},
      {ISD::UMIN, MVT::v16i8, 2},
      {ISD::SMIN, MVT::v4i64, 7},
      {ISD::UMIN, MVT::v4i64, 7},
      {ISD::SMIN, MVT::v8i32, 2},
      {ISD::UMIN, MVT::v8i32, 2},
      {ISD::SMIN, MVT::v16i16, 2},
      {ISD::UMIN, MVT::v16i16, 2},
      {ISD::SMIN, MVT::v32i8, 2},
      {ISD::UMIN, MVT::v32i8, 2},
  };

  static const CostTblEntry AVX2CostTblNoPairWise[] = {
      {ISD::SMIN, MVT::v4i64, 1},
      {ISD::UMIN, MVT::v4i64, 1},
      {ISD::SMIN, MVT::v8i32, 1},
      {ISD::UMIN, MVT::v8i32, 1},
      {ISD::SMIN, MVT::v16i16, 1},
      {ISD::UMIN, MVT::v16i16, 1},
      {ISD::SMIN, MVT::v32i8, 1},
      {ISD::UMIN, MVT::v32i8, 1},
  };

  static const CostTblEntry AVX512CostTblNoPairWise[] = {
      {ISD::FMINNUM, MVT::v8f64, 1},
      {ISD::FMINNUM, MVT::v16f32, 2},
      {ISD::SMIN, MVT::v8i64, 1},
      {ISD::UMIN, MVT::v8i64, 1},
      {ISD::SMIN, MVT::v16i32, 1},
      {ISD::UMIN, MVT::v16i32, 1},
  };

  if (IsPairwise) {
    if (ST->hasAVX512())
      if (const auto *Entry = CostTableLookup(AVX512CostTblPairWise, ISD, MTy))
        return LT.first * Entry->Cost;

    if (ST->hasAVX2())
      if (const auto *Entry = CostTableLookup(AVX2CostTblPairWise, ISD, MTy))
        return LT.first * Entry->Cost;

    if (ST->hasAVX())
      if (const auto *Entry = CostTableLookup(AVX1CostTblPairWise, ISD, MTy))
        return LT.first * Entry->Cost;

    if (ST->hasSSE42())
      if (const auto *Entry = CostTableLookup(SSE42CostTblPairWise, ISD, MTy))
        return LT.first * Entry->Cost;

    if (ST->hasSSE41())
      if (const auto *Entry = CostTableLookup(SSE41CostTblPairWise, ISD, MTy))
        return LT.first * Entry->Cost;

    if (ST->hasSSE2())
      if (const auto *Entry = CostTableLookup(SSE2CostTblPairWise, ISD, MTy))
        return LT.first * Entry->Cost;

    if (ST->hasSSE1())
      if (const auto *Entry = CostTableLookup(SSE1CostTblPairWise, ISD, MTy))
        return LT.first * Entry->Cost;
  } else {
    if (ST->hasAVX512())
      if (const auto *Entry =
              CostTableLookup(AVX512CostTblNoPairWise, ISD, MTy))
        return LT.first * Entry->Cost;

    if (ST->hasAVX2())
      if (const auto *Entry = CostTableLookup(AVX2CostTblNoPairWise, ISD, MTy))
        return LT.first * Entry->Cost;

    if (ST->hasAVX())
      if (const auto *Entry = CostTableLookup(AVX1CostTblNoPairWise, ISD, MTy))
        return LT.first * Entry->Cost;

    if (ST->hasSSE42())
      if (const auto *Entry = CostTableLookup(SSE42CostTblNoPairWise, ISD, MTy))
        return LT.first * Entry->Cost;

    if (ST->hasSSE41())
      if (const auto *Entry = CostTableLookup(SSE41CostTblNoPairWise, ISD, MTy))
        return LT.first * Entry->Cost;

    if (ST->hasSSE2())
      if (const auto *Entry = CostTableLookup(SSE2CostTblNoPairWise, ISD, MTy))
        return LT.first * Entry->Cost;

    if (ST->hasSSE1())
      if (const auto *Entry = CostTableLookup(SSE1CostTblNoPairWise, ISD, MTy))
        return LT.first * Entry->Cost;
  }

  return BaseT::getMinMaxReductionCost(ValTy, CondTy, IsPairwise, IsUnsigned);
}

/// Calculate the cost of materializing a 64-bit value. This helper
/// method might only calculate a fraction of a larger immediate. Therefore it
/// is valid to return a cost of ZERO.
int X86TTIImpl::getIntImmCost(int64_t Val) {
  if (Val == 0)
    return TTI::TCC_Free;

  if (isInt<32>(Val))
    return TTI::TCC_Basic;

  return 2 * TTI::TCC_Basic;
}

int X86TTIImpl::getIntImmCost(const APInt &Imm, Type *Ty) {
  assert(Ty->isIntegerTy());

  unsigned BitSize = Ty->getPrimitiveSizeInBits();
  if (BitSize == 0)
    return ~0U;

  // Never hoist constants larger than 128bit, because this might lead to
  // incorrect code generation or assertions in codegen.
  // Fixme: Create a cost model for types larger than i128 once the codegen
  // issues have been fixed.
  if (BitSize > 128)
    return TTI::TCC_Free;

  if (Imm == 0)
    return TTI::TCC_Free;

  // Sign-extend all constants to a multiple of 64-bit.
  APInt ImmVal = Imm;
  if (BitSize % 64 != 0)
    ImmVal = Imm.sext(alignTo(BitSize, 64));

  // Split the constant into 64-bit chunks and calculate the cost for each
  // chunk.
  int Cost = 0;
  for (unsigned ShiftVal = 0; ShiftVal < BitSize; ShiftVal += 64) {
    APInt Tmp = ImmVal.ashr(ShiftVal).sextOrTrunc(64);
    int64_t Val = Tmp.getSExtValue();
    Cost += getIntImmCost(Val);
  }
  // We need at least one instruction to materialize the constant.
  return std::max(1, Cost);
}

int X86TTIImpl::getIntImmCost(unsigned Opcode, unsigned Idx, const APInt &Imm,
                              Type *Ty) {
  assert(Ty->isIntegerTy());

  unsigned BitSize = Ty->getPrimitiveSizeInBits();
  // There is no cost model for constants with a bit size of 0. Return TCC_Free
  // here, so that constant hoisting will ignore this constant.
  if (BitSize == 0)
    return TTI::TCC_Free;

  unsigned ImmIdx = ~0U;
  switch (Opcode) {
  default:
    return TTI::TCC_Free;
  case Instruction::GetElementPtr:
    // Always hoist the base address of a GetElementPtr. This prevents the
    // creation of new constants for every base constant that gets constant
    // folded with the offset.
    if (Idx == 0)
      return 2 * TTI::TCC_Basic;
    return TTI::TCC_Free;
  case Instruction::Store:
    ImmIdx = 0;
    break;
  case Instruction::ICmp:
    // This is an imperfect hack to prevent constant hoisting of
    // compares that might be trying to check if a 64-bit value fits in
    // 32-bits. The backend can optimize these cases using a right shift by 32.
    // Ideally we would check the compare predicate here. There also other
    // similar immediates the backend can use shifts for.
    if (Idx == 1 && Imm.getBitWidth() == 64) {
      uint64_t ImmVal = Imm.getZExtValue();
      if (ImmVal == 0x100000000ULL || ImmVal == 0xffffffff)
        return TTI::TCC_Free;
    }
    ImmIdx = 1;
    break;
  case Instruction::And:
    // We support 64-bit ANDs with immediates with 32-bits of leading zeroes
    // by using a 32-bit operation with implicit zero extension. Detect such
    // immediates here as the normal path expects bit 31 to be sign extended.
    if (Idx == 1 && Imm.getBitWidth() == 64 && isUInt<32>(Imm.getZExtValue()))
      return TTI::TCC_Free;
    ImmIdx = 1;
    break;
  case Instruction::Add:
  case Instruction::Sub:
    // For add/sub, we can use the opposite instruction for INT32_MIN.
    if (Idx == 1 && Imm.getBitWidth() == 64 && Imm.getZExtValue() == 0x80000000)
      return TTI::TCC_Free;
    ImmIdx = 1;
    break;
  case Instruction::UDiv:
  case Instruction::SDiv:
  case Instruction::URem:
  case Instruction::SRem:
    // Division by constant is typically expanded later into a different
    // instruction sequence. This completely changes the constants.
    // Report them as "free" to stop ConstantHoist from marking them as opaque.
    return TTI::TCC_Free;
  case Instruction::Mul:
  case Instruction::Or:
  case Instruction::Xor:
    ImmIdx = 1;
    break;
  // Always return TCC_Free for the shift value of a shift instruction.
  case Instruction::Shl:
  case Instruction::LShr:
  case Instruction::AShr:
    if (Idx == 1)
      return TTI::TCC_Free;
    break;
  case Instruction::Trunc:
  case Instruction::ZExt:
  case Instruction::SExt:
  case Instruction::IntToPtr:
  case Instruction::PtrToInt:
  case Instruction::BitCast:
  case Instruction::PHI:
  case Instruction::Call:
  case Instruction::Select:
  case Instruction::Ret:
  case Instruction::Load:
    break;
  }

  if (Idx == ImmIdx) {
    int NumConstants = divideCeil(BitSize, 64);
    int Cost = X86TTIImpl::getIntImmCost(Imm, Ty);
    return (Cost <= NumConstants * TTI::TCC_Basic)
               ? static_cast<int>(TTI::TCC_Free)
               : Cost;
  }

  return X86TTIImpl::getIntImmCost(Imm, Ty);
}

int X86TTIImpl::getIntImmCost(Intrinsic::ID IID, unsigned Idx, const APInt &Imm,
                              Type *Ty) {
  assert(Ty->isIntegerTy());

  unsigned BitSize = Ty->getPrimitiveSizeInBits();
  // There is no cost model for constants with a bit size of 0. Return TCC_Free
  // here, so that constant hoisting will ignore this constant.
  if (BitSize == 0)
    return TTI::TCC_Free;

  switch (IID) {
  default:
    return TTI::TCC_Free;
  case Intrinsic::sadd_with_overflow:
  case Intrinsic::uadd_with_overflow:
  case Intrinsic::ssub_with_overflow:
  case Intrinsic::usub_with_overflow:
  case Intrinsic::smul_with_overflow:
  case Intrinsic::umul_with_overflow:
    if ((Idx == 1) && Imm.getBitWidth() <= 64 && isInt<32>(Imm.getSExtValue()))
      return TTI::TCC_Free;
    break;
  case Intrinsic::experimental_stackmap:
    if ((Idx < 2) || (Imm.getBitWidth() <= 64 && isInt<64>(Imm.getSExtValue())))
      return TTI::TCC_Free;
    break;
  case Intrinsic::experimental_patchpoint_void:
  case Intrinsic::experimental_patchpoint_i64:
    if ((Idx < 4) || (Imm.getBitWidth() <= 64 && isInt<64>(Imm.getSExtValue())))
      return TTI::TCC_Free;
    break;
  }
  return X86TTIImpl::getIntImmCost(Imm, Ty);
}

unsigned X86TTIImpl::getUserCost(const User *U,
                                 ArrayRef<const Value *> Operands) {
  if (isa<StoreInst>(U)) {
    Value *Ptr = U->getOperand(1);
    // Store instruction with index and scale costs 2 Uops.
    // Check the preceding GEP to identify non-const indices.
    if (auto GEP = dyn_cast<GetElementPtrInst>(Ptr)) {
      if (!all_of(GEP->indices(), [](Value *V) { return isa<Constant>(V); }))
        return TTI::TCC_Basic * 2;
    }
    return TTI::TCC_Basic;
  }
  return BaseT::getUserCost(U, Operands);
}

// Return an average cost of Gather / Scatter instruction, maybe improved later
int X86TTIImpl::getGSVectorCost(unsigned Opcode, Type *SrcVTy, Value *Ptr,
                                unsigned Alignment, unsigned AddressSpace) {

  assert(isa<VectorType>(SrcVTy) && "Unexpected type in getGSVectorCost");
  unsigned VF = SrcVTy->getVectorNumElements();

  // Try to reduce index size from 64 bit (default for GEP)
  // to 32. It is essential for VF 16. If the index can't be reduced to 32, the
  // operation will use 16 x 64 indices which do not fit in a zmm and needs
  // to split. Also check that the base pointer is the same for all lanes,
  // and that there's at most one variable index.
  auto getIndexSizeInBits = [](Value *Ptr, const DataLayout& DL) {
    unsigned IndexSize = DL.getPointerSizeInBits();
    GetElementPtrInst *GEP = dyn_cast<GetElementPtrInst>(Ptr);
    if (IndexSize < 64 || !GEP)
      return IndexSize;

    unsigned NumOfVarIndices = 0;
    Value *Ptrs = GEP->getPointerOperand();
    if (Ptrs->getType()->isVectorTy() && !getSplatValue(Ptrs))
      return IndexSize;
    for (unsigned i = 1; i < GEP->getNumOperands(); ++i) {
      if (isa<Constant>(GEP->getOperand(i)))
        continue;
      Type *IndxTy = GEP->getOperand(i)->getType();
      if (IndxTy->isVectorTy())
        IndxTy = IndxTy->getVectorElementType();
      if ((IndxTy->getPrimitiveSizeInBits() == 64 &&
          !isa<SExtInst>(GEP->getOperand(i))) ||
         ++NumOfVarIndices > 1)
        return IndexSize; // 64
    }
    return (unsigned)32;
  };


  // Trying to reduce IndexSize to 32 bits for vector 16.
  // By default the IndexSize is equal to pointer size.
  unsigned IndexSize = (ST->hasAVX512() && VF >= 16)
                           ? getIndexSizeInBits(Ptr, DL)
                           : DL.getPointerSizeInBits();

  Type *IndexVTy = VectorType::get(IntegerType::get(SrcVTy->getContext(),
                                                    IndexSize), VF);
  std::pair<int, MVT> IdxsLT = TLI->getTypeLegalizationCost(DL, IndexVTy);
  std::pair<int, MVT> SrcLT = TLI->getTypeLegalizationCost(DL, SrcVTy);
  int SplitFactor = std::max(IdxsLT.first, SrcLT.first);
  if (SplitFactor > 1) {
    // Handle splitting of vector of pointers
    Type *SplitSrcTy = VectorType::get(SrcVTy->getScalarType(), VF / SplitFactor);
    return SplitFactor * getGSVectorCost(Opcode, SplitSrcTy, Ptr, Alignment,
                                         AddressSpace);
  }
#if INTEL_CUSTOMIZATION
  static const CostTblEntry SKXScatterDTbl[] = {
    { ISD::MSCATTER, MVT::v4i32, 5 }, // vpscatterdd xmm version.
    { ISD::MSCATTER, MVT::v8i32, 8 }, // vpscatterdd ymm version.
    { ISD::MSCATTER, MVT::v16i32, 16 }, // vpscatterdd zmm version.

    { ISD::MSCATTER, MVT::v4f32, 5 }, // vpscatterdps xmm version.
    { ISD::MSCATTER, MVT::v8f32, 8 }, // vpscatterdps ymm version.
    { ISD::MSCATTER, MVT::v16f32, 16 }, // vpscatterdps zmm version.

    { ISD::MSCATTER, MVT::v2i64, 3 }, // vpscatterdq xmm version.
    { ISD::MSCATTER, MVT::v4i64, 4 }, // vpscatterdq ymm version.
    { ISD::MSCATTER, MVT::v8i64, 8 }, // vpscatterdq zmm version.

    { ISD::MSCATTER, MVT::v2f64, 3 }, // vpscatterdpd xmm version.
    { ISD::MSCATTER, MVT::v4f64, 4 }, // vpscatterdpd ymm version.
    { ISD::MSCATTER, MVT::v8f64, 8 }, // vpscatterdpd zmm version.
  };

  static const CostTblEntry SKXScatterQTbl[] = {
    { ISD::MSCATTER, MVT::v2i32, 4 }, // vpscatterqd xmm version.
    { ISD::MSCATTER, MVT::v4i32, 4 }, // vpscatterqd ymm version.
    { ISD::MSCATTER, MVT::v8i32, 2 }, // vpscatterqd zmm version.

    { ISD::MSCATTER, MVT::v2f32, 4 }, // vpscatterqps xmm version.
    { ISD::MSCATTER, MVT::v4f32, 4 }, // vpscatterqps ymm version.
    { ISD::MSCATTER, MVT::v8f32, 2 }, // vpscatterqps zmm version.

    { ISD::MSCATTER, MVT::v2i64, 3 }, // vpscatterqq xmm version.
    { ISD::MSCATTER, MVT::v4i64, 4 }, // vpscatterqq ymm version.
    { ISD::MSCATTER, MVT::v8i64, 8 }, // vpscatterqq zmm version.

    { ISD::MSCATTER, MVT::v2f64, 3 }, // vpscatterqpd xmm version.
    { ISD::MSCATTER, MVT::v4f64, 4 }, // vpscatterqpd ymm version.
    { ISD::MSCATTER, MVT::v8f64, 8 }, // vpscatterqpd zmm version.
  };

  static const CostTblEntry SKXGatherDTbl[] = {
    { ISD::MGATHER, MVT::v4i32, 2 }, // vpgatherdd xmm version.
    { ISD::MGATHER, MVT::v8i32, 4 }, // vpgatherdd ymm version.
    { ISD::MGATHER, MVT::v16i32, 10 }, // vpgatherdd zmm version.

    { ISD::MGATHER, MVT::v4f32, 2 }, // vpgatherdps xmm version.
    { ISD::MGATHER, MVT::v8f32, 4 }, // vpgatherdps ymm version.
    { ISD::MGATHER, MVT::v16f32, 10 }, // vpgatherdps zmm version.

    { ISD::MGATHER, MVT::v2i64, 3 }, // vpgatherdq xmm version.
    { ISD::MGATHER, MVT::v4i64, 3 }, // vpgatherdq ymm version.
    { ISD::MGATHER, MVT::v8i64, 4 }, // vpgatherdq zmm version.

    { ISD::MGATHER, MVT::v2f64, 3 }, // vpgatherdpd xmm version.
    { ISD::MGATHER, MVT::v4f64, 3 }, // vpgatherdpd ymm version.
    { ISD::MGATHER, MVT::v8f64, 4 }, // vpgatherdpd zmm version.
  };

  static const CostTblEntry SKXGatherQTbl[] = {
    { ISD::MGATHER, MVT::v2i32, 3 }, // vpgatherqd xmm version.
    { ISD::MGATHER, MVT::v4i32, 3 }, // vpgatherqd ymm version.
    { ISD::MGATHER, MVT::v8i32, 4 }, // vpgatherqd zmm version.

    { ISD::MGATHER, MVT::v2f32, 3 }, // vpgatherqps xmm version.
    { ISD::MGATHER, MVT::v4f32, 3 }, // vpgatherqps ymm version.
    { ISD::MGATHER, MVT::v8f32, 4 }, // vpgatherqps zmm version.

    { ISD::MGATHER, MVT::v2i64, 3 }, // vpgatherqq xmm version.
    { ISD::MGATHER, MVT::v4i64, 3 }, // vpgatherqq ymm version.
    { ISD::MGATHER, MVT::v8i64, 4 }, // vpgatherqq zmm version.

    { ISD::MGATHER, MVT::v2f64, 3 }, // vpgatherqpd xmm version.
    { ISD::MGATHER, MVT::v4f64, 3 }, // vpgatherqpd ymm version.
    { ISD::MGATHER, MVT::v8f64, 4 }, // vpgatherqpd zmm version.
  };

  // Assume that VLX defines Skylake-X processor, which might not be
  // the case for future processors that can have different TPT or LAT
  // values for gather or scatter instructions.
  if (ST->hasVLX()) {
    if (Opcode == Instruction::Store) {
      const CostTblEntry *Entry = nullptr;
      if (IndexSize == 32 &&
          (Entry =
               CostTableLookup(SKXScatterDTbl, ISD::MSCATTER, SrcLT.second))) {
        return Entry->Cost;
      }
      if (IndexSize == 64 &&
          (Entry =
               CostTableLookup(SKXScatterQTbl, ISD::MSCATTER, SrcLT.second))) {
        return Entry->Cost;
      }
    }

    if (Opcode == Instruction::Load) {
      const CostTblEntry *Entry = nullptr;
      if (IndexSize == 32 && (Entry = CostTableLookup(
                                  SKXGatherDTbl, ISD::MGATHER, SrcLT.second))) {
        return Entry->Cost;
      }
      if (IndexSize == 64 && (Entry = CostTableLookup(
                                  SKXGatherQTbl, ISD::MGATHER, SrcLT.second))) {
        return Entry->Cost;
      }
    }
  }
#endif // INTEL_CUSTOMIZATION

  // The gather / scatter cost is given by Intel architects. It is a rough
  // number since we are looking at one instruction in a time.
  const int GSOverhead = (Opcode == Instruction::Load)
                             ? ST->getGatherOverhead()
                             : ST->getScatterOverhead();
  return GSOverhead + VF * getMemoryOpCost(Opcode, SrcVTy->getScalarType(),
                                           Alignment, AddressSpace);
}

/// Return the cost of full scalarization of gather / scatter operation.
///
/// Opcode - Load or Store instruction.
/// SrcVTy - The type of the data vector that should be gathered or scattered.
/// VariableMask - The mask is non-constant at compile time.
/// Alignment - Alignment for one element.
/// AddressSpace - pointer[s] address space.
///
#if INTEL_CUSTOMIZATION
int X86TTIImpl::getGSScalarCost(unsigned Opcode, Type *PtrTy, Type *SrcVTy,
                                bool VariableMask, unsigned Alignment,
                                unsigned AddressSpace) {
#endif // INTEL_CUSTOMIZATION
  unsigned VF = SrcVTy->getVectorNumElements();

  int MaskUnpackCost = 0;
  if (VariableMask) {
    VectorType *MaskTy =
      VectorType::get(Type::getInt1Ty(SrcVTy->getContext()), VF);
    MaskUnpackCost = getScalarizationOverhead(MaskTy, false, true);
    int ScalarCompareCost =
      getCmpSelInstrCost(Instruction::ICmp, Type::getInt1Ty(SrcVTy->getContext()),
                         nullptr);
    int BranchCost = getCFInstrCost(Instruction::Br);
    MaskUnpackCost += VF * (BranchCost + ScalarCompareCost);
  }

  // The cost of the scalar loads/stores.
  int MemoryOpCost = VF * getMemoryOpCost(Opcode, SrcVTy->getScalarType(),
                                          Alignment, AddressSpace);

  int InsertExtractCost = 0;
#if INTEL_CUSTOMIZATION
  // The cost to extract bases from the Ptr vector.
  for (unsigned i = 0; i < VF; ++i)
    InsertExtractCost +=
        getVectorInstrCost(Instruction::ExtractElement, PtrTy, i);
#endif // INTEL_CUSTOMIZATION

  if (Opcode == Instruction::Load)
    for (unsigned i = 0; i < VF; ++i)
      // Add the cost of inserting each scalar load into the vector
      InsertExtractCost +=
        getVectorInstrCost(Instruction::InsertElement, SrcVTy, i);
  else
    for (unsigned i = 0; i < VF; ++i)
      // Add the cost of extracting each element out of the data vector
      InsertExtractCost +=
        getVectorInstrCost(Instruction::ExtractElement, SrcVTy, i);

  return MemoryOpCost + MaskUnpackCost + InsertExtractCost;
}

/// Calculate the cost of Gather / Scatter operation
int X86TTIImpl::getGatherScatterOpCost(unsigned Opcode, Type *SrcVTy,
                                       Value *Ptr, bool VariableMask,
                                       unsigned Alignment) {
  assert(SrcVTy->isVectorTy() && "Unexpected data type for Gather/Scatter");
  unsigned VF = SrcVTy->getVectorNumElements();
  PointerType *PtrTy = dyn_cast<PointerType>(Ptr->getType());
  if (!PtrTy && Ptr->getType()->isVectorTy())
    PtrTy = dyn_cast<PointerType>(Ptr->getType()->getVectorElementType());
  assert(PtrTy && "Unexpected type for Ptr argument");
  unsigned AddressSpace = PtrTy->getAddressSpace();

  bool Scalarize = false;
  if ((Opcode == Instruction::Load && !isLegalMaskedGather(SrcVTy)) ||
      (Opcode == Instruction::Store && !isLegalMaskedScatter(SrcVTy)))
    Scalarize = true;
  // Gather / Scatter for vector 2 is not profitable on KNL / SKX
  // Vector-4 of gather/scatter instruction does not exist on KNL.
  // We can extend it to 8 elements, but zeroing upper bits of
  // the mask vector will add more instructions. Right now we give the scalar
  // cost of vector-4 for KNL. TODO: Check, maybe the gather/scatter instruction
  // is better in the VariableMask case.
  if (ST->hasAVX512() && (VF == 2 || (VF == 4 && !ST->hasVLX())))
    Scalarize = true;

  if (Scalarize)
#if INTEL_CUSTOMIZATION
    return getGSScalarCost(Opcode, VectorType::get(PtrTy, VF), SrcVTy,
                           VariableMask, Alignment, AddressSpace);
#endif // INTEL_CUSTOMIZATION

  return getGSVectorCost(Opcode, SrcVTy, Ptr, Alignment, AddressSpace);
}

bool X86TTIImpl::isLSRCostLess(TargetTransformInfo::LSRCost &C1,
                               TargetTransformInfo::LSRCost &C2) {
    // X86 specific here are "instruction number 1st priority".
    return std::tie(C1.Insns, C1.NumRegs, C1.AddRecCost,
                    C1.NumIVMuls, C1.NumBaseAdds,
                    C1.ScaleCost, C1.ImmCost, C1.SetupCost) <
           std::tie(C2.Insns, C2.NumRegs, C2.AddRecCost,
                    C2.NumIVMuls, C2.NumBaseAdds,
                    C2.ScaleCost, C2.ImmCost, C2.SetupCost);
}

bool X86TTIImpl::canMacroFuseCmp() {
  return ST->hasMacroFusion() || ST->hasBranchFusion();
}

bool X86TTIImpl::isLegalMaskedLoad(Type *DataTy) {
  if (!ST->hasAVX())
    return false;

  // The backend can't handle a single element vector.
  if (isa<VectorType>(DataTy) && DataTy->getVectorNumElements() == 1)
    return false;
  Type *ScalarTy = DataTy->getScalarType();

  if (ScalarTy->isPointerTy())
    return true;

  if (ScalarTy->isFloatTy() || ScalarTy->isDoubleTy())
    return true;

#if INTEL_CUSTOMIZATION
#if INTEL_FEATURE_ISA_FP16
  if (ScalarTy->isHalfTy() && ST->hasBWI() && ST->hasFP16())
    return true;
#endif // INTEL_FEATURE_ISA_FP16
#endif // INTEL_CUSTOMIZATION

  if (!ScalarTy->isIntegerTy())
    return false;

  unsigned IntWidth = ScalarTy->getIntegerBitWidth();
  return IntWidth == 32 || IntWidth == 64 ||
         ((IntWidth == 8 || IntWidth == 16) && ST->hasBWI());
}

bool X86TTIImpl::isLegalMaskedStore(Type *DataType) {
  return isLegalMaskedLoad(DataType);
}

bool X86TTIImpl::isLegalNTLoad(Type *DataType, unsigned Alignment) {
  unsigned DataSize = DL.getTypeStoreSize(DataType);
  // The only supported nontemporal loads are for aligned vectors of 16 or 32
  // bytes.  Note that 32-byte nontemporal vector loads are supported by AVX2
  // (the equivalent stores only require AVX).
  if (Alignment >= DataSize && (DataSize == 16 || DataSize == 32))
    return DataSize == 16 ?  ST->hasSSE1() : ST->hasAVX2();

  return false;
}

bool X86TTIImpl::isLegalNTStore(Type *DataType, unsigned Alignment) {
  unsigned DataSize = DL.getTypeStoreSize(DataType);

  // SSE4A supports nontemporal stores of float and double at arbitrary
  // alignment.
  if (ST->hasSSE4A() && (DataType->isFloatTy() || DataType->isDoubleTy()))
    return true;

  // Besides the SSE4A subtarget exception above, only aligned stores are
  // available nontemporaly on any other subtarget.  And only stores with a size
  // of 4..32 bytes (powers of 2, only) are permitted.
  if (Alignment < DataSize || DataSize < 4 || DataSize > 32 ||
      !isPowerOf2_32(DataSize))
    return false;

  // 32-byte vector nontemporal stores are supported by AVX (the equivalent
  // loads require AVX2).
  if (DataSize == 32)
    return ST->hasAVX();
  else if (DataSize == 16)
    return ST->hasSSE1();
  return true;
}

bool X86TTIImpl::isLegalMaskedExpandLoad(Type *DataTy) {
  if (!isa<VectorType>(DataTy))
    return false;

  if (!ST->hasAVX512())
    return false;

  // The backend can't handle a single element vector.
  if (DataTy->getVectorNumElements() == 1)
    return false;

  Type *ScalarTy = DataTy->getVectorElementType();

  if (ScalarTy->isFloatTy() || ScalarTy->isDoubleTy())
    return true;

  if (!ScalarTy->isIntegerTy())
    return false;

  unsigned IntWidth = ScalarTy->getIntegerBitWidth();
  return IntWidth == 32 || IntWidth == 64 ||
         ((IntWidth == 8 || IntWidth == 16) && ST->hasVBMI2());
}

bool X86TTIImpl::isLegalMaskedCompressStore(Type *DataTy) {
  return isLegalMaskedExpandLoad(DataTy);
}

#if INTEL_CUSTOMIZATION
bool X86TTIImpl::isAdvancedOptEnabled(TTI::AdvancedOptLevel AO) const {
    const TargetMachine &TM = getTLI()->getTargetMachine();

    // Captures if the target is specified with -x, which will indicate
    // that the user has enabled code generation specialized for a particular
    // instruction set.
    bool IntelTargetCheck = TM.Options.IntelAdvancedOptim;

    // Currently all levels rely on IntelTargetCheck, but that may not always
    // be the case so we test in each case below rather than doing an early
    // return.
    switch(AO) {
    case TTI::AdvancedOptLevel::AO_TargetHasSSE42:
      return IntelTargetCheck && ST->hasSSE42();
    case TTI::AdvancedOptLevel::AO_TargetHasAVX:
      return IntelTargetCheck && ST->hasAVX();
    case TTI::AdvancedOptLevel::AO_TargetHasAVX2:
      return IntelTargetCheck && ST->hasAVX2();
    case TTI::AdvancedOptLevel::AO_TargetHasAVX512:
      return IntelTargetCheck && ST->hasAVX512();
    default:
      return false;
    }
    llvm_unreachable("fully covered switch statement");
}

bool X86TTIImpl::adjustCallArgs(CallInst* CI) {
  if (CI->getCallingConv() != CallingConv::Intel_OCL_BI)
    return false;

  if (CI->getNumOperands() < 2)
    return false;
  unsigned lastOpNo = CI->getNumArgOperands() - 1;
  Value *lastOp = CI->getArgOperand(lastOpNo);
  VectorType *lastOpType = dyn_cast<VectorType>(lastOp->getType());
  if (!lastOpType || lastOpType->getScalarSizeInBits() != 1)
    return false;
  VectorType *firstOpType =
    dyn_cast<VectorType>(CI->getArgOperand(0)->getType());
  assert(firstOpType && "Unexpected type for SVML argument");
  if (firstOpType->getBitWidth() == 512)
    return false;
  Function *origFunc = CI->getCalledFunction();
  // Bail out in case of indirect call.
  if (!origFunc)
    return false;
  IRBuilder<> Builder(CI);

  LLVMContext &C(CI->getFunction()->getContext());
  Type *Int32Ty = Type::getInt32Ty(C);
  Type *Int64Ty = Type::getInt64Ty(C);
  Type* newType = VectorType::get(firstOpType->isDoubleTy()?
                                  Int64Ty : Int32Ty,
                                  firstOpType->getNumElements());
  lastOp = Builder.CreateSExt(lastOp, newType, "extMask");
  CI->setArgOperand(lastOpNo, lastOp);

  // Create new declaration
  SmallVector<Type *, 3> ParamTys;
  for (unsigned i = 0; i < CI->getNumArgOperands(); i++)
    ParamTys.push_back(CI->getArgOperand(i)->getType());
  FunctionType* newFuncType =
    FunctionType::get(CI->getType(), ParamTys, false);

  Function *newFunc;
  Module *M = origFunc->getParent();
  if (origFunc->getName().startswith("_replaced_")) {
    newFunc = M->getFunction(origFunc->getName().substr(sizeof("_replaced_") - 1));
    assert(newFunc && "The function should be defined");
  }
  else {
    std::string baseName = origFunc->getName();
    origFunc->setName(Twine("_replaced_").concat(baseName));
    newFunc = cast<Function>((M->getOrInsertFunction(baseName, newFuncType,
                                     origFunc->getAttributes())).getCallee());
  }
  CI->setCalledFunction(newFunc);
  return true;
}
#endif // INTEL_CUSTOMIZATION

bool X86TTIImpl::isLegalMaskedGather(Type *DataTy) {
  // Some CPUs have better gather performance than others.
  // TODO: Remove the explicit ST->hasAVX512()?, That would mean we would only
  // enable gather with a -march.
  if (!(ST->hasAVX512() || (ST->hasFastGather() && ST->hasAVX2())))
    return false;

  // This function is called now in two cases: from the Loop Vectorizer
  // and from the Scalarizer.
  // When the Loop Vectorizer asks about legality of the feature,
  // the vectorization factor is not calculated yet. The Loop Vectorizer
  // sends a scalar type and the decision is based on the width of the
  // scalar element.
  // Later on, the cost model will estimate usage this intrinsic based on
  // the vector type.
  // The Scalarizer asks again about legality. It sends a vector type.
  // In this case we can reject non-power-of-2 vectors.
  // We also reject single element vectors as the type legalizer can't
  // scalarize it.
  if (isa<VectorType>(DataTy)) {
    unsigned NumElts = DataTy->getVectorNumElements();
    if (NumElts == 1 || !isPowerOf2_32(NumElts))
      return false;
  }
  Type *ScalarTy = DataTy->getScalarType();
  if (ScalarTy->isPointerTy())
    return true;

  if (ScalarTy->isFloatTy() || ScalarTy->isDoubleTy())
    return true;

  if (!ScalarTy->isIntegerTy())
    return false;

  unsigned IntWidth = ScalarTy->getIntegerBitWidth();
  return IntWidth == 32 || IntWidth == 64;
}

bool X86TTIImpl::isLegalMaskedScatter(Type *DataType) {
  // AVX2 doesn't support scatter
  if (!ST->hasAVX512())
    return false;
  return isLegalMaskedGather(DataType);
}

bool X86TTIImpl::hasDivRemOp(Type *DataType, bool IsSigned) {
  EVT VT = TLI->getValueType(DL, DataType);
  return TLI->isOperationLegal(IsSigned ? ISD::SDIVREM : ISD::UDIVREM, VT);
}

bool X86TTIImpl::isFCmpOrdCheaperThanFCmpZero(Type *Ty) {
  return false;
}

bool X86TTIImpl::areInlineCompatible(const Function *Caller,
                                     const Function *Callee) const {
  const TargetMachine &TM = getTLI()->getTargetMachine();

  // Work this as a subsetting of subtarget features.
  const FeatureBitset &CallerBits =
      TM.getSubtargetImpl(*Caller)->getFeatureBits();
  const FeatureBitset &CalleeBits =
      TM.getSubtargetImpl(*Callee)->getFeatureBits();

  FeatureBitset RealCallerBits = CallerBits & ~InlineFeatureIgnoreList;
  FeatureBitset RealCalleeBits = CalleeBits & ~InlineFeatureIgnoreList;
  return (RealCallerBits & RealCalleeBits) == RealCalleeBits;
}

bool X86TTIImpl::areFunctionArgsABICompatible(
    const Function *Caller, const Function *Callee,
    SmallPtrSetImpl<Argument *> &Args) const {
  if (!BaseT::areFunctionArgsABICompatible(Caller, Callee, Args))
    return false;

  // If we get here, we know the target features match. If one function
  // considers 512-bit vectors legal and the other does not, consider them
  // incompatible.
  // FIXME Look at the arguments and only consider 512 bit or larger vectors?
  const TargetMachine &TM = getTLI()->getTargetMachine();

  return TM.getSubtarget<X86Subtarget>(*Caller).useAVX512Regs() ==
         TM.getSubtarget<X86Subtarget>(*Callee).useAVX512Regs();
}

<<<<<<< HEAD
#if INTEL_CUSTOMIZATION
unsigned X86TTIImpl::getLoopRotationDefaultThreshold(bool OptForSize) const {
  return (ST->getCPU() == "lakemont" && OptForSize) ? 2 : 16;
}
#endif // INTEL_CUSTOMIZATION

const X86TTIImpl::TTI::MemCmpExpansionOptions *
X86TTIImpl::enableMemCmpExpansion(bool IsZeroCmp) const {
  // Only enable vector loads for equality comparison.
  // Right now the vector version is not as fast, see #33329.
  static const auto ThreeWayOptions = [this]() {
    TTI::MemCmpExpansionOptions Options;
    if (ST->is64Bit()) {
      Options.LoadSizes.push_back(8);
    }
    Options.LoadSizes.push_back(4);
    Options.LoadSizes.push_back(2);
    Options.LoadSizes.push_back(1);
    return Options;
  }();
  static const auto EqZeroOptions = [this]() {
    TTI::MemCmpExpansionOptions Options;
=======
X86TTIImpl::TTI::MemCmpExpansionOptions
X86TTIImpl::enableMemCmpExpansion(bool OptSize, bool IsZeroCmp) const {
  TTI::MemCmpExpansionOptions Options;
  Options.MaxNumLoads = TLI->getMaxExpandSizeMemcmp(OptSize);
  Options.NumLoadsPerBlock = 2;
  if (IsZeroCmp) {
    // Only enable vector loads for equality comparison. Right now the vector
    // version is not as fast for three way compare (see #33329).
>>>>>>> 65841093
    // TODO: enable AVX512 when the DAG is ready.
    // if (ST->hasAVX512()) Options.LoadSizes.push_back(64);
    const unsigned PreferredWidth = ST->getPreferVectorWidth();
    if (PreferredWidth >= 256 && ST->hasAVX2()) Options.LoadSizes.push_back(32);
    if (PreferredWidth >= 128 && ST->hasSSE2()) Options.LoadSizes.push_back(16);
    // All GPR and vector loads can be unaligned. SIMD compare requires integer
    // vectors (SSE2/AVX2).
    Options.AllowOverlappingLoads = true;
  }
  if (ST->is64Bit()) {
    Options.LoadSizes.push_back(8);
  }
  Options.LoadSizes.push_back(4);
  Options.LoadSizes.push_back(2);
  Options.LoadSizes.push_back(1);
  return Options;
}

bool X86TTIImpl::enableInterleavedAccessVectorization() {
  // TODO: We expect this to be beneficial regardless of arch,
  // but there are currently some unexplained performance artifacts on Atom.
  // As a temporary solution, disable on Atom.
  return !(ST->isAtom());
}

// Get estimation for interleaved load/store operations for AVX2.
// \p Factor is the interleaved-access factor (stride) - number of
// (interleaved) elements in the group.
// \p Indices contains the indices for a strided load: when the
// interleaved load has gaps they indicate which elements are used.
// If Indices is empty (or if the number of indices is equal to the size
// of the interleaved-access as given in \p Factor) the access has no gaps.
//
// As opposed to AVX-512, AVX2 does not have generic shuffles that allow
// computing the cost using a generic formula as a function of generic
// shuffles. We therefore use a lookup table instead, filled according to
// the instruction sequences that codegen currently generates.
int X86TTIImpl::getInterleavedMemoryOpCostAVX2(unsigned Opcode, Type *VecTy,
                                               unsigned Factor,
                                               ArrayRef<unsigned> Indices,
                                               unsigned Alignment,
                                               unsigned AddressSpace,
                                               bool UseMaskForCond,
                                               bool UseMaskForGaps) {

  if (UseMaskForCond || UseMaskForGaps)
    return BaseT::getInterleavedMemoryOpCost(Opcode, VecTy, Factor, Indices,
                                             Alignment, AddressSpace,
                                             UseMaskForCond, UseMaskForGaps);

  // We currently Support only fully-interleaved groups, with no gaps.
  // TODO: Support also strided loads (interleaved-groups with gaps).
  if (Indices.size() && Indices.size() != Factor)
    return BaseT::getInterleavedMemoryOpCost(Opcode, VecTy, Factor, Indices,
                                             Alignment, AddressSpace);

  // VecTy for interleave memop is <VF*Factor x Elt>.
  // So, for VF=4, Interleave Factor = 3, Element type = i32 we have
  // VecTy = <12 x i32>.
  MVT LegalVT = getTLI()->getTypeLegalizationCost(DL, VecTy).second;

  // This function can be called with VecTy=<6xi128>, Factor=3, in which case
  // the VF=2, while v2i128 is an unsupported MVT vector type
  // (see MachineValueType.h::getVectorVT()).
  if (!LegalVT.isVector())
    return BaseT::getInterleavedMemoryOpCost(Opcode, VecTy, Factor, Indices,
                                             Alignment, AddressSpace);

  unsigned VF = VecTy->getVectorNumElements() / Factor;
  Type *ScalarTy = VecTy->getVectorElementType();

  // Calculate the number of memory operations (NumOfMemOps), required
  // for load/store the VecTy.
  unsigned VecTySize = DL.getTypeStoreSize(VecTy);
  unsigned LegalVTSize = LegalVT.getStoreSize();
  unsigned NumOfMemOps = (VecTySize + LegalVTSize - 1) / LegalVTSize;

  // Get the cost of one memory operation.
  Type *SingleMemOpTy = VectorType::get(VecTy->getVectorElementType(),
                                        LegalVT.getVectorNumElements());
  unsigned MemOpCost =
      getMemoryOpCost(Opcode, SingleMemOpTy, Alignment, AddressSpace);

  VectorType *VT = VectorType::get(ScalarTy, VF);
  EVT ETy = TLI->getValueType(DL, VT);
  if (!ETy.isSimple())
    return BaseT::getInterleavedMemoryOpCost(Opcode, VecTy, Factor, Indices,
                                             Alignment, AddressSpace);

  // TODO: Complete for other data-types and strides.
  // Each combination of Stride, ElementTy and VF results in a different
  // sequence; The cost tables are therefore accessed with:
  // Factor (stride) and VectorType=VFxElemType.
  // The Cost accounts only for the shuffle sequence;
  // The cost of the loads/stores is accounted for separately.
  //
  static const CostTblEntry AVX2InterleavedLoadTbl[] = {
    { 2, MVT::v4i64, 6 }, //(load 8i64 and) deinterleave into 2 x 4i64
    { 2, MVT::v4f64, 6 }, //(load 8f64 and) deinterleave into 2 x 4f64

    { 3, MVT::v2i8,  10 }, //(load 6i8 and)  deinterleave into 3 x 2i8
    { 3, MVT::v4i8,  4 },  //(load 12i8 and) deinterleave into 3 x 4i8
    { 3, MVT::v8i8,  9 },  //(load 24i8 and) deinterleave into 3 x 8i8
    { 3, MVT::v16i8, 11},  //(load 48i8 and) deinterleave into 3 x 16i8
    { 3, MVT::v32i8, 13},  //(load 96i8 and) deinterleave into 3 x 32i8
    { 3, MVT::v8f32, 17 }, //(load 24f32 and)deinterleave into 3 x 8f32

    { 4, MVT::v2i8,  12 }, //(load 8i8 and)   deinterleave into 4 x 2i8
    { 4, MVT::v4i8,  4 },  //(load 16i8 and)  deinterleave into 4 x 4i8
    { 4, MVT::v8i8,  20 }, //(load 32i8 and)  deinterleave into 4 x 8i8
    { 4, MVT::v16i8, 39 }, //(load 64i8 and)  deinterleave into 4 x 16i8
    { 4, MVT::v32i8, 80 }, //(load 128i8 and) deinterleave into 4 x 32i8

    { 8, MVT::v8f32, 40 }  //(load 64f32 and)deinterleave into 8 x 8f32
  };

  static const CostTblEntry AVX2InterleavedStoreTbl[] = {
    { 2, MVT::v4i64, 6 }, //interleave into 2 x 4i64 into 8i64 (and store)
    { 2, MVT::v4f64, 6 }, //interleave into 2 x 4f64 into 8f64 (and store)

    { 3, MVT::v2i8,  7 },  //interleave 3 x 2i8  into 6i8 (and store)
    { 3, MVT::v4i8,  8 },  //interleave 3 x 4i8  into 12i8 (and store)
    { 3, MVT::v8i8,  11 }, //interleave 3 x 8i8  into 24i8 (and store)
    { 3, MVT::v16i8, 11 }, //interleave 3 x 16i8 into 48i8 (and store)
    { 3, MVT::v32i8, 13 }, //interleave 3 x 32i8 into 96i8 (and store)

    { 4, MVT::v2i8,  12 }, //interleave 4 x 2i8  into 8i8 (and store)
    { 4, MVT::v4i8,  9 },  //interleave 4 x 4i8  into 16i8 (and store)
    { 4, MVT::v8i8,  10 }, //interleave 4 x 8i8  into 32i8 (and store)
    { 4, MVT::v16i8, 10 }, //interleave 4 x 16i8 into 64i8 (and store)
    { 4, MVT::v32i8, 12 }  //interleave 4 x 32i8 into 128i8 (and store)
  };

  if (Opcode == Instruction::Load) {
    if (const auto *Entry =
            CostTableLookup(AVX2InterleavedLoadTbl, Factor, ETy.getSimpleVT()))
      return NumOfMemOps * MemOpCost + Entry->Cost;
  } else {
    assert(Opcode == Instruction::Store &&
           "Expected Store Instruction at this  point");
    if (const auto *Entry =
            CostTableLookup(AVX2InterleavedStoreTbl, Factor, ETy.getSimpleVT()))
      return NumOfMemOps * MemOpCost + Entry->Cost;
  }

  return BaseT::getInterleavedMemoryOpCost(Opcode, VecTy, Factor, Indices,
                                           Alignment, AddressSpace);
}

// Get estimation for interleaved load/store operations and strided load.
// \p Indices contains indices for strided load.
// \p Factor - the factor of interleaving.
// AVX-512 provides 3-src shuffles that significantly reduces the cost.
int X86TTIImpl::getInterleavedMemoryOpCostAVX512(unsigned Opcode, Type *VecTy,
                                                 unsigned Factor,
                                                 ArrayRef<unsigned> Indices,
                                                 unsigned Alignment,
                                                 unsigned AddressSpace,
                                                 bool UseMaskForCond,
                                                 bool UseMaskForGaps) {

  if (UseMaskForCond || UseMaskForGaps)
    return BaseT::getInterleavedMemoryOpCost(Opcode, VecTy, Factor, Indices,
                                             Alignment, AddressSpace,
                                             UseMaskForCond, UseMaskForGaps);

  // VecTy for interleave memop is <VF*Factor x Elt>.
  // So, for VF=4, Interleave Factor = 3, Element type = i32 we have
  // VecTy = <12 x i32>.

  // Calculate the number of memory operations (NumOfMemOps), required
  // for load/store the VecTy.
  MVT LegalVT = getTLI()->getTypeLegalizationCost(DL, VecTy).second;
  unsigned VecTySize = DL.getTypeStoreSize(VecTy);
  unsigned LegalVTSize = LegalVT.getStoreSize();
  unsigned NumOfMemOps = (VecTySize + LegalVTSize - 1) / LegalVTSize;

  // Get the cost of one memory operation.
  Type *SingleMemOpTy = VectorType::get(VecTy->getVectorElementType(),
                                        LegalVT.getVectorNumElements());
  unsigned MemOpCost =
      getMemoryOpCost(Opcode, SingleMemOpTy, Alignment, AddressSpace);

  unsigned VF = VecTy->getVectorNumElements() / Factor;
  MVT VT = MVT::getVectorVT(MVT::getVT(VecTy->getScalarType()), VF);

  if (Opcode == Instruction::Load) {
    // The tables (AVX512InterleavedLoadTbl and AVX512InterleavedStoreTbl)
    // contain the cost of the optimized shuffle sequence that the
    // X86InterleavedAccess pass will generate.
    // The cost of loads and stores are computed separately from the table.

    // X86InterleavedAccess support only the following interleaved-access group.
    static const CostTblEntry AVX512InterleavedLoadTbl[] = {
        {3, MVT::v16i8, 12}, //(load 48i8 and) deinterleave into 3 x 16i8
        {3, MVT::v32i8, 14}, //(load 96i8 and) deinterleave into 3 x 32i8
        {3, MVT::v64i8, 22}, //(load 96i8 and) deinterleave into 3 x 32i8
    };

    if (const auto *Entry =
            CostTableLookup(AVX512InterleavedLoadTbl, Factor, VT))
      return NumOfMemOps * MemOpCost + Entry->Cost;
    //If an entry does not exist, fallback to the default implementation.

    // Kind of shuffle depends on number of loaded values.
    // If we load the entire data in one register, we can use a 1-src shuffle.
    // Otherwise, we'll merge 2 sources in each operation.
    TTI::ShuffleKind ShuffleKind =
        (NumOfMemOps > 1) ? TTI::SK_PermuteTwoSrc : TTI::SK_PermuteSingleSrc;

    unsigned ShuffleCost =
        getShuffleCost(ShuffleKind, SingleMemOpTy, 0, nullptr);

    unsigned NumOfLoadsInInterleaveGrp =
        Indices.size() ? Indices.size() : Factor;
    Type *ResultTy = VectorType::get(VecTy->getVectorElementType(),
                                     VecTy->getVectorNumElements() / Factor);
    unsigned NumOfResults =
        getTLI()->getTypeLegalizationCost(DL, ResultTy).first *
        NumOfLoadsInInterleaveGrp;

    // About a half of the loads may be folded in shuffles when we have only
    // one result. If we have more than one result, we do not fold loads at all.
    unsigned NumOfUnfoldedLoads =
        NumOfResults > 1 ? NumOfMemOps : NumOfMemOps / 2;

    // Get a number of shuffle operations per result.
    unsigned NumOfShufflesPerResult =
        std::max((unsigned)1, (unsigned)(NumOfMemOps - 1));

    // The SK_MergeTwoSrc shuffle clobbers one of src operands.
    // When we have more than one destination, we need additional instructions
    // to keep sources.
    unsigned NumOfMoves = 0;
    if (NumOfResults > 1 && ShuffleKind == TTI::SK_PermuteTwoSrc)
      NumOfMoves = NumOfResults * NumOfShufflesPerResult / 2;

    int Cost = NumOfResults * NumOfShufflesPerResult * ShuffleCost +
               NumOfUnfoldedLoads * MemOpCost + NumOfMoves;

    return Cost;
  }

  // Store.
  assert(Opcode == Instruction::Store &&
         "Expected Store Instruction at this  point");
  // X86InterleavedAccess support only the following interleaved-access group.
  static const CostTblEntry AVX512InterleavedStoreTbl[] = {
      {3, MVT::v16i8, 12}, // interleave 3 x 16i8 into 48i8 (and store)
      {3, MVT::v32i8, 14}, // interleave 3 x 32i8 into 96i8 (and store)
      {3, MVT::v64i8, 26}, // interleave 3 x 64i8 into 96i8 (and store)

      {4, MVT::v8i8, 10},  // interleave 4 x 8i8  into 32i8  (and store)
      {4, MVT::v16i8, 11}, // interleave 4 x 16i8 into 64i8  (and store)
      {4, MVT::v32i8, 14}, // interleave 4 x 32i8 into 128i8 (and store)
      {4, MVT::v64i8, 24}  // interleave 4 x 32i8 into 256i8 (and store)
  };

  if (const auto *Entry =
          CostTableLookup(AVX512InterleavedStoreTbl, Factor, VT))
    return NumOfMemOps * MemOpCost + Entry->Cost;
  //If an entry does not exist, fallback to the default implementation.

  // There is no strided stores meanwhile. And store can't be folded in
  // shuffle.
  unsigned NumOfSources = Factor; // The number of values to be merged.
  unsigned ShuffleCost =
      getShuffleCost(TTI::SK_PermuteTwoSrc, SingleMemOpTy, 0, nullptr);
  unsigned NumOfShufflesPerStore = NumOfSources - 1;

  // The SK_MergeTwoSrc shuffle clobbers one of src operands.
  // We need additional instructions to keep sources.
  unsigned NumOfMoves = NumOfMemOps * NumOfShufflesPerStore / 2;
  int Cost = NumOfMemOps * (MemOpCost + NumOfShufflesPerStore * ShuffleCost) +
             NumOfMoves;
  return Cost;
}

int X86TTIImpl::getInterleavedMemoryOpCost(unsigned Opcode, Type *VecTy,
                                           unsigned Factor,
                                           ArrayRef<unsigned> Indices,
                                           unsigned Alignment,
                                           unsigned AddressSpace,
                                           bool UseMaskForCond,
                                           bool UseMaskForGaps) {
  auto isSupportedOnAVX512 = [](Type *VecTy, bool HasBW) {
    Type *EltTy = VecTy->getVectorElementType();
    if (EltTy->isFloatTy() || EltTy->isDoubleTy() || EltTy->isIntegerTy(64) ||
        EltTy->isIntegerTy(32) || EltTy->isPointerTy())
      return true;
    if (EltTy->isIntegerTy(16) || EltTy->isIntegerTy(8))
      return HasBW;
    return false;
  };
  if (ST->hasAVX512() && isSupportedOnAVX512(VecTy, ST->hasBWI()))
    return getInterleavedMemoryOpCostAVX512(Opcode, VecTy, Factor, Indices,
                                            Alignment, AddressSpace,
                                            UseMaskForCond, UseMaskForGaps);
  if (ST->hasAVX2())
    return getInterleavedMemoryOpCostAVX2(Opcode, VecTy, Factor, Indices,
                                          Alignment, AddressSpace,
                                          UseMaskForCond, UseMaskForGaps);

  return BaseT::getInterleavedMemoryOpCost(Opcode, VecTy, Factor, Indices,
                                           Alignment, AddressSpace,
                                           UseMaskForCond, UseMaskForGaps);
}<|MERGE_RESOLUTION|>--- conflicted
+++ resolved
@@ -3542,30 +3542,12 @@
          TM.getSubtarget<X86Subtarget>(*Callee).useAVX512Regs();
 }
 
-<<<<<<< HEAD
 #if INTEL_CUSTOMIZATION
 unsigned X86TTIImpl::getLoopRotationDefaultThreshold(bool OptForSize) const {
   return (ST->getCPU() == "lakemont" && OptForSize) ? 2 : 16;
 }
 #endif // INTEL_CUSTOMIZATION
 
-const X86TTIImpl::TTI::MemCmpExpansionOptions *
-X86TTIImpl::enableMemCmpExpansion(bool IsZeroCmp) const {
-  // Only enable vector loads for equality comparison.
-  // Right now the vector version is not as fast, see #33329.
-  static const auto ThreeWayOptions = [this]() {
-    TTI::MemCmpExpansionOptions Options;
-    if (ST->is64Bit()) {
-      Options.LoadSizes.push_back(8);
-    }
-    Options.LoadSizes.push_back(4);
-    Options.LoadSizes.push_back(2);
-    Options.LoadSizes.push_back(1);
-    return Options;
-  }();
-  static const auto EqZeroOptions = [this]() {
-    TTI::MemCmpExpansionOptions Options;
-=======
 X86TTIImpl::TTI::MemCmpExpansionOptions
 X86TTIImpl::enableMemCmpExpansion(bool OptSize, bool IsZeroCmp) const {
   TTI::MemCmpExpansionOptions Options;
@@ -3574,7 +3556,6 @@
   if (IsZeroCmp) {
     // Only enable vector loads for equality comparison. Right now the vector
     // version is not as fast for three way compare (see #33329).
->>>>>>> 65841093
     // TODO: enable AVX512 when the DAG is ready.
     // if (ST->hasAVX512()) Options.LoadSizes.push_back(64);
     const unsigned PreferredWidth = ST->getPreferVectorWidth();
