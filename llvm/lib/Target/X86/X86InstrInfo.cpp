//===-- X86InstrInfo.cpp - X86 Instruction Information --------------------===//
//
//                     The LLVM Compiler Infrastructure
//
// This file is distributed under the University of Illinois Open Source
// License. See LICENSE.TXT for details.
//
//===----------------------------------------------------------------------===//
//
// This file contains the X86 implementation of the TargetInstrInfo class.
//
//===----------------------------------------------------------------------===//

#include "X86InstrInfo.h"
#include "X86.h"
#include "X86InstrBuilder.h"
#include "X86MachineFunctionInfo.h"
#include "X86Subtarget.h"
#include "X86TargetMachine.h"
#include "llvm/ADT/STLExtras.h"
#include "llvm/CodeGen/LiveVariables.h"
#include "llvm/CodeGen/MachineConstantPool.h"
#include "llvm/CodeGen/MachineDominators.h"
#include "llvm/CodeGen/MachineFrameInfo.h"
#include "llvm/CodeGen/MachineInstrBuilder.h"
#include "llvm/CodeGen/MachineRegisterInfo.h"
#include "llvm/CodeGen/StackMaps.h"
#include "llvm/IR/DerivedTypes.h"
#include "llvm/IR/Function.h"
#include "llvm/IR/LLVMContext.h"
#include "llvm/MC/MCAsmInfo.h"
#include "llvm/MC/MCExpr.h"
#include "llvm/MC/MCInst.h"
#include "llvm/Support/CommandLine.h"
#include "llvm/Support/Debug.h"
#include "llvm/Support/ErrorHandling.h"
#include "llvm/Support/raw_ostream.h"
#include "llvm/Target/TargetOptions.h"
#include <limits>

using namespace llvm;

#define DEBUG_TYPE "x86-instr-info"

#define GET_INSTRINFO_CTOR_DTOR
#include "X86GenInstrInfo.inc"

static cl::opt<bool>
NoFusing("disable-spill-fusing",
         cl::desc("Disable fusing of spill code into instructions"));
static cl::opt<bool>
PrintFailedFusing("print-failed-fuse-candidates",
                  cl::desc("Print instructions that the allocator wants to"
                           " fuse, but the X86 backend currently can't"),
                  cl::Hidden);
static cl::opt<bool>
ReMatPICStubLoad("remat-pic-stub-load",
                 cl::desc("Re-materialize load from stub in PIC mode"),
                 cl::init(false), cl::Hidden);

enum {
  // Select which memory operand is being unfolded.
  // (stored in bits 0 - 3)
  TB_INDEX_0    = 0,
  TB_INDEX_1    = 1,
  TB_INDEX_2    = 2,
  TB_INDEX_3    = 3,
  TB_INDEX_4    = 4,
  TB_INDEX_MASK = 0xf,

  // Do not insert the reverse map (MemOp -> RegOp) into the table.
  // This may be needed because there is a many -> one mapping.
  TB_NO_REVERSE   = 1 << 4,

  // Do not insert the forward map (RegOp -> MemOp) into the table.
  // This is needed for Native Client, which prohibits branch
  // instructions from using a memory operand.
  TB_NO_FORWARD   = 1 << 5,

  TB_FOLDED_LOAD  = 1 << 6,
  TB_FOLDED_STORE = 1 << 7,

  // Minimum alignment required for load/store.
  // Used for RegOp->MemOp conversion.
  // (stored in bits 8 - 15)
  TB_ALIGN_SHIFT = 8,
  TB_ALIGN_NONE  =    0 << TB_ALIGN_SHIFT,
  TB_ALIGN_16    =   16 << TB_ALIGN_SHIFT,
  TB_ALIGN_32    =   32 << TB_ALIGN_SHIFT,
  TB_ALIGN_64    =   64 << TB_ALIGN_SHIFT,
  TB_ALIGN_MASK  = 0xff << TB_ALIGN_SHIFT
};

struct X86OpTblEntry {
  uint16_t RegOp;
  uint16_t MemOp;
  uint16_t Flags;
};

// Pin the vtable to this file.
void X86InstrInfo::anchor() {}

X86InstrInfo::X86InstrInfo(X86Subtarget &STI)
    : X86GenInstrInfo(
          (STI.isTarget64BitLP64() ? X86::ADJCALLSTACKDOWN64 : X86::ADJCALLSTACKDOWN32),
          (STI.isTarget64BitLP64() ? X86::ADJCALLSTACKUP64 : X86::ADJCALLSTACKUP32)),
      Subtarget(STI), RI(STI) {

  static const X86OpTblEntry OpTbl2Addr[] = {
    { X86::ADC32ri,     X86::ADC32mi,    0 },
    { X86::ADC32ri8,    X86::ADC32mi8,   0 },
    { X86::ADC32rr,     X86::ADC32mr,    0 },
    { X86::ADC64ri32,   X86::ADC64mi32,  0 },
    { X86::ADC64ri8,    X86::ADC64mi8,   0 },
    { X86::ADC64rr,     X86::ADC64mr,    0 },
    { X86::ADD16ri,     X86::ADD16mi,    0 },
    { X86::ADD16ri8,    X86::ADD16mi8,   0 },
    { X86::ADD16ri_DB,  X86::ADD16mi,    TB_NO_REVERSE },
    { X86::ADD16ri8_DB, X86::ADD16mi8,   TB_NO_REVERSE },
    { X86::ADD16rr,     X86::ADD16mr,    0 },
    { X86::ADD16rr_DB,  X86::ADD16mr,    TB_NO_REVERSE },
    { X86::ADD32ri,     X86::ADD32mi,    0 },
    { X86::ADD32ri8,    X86::ADD32mi8,   0 },
    { X86::ADD32ri_DB,  X86::ADD32mi,    TB_NO_REVERSE },
    { X86::ADD32ri8_DB, X86::ADD32mi8,   TB_NO_REVERSE },
    { X86::ADD32rr,     X86::ADD32mr,    0 },
    { X86::ADD32rr_DB,  X86::ADD32mr,    TB_NO_REVERSE },
    { X86::ADD64ri32,   X86::ADD64mi32,  0 },
    { X86::ADD64ri8,    X86::ADD64mi8,   0 },
    { X86::ADD64ri32_DB,X86::ADD64mi32,  TB_NO_REVERSE },
    { X86::ADD64ri8_DB, X86::ADD64mi8,   TB_NO_REVERSE },
    { X86::ADD64rr,     X86::ADD64mr,    0 },
    { X86::ADD64rr_DB,  X86::ADD64mr,    TB_NO_REVERSE },
    { X86::ADD8ri,      X86::ADD8mi,     0 },
    { X86::ADD8rr,      X86::ADD8mr,     0 },
    { X86::AND16ri,     X86::AND16mi,    0 },
    { X86::AND16ri8,    X86::AND16mi8,   0 },
    { X86::AND16rr,     X86::AND16mr,    0 },
    { X86::AND32ri,     X86::AND32mi,    0 },
    { X86::AND32ri8,    X86::AND32mi8,   0 },
    { X86::AND32rr,     X86::AND32mr,    0 },
    { X86::AND64ri32,   X86::AND64mi32,  0 },
    { X86::AND64ri8,    X86::AND64mi8,   0 },
    { X86::AND64rr,     X86::AND64mr,    0 },
    { X86::AND8ri,      X86::AND8mi,     0 },
    { X86::AND8rr,      X86::AND8mr,     0 },
    { X86::DEC16r,      X86::DEC16m,     0 },
    { X86::DEC32r,      X86::DEC32m,     0 },
    { X86::DEC64r,      X86::DEC64m,     0 },
    { X86::DEC8r,       X86::DEC8m,      0 },
    { X86::INC16r,      X86::INC16m,     0 },
    { X86::INC32r,      X86::INC32m,     0 },
    { X86::INC64r,      X86::INC64m,     0 },
    { X86::INC8r,       X86::INC8m,      0 },
    { X86::NEG16r,      X86::NEG16m,     0 },
    { X86::NEG32r,      X86::NEG32m,     0 },
    { X86::NEG64r,      X86::NEG64m,     0 },
    { X86::NEG8r,       X86::NEG8m,      0 },
    { X86::NOT16r,      X86::NOT16m,     0 },
    { X86::NOT32r,      X86::NOT32m,     0 },
    { X86::NOT64r,      X86::NOT64m,     0 },
    { X86::NOT8r,       X86::NOT8m,      0 },
    { X86::OR16ri,      X86::OR16mi,     0 },
    { X86::OR16ri8,     X86::OR16mi8,    0 },
    { X86::OR16rr,      X86::OR16mr,     0 },
    { X86::OR32ri,      X86::OR32mi,     0 },
    { X86::OR32ri8,     X86::OR32mi8,    0 },
    { X86::OR32rr,      X86::OR32mr,     0 },
    { X86::OR64ri32,    X86::OR64mi32,   0 },
    { X86::OR64ri8,     X86::OR64mi8,    0 },
    { X86::OR64rr,      X86::OR64mr,     0 },
    { X86::OR8ri,       X86::OR8mi,      0 },
    { X86::OR8rr,       X86::OR8mr,      0 },
    { X86::ROL16r1,     X86::ROL16m1,    0 },
    { X86::ROL16rCL,    X86::ROL16mCL,   0 },
    { X86::ROL16ri,     X86::ROL16mi,    0 },
    { X86::ROL32r1,     X86::ROL32m1,    0 },
    { X86::ROL32rCL,    X86::ROL32mCL,   0 },
    { X86::ROL32ri,     X86::ROL32mi,    0 },
    { X86::ROL64r1,     X86::ROL64m1,    0 },
    { X86::ROL64rCL,    X86::ROL64mCL,   0 },
    { X86::ROL64ri,     X86::ROL64mi,    0 },
    { X86::ROL8r1,      X86::ROL8m1,     0 },
    { X86::ROL8rCL,     X86::ROL8mCL,    0 },
    { X86::ROL8ri,      X86::ROL8mi,     0 },
    { X86::ROR16r1,     X86::ROR16m1,    0 },
    { X86::ROR16rCL,    X86::ROR16mCL,   0 },
    { X86::ROR16ri,     X86::ROR16mi,    0 },
    { X86::ROR32r1,     X86::ROR32m1,    0 },
    { X86::ROR32rCL,    X86::ROR32mCL,   0 },
    { X86::ROR32ri,     X86::ROR32mi,    0 },
    { X86::ROR64r1,     X86::ROR64m1,    0 },
    { X86::ROR64rCL,    X86::ROR64mCL,   0 },
    { X86::ROR64ri,     X86::ROR64mi,    0 },
    { X86::ROR8r1,      X86::ROR8m1,     0 },
    { X86::ROR8rCL,     X86::ROR8mCL,    0 },
    { X86::ROR8ri,      X86::ROR8mi,     0 },
    { X86::SAR16r1,     X86::SAR16m1,    0 },
    { X86::SAR16rCL,    X86::SAR16mCL,   0 },
    { X86::SAR16ri,     X86::SAR16mi,    0 },
    { X86::SAR32r1,     X86::SAR32m1,    0 },
    { X86::SAR32rCL,    X86::SAR32mCL,   0 },
    { X86::SAR32ri,     X86::SAR32mi,    0 },
    { X86::SAR64r1,     X86::SAR64m1,    0 },
    { X86::SAR64rCL,    X86::SAR64mCL,   0 },
    { X86::SAR64ri,     X86::SAR64mi,    0 },
    { X86::SAR8r1,      X86::SAR8m1,     0 },
    { X86::SAR8rCL,     X86::SAR8mCL,    0 },
    { X86::SAR8ri,      X86::SAR8mi,     0 },
    { X86::SBB32ri,     X86::SBB32mi,    0 },
    { X86::SBB32ri8,    X86::SBB32mi8,   0 },
    { X86::SBB32rr,     X86::SBB32mr,    0 },
    { X86::SBB64ri32,   X86::SBB64mi32,  0 },
    { X86::SBB64ri8,    X86::SBB64mi8,   0 },
    { X86::SBB64rr,     X86::SBB64mr,    0 },
    { X86::SHL16rCL,    X86::SHL16mCL,   0 },
    { X86::SHL16ri,     X86::SHL16mi,    0 },
    { X86::SHL32rCL,    X86::SHL32mCL,   0 },
    { X86::SHL32ri,     X86::SHL32mi,    0 },
    { X86::SHL64rCL,    X86::SHL64mCL,   0 },
    { X86::SHL64ri,     X86::SHL64mi,    0 },
    { X86::SHL8rCL,     X86::SHL8mCL,    0 },
    { X86::SHL8ri,      X86::SHL8mi,     0 },
    { X86::SHLD16rrCL,  X86::SHLD16mrCL, 0 },
    { X86::SHLD16rri8,  X86::SHLD16mri8, 0 },
    { X86::SHLD32rrCL,  X86::SHLD32mrCL, 0 },
    { X86::SHLD32rri8,  X86::SHLD32mri8, 0 },
    { X86::SHLD64rrCL,  X86::SHLD64mrCL, 0 },
    { X86::SHLD64rri8,  X86::SHLD64mri8, 0 },
    { X86::SHR16r1,     X86::SHR16m1,    0 },
    { X86::SHR16rCL,    X86::SHR16mCL,   0 },
    { X86::SHR16ri,     X86::SHR16mi,    0 },
    { X86::SHR32r1,     X86::SHR32m1,    0 },
    { X86::SHR32rCL,    X86::SHR32mCL,   0 },
    { X86::SHR32ri,     X86::SHR32mi,    0 },
    { X86::SHR64r1,     X86::SHR64m1,    0 },
    { X86::SHR64rCL,    X86::SHR64mCL,   0 },
    { X86::SHR64ri,     X86::SHR64mi,    0 },
    { X86::SHR8r1,      X86::SHR8m1,     0 },
    { X86::SHR8rCL,     X86::SHR8mCL,    0 },
    { X86::SHR8ri,      X86::SHR8mi,     0 },
    { X86::SHRD16rrCL,  X86::SHRD16mrCL, 0 },
    { X86::SHRD16rri8,  X86::SHRD16mri8, 0 },
    { X86::SHRD32rrCL,  X86::SHRD32mrCL, 0 },
    { X86::SHRD32rri8,  X86::SHRD32mri8, 0 },
    { X86::SHRD64rrCL,  X86::SHRD64mrCL, 0 },
    { X86::SHRD64rri8,  X86::SHRD64mri8, 0 },
    { X86::SUB16ri,     X86::SUB16mi,    0 },
    { X86::SUB16ri8,    X86::SUB16mi8,   0 },
    { X86::SUB16rr,     X86::SUB16mr,    0 },
    { X86::SUB32ri,     X86::SUB32mi,    0 },
    { X86::SUB32ri8,    X86::SUB32mi8,   0 },
    { X86::SUB32rr,     X86::SUB32mr,    0 },
    { X86::SUB64ri32,   X86::SUB64mi32,  0 },
    { X86::SUB64ri8,    X86::SUB64mi8,   0 },
    { X86::SUB64rr,     X86::SUB64mr,    0 },
    { X86::SUB8ri,      X86::SUB8mi,     0 },
    { X86::SUB8rr,      X86::SUB8mr,     0 },
    { X86::XOR16ri,     X86::XOR16mi,    0 },
    { X86::XOR16ri8,    X86::XOR16mi8,   0 },
    { X86::XOR16rr,     X86::XOR16mr,    0 },
    { X86::XOR32ri,     X86::XOR32mi,    0 },
    { X86::XOR32ri8,    X86::XOR32mi8,   0 },
    { X86::XOR32rr,     X86::XOR32mr,    0 },
    { X86::XOR64ri32,   X86::XOR64mi32,  0 },
    { X86::XOR64ri8,    X86::XOR64mi8,   0 },
    { X86::XOR64rr,     X86::XOR64mr,    0 },
    { X86::XOR8ri,      X86::XOR8mi,     0 },
    { X86::XOR8rr,      X86::XOR8mr,     0 }
  };

  for (unsigned i = 0, e = array_lengthof(OpTbl2Addr); i != e; ++i) {
    unsigned RegOp = OpTbl2Addr[i].RegOp;
    unsigned MemOp = OpTbl2Addr[i].MemOp;
    unsigned Flags = OpTbl2Addr[i].Flags;
    AddTableEntry(RegOp2MemOpTable2Addr, MemOp2RegOpTable,
                  RegOp, MemOp,
                  // Index 0, folded load and store, no alignment requirement.
                  Flags | TB_INDEX_0 | TB_FOLDED_LOAD | TB_FOLDED_STORE);
  }

  static const X86OpTblEntry OpTbl0[] = {
    { X86::BT16ri8,     X86::BT16mi8,       TB_FOLDED_LOAD },
    { X86::BT32ri8,     X86::BT32mi8,       TB_FOLDED_LOAD },
    { X86::BT64ri8,     X86::BT64mi8,       TB_FOLDED_LOAD },
    { X86::CALL32r,     X86::CALL32m,       TB_FOLDED_LOAD },
    { X86::CALL64r,     X86::CALL64m,       TB_FOLDED_LOAD },
    { X86::CMP16ri,     X86::CMP16mi,       TB_FOLDED_LOAD },
    { X86::CMP16ri8,    X86::CMP16mi8,      TB_FOLDED_LOAD },
    { X86::CMP16rr,     X86::CMP16mr,       TB_FOLDED_LOAD },
    { X86::CMP32ri,     X86::CMP32mi,       TB_FOLDED_LOAD },
    { X86::CMP32ri8,    X86::CMP32mi8,      TB_FOLDED_LOAD },
    { X86::CMP32rr,     X86::CMP32mr,       TB_FOLDED_LOAD },
    { X86::CMP64ri32,   X86::CMP64mi32,     TB_FOLDED_LOAD },
    { X86::CMP64ri8,    X86::CMP64mi8,      TB_FOLDED_LOAD },
    { X86::CMP64rr,     X86::CMP64mr,       TB_FOLDED_LOAD },
    { X86::CMP8ri,      X86::CMP8mi,        TB_FOLDED_LOAD },
    { X86::CMP8rr,      X86::CMP8mr,        TB_FOLDED_LOAD },
    { X86::DIV16r,      X86::DIV16m,        TB_FOLDED_LOAD },
    { X86::DIV32r,      X86::DIV32m,        TB_FOLDED_LOAD },
    { X86::DIV64r,      X86::DIV64m,        TB_FOLDED_LOAD },
    { X86::DIV8r,       X86::DIV8m,         TB_FOLDED_LOAD },
    { X86::EXTRACTPSrr, X86::EXTRACTPSmr,   TB_FOLDED_STORE },
    { X86::IDIV16r,     X86::IDIV16m,       TB_FOLDED_LOAD },
    { X86::IDIV32r,     X86::IDIV32m,       TB_FOLDED_LOAD },
    { X86::IDIV64r,     X86::IDIV64m,       TB_FOLDED_LOAD },
    { X86::IDIV8r,      X86::IDIV8m,        TB_FOLDED_LOAD },
    { X86::IMUL16r,     X86::IMUL16m,       TB_FOLDED_LOAD },
    { X86::IMUL32r,     X86::IMUL32m,       TB_FOLDED_LOAD },
    { X86::IMUL64r,     X86::IMUL64m,       TB_FOLDED_LOAD },
    { X86::IMUL8r,      X86::IMUL8m,        TB_FOLDED_LOAD },
    { X86::JMP32r,      X86::JMP32m,        TB_FOLDED_LOAD },
    { X86::JMP64r,      X86::JMP64m,        TB_FOLDED_LOAD },
    { X86::MOV16ri,     X86::MOV16mi,       TB_FOLDED_STORE },
    { X86::MOV16rr,     X86::MOV16mr,       TB_FOLDED_STORE },
    { X86::MOV32ri,     X86::MOV32mi,       TB_FOLDED_STORE },
    { X86::MOV32rr,     X86::MOV32mr,       TB_FOLDED_STORE },
    { X86::MOV64ri32,   X86::MOV64mi32,     TB_FOLDED_STORE },
    { X86::MOV64rr,     X86::MOV64mr,       TB_FOLDED_STORE },
    { X86::MOV8ri,      X86::MOV8mi,        TB_FOLDED_STORE },
    { X86::MOV8rr,      X86::MOV8mr,        TB_FOLDED_STORE },
    { X86::MOV8rr_NOREX, X86::MOV8mr_NOREX, TB_FOLDED_STORE },
    { X86::MOVAPDrr,    X86::MOVAPDmr,      TB_FOLDED_STORE | TB_ALIGN_16 },
    { X86::MOVAPSrr,    X86::MOVAPSmr,      TB_FOLDED_STORE | TB_ALIGN_16 },
    { X86::MOVDQArr,    X86::MOVDQAmr,      TB_FOLDED_STORE | TB_ALIGN_16 },
    { X86::MOVPDI2DIrr, X86::MOVPDI2DImr,   TB_FOLDED_STORE },
    { X86::MOVPQIto64rr,X86::MOVPQI2QImr,   TB_FOLDED_STORE },
    { X86::MOVSDto64rr, X86::MOVSDto64mr,   TB_FOLDED_STORE },
    { X86::MOVSS2DIrr,  X86::MOVSS2DImr,    TB_FOLDED_STORE },
    { X86::MOVUPDrr,    X86::MOVUPDmr,      TB_FOLDED_STORE },
    { X86::MOVUPSrr,    X86::MOVUPSmr,      TB_FOLDED_STORE },
    { X86::MUL16r,      X86::MUL16m,        TB_FOLDED_LOAD },
    { X86::MUL32r,      X86::MUL32m,        TB_FOLDED_LOAD },
    { X86::MUL64r,      X86::MUL64m,        TB_FOLDED_LOAD },
    { X86::MUL8r,       X86::MUL8m,         TB_FOLDED_LOAD },
    { X86::SETAEr,      X86::SETAEm,        TB_FOLDED_STORE },
    { X86::SETAr,       X86::SETAm,         TB_FOLDED_STORE },
    { X86::SETBEr,      X86::SETBEm,        TB_FOLDED_STORE },
    { X86::SETBr,       X86::SETBm,         TB_FOLDED_STORE },
    { X86::SETEr,       X86::SETEm,         TB_FOLDED_STORE },
    { X86::SETGEr,      X86::SETGEm,        TB_FOLDED_STORE },
    { X86::SETGr,       X86::SETGm,         TB_FOLDED_STORE },
    { X86::SETLEr,      X86::SETLEm,        TB_FOLDED_STORE },
    { X86::SETLr,       X86::SETLm,         TB_FOLDED_STORE },
    { X86::SETNEr,      X86::SETNEm,        TB_FOLDED_STORE },
    { X86::SETNOr,      X86::SETNOm,        TB_FOLDED_STORE },
    { X86::SETNPr,      X86::SETNPm,        TB_FOLDED_STORE },
    { X86::SETNSr,      X86::SETNSm,        TB_FOLDED_STORE },
    { X86::SETOr,       X86::SETOm,         TB_FOLDED_STORE },
    { X86::SETPr,       X86::SETPm,         TB_FOLDED_STORE },
    { X86::SETSr,       X86::SETSm,         TB_FOLDED_STORE },
    { X86::TAILJMPr,    X86::TAILJMPm,      TB_FOLDED_LOAD },
    { X86::TAILJMPr64,  X86::TAILJMPm64,    TB_FOLDED_LOAD },
    { X86::TEST16ri,    X86::TEST16mi,      TB_FOLDED_LOAD },
    { X86::TEST32ri,    X86::TEST32mi,      TB_FOLDED_LOAD },
    { X86::TEST64ri32,  X86::TEST64mi32,    TB_FOLDED_LOAD },
    { X86::TEST8ri,     X86::TEST8mi,       TB_FOLDED_LOAD },
    // AVX 128-bit versions of foldable instructions
    { X86::VEXTRACTPSrr,X86::VEXTRACTPSmr,  TB_FOLDED_STORE  },
    { X86::VEXTRACTF128rr, X86::VEXTRACTF128mr, TB_FOLDED_STORE | TB_ALIGN_16 },
    { X86::VMOVAPDrr,   X86::VMOVAPDmr,     TB_FOLDED_STORE | TB_ALIGN_16 },
    { X86::VMOVAPSrr,   X86::VMOVAPSmr,     TB_FOLDED_STORE | TB_ALIGN_16 },
    { X86::VMOVDQArr,   X86::VMOVDQAmr,     TB_FOLDED_STORE | TB_ALIGN_16 },
    { X86::VMOVPDI2DIrr,X86::VMOVPDI2DImr,  TB_FOLDED_STORE },
    { X86::VMOVPQIto64rr, X86::VMOVPQI2QImr,TB_FOLDED_STORE },
    { X86::VMOVSDto64rr,X86::VMOVSDto64mr,  TB_FOLDED_STORE },
    { X86::VMOVSS2DIrr, X86::VMOVSS2DImr,   TB_FOLDED_STORE },
    { X86::VMOVUPDrr,   X86::VMOVUPDmr,     TB_FOLDED_STORE },
    { X86::VMOVUPSrr,   X86::VMOVUPSmr,     TB_FOLDED_STORE },
    // AVX 256-bit foldable instructions
    { X86::VEXTRACTI128rr, X86::VEXTRACTI128mr, TB_FOLDED_STORE | TB_ALIGN_16 },
    { X86::VMOVAPDYrr,  X86::VMOVAPDYmr,    TB_FOLDED_STORE | TB_ALIGN_32 },
    { X86::VMOVAPSYrr,  X86::VMOVAPSYmr,    TB_FOLDED_STORE | TB_ALIGN_32 },
    { X86::VMOVDQAYrr,  X86::VMOVDQAYmr,    TB_FOLDED_STORE | TB_ALIGN_32 },
    { X86::VMOVUPDYrr,  X86::VMOVUPDYmr,    TB_FOLDED_STORE },
    { X86::VMOVUPSYrr,  X86::VMOVUPSYmr,    TB_FOLDED_STORE },
    // AVX-512 foldable instructions
    { X86::VMOVPDI2DIZrr,   X86::VMOVPDI2DIZmr, TB_FOLDED_STORE },
    { X86::VMOVAPDZrr,      X86::VMOVAPDZmr,    TB_FOLDED_STORE | TB_ALIGN_64 },
    { X86::VMOVAPSZrr,      X86::VMOVAPSZmr,    TB_FOLDED_STORE | TB_ALIGN_64 },
    { X86::VMOVDQA32Zrr,    X86::VMOVDQA32Zmr,  TB_FOLDED_STORE | TB_ALIGN_64 },
    { X86::VMOVDQA64Zrr,    X86::VMOVDQA64Zmr,  TB_FOLDED_STORE | TB_ALIGN_64 },
    { X86::VMOVUPDZrr,      X86::VMOVUPDZmr,    TB_FOLDED_STORE },
    { X86::VMOVUPSZrr,      X86::VMOVUPSZmr,    TB_FOLDED_STORE },
    { X86::VMOVDQU8Zrr,     X86::VMOVDQU8Zmr,   TB_FOLDED_STORE },
    { X86::VMOVDQU16Zrr,    X86::VMOVDQU16Zmr,  TB_FOLDED_STORE },
    { X86::VMOVDQU32Zrr,    X86::VMOVDQU32Zmr,  TB_FOLDED_STORE },
    { X86::VMOVDQU64Zrr,    X86::VMOVDQU64Zmr,  TB_FOLDED_STORE },
    // AVX-512 foldable instructions (256-bit versions)
    { X86::VMOVAPDZ256rr,      X86::VMOVAPDZ256mr,    TB_FOLDED_STORE | TB_ALIGN_32 },
    { X86::VMOVAPSZ256rr,      X86::VMOVAPSZ256mr,    TB_FOLDED_STORE | TB_ALIGN_32 },
    { X86::VMOVDQA32Z256rr,    X86::VMOVDQA32Z256mr,  TB_FOLDED_STORE | TB_ALIGN_32 },
    { X86::VMOVDQA64Z256rr,    X86::VMOVDQA64Z256mr,  TB_FOLDED_STORE | TB_ALIGN_32 },
    { X86::VMOVUPDZ256rr,      X86::VMOVUPDZ256mr,    TB_FOLDED_STORE },
    { X86::VMOVUPSZ256rr,      X86::VMOVUPSZ256mr,    TB_FOLDED_STORE },
    { X86::VMOVDQU8Z256rr,     X86::VMOVDQU8Z256mr,   TB_FOLDED_STORE },
    { X86::VMOVDQU16Z256rr,    X86::VMOVDQU16Z256mr,  TB_FOLDED_STORE },
    { X86::VMOVDQU32Z256rr,    X86::VMOVDQU32Z256mr,  TB_FOLDED_STORE },
    { X86::VMOVDQU64Z256rr,    X86::VMOVDQU64Z256mr,  TB_FOLDED_STORE },
    // AVX-512 foldable instructions (128-bit versions)
    { X86::VMOVAPDZ128rr,      X86::VMOVAPDZ128mr,    TB_FOLDED_STORE | TB_ALIGN_16 },
    { X86::VMOVAPSZ128rr,      X86::VMOVAPSZ128mr,    TB_FOLDED_STORE | TB_ALIGN_16 },
    { X86::VMOVDQA32Z128rr,    X86::VMOVDQA32Z128mr,  TB_FOLDED_STORE | TB_ALIGN_16 },
    { X86::VMOVDQA64Z128rr,    X86::VMOVDQA64Z128mr,  TB_FOLDED_STORE | TB_ALIGN_16 },
    { X86::VMOVUPDZ128rr,      X86::VMOVUPDZ128mr,    TB_FOLDED_STORE },
    { X86::VMOVUPSZ128rr,      X86::VMOVUPSZ128mr,    TB_FOLDED_STORE },
    { X86::VMOVDQU8Z128rr,     X86::VMOVDQU8Z128mr,   TB_FOLDED_STORE },
    { X86::VMOVDQU16Z128rr,    X86::VMOVDQU16Z128mr,  TB_FOLDED_STORE },
    { X86::VMOVDQU32Z128rr,    X86::VMOVDQU32Z128mr,  TB_FOLDED_STORE },
    { X86::VMOVDQU64Z128rr,    X86::VMOVDQU64Z128mr,  TB_FOLDED_STORE }
  };

  for (unsigned i = 0, e = array_lengthof(OpTbl0); i != e; ++i) {
    unsigned RegOp      = OpTbl0[i].RegOp;
    unsigned MemOp      = OpTbl0[i].MemOp;
    unsigned Flags      = OpTbl0[i].Flags;
    AddTableEntry(RegOp2MemOpTable0, MemOp2RegOpTable,
                  RegOp, MemOp, TB_INDEX_0 | Flags);
  }

  static const X86OpTblEntry OpTbl1[] = {
    { X86::CMP16rr,         X86::CMP16rm,             0 },
    { X86::CMP32rr,         X86::CMP32rm,             0 },
    { X86::CMP64rr,         X86::CMP64rm,             0 },
    { X86::CMP8rr,          X86::CMP8rm,              0 },
    { X86::CVTSD2SSrr,      X86::CVTSD2SSrm,          0 },
    { X86::CVTSI2SD64rr,    X86::CVTSI2SD64rm,        0 },
    { X86::CVTSI2SDrr,      X86::CVTSI2SDrm,          0 },
    { X86::CVTSI2SS64rr,    X86::CVTSI2SS64rm,        0 },
    { X86::CVTSI2SSrr,      X86::CVTSI2SSrm,          0 },
    { X86::CVTSS2SDrr,      X86::CVTSS2SDrm,          0 },
    { X86::CVTTSD2SI64rr,   X86::CVTTSD2SI64rm,       0 },
    { X86::CVTTSD2SIrr,     X86::CVTTSD2SIrm,         0 },
    { X86::CVTTSS2SI64rr,   X86::CVTTSS2SI64rm,       0 },
    { X86::CVTTSS2SIrr,     X86::CVTTSS2SIrm,         0 },
    { X86::IMUL16rri,       X86::IMUL16rmi,           0 },
    { X86::IMUL16rri8,      X86::IMUL16rmi8,          0 },
    { X86::IMUL32rri,       X86::IMUL32rmi,           0 },
    { X86::IMUL32rri8,      X86::IMUL32rmi8,          0 },
    { X86::IMUL64rri32,     X86::IMUL64rmi32,         0 },
    { X86::IMUL64rri8,      X86::IMUL64rmi8,          0 },
    { X86::Int_COMISDrr,    X86::Int_COMISDrm,        0 },
    { X86::Int_COMISSrr,    X86::Int_COMISSrm,        0 },
    { X86::CVTSD2SI64rr,    X86::CVTSD2SI64rm,        0 },
    { X86::CVTSD2SIrr,      X86::CVTSD2SIrm,          0 },
    { X86::CVTSS2SI64rr,    X86::CVTSS2SI64rm,        0 },
    { X86::CVTSS2SIrr,      X86::CVTSS2SIrm,          0 },
<<<<<<< HEAD
=======
    { X86::CVTDQ2PSrr,      X86::CVTDQ2PSrm,          TB_ALIGN_16 },
    { X86::CVTPD2DQrr,      X86::CVTPD2DQrm,          TB_ALIGN_16 },
    { X86::CVTPD2PSrr,      X86::CVTPD2PSrm,          TB_ALIGN_16 },
    { X86::CVTPS2DQrr,      X86::CVTPS2DQrm,          TB_ALIGN_16 },
>>>>>>> 41cb3da2
    { X86::CVTTPD2DQrr,     X86::CVTTPD2DQrm,         TB_ALIGN_16 },
    { X86::CVTTPS2DQrr,     X86::CVTTPS2DQrm,         TB_ALIGN_16 },
    { X86::Int_CVTTSD2SI64rr,X86::Int_CVTTSD2SI64rm,  0 },
    { X86::Int_CVTTSD2SIrr, X86::Int_CVTTSD2SIrm,     0 },
    { X86::Int_CVTTSS2SI64rr,X86::Int_CVTTSS2SI64rm,  0 },
    { X86::Int_CVTTSS2SIrr, X86::Int_CVTTSS2SIrm,     0 },
    { X86::Int_UCOMISDrr,   X86::Int_UCOMISDrm,       0 },
    { X86::Int_UCOMISSrr,   X86::Int_UCOMISSrm,       0 },
    { X86::MOV16rr,         X86::MOV16rm,             0 },
    { X86::MOV32rr,         X86::MOV32rm,             0 },
    { X86::MOV64rr,         X86::MOV64rm,             0 },
    { X86::MOV64toPQIrr,    X86::MOVQI2PQIrm,         0 },
    { X86::MOV64toSDrr,     X86::MOV64toSDrm,         0 },
    { X86::MOV8rr,          X86::MOV8rm,              0 },
    { X86::MOVAPDrr,        X86::MOVAPDrm,            TB_ALIGN_16 },
    { X86::MOVAPSrr,        X86::MOVAPSrm,            TB_ALIGN_16 },
    { X86::MOVDDUPrr,       X86::MOVDDUPrm,           0 },
    { X86::MOVDI2PDIrr,     X86::MOVDI2PDIrm,         0 },
    { X86::MOVDI2SSrr,      X86::MOVDI2SSrm,          0 },
    { X86::MOVDQArr,        X86::MOVDQArm,            TB_ALIGN_16 },
    { X86::MOVSHDUPrr,      X86::MOVSHDUPrm,          TB_ALIGN_16 },
    { X86::MOVSLDUPrr,      X86::MOVSLDUPrm,          TB_ALIGN_16 },
    { X86::MOVSX16rr8,      X86::MOVSX16rm8,          0 },
    { X86::MOVSX32rr16,     X86::MOVSX32rm16,         0 },
    { X86::MOVSX32rr8,      X86::MOVSX32rm8,          0 },
    { X86::MOVSX64rr16,     X86::MOVSX64rm16,         0 },
    { X86::MOVSX64rr32,     X86::MOVSX64rm32,         0 },
    { X86::MOVSX64rr8,      X86::MOVSX64rm8,          0 },
    { X86::MOVUPDrr,        X86::MOVUPDrm,            TB_ALIGN_16 },
    { X86::MOVUPSrr,        X86::MOVUPSrm,            0 },
    { X86::MOVZQI2PQIrr,    X86::MOVZQI2PQIrm,        0 },
    { X86::MOVZPQILo2PQIrr, X86::MOVZPQILo2PQIrm,     TB_ALIGN_16 },
    { X86::MOVZX16rr8,      X86::MOVZX16rm8,          0 },
    { X86::MOVZX32rr16,     X86::MOVZX32rm16,         0 },
    { X86::MOVZX32_NOREXrr8, X86::MOVZX32_NOREXrm8,   0 },
    { X86::MOVZX32rr8,      X86::MOVZX32rm8,          0 },
    { X86::PABSBrr128,      X86::PABSBrm128,          TB_ALIGN_16 },
    { X86::PABSDrr128,      X86::PABSDrm128,          TB_ALIGN_16 },
    { X86::PABSWrr128,      X86::PABSWrm128,          TB_ALIGN_16 },
    { X86::PSHUFDri,        X86::PSHUFDmi,            TB_ALIGN_16 },
    { X86::PSHUFHWri,       X86::PSHUFHWmi,           TB_ALIGN_16 },
    { X86::PSHUFLWri,       X86::PSHUFLWmi,           TB_ALIGN_16 },
    { X86::RCPPSr,          X86::RCPPSm,              TB_ALIGN_16 },
    { X86::RCPPSr_Int,      X86::RCPPSm_Int,          TB_ALIGN_16 },
    { X86::RSQRTPSr,        X86::RSQRTPSm,            TB_ALIGN_16 },
    { X86::RSQRTPSr_Int,    X86::RSQRTPSm_Int,        TB_ALIGN_16 },
    { X86::RSQRTSSr,        X86::RSQRTSSm,            0 },
    { X86::RSQRTSSr_Int,    X86::RSQRTSSm_Int,        0 },
    { X86::SQRTPDr,         X86::SQRTPDm,             TB_ALIGN_16 },
    { X86::SQRTPSr,         X86::SQRTPSm,             TB_ALIGN_16 },
    { X86::SQRTSDr,         X86::SQRTSDm,             0 },
    { X86::SQRTSDr_Int,     X86::SQRTSDm_Int,         0 },
    { X86::SQRTSSr,         X86::SQRTSSm,             0 },
    { X86::SQRTSSr_Int,     X86::SQRTSSm_Int,         0 },
    { X86::TEST16rr,        X86::TEST16rm,            0 },
    { X86::TEST32rr,        X86::TEST32rm,            0 },
    { X86::TEST64rr,        X86::TEST64rm,            0 },
    { X86::TEST8rr,         X86::TEST8rm,             0 },
    // FIXME: TEST*rr EAX,EAX ---> CMP [mem], 0
    { X86::UCOMISDrr,       X86::UCOMISDrm,           0 },
    { X86::UCOMISSrr,       X86::UCOMISSrm,           0 },
    // AVX 128-bit versions of foldable instructions
    { X86::Int_VCOMISDrr,   X86::Int_VCOMISDrm,       0 },
    { X86::Int_VCOMISSrr,   X86::Int_VCOMISSrm,       0 },
    { X86::Int_VUCOMISDrr,  X86::Int_VUCOMISDrm,      0 },
    { X86::Int_VUCOMISSrr,  X86::Int_VUCOMISSrm,      0 },
    { X86::VCVTTSD2SI64rr,  X86::VCVTTSD2SI64rm,      0 },
    { X86::Int_VCVTTSD2SI64rr,X86::Int_VCVTTSD2SI64rm,0 },
    { X86::VCVTTSD2SIrr,    X86::VCVTTSD2SIrm,        0 },
    { X86::Int_VCVTTSD2SIrr,X86::Int_VCVTTSD2SIrm,    0 },
    { X86::VCVTTSS2SI64rr,  X86::VCVTTSS2SI64rm,      0 },
    { X86::Int_VCVTTSS2SI64rr,X86::Int_VCVTTSS2SI64rm,0 },
    { X86::VCVTTSS2SIrr,    X86::VCVTTSS2SIrm,        0 },
    { X86::Int_VCVTTSS2SIrr,X86::Int_VCVTTSS2SIrm,    0 },
    { X86::VCVTSD2SI64rr,   X86::VCVTSD2SI64rm,       0 },
    { X86::VCVTSD2SIrr,     X86::VCVTSD2SIrm,         0 },
    { X86::VCVTSS2SI64rr,   X86::VCVTSS2SI64rm,       0 },
    { X86::VCVTSS2SIrr,     X86::VCVTSS2SIrm,         0 },
<<<<<<< HEAD
=======
    { X86::VCVTDQ2PSrr,     X86::VCVTDQ2PSrm,         0 },
    { X86::VCVTPD2DQrr,     X86::VCVTPD2DQXrm,        0 },
    { X86::VCVTPD2PSrr,     X86::VCVTPD2PSXrm,        0 },
    { X86::VCVTPS2DQrr,     X86::VCVTPS2DQrm,         0 },
    { X86::VCVTTPD2DQrr,    X86::VCVTTPD2DQXrm,       0 },
    { X86::VCVTTPS2DQrr,    X86::VCVTTPS2DQrm,        0 },
>>>>>>> 41cb3da2
    { X86::VMOV64toPQIrr,   X86::VMOVQI2PQIrm,        0 },
    { X86::VMOV64toSDrr,    X86::VMOV64toSDrm,        0 },
    { X86::VMOVAPDrr,       X86::VMOVAPDrm,           TB_ALIGN_16 },
    { X86::VMOVAPSrr,       X86::VMOVAPSrm,           TB_ALIGN_16 },
    { X86::VMOVDDUPrr,      X86::VMOVDDUPrm,          0 },
    { X86::VMOVDI2PDIrr,    X86::VMOVDI2PDIrm,        0 },
    { X86::VMOVDI2SSrr,     X86::VMOVDI2SSrm,         0 },
    { X86::VMOVDQArr,       X86::VMOVDQArm,           TB_ALIGN_16 },
    { X86::VMOVSLDUPrr,     X86::VMOVSLDUPrm,         TB_ALIGN_16 },
    { X86::VMOVSHDUPrr,     X86::VMOVSHDUPrm,         TB_ALIGN_16 },
    { X86::VMOVUPDrr,       X86::VMOVUPDrm,           0 },
    { X86::VMOVUPSrr,       X86::VMOVUPSrm,           0 },
    { X86::VMOVZQI2PQIrr,   X86::VMOVZQI2PQIrm,       0 },
    { X86::VMOVZPQILo2PQIrr,X86::VMOVZPQILo2PQIrm,    TB_ALIGN_16 },
    { X86::VPABSBrr128,     X86::VPABSBrm128,         0 },
    { X86::VPABSDrr128,     X86::VPABSDrm128,         0 },
    { X86::VPABSWrr128,     X86::VPABSWrm128,         0 },
    { X86::VPERMILPDri,     X86::VPERMILPDmi,         0 },
    { X86::VPERMILPSri,     X86::VPERMILPSmi,         0 },
    { X86::VPSHUFDri,       X86::VPSHUFDmi,           0 },
    { X86::VPSHUFHWri,      X86::VPSHUFHWmi,          0 },
    { X86::VPSHUFLWri,      X86::VPSHUFLWmi,          0 },
    { X86::VRCPPSr,         X86::VRCPPSm,             0 },
    { X86::VRCPPSr_Int,     X86::VRCPPSm_Int,         0 },
    { X86::VRSQRTPSr,       X86::VRSQRTPSm,           0 },
    { X86::VRSQRTPSr_Int,   X86::VRSQRTPSm_Int,       0 },
    { X86::VSQRTPDr,        X86::VSQRTPDm,            0 },
    { X86::VSQRTPSr,        X86::VSQRTPSm,            0 },
    { X86::VUCOMISDrr,      X86::VUCOMISDrm,          0 },
    { X86::VUCOMISSrr,      X86::VUCOMISSrm,          0 },
    { X86::VBROADCASTSSrr,  X86::VBROADCASTSSrm,      TB_NO_REVERSE },

    // AVX 256-bit foldable instructions
<<<<<<< HEAD
=======
    { X86::VCVTDQ2PSYrr,    X86::VCVTDQ2PSYrm,        0 },
    { X86::VCVTPD2DQYrr,    X86::VCVTPD2DQYrm,        0 },
    { X86::VCVTPD2PSYrr,    X86::VCVTPD2PSYrm,        0 },
    { X86::VCVTPS2DQYrr,    X86::VCVTPS2DQYrm,        0 },
    { X86::VCVTTPD2DQYrr,   X86::VCVTTPD2DQYrm,       0 },
    { X86::VCVTTPS2DQYrr,   X86::VCVTTPS2DQYrm,       0 },
>>>>>>> 41cb3da2
    { X86::VMOVAPDYrr,      X86::VMOVAPDYrm,          TB_ALIGN_32 },
    { X86::VMOVAPSYrr,      X86::VMOVAPSYrm,          TB_ALIGN_32 },
    { X86::VMOVDQAYrr,      X86::VMOVDQAYrm,          TB_ALIGN_32 },
    { X86::VMOVUPDYrr,      X86::VMOVUPDYrm,          0 },
    { X86::VMOVUPSYrr,      X86::VMOVUPSYrm,          0 },
    { X86::VPERMILPDYri,    X86::VPERMILPDYmi,        0 },
    { X86::VPERMILPSYri,    X86::VPERMILPSYmi,        0 },

    // AVX2 foldable instructions
    { X86::VPABSBrr256,     X86::VPABSBrm256,         0 },
    { X86::VPABSDrr256,     X86::VPABSDrm256,         0 },
    { X86::VPABSWrr256,     X86::VPABSWrm256,         0 },
    { X86::VPSHUFDYri,      X86::VPSHUFDYmi,          0 },
    { X86::VPSHUFHWYri,     X86::VPSHUFHWYmi,         0 },
    { X86::VPSHUFLWYri,     X86::VPSHUFLWYmi,         0 },
    { X86::VRCPPSYr,        X86::VRCPPSYm,            0 },
    { X86::VRCPPSYr_Int,    X86::VRCPPSYm_Int,        0 },
    { X86::VRSQRTPSYr,      X86::VRSQRTPSYm,          0 },
    { X86::VSQRTPDYr,       X86::VSQRTPDYm,           0 },
    { X86::VSQRTPSYr,       X86::VSQRTPSYm,           0 },
    { X86::VBROADCASTSSYrr, X86::VBROADCASTSSYrm,     TB_NO_REVERSE },
    { X86::VBROADCASTSDYrr, X86::VBROADCASTSDYrm,     TB_NO_REVERSE },

    // BMI/BMI2/LZCNT/POPCNT/TBM foldable instructions
    { X86::BEXTR32rr,       X86::BEXTR32rm,           0 },
    { X86::BEXTR64rr,       X86::BEXTR64rm,           0 },
    { X86::BEXTRI32ri,      X86::BEXTRI32mi,          0 },
    { X86::BEXTRI64ri,      X86::BEXTRI64mi,          0 },
    { X86::BLCFILL32rr,     X86::BLCFILL32rm,         0 },
    { X86::BLCFILL64rr,     X86::BLCFILL64rm,         0 },
    { X86::BLCI32rr,        X86::BLCI32rm,            0 },
    { X86::BLCI64rr,        X86::BLCI64rm,            0 },
    { X86::BLCIC32rr,       X86::BLCIC32rm,           0 },
    { X86::BLCIC64rr,       X86::BLCIC64rm,           0 },
    { X86::BLCMSK32rr,      X86::BLCMSK32rm,          0 },
    { X86::BLCMSK64rr,      X86::BLCMSK64rm,          0 },
    { X86::BLCS32rr,        X86::BLCS32rm,            0 },
    { X86::BLCS64rr,        X86::BLCS64rm,            0 },
    { X86::BLSFILL32rr,     X86::BLSFILL32rm,         0 },
    { X86::BLSFILL64rr,     X86::BLSFILL64rm,         0 },
    { X86::BLSI32rr,        X86::BLSI32rm,            0 },
    { X86::BLSI64rr,        X86::BLSI64rm,            0 },
    { X86::BLSIC32rr,       X86::BLSIC32rm,           0 },
    { X86::BLSIC64rr,       X86::BLSIC64rm,           0 },
    { X86::BLSMSK32rr,      X86::BLSMSK32rm,          0 },
    { X86::BLSMSK64rr,      X86::BLSMSK64rm,          0 },
    { X86::BLSR32rr,        X86::BLSR32rm,            0 },
    { X86::BLSR64rr,        X86::BLSR64rm,            0 },
    { X86::BZHI32rr,        X86::BZHI32rm,            0 },
    { X86::BZHI64rr,        X86::BZHI64rm,            0 },
    { X86::LZCNT16rr,       X86::LZCNT16rm,           0 },
    { X86::LZCNT32rr,       X86::LZCNT32rm,           0 },
    { X86::LZCNT64rr,       X86::LZCNT64rm,           0 },
    { X86::POPCNT16rr,      X86::POPCNT16rm,          0 },
    { X86::POPCNT32rr,      X86::POPCNT32rm,          0 },
    { X86::POPCNT64rr,      X86::POPCNT64rm,          0 },
    { X86::RORX32ri,        X86::RORX32mi,            0 },
    { X86::RORX64ri,        X86::RORX64mi,            0 },
    { X86::SARX32rr,        X86::SARX32rm,            0 },
    { X86::SARX64rr,        X86::SARX64rm,            0 },
    { X86::SHRX32rr,        X86::SHRX32rm,            0 },
    { X86::SHRX64rr,        X86::SHRX64rm,            0 },
    { X86::SHLX32rr,        X86::SHLX32rm,            0 },
    { X86::SHLX64rr,        X86::SHLX64rm,            0 },
    { X86::T1MSKC32rr,      X86::T1MSKC32rm,          0 },
    { X86::T1MSKC64rr,      X86::T1MSKC64rm,          0 },
    { X86::TZCNT16rr,       X86::TZCNT16rm,           0 },
    { X86::TZCNT32rr,       X86::TZCNT32rm,           0 },
    { X86::TZCNT64rr,       X86::TZCNT64rm,           0 },
    { X86::TZMSK32rr,       X86::TZMSK32rm,           0 },
    { X86::TZMSK64rr,       X86::TZMSK64rm,           0 },

    // AVX-512 foldable instructions
    { X86::VMOV64toPQIZrr,  X86::VMOVQI2PQIZrm,       0 },
    { X86::VMOVDI2SSZrr,    X86::VMOVDI2SSZrm,        0 },
    { X86::VMOVAPDZrr,      X86::VMOVAPDZrm,          TB_ALIGN_64 },
    { X86::VMOVAPSZrr,      X86::VMOVAPSZrm,          TB_ALIGN_64 },
    { X86::VMOVDQA32Zrr,    X86::VMOVDQA32Zrm,        TB_ALIGN_64 },
    { X86::VMOVDQA64Zrr,    X86::VMOVDQA64Zrm,        TB_ALIGN_64 },
    { X86::VMOVDQU8Zrr,     X86::VMOVDQU8Zrm,         0 },
    { X86::VMOVDQU16Zrr,    X86::VMOVDQU16Zrm,        0 },
    { X86::VMOVDQU32Zrr,    X86::VMOVDQU32Zrm,        0 },
    { X86::VMOVDQU64Zrr,    X86::VMOVDQU64Zrm,        0 },
    { X86::VMOVUPDZrr,      X86::VMOVUPDZrm,          0 },
    { X86::VMOVUPSZrr,      X86::VMOVUPSZrm,          0 },
    { X86::VPABSDZrr,       X86::VPABSDZrm,           0 },
    { X86::VPABSQZrr,       X86::VPABSQZrm,           0 },
    { X86::VBROADCASTSSZr,  X86::VBROADCASTSSZm,      TB_NO_REVERSE },
    { X86::VBROADCASTSDZr,  X86::VBROADCASTSDZm,      TB_NO_REVERSE },
    // AVX-512 foldable instructions (256-bit versions)
    { X86::VMOVAPDZ256rr,      X86::VMOVAPDZ256rm,          TB_ALIGN_32 },
    { X86::VMOVAPSZ256rr,      X86::VMOVAPSZ256rm,          TB_ALIGN_32 },
    { X86::VMOVDQA32Z256rr,    X86::VMOVDQA32Z256rm,        TB_ALIGN_32 },
    { X86::VMOVDQA64Z256rr,    X86::VMOVDQA64Z256rm,        TB_ALIGN_32 },
    { X86::VMOVDQU8Z256rr,     X86::VMOVDQU8Z256rm,         0 },
    { X86::VMOVDQU16Z256rr,    X86::VMOVDQU16Z256rm,        0 },
    { X86::VMOVDQU32Z256rr,    X86::VMOVDQU32Z256rm,        0 },
    { X86::VMOVDQU64Z256rr,    X86::VMOVDQU64Z256rm,        0 },
    { X86::VMOVUPDZ256rr,      X86::VMOVUPDZ256rm,          0 },
    { X86::VMOVUPSZ256rr,      X86::VMOVUPSZ256rm,          0 },
    { X86::VBROADCASTSSZ256r,  X86::VBROADCASTSSZ256m,      TB_NO_REVERSE },
    { X86::VBROADCASTSDZ256r,  X86::VBROADCASTSDZ256m,      TB_NO_REVERSE },
    // AVX-512 foldable instructions (256-bit versions)
    { X86::VMOVAPDZ128rr,      X86::VMOVAPDZ128rm,          TB_ALIGN_16 },
    { X86::VMOVAPSZ128rr,      X86::VMOVAPSZ128rm,          TB_ALIGN_16 },
    { X86::VMOVDQA32Z128rr,    X86::VMOVDQA32Z128rm,        TB_ALIGN_16 },
    { X86::VMOVDQA64Z128rr,    X86::VMOVDQA64Z128rm,        TB_ALIGN_16 },
    { X86::VMOVDQU8Z128rr,     X86::VMOVDQU8Z128rm,         0 },
    { X86::VMOVDQU16Z128rr,    X86::VMOVDQU16Z128rm,        0 },
    { X86::VMOVDQU32Z128rr,    X86::VMOVDQU32Z128rm,        0 },
    { X86::VMOVDQU64Z128rr,    X86::VMOVDQU64Z128rm,        0 },
    { X86::VMOVUPDZ128rr,      X86::VMOVUPDZ128rm,          0 },
    { X86::VMOVUPSZ128rr,      X86::VMOVUPSZ128rm,          0 },
    { X86::VBROADCASTSSZ128r,  X86::VBROADCASTSSZ128m,      TB_NO_REVERSE },

    // AES foldable instructions
    { X86::AESIMCrr,              X86::AESIMCrm,              TB_ALIGN_16 },
    { X86::AESKEYGENASSIST128rr,  X86::AESKEYGENASSIST128rm,  TB_ALIGN_16 },
    { X86::VAESIMCrr,             X86::VAESIMCrm,             TB_ALIGN_16 },
    { X86::VAESKEYGENASSIST128rr, X86::VAESKEYGENASSIST128rm, TB_ALIGN_16 }
  };

  for (unsigned i = 0, e = array_lengthof(OpTbl1); i != e; ++i) {
    unsigned RegOp = OpTbl1[i].RegOp;
    unsigned MemOp = OpTbl1[i].MemOp;
    unsigned Flags = OpTbl1[i].Flags;
    AddTableEntry(RegOp2MemOpTable1, MemOp2RegOpTable,
                  RegOp, MemOp,
                  // Index 1, folded load
                  Flags | TB_INDEX_1 | TB_FOLDED_LOAD);
  }

  static const X86OpTblEntry OpTbl2[] = {
    { X86::ADC32rr,         X86::ADC32rm,       0 },
    { X86::ADC64rr,         X86::ADC64rm,       0 },
    { X86::ADD16rr,         X86::ADD16rm,       0 },
    { X86::ADD16rr_DB,      X86::ADD16rm,       TB_NO_REVERSE },
    { X86::ADD32rr,         X86::ADD32rm,       0 },
    { X86::ADD32rr_DB,      X86::ADD32rm,       TB_NO_REVERSE },
    { X86::ADD64rr,         X86::ADD64rm,       0 },
    { X86::ADD64rr_DB,      X86::ADD64rm,       TB_NO_REVERSE },
    { X86::ADD8rr,          X86::ADD8rm,        0 },
    { X86::ADDPDrr,         X86::ADDPDrm,       TB_ALIGN_16 },
    { X86::ADDPSrr,         X86::ADDPSrm,       TB_ALIGN_16 },
    { X86::ADDSDrr,         X86::ADDSDrm,       0 },
    { X86::ADDSSrr,         X86::ADDSSrm,       0 },
    { X86::ADDSUBPDrr,      X86::ADDSUBPDrm,    TB_ALIGN_16 },
    { X86::ADDSUBPSrr,      X86::ADDSUBPSrm,    TB_ALIGN_16 },
    { X86::AND16rr,         X86::AND16rm,       0 },
    { X86::AND32rr,         X86::AND32rm,       0 },
    { X86::AND64rr,         X86::AND64rm,       0 },
    { X86::AND8rr,          X86::AND8rm,        0 },
    { X86::ANDNPDrr,        X86::ANDNPDrm,      TB_ALIGN_16 },
    { X86::ANDNPSrr,        X86::ANDNPSrm,      TB_ALIGN_16 },
    { X86::ANDPDrr,         X86::ANDPDrm,       TB_ALIGN_16 },
    { X86::ANDPSrr,         X86::ANDPSrm,       TB_ALIGN_16 },
    { X86::BLENDPDrri,      X86::BLENDPDrmi,    TB_ALIGN_16 },
    { X86::BLENDPSrri,      X86::BLENDPSrmi,    TB_ALIGN_16 },
    { X86::BLENDVPDrr0,     X86::BLENDVPDrm0,   TB_ALIGN_16 },
    { X86::BLENDVPSrr0,     X86::BLENDVPSrm0,   TB_ALIGN_16 },
    { X86::CMOVA16rr,       X86::CMOVA16rm,     0 },
    { X86::CMOVA32rr,       X86::CMOVA32rm,     0 },
    { X86::CMOVA64rr,       X86::CMOVA64rm,     0 },
    { X86::CMOVAE16rr,      X86::CMOVAE16rm,    0 },
    { X86::CMOVAE32rr,      X86::CMOVAE32rm,    0 },
    { X86::CMOVAE64rr,      X86::CMOVAE64rm,    0 },
    { X86::CMOVB16rr,       X86::CMOVB16rm,     0 },
    { X86::CMOVB32rr,       X86::CMOVB32rm,     0 },
    { X86::CMOVB64rr,       X86::CMOVB64rm,     0 },
    { X86::CMOVBE16rr,      X86::CMOVBE16rm,    0 },
    { X86::CMOVBE32rr,      X86::CMOVBE32rm,    0 },
    { X86::CMOVBE64rr,      X86::CMOVBE64rm,    0 },
    { X86::CMOVE16rr,       X86::CMOVE16rm,     0 },
    { X86::CMOVE32rr,       X86::CMOVE32rm,     0 },
    { X86::CMOVE64rr,       X86::CMOVE64rm,     0 },
    { X86::CMOVG16rr,       X86::CMOVG16rm,     0 },
    { X86::CMOVG32rr,       X86::CMOVG32rm,     0 },
    { X86::CMOVG64rr,       X86::CMOVG64rm,     0 },
    { X86::CMOVGE16rr,      X86::CMOVGE16rm,    0 },
    { X86::CMOVGE32rr,      X86::CMOVGE32rm,    0 },
    { X86::CMOVGE64rr,      X86::CMOVGE64rm,    0 },
    { X86::CMOVL16rr,       X86::CMOVL16rm,     0 },
    { X86::CMOVL32rr,       X86::CMOVL32rm,     0 },
    { X86::CMOVL64rr,       X86::CMOVL64rm,     0 },
    { X86::CMOVLE16rr,      X86::CMOVLE16rm,    0 },
    { X86::CMOVLE32rr,      X86::CMOVLE32rm,    0 },
    { X86::CMOVLE64rr,      X86::CMOVLE64rm,    0 },
    { X86::CMOVNE16rr,      X86::CMOVNE16rm,    0 },
    { X86::CMOVNE32rr,      X86::CMOVNE32rm,    0 },
    { X86::CMOVNE64rr,      X86::CMOVNE64rm,    0 },
    { X86::CMOVNO16rr,      X86::CMOVNO16rm,    0 },
    { X86::CMOVNO32rr,      X86::CMOVNO32rm,    0 },
    { X86::CMOVNO64rr,      X86::CMOVNO64rm,    0 },
    { X86::CMOVNP16rr,      X86::CMOVNP16rm,    0 },
    { X86::CMOVNP32rr,      X86::CMOVNP32rm,    0 },
    { X86::CMOVNP64rr,      X86::CMOVNP64rm,    0 },
    { X86::CMOVNS16rr,      X86::CMOVNS16rm,    0 },
    { X86::CMOVNS32rr,      X86::CMOVNS32rm,    0 },
    { X86::CMOVNS64rr,      X86::CMOVNS64rm,    0 },
    { X86::CMOVO16rr,       X86::CMOVO16rm,     0 },
    { X86::CMOVO32rr,       X86::CMOVO32rm,     0 },
    { X86::CMOVO64rr,       X86::CMOVO64rm,     0 },
    { X86::CMOVP16rr,       X86::CMOVP16rm,     0 },
    { X86::CMOVP32rr,       X86::CMOVP32rm,     0 },
    { X86::CMOVP64rr,       X86::CMOVP64rm,     0 },
    { X86::CMOVS16rr,       X86::CMOVS16rm,     0 },
    { X86::CMOVS32rr,       X86::CMOVS32rm,     0 },
    { X86::CMOVS64rr,       X86::CMOVS64rm,     0 },
    { X86::CMPPDrri,        X86::CMPPDrmi,      TB_ALIGN_16 },
    { X86::CMPPSrri,        X86::CMPPSrmi,      TB_ALIGN_16 },
    { X86::CMPSDrr,         X86::CMPSDrm,       0 },
    { X86::CMPSSrr,         X86::CMPSSrm,       0 },
    { X86::DIVPDrr,         X86::DIVPDrm,       TB_ALIGN_16 },
    { X86::DIVPSrr,         X86::DIVPSrm,       TB_ALIGN_16 },
    { X86::DIVSDrr,         X86::DIVSDrm,       0 },
    { X86::DIVSSrr,         X86::DIVSSrm,       0 },
    { X86::FsANDNPDrr,      X86::FsANDNPDrm,    TB_ALIGN_16 },
    { X86::FsANDNPSrr,      X86::FsANDNPSrm,    TB_ALIGN_16 },
    { X86::FsANDPDrr,       X86::FsANDPDrm,     TB_ALIGN_16 },
    { X86::FsANDPSrr,       X86::FsANDPSrm,     TB_ALIGN_16 },
    { X86::FsORPDrr,        X86::FsORPDrm,      TB_ALIGN_16 },
    { X86::FsORPSrr,        X86::FsORPSrm,      TB_ALIGN_16 },
    { X86::FsXORPDrr,       X86::FsXORPDrm,     TB_ALIGN_16 },
    { X86::FsXORPSrr,       X86::FsXORPSrm,     TB_ALIGN_16 },
    { X86::HADDPDrr,        X86::HADDPDrm,      TB_ALIGN_16 },
    { X86::HADDPSrr,        X86::HADDPSrm,      TB_ALIGN_16 },
    { X86::HSUBPDrr,        X86::HSUBPDrm,      TB_ALIGN_16 },
    { X86::HSUBPSrr,        X86::HSUBPSrm,      TB_ALIGN_16 },
    { X86::IMUL16rr,        X86::IMUL16rm,      0 },
    { X86::IMUL32rr,        X86::IMUL32rm,      0 },
    { X86::IMUL64rr,        X86::IMUL64rm,      0 },
    { X86::Int_CMPSDrr,     X86::Int_CMPSDrm,   0 },
    { X86::Int_CMPSSrr,     X86::Int_CMPSSrm,   0 },
    { X86::Int_CVTSD2SSrr,  X86::Int_CVTSD2SSrm,      0 },
    { X86::Int_CVTSI2SD64rr,X86::Int_CVTSI2SD64rm,    0 },
    { X86::Int_CVTSI2SDrr,  X86::Int_CVTSI2SDrm,      0 },
    { X86::Int_CVTSI2SS64rr,X86::Int_CVTSI2SS64rm,    0 },
    { X86::Int_CVTSI2SSrr,  X86::Int_CVTSI2SSrm,      0 },
    { X86::Int_CVTSS2SDrr,  X86::Int_CVTSS2SDrm,      0 },
    { X86::MAXPDrr,         X86::MAXPDrm,       TB_ALIGN_16 },
    { X86::MAXPSrr,         X86::MAXPSrm,       TB_ALIGN_16 },
    { X86::MAXSDrr,         X86::MAXSDrm,       0 },
    { X86::MAXSSrr,         X86::MAXSSrm,       0 },
    { X86::MINPDrr,         X86::MINPDrm,       TB_ALIGN_16 },
    { X86::MINPSrr,         X86::MINPSrm,       TB_ALIGN_16 },
    { X86::MINSDrr,         X86::MINSDrm,       0 },
    { X86::MINSSrr,         X86::MINSSrm,       0 },
    { X86::MPSADBWrri,      X86::MPSADBWrmi,    TB_ALIGN_16 },
    { X86::MULPDrr,         X86::MULPDrm,       TB_ALIGN_16 },
    { X86::MULPSrr,         X86::MULPSrm,       TB_ALIGN_16 },
    { X86::MULSDrr,         X86::MULSDrm,       0 },
    { X86::MULSSrr,         X86::MULSSrm,       0 },
    { X86::OR16rr,          X86::OR16rm,        0 },
    { X86::OR32rr,          X86::OR32rm,        0 },
    { X86::OR64rr,          X86::OR64rm,        0 },
    { X86::OR8rr,           X86::OR8rm,         0 },
    { X86::ORPDrr,          X86::ORPDrm,        TB_ALIGN_16 },
    { X86::ORPSrr,          X86::ORPSrm,        TB_ALIGN_16 },
    { X86::PACKSSDWrr,      X86::PACKSSDWrm,    TB_ALIGN_16 },
    { X86::PACKSSWBrr,      X86::PACKSSWBrm,    TB_ALIGN_16 },
    { X86::PACKUSDWrr,      X86::PACKUSDWrm,    TB_ALIGN_16 },
    { X86::PACKUSWBrr,      X86::PACKUSWBrm,    TB_ALIGN_16 },
    { X86::PADDBrr,         X86::PADDBrm,       TB_ALIGN_16 },
    { X86::PADDDrr,         X86::PADDDrm,       TB_ALIGN_16 },
    { X86::PADDQrr,         X86::PADDQrm,       TB_ALIGN_16 },
    { X86::PADDSBrr,        X86::PADDSBrm,      TB_ALIGN_16 },
    { X86::PADDSWrr,        X86::PADDSWrm,      TB_ALIGN_16 },
    { X86::PADDUSBrr,       X86::PADDUSBrm,     TB_ALIGN_16 },
    { X86::PADDUSWrr,       X86::PADDUSWrm,     TB_ALIGN_16 },
    { X86::PADDWrr,         X86::PADDWrm,       TB_ALIGN_16 },
    { X86::PALIGNR128rr,    X86::PALIGNR128rm,  TB_ALIGN_16 },
    { X86::PANDNrr,         X86::PANDNrm,       TB_ALIGN_16 },
    { X86::PANDrr,          X86::PANDrm,        TB_ALIGN_16 },
    { X86::PAVGBrr,         X86::PAVGBrm,       TB_ALIGN_16 },
    { X86::PAVGWrr,         X86::PAVGWrm,       TB_ALIGN_16 },
    { X86::PBLENDWrri,      X86::PBLENDWrmi,    TB_ALIGN_16 },
    { X86::PCMPEQBrr,       X86::PCMPEQBrm,     TB_ALIGN_16 },
    { X86::PCMPEQDrr,       X86::PCMPEQDrm,     TB_ALIGN_16 },
    { X86::PCMPEQQrr,       X86::PCMPEQQrm,     TB_ALIGN_16 },
    { X86::PCMPEQWrr,       X86::PCMPEQWrm,     TB_ALIGN_16 },
    { X86::PCMPGTBrr,       X86::PCMPGTBrm,     TB_ALIGN_16 },
    { X86::PCMPGTDrr,       X86::PCMPGTDrm,     TB_ALIGN_16 },
    { X86::PCMPGTQrr,       X86::PCMPGTQrm,     TB_ALIGN_16 },
    { X86::PCMPGTWrr,       X86::PCMPGTWrm,     TB_ALIGN_16 },
    { X86::PHADDDrr,        X86::PHADDDrm,      TB_ALIGN_16 },
    { X86::PHADDWrr,        X86::PHADDWrm,      TB_ALIGN_16 },
    { X86::PHADDSWrr128,    X86::PHADDSWrm128,  TB_ALIGN_16 },
    { X86::PHSUBDrr,        X86::PHSUBDrm,      TB_ALIGN_16 },
    { X86::PHSUBSWrr128,    X86::PHSUBSWrm128,  TB_ALIGN_16 },
    { X86::PHSUBWrr,        X86::PHSUBWrm,      TB_ALIGN_16 },
    { X86::PINSRWrri,       X86::PINSRWrmi,     TB_ALIGN_16 },
    { X86::PMADDUBSWrr128,  X86::PMADDUBSWrm128, TB_ALIGN_16 },
    { X86::PMADDWDrr,       X86::PMADDWDrm,     TB_ALIGN_16 },
    { X86::PMAXSWrr,        X86::PMAXSWrm,      TB_ALIGN_16 },
    { X86::PMAXUBrr,        X86::PMAXUBrm,      TB_ALIGN_16 },
    { X86::PMINSWrr,        X86::PMINSWrm,      TB_ALIGN_16 },
    { X86::PMINUBrr,        X86::PMINUBrm,      TB_ALIGN_16 },
    { X86::PMINSBrr,        X86::PMINSBrm,      TB_ALIGN_16 },
    { X86::PMINSDrr,        X86::PMINSDrm,      TB_ALIGN_16 },
    { X86::PMINUDrr,        X86::PMINUDrm,      TB_ALIGN_16 },
    { X86::PMINUWrr,        X86::PMINUWrm,      TB_ALIGN_16 },
    { X86::PMAXSBrr,        X86::PMAXSBrm,      TB_ALIGN_16 },
    { X86::PMAXSDrr,        X86::PMAXSDrm,      TB_ALIGN_16 },
    { X86::PMAXUDrr,        X86::PMAXUDrm,      TB_ALIGN_16 },
    { X86::PMAXUWrr,        X86::PMAXUWrm,      TB_ALIGN_16 },
    { X86::PMULDQrr,        X86::PMULDQrm,      TB_ALIGN_16 },
    { X86::PMULHRSWrr128,   X86::PMULHRSWrm128, TB_ALIGN_16 },
    { X86::PMULHUWrr,       X86::PMULHUWrm,     TB_ALIGN_16 },
    { X86::PMULHWrr,        X86::PMULHWrm,      TB_ALIGN_16 },
    { X86::PMULLDrr,        X86::PMULLDrm,      TB_ALIGN_16 },
    { X86::PMULLWrr,        X86::PMULLWrm,      TB_ALIGN_16 },
    { X86::PMULUDQrr,       X86::PMULUDQrm,     TB_ALIGN_16 },
    { X86::PORrr,           X86::PORrm,         TB_ALIGN_16 },
    { X86::PSADBWrr,        X86::PSADBWrm,      TB_ALIGN_16 },
    { X86::PSHUFBrr,        X86::PSHUFBrm,      TB_ALIGN_16 },
    { X86::PSIGNBrr,        X86::PSIGNBrm,      TB_ALIGN_16 },
    { X86::PSIGNWrr,        X86::PSIGNWrm,      TB_ALIGN_16 },
    { X86::PSIGNDrr,        X86::PSIGNDrm,      TB_ALIGN_16 },
    { X86::PSLLDrr,         X86::PSLLDrm,       TB_ALIGN_16 },
    { X86::PSLLQrr,         X86::PSLLQrm,       TB_ALIGN_16 },
    { X86::PSLLWrr,         X86::PSLLWrm,       TB_ALIGN_16 },
    { X86::PSRADrr,         X86::PSRADrm,       TB_ALIGN_16 },
    { X86::PSRAWrr,         X86::PSRAWrm,       TB_ALIGN_16 },
    { X86::PSRLDrr,         X86::PSRLDrm,       TB_ALIGN_16 },
    { X86::PSRLQrr,         X86::PSRLQrm,       TB_ALIGN_16 },
    { X86::PSRLWrr,         X86::PSRLWrm,       TB_ALIGN_16 },
    { X86::PSUBBrr,         X86::PSUBBrm,       TB_ALIGN_16 },
    { X86::PSUBDrr,         X86::PSUBDrm,       TB_ALIGN_16 },
    { X86::PSUBSBrr,        X86::PSUBSBrm,      TB_ALIGN_16 },
    { X86::PSUBSWrr,        X86::PSUBSWrm,      TB_ALIGN_16 },
    { X86::PSUBWrr,         X86::PSUBWrm,       TB_ALIGN_16 },
    { X86::PUNPCKHBWrr,     X86::PUNPCKHBWrm,   TB_ALIGN_16 },
    { X86::PUNPCKHDQrr,     X86::PUNPCKHDQrm,   TB_ALIGN_16 },
    { X86::PUNPCKHQDQrr,    X86::PUNPCKHQDQrm,  TB_ALIGN_16 },
    { X86::PUNPCKHWDrr,     X86::PUNPCKHWDrm,   TB_ALIGN_16 },
    { X86::PUNPCKLBWrr,     X86::PUNPCKLBWrm,   TB_ALIGN_16 },
    { X86::PUNPCKLDQrr,     X86::PUNPCKLDQrm,   TB_ALIGN_16 },
    { X86::PUNPCKLQDQrr,    X86::PUNPCKLQDQrm,  TB_ALIGN_16 },
    { X86::PUNPCKLWDrr,     X86::PUNPCKLWDrm,   TB_ALIGN_16 },
    { X86::PXORrr,          X86::PXORrm,        TB_ALIGN_16 },
    { X86::SBB32rr,         X86::SBB32rm,       0 },
    { X86::SBB64rr,         X86::SBB64rm,       0 },
    { X86::SHUFPDrri,       X86::SHUFPDrmi,     TB_ALIGN_16 },
    { X86::SHUFPSrri,       X86::SHUFPSrmi,     TB_ALIGN_16 },
    { X86::SUB16rr,         X86::SUB16rm,       0 },
    { X86::SUB32rr,         X86::SUB32rm,       0 },
    { X86::SUB64rr,         X86::SUB64rm,       0 },
    { X86::SUB8rr,          X86::SUB8rm,        0 },
    { X86::SUBPDrr,         X86::SUBPDrm,       TB_ALIGN_16 },
    { X86::SUBPSrr,         X86::SUBPSrm,       TB_ALIGN_16 },
    { X86::SUBSDrr,         X86::SUBSDrm,       0 },
    { X86::SUBSSrr,         X86::SUBSSrm,       0 },
    // FIXME: TEST*rr -> swapped operand of TEST*mr.
    { X86::UNPCKHPDrr,      X86::UNPCKHPDrm,    TB_ALIGN_16 },
    { X86::UNPCKHPSrr,      X86::UNPCKHPSrm,    TB_ALIGN_16 },
    { X86::UNPCKLPDrr,      X86::UNPCKLPDrm,    TB_ALIGN_16 },
    { X86::UNPCKLPSrr,      X86::UNPCKLPSrm,    TB_ALIGN_16 },
    { X86::XOR16rr,         X86::XOR16rm,       0 },
    { X86::XOR32rr,         X86::XOR32rm,       0 },
    { X86::XOR64rr,         X86::XOR64rm,       0 },
    { X86::XOR8rr,          X86::XOR8rm,        0 },
    { X86::XORPDrr,         X86::XORPDrm,       TB_ALIGN_16 },
    { X86::XORPSrr,         X86::XORPSrm,       TB_ALIGN_16 },
    // AVX 128-bit versions of foldable instructions
    { X86::VCVTSD2SSrr,       X86::VCVTSD2SSrm,        0 },
    { X86::Int_VCVTSD2SSrr,   X86::Int_VCVTSD2SSrm,    0 },
    { X86::VCVTSI2SD64rr,     X86::VCVTSI2SD64rm,      0 },
    { X86::Int_VCVTSI2SD64rr, X86::Int_VCVTSI2SD64rm,  0 },
    { X86::VCVTSI2SDrr,       X86::VCVTSI2SDrm,        0 },
    { X86::Int_VCVTSI2SDrr,   X86::Int_VCVTSI2SDrm,    0 },
    { X86::VCVTSI2SS64rr,     X86::VCVTSI2SS64rm,      0 },
    { X86::Int_VCVTSI2SS64rr, X86::Int_VCVTSI2SS64rm,  0 },
    { X86::VCVTSI2SSrr,       X86::VCVTSI2SSrm,        0 },
    { X86::Int_VCVTSI2SSrr,   X86::Int_VCVTSI2SSrm,    0 },
    { X86::VCVTSS2SDrr,       X86::VCVTSS2SDrm,        0 },
    { X86::Int_VCVTSS2SDrr,   X86::Int_VCVTSS2SDrm,    0 },
    { X86::VCVTTPD2DQrr,      X86::VCVTTPD2DQXrm,      0 },
    { X86::VCVTTPS2DQrr,      X86::VCVTTPS2DQrm,       0 },
    { X86::VRSQRTSSr,         X86::VRSQRTSSm,          0 },
    { X86::VSQRTSDr,          X86::VSQRTSDm,           0 },
    { X86::VSQRTSSr,          X86::VSQRTSSm,           0 },
    { X86::VADDPDrr,          X86::VADDPDrm,           0 },
    { X86::VADDPSrr,          X86::VADDPSrm,           0 },
    { X86::VADDSDrr,          X86::VADDSDrm,           0 },
    { X86::VADDSSrr,          X86::VADDSSrm,           0 },
    { X86::VADDSUBPDrr,       X86::VADDSUBPDrm,        0 },
    { X86::VADDSUBPSrr,       X86::VADDSUBPSrm,        0 },
    { X86::VANDNPDrr,         X86::VANDNPDrm,          0 },
    { X86::VANDNPSrr,         X86::VANDNPSrm,          0 },
    { X86::VANDPDrr,          X86::VANDPDrm,           0 },
    { X86::VANDPSrr,          X86::VANDPSrm,           0 },
    { X86::VBLENDPDrri,       X86::VBLENDPDrmi,        0 },
    { X86::VBLENDPSrri,       X86::VBLENDPSrmi,        0 },
    { X86::VBLENDVPDrr,       X86::VBLENDVPDrm,        0 },
    { X86::VBLENDVPSrr,       X86::VBLENDVPSrm,        0 },
    { X86::VCMPPDrri,         X86::VCMPPDrmi,          0 },
    { X86::VCMPPSrri,         X86::VCMPPSrmi,          0 },
    { X86::VCMPSDrr,          X86::VCMPSDrm,           0 },
    { X86::VCMPSSrr,          X86::VCMPSSrm,           0 },
    { X86::VDIVPDrr,          X86::VDIVPDrm,           0 },
    { X86::VDIVPSrr,          X86::VDIVPSrm,           0 },
    { X86::VDIVSDrr,          X86::VDIVSDrm,           0 },
    { X86::VDIVSSrr,          X86::VDIVSSrm,           0 },
    { X86::VFsANDNPDrr,       X86::VFsANDNPDrm,        TB_ALIGN_16 },
    { X86::VFsANDNPSrr,       X86::VFsANDNPSrm,        TB_ALIGN_16 },
    { X86::VFsANDPDrr,        X86::VFsANDPDrm,         TB_ALIGN_16 },
    { X86::VFsANDPSrr,        X86::VFsANDPSrm,         TB_ALIGN_16 },
    { X86::VFsORPDrr,         X86::VFsORPDrm,          TB_ALIGN_16 },
    { X86::VFsORPSrr,         X86::VFsORPSrm,          TB_ALIGN_16 },
    { X86::VFsXORPDrr,        X86::VFsXORPDrm,         TB_ALIGN_16 },
    { X86::VFsXORPSrr,        X86::VFsXORPSrm,         TB_ALIGN_16 },
    { X86::VHADDPDrr,         X86::VHADDPDrm,          0 },
    { X86::VHADDPSrr,         X86::VHADDPSrm,          0 },
    { X86::VHSUBPDrr,         X86::VHSUBPDrm,          0 },
    { X86::VHSUBPSrr,         X86::VHSUBPSrm,          0 },
    { X86::Int_VCMPSDrr,      X86::Int_VCMPSDrm,       0 },
    { X86::Int_VCMPSSrr,      X86::Int_VCMPSSrm,       0 },
    { X86::VMAXPDrr,          X86::VMAXPDrm,           0 },
    { X86::VMAXPSrr,          X86::VMAXPSrm,           0 },
    { X86::VMAXSDrr,          X86::VMAXSDrm,           0 },
    { X86::VMAXSSrr,          X86::VMAXSSrm,           0 },
    { X86::VMINPDrr,          X86::VMINPDrm,           0 },
    { X86::VMINPSrr,          X86::VMINPSrm,           0 },
    { X86::VMINSDrr,          X86::VMINSDrm,           0 },
    { X86::VMINSSrr,          X86::VMINSSrm,           0 },
    { X86::VMPSADBWrri,       X86::VMPSADBWrmi,        0 },
    { X86::VMULPDrr,          X86::VMULPDrm,           0 },
    { X86::VMULPSrr,          X86::VMULPSrm,           0 },
    { X86::VMULSDrr,          X86::VMULSDrm,           0 },
    { X86::VMULSSrr,          X86::VMULSSrm,           0 },
    { X86::VORPDrr,           X86::VORPDrm,            0 },
    { X86::VORPSrr,           X86::VORPSrm,            0 },
    { X86::VPACKSSDWrr,       X86::VPACKSSDWrm,        0 },
    { X86::VPACKSSWBrr,       X86::VPACKSSWBrm,        0 },
    { X86::VPACKUSDWrr,       X86::VPACKUSDWrm,        0 },
    { X86::VPACKUSWBrr,       X86::VPACKUSWBrm,        0 },
    { X86::VPADDBrr,          X86::VPADDBrm,           0 },
    { X86::VPADDDrr,          X86::VPADDDrm,           0 },
    { X86::VPADDQrr,          X86::VPADDQrm,           0 },
    { X86::VPADDSBrr,         X86::VPADDSBrm,          0 },
    { X86::VPADDSWrr,         X86::VPADDSWrm,          0 },
    { X86::VPADDUSBrr,        X86::VPADDUSBrm,         0 },
    { X86::VPADDUSWrr,        X86::VPADDUSWrm,         0 },
    { X86::VPADDWrr,          X86::VPADDWrm,           0 },
    { X86::VPALIGNR128rr,     X86::VPALIGNR128rm,      0 },
    { X86::VPANDNrr,          X86::VPANDNrm,           0 },
    { X86::VPANDrr,           X86::VPANDrm,            0 },
    { X86::VPAVGBrr,          X86::VPAVGBrm,           0 },
    { X86::VPAVGWrr,          X86::VPAVGWrm,           0 },
    { X86::VPBLENDWrri,       X86::VPBLENDWrmi,        0 },
    { X86::VPCMPEQBrr,        X86::VPCMPEQBrm,         0 },
    { X86::VPCMPEQDrr,        X86::VPCMPEQDrm,         0 },
    { X86::VPCMPEQQrr,        X86::VPCMPEQQrm,         0 },
    { X86::VPCMPEQWrr,        X86::VPCMPEQWrm,         0 },
    { X86::VPCMPGTBrr,        X86::VPCMPGTBrm,         0 },
    { X86::VPCMPGTDrr,        X86::VPCMPGTDrm,         0 },
    { X86::VPCMPGTQrr,        X86::VPCMPGTQrm,         0 },
    { X86::VPCMPGTWrr,        X86::VPCMPGTWrm,         0 },
    { X86::VPHADDDrr,         X86::VPHADDDrm,          0 },
    { X86::VPHADDSWrr128,     X86::VPHADDSWrm128,      0 },
    { X86::VPHADDWrr,         X86::VPHADDWrm,          0 },
    { X86::VPHSUBDrr,         X86::VPHSUBDrm,          0 },
    { X86::VPHSUBSWrr128,     X86::VPHSUBSWrm128,      0 },
    { X86::VPHSUBWrr,         X86::VPHSUBWrm,          0 },
    { X86::VPERMILPDrr,       X86::VPERMILPDrm,        0 },
    { X86::VPERMILPSrr,       X86::VPERMILPSrm,        0 },
    { X86::VPINSRWrri,        X86::VPINSRWrmi,         0 },
    { X86::VPMADDUBSWrr128,   X86::VPMADDUBSWrm128,    0 },
    { X86::VPMADDWDrr,        X86::VPMADDWDrm,         0 },
    { X86::VPMAXSWrr,         X86::VPMAXSWrm,          0 },
    { X86::VPMAXUBrr,         X86::VPMAXUBrm,          0 },
    { X86::VPMINSWrr,         X86::VPMINSWrm,          0 },
    { X86::VPMINUBrr,         X86::VPMINUBrm,          0 },
    { X86::VPMINSBrr,         X86::VPMINSBrm,          0 },
    { X86::VPMINSDrr,         X86::VPMINSDrm,          0 },
    { X86::VPMINUDrr,         X86::VPMINUDrm,          0 },
    { X86::VPMINUWrr,         X86::VPMINUWrm,          0 },
    { X86::VPMAXSBrr,         X86::VPMAXSBrm,          0 },
    { X86::VPMAXSDrr,         X86::VPMAXSDrm,          0 },
    { X86::VPMAXUDrr,         X86::VPMAXUDrm,          0 },
    { X86::VPMAXUWrr,         X86::VPMAXUWrm,          0 },
    { X86::VPMULDQrr,         X86::VPMULDQrm,          0 },
    { X86::VPMULHRSWrr128,    X86::VPMULHRSWrm128,     0 },
    { X86::VPMULHUWrr,        X86::VPMULHUWrm,         0 },
    { X86::VPMULHWrr,         X86::VPMULHWrm,          0 },
    { X86::VPMULLDrr,         X86::VPMULLDrm,          0 },
    { X86::VPMULLWrr,         X86::VPMULLWrm,          0 },
    { X86::VPMULUDQrr,        X86::VPMULUDQrm,         0 },
    { X86::VPORrr,            X86::VPORrm,             0 },
    { X86::VPSADBWrr,         X86::VPSADBWrm,          0 },
    { X86::VPSHUFBrr,         X86::VPSHUFBrm,          0 },
    { X86::VPSIGNBrr,         X86::VPSIGNBrm,          0 },
    { X86::VPSIGNWrr,         X86::VPSIGNWrm,          0 },
    { X86::VPSIGNDrr,         X86::VPSIGNDrm,          0 },
    { X86::VPSLLDrr,          X86::VPSLLDrm,           0 },
    { X86::VPSLLQrr,          X86::VPSLLQrm,           0 },
    { X86::VPSLLWrr,          X86::VPSLLWrm,           0 },
    { X86::VPSRADrr,          X86::VPSRADrm,           0 },
    { X86::VPSRAWrr,          X86::VPSRAWrm,           0 },
    { X86::VPSRLDrr,          X86::VPSRLDrm,           0 },
    { X86::VPSRLQrr,          X86::VPSRLQrm,           0 },
    { X86::VPSRLWrr,          X86::VPSRLWrm,           0 },
    { X86::VPSUBBrr,          X86::VPSUBBrm,           0 },
    { X86::VPSUBDrr,          X86::VPSUBDrm,           0 },
    { X86::VPSUBSBrr,         X86::VPSUBSBrm,          0 },
    { X86::VPSUBSWrr,         X86::VPSUBSWrm,          0 },
    { X86::VPSUBWrr,          X86::VPSUBWrm,           0 },
    { X86::VPUNPCKHBWrr,      X86::VPUNPCKHBWrm,       0 },
    { X86::VPUNPCKHDQrr,      X86::VPUNPCKHDQrm,       0 },
    { X86::VPUNPCKHQDQrr,     X86::VPUNPCKHQDQrm,      0 },
    { X86::VPUNPCKHWDrr,      X86::VPUNPCKHWDrm,       0 },
    { X86::VPUNPCKLBWrr,      X86::VPUNPCKLBWrm,       0 },
    { X86::VPUNPCKLDQrr,      X86::VPUNPCKLDQrm,       0 },
    { X86::VPUNPCKLQDQrr,     X86::VPUNPCKLQDQrm,      0 },
    { X86::VPUNPCKLWDrr,      X86::VPUNPCKLWDrm,       0 },
    { X86::VPXORrr,           X86::VPXORrm,            0 },
    { X86::VSHUFPDrri,        X86::VSHUFPDrmi,         0 },
    { X86::VSHUFPSrri,        X86::VSHUFPSrmi,         0 },
    { X86::VSUBPDrr,          X86::VSUBPDrm,           0 },
    { X86::VSUBPSrr,          X86::VSUBPSrm,           0 },
    { X86::VSUBSDrr,          X86::VSUBSDrm,           0 },
    { X86::VSUBSSrr,          X86::VSUBSSrm,           0 },
    { X86::VUNPCKHPDrr,       X86::VUNPCKHPDrm,        0 },
    { X86::VUNPCKHPSrr,       X86::VUNPCKHPSrm,        0 },
    { X86::VUNPCKLPDrr,       X86::VUNPCKLPDrm,        0 },
    { X86::VUNPCKLPSrr,       X86::VUNPCKLPSrm,        0 },
    { X86::VXORPDrr,          X86::VXORPDrm,           0 },
    { X86::VXORPSrr,          X86::VXORPSrm,           0 },
    // AVX 256-bit foldable instructions
    { X86::VADDPDYrr,         X86::VADDPDYrm,          0 },
    { X86::VADDPSYrr,         X86::VADDPSYrm,          0 },
    { X86::VADDSUBPDYrr,      X86::VADDSUBPDYrm,       0 },
    { X86::VADDSUBPSYrr,      X86::VADDSUBPSYrm,       0 },
    { X86::VANDNPDYrr,        X86::VANDNPDYrm,         0 },
    { X86::VANDNPSYrr,        X86::VANDNPSYrm,         0 },
    { X86::VANDPDYrr,         X86::VANDPDYrm,          0 },
    { X86::VANDPSYrr,         X86::VANDPSYrm,          0 },
    { X86::VBLENDPDYrri,      X86::VBLENDPDYrmi,       0 },
    { X86::VBLENDPSYrri,      X86::VBLENDPSYrmi,       0 },
    { X86::VBLENDVPDYrr,      X86::VBLENDVPDYrm,       0 },
    { X86::VBLENDVPSYrr,      X86::VBLENDVPSYrm,       0 },
    { X86::VCMPPDYrri,        X86::VCMPPDYrmi,         0 },
    { X86::VCMPPSYrri,        X86::VCMPPSYrmi,         0 },
    { X86::VDIVPDYrr,         X86::VDIVPDYrm,          0 },
    { X86::VDIVPSYrr,         X86::VDIVPSYrm,          0 },
    { X86::VHADDPDYrr,        X86::VHADDPDYrm,         0 },
    { X86::VHADDPSYrr,        X86::VHADDPSYrm,         0 },
    { X86::VHSUBPDYrr,        X86::VHSUBPDYrm,         0 },
    { X86::VHSUBPSYrr,        X86::VHSUBPSYrm,         0 },
    { X86::VINSERTF128rr,     X86::VINSERTF128rm,      0 },
    { X86::VMAXPDYrr,         X86::VMAXPDYrm,          0 },
    { X86::VMAXPSYrr,         X86::VMAXPSYrm,          0 },
    { X86::VMINPDYrr,         X86::VMINPDYrm,          0 },
    { X86::VMINPSYrr,         X86::VMINPSYrm,          0 },
    { X86::VMULPDYrr,         X86::VMULPDYrm,          0 },
    { X86::VMULPSYrr,         X86::VMULPSYrm,          0 },
    { X86::VORPDYrr,          X86::VORPDYrm,           0 },
    { X86::VORPSYrr,          X86::VORPSYrm,           0 },
    { X86::VPERM2F128rr,      X86::VPERM2F128rm,       0 },
    { X86::VPERMILPDYrr,      X86::VPERMILPDYrm,       0 },
    { X86::VPERMILPSYrr,      X86::VPERMILPSYrm,       0 },
    { X86::VSHUFPDYrri,       X86::VSHUFPDYrmi,        0 },
    { X86::VSHUFPSYrri,       X86::VSHUFPSYrmi,        0 },
    { X86::VSUBPDYrr,         X86::VSUBPDYrm,          0 },
    { X86::VSUBPSYrr,         X86::VSUBPSYrm,          0 },
    { X86::VUNPCKHPDYrr,      X86::VUNPCKHPDYrm,       0 },
    { X86::VUNPCKHPSYrr,      X86::VUNPCKHPSYrm,       0 },
    { X86::VUNPCKLPDYrr,      X86::VUNPCKLPDYrm,       0 },
    { X86::VUNPCKLPSYrr,      X86::VUNPCKLPSYrm,       0 },
    { X86::VXORPDYrr,         X86::VXORPDYrm,          0 },
    { X86::VXORPSYrr,         X86::VXORPSYrm,          0 },
    // AVX2 foldable instructions
    { X86::VINSERTI128rr,     X86::VINSERTI128rm,      0 },
    { X86::VPACKSSDWYrr,      X86::VPACKSSDWYrm,       0 },
    { X86::VPACKSSWBYrr,      X86::VPACKSSWBYrm,       0 },
    { X86::VPACKUSDWYrr,      X86::VPACKUSDWYrm,       0 },
    { X86::VPACKUSWBYrr,      X86::VPACKUSWBYrm,       0 },
    { X86::VPADDBYrr,         X86::VPADDBYrm,          0 },
    { X86::VPADDDYrr,         X86::VPADDDYrm,          0 },
    { X86::VPADDQYrr,         X86::VPADDQYrm,          0 },
    { X86::VPADDSBYrr,        X86::VPADDSBYrm,         0 },
    { X86::VPADDSWYrr,        X86::VPADDSWYrm,         0 },
    { X86::VPADDUSBYrr,       X86::VPADDUSBYrm,        0 },
    { X86::VPADDUSWYrr,       X86::VPADDUSWYrm,        0 },
    { X86::VPADDWYrr,         X86::VPADDWYrm,          0 },
    { X86::VPALIGNR256rr,     X86::VPALIGNR256rm,      0 },
    { X86::VPANDNYrr,         X86::VPANDNYrm,          0 },
    { X86::VPANDYrr,          X86::VPANDYrm,           0 },
    { X86::VPAVGBYrr,         X86::VPAVGBYrm,          0 },
    { X86::VPAVGWYrr,         X86::VPAVGWYrm,          0 },
    { X86::VPBLENDDrri,       X86::VPBLENDDrmi,        0 },
    { X86::VPBLENDDYrri,      X86::VPBLENDDYrmi,       0 },
    { X86::VPBLENDWYrri,      X86::VPBLENDWYrmi,       0 },
    { X86::VPCMPEQBYrr,       X86::VPCMPEQBYrm,        0 },
    { X86::VPCMPEQDYrr,       X86::VPCMPEQDYrm,        0 },
    { X86::VPCMPEQQYrr,       X86::VPCMPEQQYrm,        0 },
    { X86::VPCMPEQWYrr,       X86::VPCMPEQWYrm,        0 },
    { X86::VPCMPGTBYrr,       X86::VPCMPGTBYrm,        0 },
    { X86::VPCMPGTDYrr,       X86::VPCMPGTDYrm,        0 },
    { X86::VPCMPGTQYrr,       X86::VPCMPGTQYrm,        0 },
    { X86::VPCMPGTWYrr,       X86::VPCMPGTWYrm,        0 },
    { X86::VPERM2I128rr,      X86::VPERM2I128rm,       0 },
    { X86::VPERMDYrr,         X86::VPERMDYrm,          0 },
    { X86::VPERMPDYri,        X86::VPERMPDYmi,         0 },
    { X86::VPERMPSYrr,        X86::VPERMPSYrm,         0 },
    { X86::VPERMQYri,         X86::VPERMQYmi,          0 },
    { X86::VPHADDDYrr,        X86::VPHADDDYrm,         0 },
    { X86::VPHADDSWrr256,     X86::VPHADDSWrm256,      0 },
    { X86::VPHADDWYrr,        X86::VPHADDWYrm,         0 },
    { X86::VPHSUBDYrr,        X86::VPHSUBDYrm,         0 },
    { X86::VPHSUBSWrr256,     X86::VPHSUBSWrm256,      0 },
    { X86::VPHSUBWYrr,        X86::VPHSUBWYrm,         0 },
    { X86::VPMADDUBSWrr256,   X86::VPMADDUBSWrm256,    0 },
    { X86::VPMADDWDYrr,       X86::VPMADDWDYrm,        0 },
    { X86::VPMAXSWYrr,        X86::VPMAXSWYrm,         0 },
    { X86::VPMAXUBYrr,        X86::VPMAXUBYrm,         0 },
    { X86::VPMINSWYrr,        X86::VPMINSWYrm,         0 },
    { X86::VPMINUBYrr,        X86::VPMINUBYrm,         0 },
    { X86::VPMINSBYrr,        X86::VPMINSBYrm,         0 },
    { X86::VPMINSDYrr,        X86::VPMINSDYrm,         0 },
    { X86::VPMINUDYrr,        X86::VPMINUDYrm,         0 },
    { X86::VPMINUWYrr,        X86::VPMINUWYrm,         0 },
    { X86::VPMAXSBYrr,        X86::VPMAXSBYrm,         0 },
    { X86::VPMAXSDYrr,        X86::VPMAXSDYrm,         0 },
    { X86::VPMAXUDYrr,        X86::VPMAXUDYrm,         0 },
    { X86::VPMAXUWYrr,        X86::VPMAXUWYrm,         0 },
    { X86::VMPSADBWYrri,      X86::VMPSADBWYrmi,       0 },
    { X86::VPMULDQYrr,        X86::VPMULDQYrm,         0 },
    { X86::VPMULHRSWrr256,    X86::VPMULHRSWrm256,     0 },
    { X86::VPMULHUWYrr,       X86::VPMULHUWYrm,        0 },
    { X86::VPMULHWYrr,        X86::VPMULHWYrm,         0 },
    { X86::VPMULLDYrr,        X86::VPMULLDYrm,         0 },
    { X86::VPMULLWYrr,        X86::VPMULLWYrm,         0 },
    { X86::VPMULUDQYrr,       X86::VPMULUDQYrm,        0 },
    { X86::VPORYrr,           X86::VPORYrm,            0 },
    { X86::VPSADBWYrr,        X86::VPSADBWYrm,         0 },
    { X86::VPSHUFBYrr,        X86::VPSHUFBYrm,         0 },
    { X86::VPSIGNBYrr,        X86::VPSIGNBYrm,         0 },
    { X86::VPSIGNWYrr,        X86::VPSIGNWYrm,         0 },
    { X86::VPSIGNDYrr,        X86::VPSIGNDYrm,         0 },
    { X86::VPSLLDYrr,         X86::VPSLLDYrm,          0 },
    { X86::VPSLLQYrr,         X86::VPSLLQYrm,          0 },
    { X86::VPSLLWYrr,         X86::VPSLLWYrm,          0 },
    { X86::VPSLLVDrr,         X86::VPSLLVDrm,          0 },
    { X86::VPSLLVDYrr,        X86::VPSLLVDYrm,         0 },
    { X86::VPSLLVQrr,         X86::VPSLLVQrm,          0 },
    { X86::VPSLLVQYrr,        X86::VPSLLVQYrm,         0 },
    { X86::VPSRADYrr,         X86::VPSRADYrm,          0 },
    { X86::VPSRAWYrr,         X86::VPSRAWYrm,          0 },
    { X86::VPSRAVDrr,         X86::VPSRAVDrm,          0 },
    { X86::VPSRAVDYrr,        X86::VPSRAVDYrm,         0 },
    { X86::VPSRLDYrr,         X86::VPSRLDYrm,          0 },
    { X86::VPSRLQYrr,         X86::VPSRLQYrm,          0 },
    { X86::VPSRLWYrr,         X86::VPSRLWYrm,          0 },
    { X86::VPSRLVDrr,         X86::VPSRLVDrm,          0 },
    { X86::VPSRLVDYrr,        X86::VPSRLVDYrm,         0 },
    { X86::VPSRLVQrr,         X86::VPSRLVQrm,          0 },
    { X86::VPSRLVQYrr,        X86::VPSRLVQYrm,         0 },
    { X86::VPSUBBYrr,         X86::VPSUBBYrm,          0 },
    { X86::VPSUBDYrr,         X86::VPSUBDYrm,          0 },
    { X86::VPSUBSBYrr,        X86::VPSUBSBYrm,         0 },
    { X86::VPSUBSWYrr,        X86::VPSUBSWYrm,         0 },
    { X86::VPSUBWYrr,         X86::VPSUBWYrm,          0 },
    { X86::VPUNPCKHBWYrr,     X86::VPUNPCKHBWYrm,      0 },
    { X86::VPUNPCKHDQYrr,     X86::VPUNPCKHDQYrm,      0 },
    { X86::VPUNPCKHQDQYrr,    X86::VPUNPCKHQDQYrm,     0 },
    { X86::VPUNPCKHWDYrr,     X86::VPUNPCKHWDYrm,      0 },
    { X86::VPUNPCKLBWYrr,     X86::VPUNPCKLBWYrm,      0 },
    { X86::VPUNPCKLDQYrr,     X86::VPUNPCKLDQYrm,      0 },
    { X86::VPUNPCKLQDQYrr,    X86::VPUNPCKLQDQYrm,     0 },
    { X86::VPUNPCKLWDYrr,     X86::VPUNPCKLWDYrm,      0 },
    { X86::VPXORYrr,          X86::VPXORYrm,           0 },
    // FIXME: add AVX 256-bit foldable instructions

    // FMA4 foldable patterns
    { X86::VFMADDSS4rr,       X86::VFMADDSS4mr,        0           },
    { X86::VFMADDSD4rr,       X86::VFMADDSD4mr,        0           },
    { X86::VFMADDPS4rr,       X86::VFMADDPS4mr,        TB_ALIGN_16 },
    { X86::VFMADDPD4rr,       X86::VFMADDPD4mr,        TB_ALIGN_16 },
    { X86::VFMADDPS4rrY,      X86::VFMADDPS4mrY,       TB_ALIGN_32 },
    { X86::VFMADDPD4rrY,      X86::VFMADDPD4mrY,       TB_ALIGN_32 },
    { X86::VFNMADDSS4rr,      X86::VFNMADDSS4mr,       0           },
    { X86::VFNMADDSD4rr,      X86::VFNMADDSD4mr,       0           },
    { X86::VFNMADDPS4rr,      X86::VFNMADDPS4mr,       TB_ALIGN_16 },
    { X86::VFNMADDPD4rr,      X86::VFNMADDPD4mr,       TB_ALIGN_16 },
    { X86::VFNMADDPS4rrY,     X86::VFNMADDPS4mrY,      TB_ALIGN_32 },
    { X86::VFNMADDPD4rrY,     X86::VFNMADDPD4mrY,      TB_ALIGN_32 },
    { X86::VFMSUBSS4rr,       X86::VFMSUBSS4mr,        0           },
    { X86::VFMSUBSD4rr,       X86::VFMSUBSD4mr,        0           },
    { X86::VFMSUBPS4rr,       X86::VFMSUBPS4mr,        TB_ALIGN_16 },
    { X86::VFMSUBPD4rr,       X86::VFMSUBPD4mr,        TB_ALIGN_16 },
    { X86::VFMSUBPS4rrY,      X86::VFMSUBPS4mrY,       TB_ALIGN_32 },
    { X86::VFMSUBPD4rrY,      X86::VFMSUBPD4mrY,       TB_ALIGN_32 },
    { X86::VFNMSUBSS4rr,      X86::VFNMSUBSS4mr,       0           },
    { X86::VFNMSUBSD4rr,      X86::VFNMSUBSD4mr,       0           },
    { X86::VFNMSUBPS4rr,      X86::VFNMSUBPS4mr,       TB_ALIGN_16 },
    { X86::VFNMSUBPD4rr,      X86::VFNMSUBPD4mr,       TB_ALIGN_16 },
    { X86::VFNMSUBPS4rrY,     X86::VFNMSUBPS4mrY,      TB_ALIGN_32 },
    { X86::VFNMSUBPD4rrY,     X86::VFNMSUBPD4mrY,      TB_ALIGN_32 },
    { X86::VFMADDSUBPS4rr,    X86::VFMADDSUBPS4mr,     TB_ALIGN_16 },
    { X86::VFMADDSUBPD4rr,    X86::VFMADDSUBPD4mr,     TB_ALIGN_16 },
    { X86::VFMADDSUBPS4rrY,   X86::VFMADDSUBPS4mrY,    TB_ALIGN_32 },
    { X86::VFMADDSUBPD4rrY,   X86::VFMADDSUBPD4mrY,    TB_ALIGN_32 },
    { X86::VFMSUBADDPS4rr,    X86::VFMSUBADDPS4mr,     TB_ALIGN_16 },
    { X86::VFMSUBADDPD4rr,    X86::VFMSUBADDPD4mr,     TB_ALIGN_16 },
    { X86::VFMSUBADDPS4rrY,   X86::VFMSUBADDPS4mrY,    TB_ALIGN_32 },
    { X86::VFMSUBADDPD4rrY,   X86::VFMSUBADDPD4mrY,    TB_ALIGN_32 },

    // BMI/BMI2 foldable instructions
    { X86::ANDN32rr,          X86::ANDN32rm,            0 },
    { X86::ANDN64rr,          X86::ANDN64rm,            0 },
    { X86::MULX32rr,          X86::MULX32rm,            0 },
    { X86::MULX64rr,          X86::MULX64rm,            0 },
    { X86::PDEP32rr,          X86::PDEP32rm,            0 },
    { X86::PDEP64rr,          X86::PDEP64rm,            0 },
    { X86::PEXT32rr,          X86::PEXT32rm,            0 },
    { X86::PEXT64rr,          X86::PEXT64rm,            0 },

    // AVX-512 foldable instructions
    { X86::VADDPSZrr,         X86::VADDPSZrm,           0 },
    { X86::VADDPDZrr,         X86::VADDPDZrm,           0 },
    { X86::VSUBPSZrr,         X86::VSUBPSZrm,           0 },
    { X86::VSUBPDZrr,         X86::VSUBPDZrm,           0 },
    { X86::VMULPSZrr,         X86::VMULPSZrm,           0 },
    { X86::VMULPDZrr,         X86::VMULPDZrm,           0 },
    { X86::VDIVPSZrr,         X86::VDIVPSZrm,           0 },
    { X86::VDIVPDZrr,         X86::VDIVPDZrm,           0 },
    { X86::VMINPSZrr,         X86::VMINPSZrm,           0 },
    { X86::VMINPDZrr,         X86::VMINPDZrm,           0 },
    { X86::VMAXPSZrr,         X86::VMAXPSZrm,           0 },
    { X86::VMAXPDZrr,         X86::VMAXPDZrm,           0 },
    { X86::VPADDDZrr,         X86::VPADDDZrm,           0 },
    { X86::VPADDQZrr,         X86::VPADDQZrm,           0 },
    { X86::VPERMPDZri,        X86::VPERMPDZmi,          0 },
    { X86::VPERMPSZrr,        X86::VPERMPSZrm,          0 },
    { X86::VPMAXSDZrr,        X86::VPMAXSDZrm,          0 },
    { X86::VPMAXSQZrr,        X86::VPMAXSQZrm,          0 },
    { X86::VPMAXUDZrr,        X86::VPMAXUDZrm,          0 },
    { X86::VPMAXUQZrr,        X86::VPMAXUQZrm,          0 },
    { X86::VPMINSDZrr,        X86::VPMINSDZrm,          0 },
    { X86::VPMINSQZrr,        X86::VPMINSQZrm,          0 },
    { X86::VPMINUDZrr,        X86::VPMINUDZrm,          0 },
    { X86::VPMINUQZrr,        X86::VPMINUQZrm,          0 },
    { X86::VPMULDQZrr,        X86::VPMULDQZrm,          0 },
    { X86::VPSLLVDZrr,        X86::VPSLLVDZrm,          0 },
    { X86::VPSLLVQZrr,        X86::VPSLLVQZrm,          0 },
    { X86::VPSRAVDZrr,        X86::VPSRAVDZrm,          0 },
    { X86::VPSRLVDZrr,        X86::VPSRLVDZrm,          0 },
    { X86::VPSRLVQZrr,        X86::VPSRLVQZrm,          0 },
    { X86::VPSUBDZrr,         X86::VPSUBDZrm,           0 },
    { X86::VPSUBQZrr,         X86::VPSUBQZrm,           0 },
    { X86::VSHUFPDZrri,       X86::VSHUFPDZrmi,         0 },
    { X86::VSHUFPSZrri,       X86::VSHUFPSZrmi,         0 },
    { X86::VALIGNQrri,        X86::VALIGNQrmi,          0 },
    { X86::VALIGNDrri,        X86::VALIGNDrmi,          0 },
    { X86::VPMULUDQZrr,       X86::VPMULUDQZrm,         0 },
    { X86::VBROADCASTSSZrkz,  X86::VBROADCASTSSZmkz,    TB_NO_REVERSE },
    { X86::VBROADCASTSDZrkz,  X86::VBROADCASTSDZmkz,    TB_NO_REVERSE },

    // AVX-512{F,VL} foldable instructions
    { X86::VBROADCASTSSZ256rkz,  X86::VBROADCASTSSZ256mkz,      TB_NO_REVERSE },
    { X86::VBROADCASTSDZ256rkz,  X86::VBROADCASTSDZ256mkz,      TB_NO_REVERSE },
    { X86::VBROADCASTSSZ128rkz,  X86::VBROADCASTSSZ128mkz,      TB_NO_REVERSE },

    // AVX-512{F,VL} foldable instructions
    { X86::VADDPDZ128rr,      X86::VADDPDZ128rm,        0 },
    { X86::VADDPDZ256rr,      X86::VADDPDZ256rm,        0 },
    { X86::VADDPSZ128rr,      X86::VADDPSZ128rm,        0 },
    { X86::VADDPSZ256rr,      X86::VADDPSZ256rm,        0 },

    // AES foldable instructions
    { X86::AESDECLASTrr,      X86::AESDECLASTrm,        TB_ALIGN_16 },
    { X86::AESDECrr,          X86::AESDECrm,            TB_ALIGN_16 },
    { X86::AESENCLASTrr,      X86::AESENCLASTrm,        TB_ALIGN_16 },
    { X86::AESENCrr,          X86::AESENCrm,            TB_ALIGN_16 },
    { X86::VAESDECLASTrr,     X86::VAESDECLASTrm,       TB_ALIGN_16 },
    { X86::VAESDECrr,         X86::VAESDECrm,           TB_ALIGN_16 },
    { X86::VAESENCLASTrr,     X86::VAESENCLASTrm,       TB_ALIGN_16 },
    { X86::VAESENCrr,         X86::VAESENCrm,           TB_ALIGN_16 },

    // SHA foldable instructions
    { X86::SHA1MSG1rr,        X86::SHA1MSG1rm,          TB_ALIGN_16 },
    { X86::SHA1MSG2rr,        X86::SHA1MSG2rm,          TB_ALIGN_16 },
    { X86::SHA1NEXTErr,       X86::SHA1NEXTErm,         TB_ALIGN_16 },
    { X86::SHA1RNDS4rri,      X86::SHA1RNDS4rmi,        TB_ALIGN_16 },
    { X86::SHA256MSG1rr,      X86::SHA256MSG1rm,        TB_ALIGN_16 },
    { X86::SHA256MSG2rr,      X86::SHA256MSG2rm,        TB_ALIGN_16 },
    { X86::SHA256RNDS2rr,     X86::SHA256RNDS2rm,       TB_ALIGN_16 },
  };

  for (unsigned i = 0, e = array_lengthof(OpTbl2); i != e; ++i) {
    unsigned RegOp = OpTbl2[i].RegOp;
    unsigned MemOp = OpTbl2[i].MemOp;
    unsigned Flags = OpTbl2[i].Flags;
    AddTableEntry(RegOp2MemOpTable2, MemOp2RegOpTable,
                  RegOp, MemOp,
                  // Index 2, folded load
                  Flags | TB_INDEX_2 | TB_FOLDED_LOAD);
  }

  static const X86OpTblEntry OpTbl3[] = {
    // FMA foldable instructions
    { X86::VFMADDSSr231r,         X86::VFMADDSSr231m,         TB_ALIGN_NONE },
    { X86::VFMADDSDr231r,         X86::VFMADDSDr231m,         TB_ALIGN_NONE },
    { X86::VFMADDSSr132r,         X86::VFMADDSSr132m,         TB_ALIGN_NONE },
    { X86::VFMADDSDr132r,         X86::VFMADDSDr132m,         TB_ALIGN_NONE },
    { X86::VFMADDSSr213r,         X86::VFMADDSSr213m,         TB_ALIGN_NONE },
    { X86::VFMADDSDr213r,         X86::VFMADDSDr213m,         TB_ALIGN_NONE },

    { X86::VFMADDPSr231r,         X86::VFMADDPSr231m,         TB_ALIGN_NONE },
    { X86::VFMADDPDr231r,         X86::VFMADDPDr231m,         TB_ALIGN_NONE },
    { X86::VFMADDPSr132r,         X86::VFMADDPSr132m,         TB_ALIGN_NONE },
    { X86::VFMADDPDr132r,         X86::VFMADDPDr132m,         TB_ALIGN_NONE },
    { X86::VFMADDPSr213r,         X86::VFMADDPSr213m,         TB_ALIGN_NONE },
    { X86::VFMADDPDr213r,         X86::VFMADDPDr213m,         TB_ALIGN_NONE },
    { X86::VFMADDPSr231rY,        X86::VFMADDPSr231mY,        TB_ALIGN_NONE },
    { X86::VFMADDPDr231rY,        X86::VFMADDPDr231mY,        TB_ALIGN_NONE },
    { X86::VFMADDPSr132rY,        X86::VFMADDPSr132mY,        TB_ALIGN_NONE },
    { X86::VFMADDPDr132rY,        X86::VFMADDPDr132mY,        TB_ALIGN_NONE },
    { X86::VFMADDPSr213rY,        X86::VFMADDPSr213mY,        TB_ALIGN_NONE },
    { X86::VFMADDPDr213rY,        X86::VFMADDPDr213mY,        TB_ALIGN_NONE },

    { X86::VFNMADDSSr231r,        X86::VFNMADDSSr231m,        TB_ALIGN_NONE },
    { X86::VFNMADDSDr231r,        X86::VFNMADDSDr231m,        TB_ALIGN_NONE },
    { X86::VFNMADDSSr132r,        X86::VFNMADDSSr132m,        TB_ALIGN_NONE },
    { X86::VFNMADDSDr132r,        X86::VFNMADDSDr132m,        TB_ALIGN_NONE },
    { X86::VFNMADDSSr213r,        X86::VFNMADDSSr213m,        TB_ALIGN_NONE },
    { X86::VFNMADDSDr213r,        X86::VFNMADDSDr213m,        TB_ALIGN_NONE },

    { X86::VFNMADDPSr231r,        X86::VFNMADDPSr231m,        TB_ALIGN_NONE },
    { X86::VFNMADDPDr231r,        X86::VFNMADDPDr231m,        TB_ALIGN_NONE },
    { X86::VFNMADDPSr132r,        X86::VFNMADDPSr132m,        TB_ALIGN_NONE },
    { X86::VFNMADDPDr132r,        X86::VFNMADDPDr132m,        TB_ALIGN_NONE },
    { X86::VFNMADDPSr213r,        X86::VFNMADDPSr213m,        TB_ALIGN_NONE },
    { X86::VFNMADDPDr213r,        X86::VFNMADDPDr213m,        TB_ALIGN_NONE },
    { X86::VFNMADDPSr231rY,       X86::VFNMADDPSr231mY,       TB_ALIGN_NONE },
    { X86::VFNMADDPDr231rY,       X86::VFNMADDPDr231mY,       TB_ALIGN_NONE },
    { X86::VFNMADDPSr132rY,       X86::VFNMADDPSr132mY,       TB_ALIGN_NONE },
    { X86::VFNMADDPDr132rY,       X86::VFNMADDPDr132mY,       TB_ALIGN_NONE },
    { X86::VFNMADDPSr213rY,       X86::VFNMADDPSr213mY,       TB_ALIGN_NONE },
    { X86::VFNMADDPDr213rY,       X86::VFNMADDPDr213mY,       TB_ALIGN_NONE },

    { X86::VFMSUBSSr231r,         X86::VFMSUBSSr231m,         TB_ALIGN_NONE },
    { X86::VFMSUBSDr231r,         X86::VFMSUBSDr231m,         TB_ALIGN_NONE },
    { X86::VFMSUBSSr132r,         X86::VFMSUBSSr132m,         TB_ALIGN_NONE },
    { X86::VFMSUBSDr132r,         X86::VFMSUBSDr132m,         TB_ALIGN_NONE },
    { X86::VFMSUBSSr213r,         X86::VFMSUBSSr213m,         TB_ALIGN_NONE },
    { X86::VFMSUBSDr213r,         X86::VFMSUBSDr213m,         TB_ALIGN_NONE },

    { X86::VFMSUBPSr231r,         X86::VFMSUBPSr231m,         TB_ALIGN_NONE },
    { X86::VFMSUBPDr231r,         X86::VFMSUBPDr231m,         TB_ALIGN_NONE },
    { X86::VFMSUBPSr132r,         X86::VFMSUBPSr132m,         TB_ALIGN_NONE },
    { X86::VFMSUBPDr132r,         X86::VFMSUBPDr132m,         TB_ALIGN_NONE },
    { X86::VFMSUBPSr213r,         X86::VFMSUBPSr213m,         TB_ALIGN_NONE },
    { X86::VFMSUBPDr213r,         X86::VFMSUBPDr213m,         TB_ALIGN_NONE },
    { X86::VFMSUBPSr231rY,        X86::VFMSUBPSr231mY,        TB_ALIGN_NONE },
    { X86::VFMSUBPDr231rY,        X86::VFMSUBPDr231mY,        TB_ALIGN_NONE },
    { X86::VFMSUBPSr132rY,        X86::VFMSUBPSr132mY,        TB_ALIGN_NONE },
    { X86::VFMSUBPDr132rY,        X86::VFMSUBPDr132mY,        TB_ALIGN_NONE },
    { X86::VFMSUBPSr213rY,        X86::VFMSUBPSr213mY,        TB_ALIGN_NONE },
    { X86::VFMSUBPDr213rY,        X86::VFMSUBPDr213mY,        TB_ALIGN_NONE },

    { X86::VFNMSUBSSr231r,        X86::VFNMSUBSSr231m,        TB_ALIGN_NONE },
    { X86::VFNMSUBSDr231r,        X86::VFNMSUBSDr231m,        TB_ALIGN_NONE },
    { X86::VFNMSUBSSr132r,        X86::VFNMSUBSSr132m,        TB_ALIGN_NONE },
    { X86::VFNMSUBSDr132r,        X86::VFNMSUBSDr132m,        TB_ALIGN_NONE },
    { X86::VFNMSUBSSr213r,        X86::VFNMSUBSSr213m,        TB_ALIGN_NONE },
    { X86::VFNMSUBSDr213r,        X86::VFNMSUBSDr213m,        TB_ALIGN_NONE },

    { X86::VFNMSUBPSr231r,        X86::VFNMSUBPSr231m,        TB_ALIGN_NONE },
    { X86::VFNMSUBPDr231r,        X86::VFNMSUBPDr231m,        TB_ALIGN_NONE },
    { X86::VFNMSUBPSr132r,        X86::VFNMSUBPSr132m,        TB_ALIGN_NONE },
    { X86::VFNMSUBPDr132r,        X86::VFNMSUBPDr132m,        TB_ALIGN_NONE },
    { X86::VFNMSUBPSr213r,        X86::VFNMSUBPSr213m,        TB_ALIGN_NONE },
    { X86::VFNMSUBPDr213r,        X86::VFNMSUBPDr213m,        TB_ALIGN_NONE },
    { X86::VFNMSUBPSr231rY,       X86::VFNMSUBPSr231mY,       TB_ALIGN_NONE },
    { X86::VFNMSUBPDr231rY,       X86::VFNMSUBPDr231mY,       TB_ALIGN_NONE },
    { X86::VFNMSUBPSr132rY,       X86::VFNMSUBPSr132mY,       TB_ALIGN_NONE },
    { X86::VFNMSUBPDr132rY,       X86::VFNMSUBPDr132mY,       TB_ALIGN_NONE },
    { X86::VFNMSUBPSr213rY,       X86::VFNMSUBPSr213mY,       TB_ALIGN_NONE },
    { X86::VFNMSUBPDr213rY,       X86::VFNMSUBPDr213mY,       TB_ALIGN_NONE },

    { X86::VFMADDSUBPSr231r,      X86::VFMADDSUBPSr231m,      TB_ALIGN_NONE },
    { X86::VFMADDSUBPDr231r,      X86::VFMADDSUBPDr231m,      TB_ALIGN_NONE },
    { X86::VFMADDSUBPSr132r,      X86::VFMADDSUBPSr132m,      TB_ALIGN_NONE },
    { X86::VFMADDSUBPDr132r,      X86::VFMADDSUBPDr132m,      TB_ALIGN_NONE },
    { X86::VFMADDSUBPSr213r,      X86::VFMADDSUBPSr213m,      TB_ALIGN_NONE },
    { X86::VFMADDSUBPDr213r,      X86::VFMADDSUBPDr213m,      TB_ALIGN_NONE },
    { X86::VFMADDSUBPSr231rY,     X86::VFMADDSUBPSr231mY,     TB_ALIGN_NONE },
    { X86::VFMADDSUBPDr231rY,     X86::VFMADDSUBPDr231mY,     TB_ALIGN_NONE },
    { X86::VFMADDSUBPSr132rY,     X86::VFMADDSUBPSr132mY,     TB_ALIGN_NONE },
    { X86::VFMADDSUBPDr132rY,     X86::VFMADDSUBPDr132mY,     TB_ALIGN_NONE },
    { X86::VFMADDSUBPSr213rY,     X86::VFMADDSUBPSr213mY,     TB_ALIGN_NONE },
    { X86::VFMADDSUBPDr213rY,     X86::VFMADDSUBPDr213mY,     TB_ALIGN_NONE },

    { X86::VFMSUBADDPSr231r,      X86::VFMSUBADDPSr231m,      TB_ALIGN_NONE },
    { X86::VFMSUBADDPDr231r,      X86::VFMSUBADDPDr231m,      TB_ALIGN_NONE },
    { X86::VFMSUBADDPSr132r,      X86::VFMSUBADDPSr132m,      TB_ALIGN_NONE },
    { X86::VFMSUBADDPDr132r,      X86::VFMSUBADDPDr132m,      TB_ALIGN_NONE },
    { X86::VFMSUBADDPSr213r,      X86::VFMSUBADDPSr213m,      TB_ALIGN_NONE },
    { X86::VFMSUBADDPDr213r,      X86::VFMSUBADDPDr213m,      TB_ALIGN_NONE },
    { X86::VFMSUBADDPSr231rY,     X86::VFMSUBADDPSr231mY,     TB_ALIGN_NONE },
    { X86::VFMSUBADDPDr231rY,     X86::VFMSUBADDPDr231mY,     TB_ALIGN_NONE },
    { X86::VFMSUBADDPSr132rY,     X86::VFMSUBADDPSr132mY,     TB_ALIGN_NONE },
    { X86::VFMSUBADDPDr132rY,     X86::VFMSUBADDPDr132mY,     TB_ALIGN_NONE },
    { X86::VFMSUBADDPSr213rY,     X86::VFMSUBADDPSr213mY,     TB_ALIGN_NONE },
    { X86::VFMSUBADDPDr213rY,     X86::VFMSUBADDPDr213mY,     TB_ALIGN_NONE },

    // FMA4 foldable patterns
    { X86::VFMADDSS4rr,           X86::VFMADDSS4rm,           0           },
    { X86::VFMADDSD4rr,           X86::VFMADDSD4rm,           0           },
    { X86::VFMADDPS4rr,           X86::VFMADDPS4rm,           TB_ALIGN_16 },
    { X86::VFMADDPD4rr,           X86::VFMADDPD4rm,           TB_ALIGN_16 },
    { X86::VFMADDPS4rrY,          X86::VFMADDPS4rmY,          TB_ALIGN_32 },
    { X86::VFMADDPD4rrY,          X86::VFMADDPD4rmY,          TB_ALIGN_32 },
    { X86::VFNMADDSS4rr,          X86::VFNMADDSS4rm,          0           },
    { X86::VFNMADDSD4rr,          X86::VFNMADDSD4rm,          0           },
    { X86::VFNMADDPS4rr,          X86::VFNMADDPS4rm,          TB_ALIGN_16 },
    { X86::VFNMADDPD4rr,          X86::VFNMADDPD4rm,          TB_ALIGN_16 },
    { X86::VFNMADDPS4rrY,         X86::VFNMADDPS4rmY,         TB_ALIGN_32 },
    { X86::VFNMADDPD4rrY,         X86::VFNMADDPD4rmY,         TB_ALIGN_32 },
    { X86::VFMSUBSS4rr,           X86::VFMSUBSS4rm,           0           },
    { X86::VFMSUBSD4rr,           X86::VFMSUBSD4rm,           0           },
    { X86::VFMSUBPS4rr,           X86::VFMSUBPS4rm,           TB_ALIGN_16 },
    { X86::VFMSUBPD4rr,           X86::VFMSUBPD4rm,           TB_ALIGN_16 },
    { X86::VFMSUBPS4rrY,          X86::VFMSUBPS4rmY,          TB_ALIGN_32 },
    { X86::VFMSUBPD4rrY,          X86::VFMSUBPD4rmY,          TB_ALIGN_32 },
    { X86::VFNMSUBSS4rr,          X86::VFNMSUBSS4rm,          0           },
    { X86::VFNMSUBSD4rr,          X86::VFNMSUBSD4rm,          0           },
    { X86::VFNMSUBPS4rr,          X86::VFNMSUBPS4rm,          TB_ALIGN_16 },
    { X86::VFNMSUBPD4rr,          X86::VFNMSUBPD4rm,          TB_ALIGN_16 },
    { X86::VFNMSUBPS4rrY,         X86::VFNMSUBPS4rmY,         TB_ALIGN_32 },
    { X86::VFNMSUBPD4rrY,         X86::VFNMSUBPD4rmY,         TB_ALIGN_32 },
    { X86::VFMADDSUBPS4rr,        X86::VFMADDSUBPS4rm,        TB_ALIGN_16 },
    { X86::VFMADDSUBPD4rr,        X86::VFMADDSUBPD4rm,        TB_ALIGN_16 },
    { X86::VFMADDSUBPS4rrY,       X86::VFMADDSUBPS4rmY,       TB_ALIGN_32 },
    { X86::VFMADDSUBPD4rrY,       X86::VFMADDSUBPD4rmY,       TB_ALIGN_32 },
    { X86::VFMSUBADDPS4rr,        X86::VFMSUBADDPS4rm,        TB_ALIGN_16 },
    { X86::VFMSUBADDPD4rr,        X86::VFMSUBADDPD4rm,        TB_ALIGN_16 },
    { X86::VFMSUBADDPS4rrY,       X86::VFMSUBADDPS4rmY,       TB_ALIGN_32 },
    { X86::VFMSUBADDPD4rrY,       X86::VFMSUBADDPD4rmY,       TB_ALIGN_32 },
    // AVX-512 VPERMI instructions with 3 source operands.
    { X86::VPERMI2Drr,            X86::VPERMI2Drm,            0 },
    { X86::VPERMI2Qrr,            X86::VPERMI2Qrm,            0 },
    { X86::VPERMI2PSrr,           X86::VPERMI2PSrm,           0 },
    { X86::VPERMI2PDrr,           X86::VPERMI2PDrm,           0 },
    { X86::VBLENDMPDZrr,          X86::VBLENDMPDZrm,          0 },
    { X86::VBLENDMPSZrr,          X86::VBLENDMPSZrm,          0 },
    { X86::VPBLENDMDZrr,          X86::VPBLENDMDZrm,          0 },
    { X86::VPBLENDMQZrr,          X86::VPBLENDMQZrm,          0 },
    { X86::VBROADCASTSSZrk,       X86::VBROADCASTSSZmk,       TB_NO_REVERSE },
    { X86::VBROADCASTSDZrk,       X86::VBROADCASTSDZmk,       TB_NO_REVERSE },
    { X86::VBROADCASTSSZ256rk,    X86::VBROADCASTSSZ256mk,    TB_NO_REVERSE },
    { X86::VBROADCASTSDZ256rk,    X86::VBROADCASTSDZ256mk,    TB_NO_REVERSE },
    { X86::VBROADCASTSSZ128rk,    X86::VBROADCASTSSZ128mk,    TB_NO_REVERSE },
     // AVX-512 arithmetic instructions
    { X86::VADDPSZrrkz,           X86::VADDPSZrmkz,           0 },
    { X86::VADDPDZrrkz,           X86::VADDPDZrmkz,           0 },
    { X86::VSUBPSZrrkz,           X86::VSUBPSZrmkz,           0 },
    { X86::VSUBPDZrrkz,           X86::VSUBPDZrmkz,           0 },
    { X86::VMULPSZrrkz,           X86::VMULPSZrmkz,           0 },
    { X86::VMULPDZrrkz,           X86::VMULPDZrmkz,           0 },
    { X86::VDIVPSZrrkz,           X86::VDIVPSZrmkz,           0 },
    { X86::VDIVPDZrrkz,           X86::VDIVPDZrmkz,           0 },
    { X86::VMINPSZrrkz,           X86::VMINPSZrmkz,           0 },
    { X86::VMINPDZrrkz,           X86::VMINPDZrmkz,           0 },
    { X86::VMAXPSZrrkz,           X86::VMAXPSZrmkz,           0 },
    { X86::VMAXPDZrrkz,           X86::VMAXPDZrmkz,           0 },
    // AVX-512{F,VL} arithmetic instructions 256-bit
    { X86::VADDPSZ256rrkz,        X86::VADDPSZ256rmkz,        0 },
    { X86::VADDPDZ256rrkz,        X86::VADDPDZ256rmkz,        0 },
    { X86::VSUBPSZ256rrkz,        X86::VSUBPSZ256rmkz,        0 },
    { X86::VSUBPDZ256rrkz,        X86::VSUBPDZ256rmkz,        0 },
    { X86::VMULPSZ256rrkz,        X86::VMULPSZ256rmkz,        0 },
    { X86::VMULPDZ256rrkz,        X86::VMULPDZ256rmkz,        0 },
    { X86::VDIVPSZ256rrkz,        X86::VDIVPSZ256rmkz,        0 },
    { X86::VDIVPDZ256rrkz,        X86::VDIVPDZ256rmkz,        0 },
    { X86::VMINPSZ256rrkz,        X86::VMINPSZ256rmkz,        0 },
    { X86::VMINPDZ256rrkz,        X86::VMINPDZ256rmkz,        0 },
    { X86::VMAXPSZ256rrkz,        X86::VMAXPSZ256rmkz,        0 },
    { X86::VMAXPDZ256rrkz,        X86::VMAXPDZ256rmkz,        0 },
    // AVX-512{F,VL} arithmetic instructions 128-bit
    { X86::VADDPSZ128rrkz,        X86::VADDPSZ128rmkz,        0 },
    { X86::VADDPDZ128rrkz,        X86::VADDPDZ128rmkz,        0 },
    { X86::VSUBPSZ128rrkz,        X86::VSUBPSZ128rmkz,        0 },
    { X86::VSUBPDZ128rrkz,        X86::VSUBPDZ128rmkz,        0 },
    { X86::VMULPSZ128rrkz,        X86::VMULPSZ128rmkz,        0 },
    { X86::VMULPDZ128rrkz,        X86::VMULPDZ128rmkz,        0 },
    { X86::VDIVPSZ128rrkz,        X86::VDIVPSZ128rmkz,        0 },
    { X86::VDIVPDZ128rrkz,        X86::VDIVPDZ128rmkz,        0 },
    { X86::VMINPSZ128rrkz,        X86::VMINPSZ128rmkz,        0 },
    { X86::VMINPDZ128rrkz,        X86::VMINPDZ128rmkz,        0 },
    { X86::VMAXPSZ128rrkz,        X86::VMAXPSZ128rmkz,        0 },
    { X86::VMAXPDZ128rrkz,        X86::VMAXPDZ128rmkz,        0 }
  };

  for (unsigned i = 0, e = array_lengthof(OpTbl3); i != e; ++i) {
    unsigned RegOp = OpTbl3[i].RegOp;
    unsigned MemOp = OpTbl3[i].MemOp;
    unsigned Flags = OpTbl3[i].Flags;
    AddTableEntry(RegOp2MemOpTable3, MemOp2RegOpTable,
                  RegOp, MemOp,
                  // Index 3, folded load
                  Flags | TB_INDEX_3 | TB_FOLDED_LOAD);
  }

  static const X86OpTblEntry OpTbl4[] = {
     // AVX-512 foldable instructions
    { X86::VADDPSZrrk,         X86::VADDPSZrmk,           0 },
    { X86::VADDPDZrrk,         X86::VADDPDZrmk,           0 },
    { X86::VSUBPSZrrk,         X86::VSUBPSZrmk,           0 },
    { X86::VSUBPDZrrk,         X86::VSUBPDZrmk,           0 },
    { X86::VMULPSZrrk,         X86::VMULPSZrmk,           0 },
    { X86::VMULPDZrrk,         X86::VMULPDZrmk,           0 },
    { X86::VDIVPSZrrk,         X86::VDIVPSZrmk,           0 },
    { X86::VDIVPDZrrk,         X86::VDIVPDZrmk,           0 },
    { X86::VMINPSZrrk,         X86::VMINPSZrmk,           0 },
    { X86::VMINPDZrrk,         X86::VMINPDZrmk,           0 },
    { X86::VMAXPSZrrk,         X86::VMAXPSZrmk,           0 },
    { X86::VMAXPDZrrk,         X86::VMAXPDZrmk,           0 },
    // AVX-512{F,VL} foldable instructions 256-bit
    { X86::VADDPSZ256rrk,      X86::VADDPSZ256rmk,        0 },
    { X86::VADDPDZ256rrk,      X86::VADDPDZ256rmk,        0 },
    { X86::VSUBPSZ256rrk,      X86::VSUBPSZ256rmk,        0 },
    { X86::VSUBPDZ256rrk,      X86::VSUBPDZ256rmk,        0 },
    { X86::VMULPSZ256rrk,      X86::VMULPSZ256rmk,        0 },
    { X86::VMULPDZ256rrk,      X86::VMULPDZ256rmk,        0 },
    { X86::VDIVPSZ256rrk,      X86::VDIVPSZ256rmk,        0 },
    { X86::VDIVPDZ256rrk,      X86::VDIVPDZ256rmk,        0 },
    { X86::VMINPSZ256rrk,      X86::VMINPSZ256rmk,        0 },
    { X86::VMINPDZ256rrk,      X86::VMINPDZ256rmk,        0 },
    { X86::VMAXPSZ256rrk,      X86::VMAXPSZ256rmk,        0 },
    { X86::VMAXPDZ256rrk,      X86::VMAXPDZ256rmk,        0 },
    // AVX-512{F,VL} foldable instructions 128-bit
    { X86::VADDPSZ128rrk,      X86::VADDPSZ128rmk,        0 },
    { X86::VADDPDZ128rrk,      X86::VADDPDZ128rmk,        0 },
    { X86::VSUBPSZ128rrk,      X86::VSUBPSZ128rmk,        0 },
    { X86::VSUBPDZ128rrk,      X86::VSUBPDZ128rmk,        0 },
    { X86::VMULPSZ128rrk,      X86::VMULPSZ128rmk,        0 },
    { X86::VMULPDZ128rrk,      X86::VMULPDZ128rmk,        0 },
    { X86::VDIVPSZ128rrk,      X86::VDIVPSZ128rmk,        0 },
    { X86::VDIVPDZ128rrk,      X86::VDIVPDZ128rmk,        0 },
    { X86::VMINPSZ128rrk,      X86::VMINPSZ128rmk,        0 },
    { X86::VMINPDZ128rrk,      X86::VMINPDZ128rmk,        0 },
    { X86::VMAXPSZ128rrk,      X86::VMAXPSZ128rmk,        0 },
    { X86::VMAXPDZ128rrk,      X86::VMAXPDZ128rmk,        0 }
  };

  for (unsigned i = 0, e = array_lengthof(OpTbl4); i != e; ++i) {
    unsigned RegOp = OpTbl4[i].RegOp;
    unsigned MemOp = OpTbl4[i].MemOp;
    unsigned Flags = OpTbl4[i].Flags;
    AddTableEntry(RegOp2MemOpTable4, MemOp2RegOpTable,
                  RegOp, MemOp,
                  // Index 4, folded load
                  Flags | TB_INDEX_4 | TB_FOLDED_LOAD);
  }
}

void
X86InstrInfo::AddTableEntry(RegOp2MemOpTableType &R2MTable,
                            MemOp2RegOpTableType &M2RTable,
                            unsigned RegOp, unsigned MemOp, unsigned Flags) {
    if ((Flags & TB_NO_FORWARD) == 0) {
      assert(!R2MTable.count(RegOp) && "Duplicate entry!");
      R2MTable[RegOp] = std::make_pair(MemOp, Flags);
    }
    if ((Flags & TB_NO_REVERSE) == 0) {
      assert(!M2RTable.count(MemOp) &&
           "Duplicated entries in unfolding maps?");
      M2RTable[MemOp] = std::make_pair(RegOp, Flags);
    }
}

bool
X86InstrInfo::isCoalescableExtInstr(const MachineInstr &MI,
                                    unsigned &SrcReg, unsigned &DstReg,
                                    unsigned &SubIdx) const {
  switch (MI.getOpcode()) {
  default: break;
  case X86::MOVSX16rr8:
  case X86::MOVZX16rr8:
  case X86::MOVSX32rr8:
  case X86::MOVZX32rr8:
  case X86::MOVSX64rr8:
    if (!Subtarget.is64Bit())
      // It's not always legal to reference the low 8-bit of the larger
      // register in 32-bit mode.
      return false;
  case X86::MOVSX32rr16:
  case X86::MOVZX32rr16:
  case X86::MOVSX64rr16:
  case X86::MOVSX64rr32: {
    if (MI.getOperand(0).getSubReg() || MI.getOperand(1).getSubReg())
      // Be conservative.
      return false;
    SrcReg = MI.getOperand(1).getReg();
    DstReg = MI.getOperand(0).getReg();
    switch (MI.getOpcode()) {
    default: llvm_unreachable("Unreachable!");
    case X86::MOVSX16rr8:
    case X86::MOVZX16rr8:
    case X86::MOVSX32rr8:
    case X86::MOVZX32rr8:
    case X86::MOVSX64rr8:
      SubIdx = X86::sub_8bit;
      break;
    case X86::MOVSX32rr16:
    case X86::MOVZX32rr16:
    case X86::MOVSX64rr16:
      SubIdx = X86::sub_16bit;
      break;
    case X86::MOVSX64rr32:
      SubIdx = X86::sub_32bit;
      break;
    }
    return true;
  }
  }
  return false;
}

/// isFrameOperand - Return true and the FrameIndex if the specified
/// operand and follow operands form a reference to the stack frame.
bool X86InstrInfo::isFrameOperand(const MachineInstr *MI, unsigned int Op,
                                  int &FrameIndex) const {
  if (MI->getOperand(Op+X86::AddrBaseReg).isFI() &&
      MI->getOperand(Op+X86::AddrScaleAmt).isImm() &&
      MI->getOperand(Op+X86::AddrIndexReg).isReg() &&
      MI->getOperand(Op+X86::AddrDisp).isImm() &&
      MI->getOperand(Op+X86::AddrScaleAmt).getImm() == 1 &&
      MI->getOperand(Op+X86::AddrIndexReg).getReg() == 0 &&
      MI->getOperand(Op+X86::AddrDisp).getImm() == 0) {
    FrameIndex = MI->getOperand(Op+X86::AddrBaseReg).getIndex();
    return true;
  }
  return false;
}

static bool isFrameLoadOpcode(int Opcode) {
  switch (Opcode) {
  default:
    return false;
  case X86::MOV8rm:
  case X86::MOV16rm:
  case X86::MOV32rm:
  case X86::MOV64rm:
  case X86::LD_Fp64m:
  case X86::MOVSSrm:
  case X86::MOVSDrm:
  case X86::MOVAPSrm:
  case X86::MOVAPDrm:
  case X86::MOVDQArm:
  case X86::VMOVSSrm:
  case X86::VMOVSDrm:
  case X86::VMOVAPSrm:
  case X86::VMOVAPDrm:
  case X86::VMOVDQArm:
  case X86::VMOVAPSYrm:
  case X86::VMOVAPDYrm:
  case X86::VMOVDQAYrm:
  case X86::MMX_MOVD64rm:
  case X86::MMX_MOVQ64rm:
  case X86::VMOVAPSZrm:
  case X86::VMOVUPSZrm:
    return true;
  }
}

static bool isFrameStoreOpcode(int Opcode) {
  switch (Opcode) {
  default: break;
  case X86::MOV8mr:
  case X86::MOV16mr:
  case X86::MOV32mr:
  case X86::MOV64mr:
  case X86::ST_FpP64m:
  case X86::MOVSSmr:
  case X86::MOVSDmr:
  case X86::MOVAPSmr:
  case X86::MOVAPDmr:
  case X86::MOVDQAmr:
  case X86::VMOVSSmr:
  case X86::VMOVSDmr:
  case X86::VMOVAPSmr:
  case X86::VMOVAPDmr:
  case X86::VMOVDQAmr:
  case X86::VMOVAPSYmr:
  case X86::VMOVAPDYmr:
  case X86::VMOVDQAYmr:
  case X86::VMOVUPSZmr:
  case X86::VMOVAPSZmr:
  case X86::MMX_MOVD64mr:
  case X86::MMX_MOVQ64mr:
  case X86::MMX_MOVNTQmr:
    return true;
  }
  return false;
}

unsigned X86InstrInfo::isLoadFromStackSlot(const MachineInstr *MI,
                                           int &FrameIndex) const {
  if (isFrameLoadOpcode(MI->getOpcode()))
    if (MI->getOperand(0).getSubReg() == 0 && isFrameOperand(MI, 1, FrameIndex))
      return MI->getOperand(0).getReg();
  return 0;
}

unsigned X86InstrInfo::isLoadFromStackSlotPostFE(const MachineInstr *MI,
                                                 int &FrameIndex) const {
  if (isFrameLoadOpcode(MI->getOpcode())) {
    unsigned Reg;
    if ((Reg = isLoadFromStackSlot(MI, FrameIndex)))
      return Reg;
    // Check for post-frame index elimination operations
    const MachineMemOperand *Dummy;
    return hasLoadFromStackSlot(MI, Dummy, FrameIndex);
  }
  return 0;
}

unsigned X86InstrInfo::isStoreToStackSlot(const MachineInstr *MI,
                                          int &FrameIndex) const {
  if (isFrameStoreOpcode(MI->getOpcode()))
    if (MI->getOperand(X86::AddrNumOperands).getSubReg() == 0 &&
        isFrameOperand(MI, 0, FrameIndex))
      return MI->getOperand(X86::AddrNumOperands).getReg();
  return 0;
}

unsigned X86InstrInfo::isStoreToStackSlotPostFE(const MachineInstr *MI,
                                                int &FrameIndex) const {
  if (isFrameStoreOpcode(MI->getOpcode())) {
    unsigned Reg;
    if ((Reg = isStoreToStackSlot(MI, FrameIndex)))
      return Reg;
    // Check for post-frame index elimination operations
    const MachineMemOperand *Dummy;
    return hasStoreToStackSlot(MI, Dummy, FrameIndex);
  }
  return 0;
}

/// regIsPICBase - Return true if register is PIC base (i.e.g defined by
/// X86::MOVPC32r.
static bool regIsPICBase(unsigned BaseReg, const MachineRegisterInfo &MRI) {
  // Don't waste compile time scanning use-def chains of physregs.
  if (!TargetRegisterInfo::isVirtualRegister(BaseReg))
    return false;
  bool isPICBase = false;
  for (MachineRegisterInfo::def_instr_iterator I = MRI.def_instr_begin(BaseReg),
         E = MRI.def_instr_end(); I != E; ++I) {
    MachineInstr *DefMI = &*I;
    if (DefMI->getOpcode() != X86::MOVPC32r)
      return false;
    assert(!isPICBase && "More than one PIC base?");
    isPICBase = true;
  }
  return isPICBase;
}

bool
X86InstrInfo::isReallyTriviallyReMaterializable(const MachineInstr *MI,
                                                AliasAnalysis *AA) const {
  switch (MI->getOpcode()) {
  default: break;
  case X86::MOV8rm:
  case X86::MOV16rm:
  case X86::MOV32rm:
  case X86::MOV64rm:
  case X86::LD_Fp64m:
  case X86::MOVSSrm:
  case X86::MOVSDrm:
  case X86::MOVAPSrm:
  case X86::MOVUPSrm:
  case X86::MOVAPDrm:
  case X86::MOVDQArm:
  case X86::MOVDQUrm:
  case X86::VMOVSSrm:
  case X86::VMOVSDrm:
  case X86::VMOVAPSrm:
  case X86::VMOVUPSrm:
  case X86::VMOVAPDrm:
  case X86::VMOVDQArm:
  case X86::VMOVDQUrm:
  case X86::VMOVAPSYrm:
  case X86::VMOVUPSYrm:
  case X86::VMOVAPDYrm:
  case X86::VMOVDQAYrm:
  case X86::VMOVDQUYrm:
  case X86::MMX_MOVD64rm:
  case X86::MMX_MOVQ64rm:
  case X86::FsVMOVAPSrm:
  case X86::FsVMOVAPDrm:
  case X86::FsMOVAPSrm:
  case X86::FsMOVAPDrm: {
    // Loads from constant pools are trivially rematerializable.
    if (MI->getOperand(1+X86::AddrBaseReg).isReg() &&
        MI->getOperand(1+X86::AddrScaleAmt).isImm() &&
        MI->getOperand(1+X86::AddrIndexReg).isReg() &&
        MI->getOperand(1+X86::AddrIndexReg).getReg() == 0 &&
        MI->isInvariantLoad(AA)) {
      unsigned BaseReg = MI->getOperand(1+X86::AddrBaseReg).getReg();
      if (BaseReg == 0 || BaseReg == X86::RIP)
        return true;
      // Allow re-materialization of PIC load.
      if (!ReMatPICStubLoad && MI->getOperand(1+X86::AddrDisp).isGlobal())
        return false;
      const MachineFunction &MF = *MI->getParent()->getParent();
      const MachineRegisterInfo &MRI = MF.getRegInfo();
      return regIsPICBase(BaseReg, MRI);
    }
    return false;
  }

  case X86::LEA32r:
  case X86::LEA64r: {
    if (MI->getOperand(1+X86::AddrScaleAmt).isImm() &&
        MI->getOperand(1+X86::AddrIndexReg).isReg() &&
        MI->getOperand(1+X86::AddrIndexReg).getReg() == 0 &&
        !MI->getOperand(1+X86::AddrDisp).isReg()) {
      // lea fi#, lea GV, etc. are all rematerializable.
      if (!MI->getOperand(1+X86::AddrBaseReg).isReg())
        return true;
      unsigned BaseReg = MI->getOperand(1+X86::AddrBaseReg).getReg();
      if (BaseReg == 0)
        return true;
      // Allow re-materialization of lea PICBase + x.
      const MachineFunction &MF = *MI->getParent()->getParent();
      const MachineRegisterInfo &MRI = MF.getRegInfo();
      return regIsPICBase(BaseReg, MRI);
    }
    return false;
  }
  }

  // All other instructions marked M_REMATERIALIZABLE are always trivially
  // rematerializable.
  return true;
}

bool X86InstrInfo::isSafeToClobberEFLAGS(MachineBasicBlock &MBB,
                                         MachineBasicBlock::iterator I) const {
  MachineBasicBlock::iterator E = MBB.end();

  // For compile time consideration, if we are not able to determine the
  // safety after visiting 4 instructions in each direction, we will assume
  // it's not safe.
  MachineBasicBlock::iterator Iter = I;
  for (unsigned i = 0; Iter != E && i < 4; ++i) {
    bool SeenDef = false;
    for (unsigned j = 0, e = Iter->getNumOperands(); j != e; ++j) {
      MachineOperand &MO = Iter->getOperand(j);
      if (MO.isRegMask() && MO.clobbersPhysReg(X86::EFLAGS))
        SeenDef = true;
      if (!MO.isReg())
        continue;
      if (MO.getReg() == X86::EFLAGS) {
        if (MO.isUse())
          return false;
        SeenDef = true;
      }
    }

    if (SeenDef)
      // This instruction defines EFLAGS, no need to look any further.
      return true;
    ++Iter;
    // Skip over DBG_VALUE.
    while (Iter != E && Iter->isDebugValue())
      ++Iter;
  }

  // It is safe to clobber EFLAGS at the end of a block of no successor has it
  // live in.
  if (Iter == E) {
    for (MachineBasicBlock::succ_iterator SI = MBB.succ_begin(),
           SE = MBB.succ_end(); SI != SE; ++SI)
      if ((*SI)->isLiveIn(X86::EFLAGS))
        return false;
    return true;
  }

  MachineBasicBlock::iterator B = MBB.begin();
  Iter = I;
  for (unsigned i = 0; i < 4; ++i) {
    // If we make it to the beginning of the block, it's safe to clobber
    // EFLAGS iff EFLAGS is not live-in.
    if (Iter == B)
      return !MBB.isLiveIn(X86::EFLAGS);

    --Iter;
    // Skip over DBG_VALUE.
    while (Iter != B && Iter->isDebugValue())
      --Iter;

    bool SawKill = false;
    for (unsigned j = 0, e = Iter->getNumOperands(); j != e; ++j) {
      MachineOperand &MO = Iter->getOperand(j);
      // A register mask may clobber EFLAGS, but we should still look for a
      // live EFLAGS def.
      if (MO.isRegMask() && MO.clobbersPhysReg(X86::EFLAGS))
        SawKill = true;
      if (MO.isReg() && MO.getReg() == X86::EFLAGS) {
        if (MO.isDef()) return MO.isDead();
        if (MO.isKill()) SawKill = true;
      }
    }

    if (SawKill)
      // This instruction kills EFLAGS and doesn't redefine it, so
      // there's no need to look further.
      return true;
  }

  // Conservative answer.
  return false;
}

void X86InstrInfo::reMaterialize(MachineBasicBlock &MBB,
                                 MachineBasicBlock::iterator I,
                                 unsigned DestReg, unsigned SubIdx,
                                 const MachineInstr *Orig,
                                 const TargetRegisterInfo &TRI) const {
  // MOV32r0 is implemented with a xor which clobbers condition code.
  // Re-materialize it as movri instructions to avoid side effects.
  unsigned Opc = Orig->getOpcode();
  if (Opc == X86::MOV32r0 && !isSafeToClobberEFLAGS(MBB, I)) {
    DebugLoc DL = Orig->getDebugLoc();
    BuildMI(MBB, I, DL, get(X86::MOV32ri)).addOperand(Orig->getOperand(0))
      .addImm(0);
  } else {
    MachineInstr *MI = MBB.getParent()->CloneMachineInstr(Orig);
    MBB.insert(I, MI);
  }

  MachineInstr *NewMI = std::prev(I);
  NewMI->substituteRegister(Orig->getOperand(0).getReg(), DestReg, SubIdx, TRI);
}

/// hasLiveCondCodeDef - True if MI has a condition code def, e.g. EFLAGS, that
/// is not marked dead.
static bool hasLiveCondCodeDef(MachineInstr *MI) {
  for (unsigned i = 0, e = MI->getNumOperands(); i != e; ++i) {
    MachineOperand &MO = MI->getOperand(i);
    if (MO.isReg() && MO.isDef() &&
        MO.getReg() == X86::EFLAGS && !MO.isDead()) {
      return true;
    }
  }
  return false;
}

/// getTruncatedShiftCount - check whether the shift count for a machine operand
/// is non-zero.
inline static unsigned getTruncatedShiftCount(MachineInstr *MI,
                                              unsigned ShiftAmtOperandIdx) {
  // The shift count is six bits with the REX.W prefix and five bits without.
  unsigned ShiftCountMask = (MI->getDesc().TSFlags & X86II::REX_W) ? 63 : 31;
  unsigned Imm = MI->getOperand(ShiftAmtOperandIdx).getImm();
  return Imm & ShiftCountMask;
}

/// isTruncatedShiftCountForLEA - check whether the given shift count is appropriate
/// can be represented by a LEA instruction.
inline static bool isTruncatedShiftCountForLEA(unsigned ShAmt) {
  // Left shift instructions can be transformed into load-effective-address
  // instructions if we can encode them appropriately.
  // A LEA instruction utilizes a SIB byte to encode it's scale factor.
  // The SIB.scale field is two bits wide which means that we can encode any
  // shift amount less than 4.
  return ShAmt < 4 && ShAmt > 0;
}

bool X86InstrInfo::classifyLEAReg(MachineInstr *MI, const MachineOperand &Src,
                                  unsigned Opc, bool AllowSP,
                                  unsigned &NewSrc, bool &isKill, bool &isUndef,
                                  MachineOperand &ImplicitOp) const {
  MachineFunction &MF = *MI->getParent()->getParent();
  const TargetRegisterClass *RC;
  if (AllowSP) {
    RC = Opc != X86::LEA32r ? &X86::GR64RegClass : &X86::GR32RegClass;
  } else {
    RC = Opc != X86::LEA32r ?
      &X86::GR64_NOSPRegClass : &X86::GR32_NOSPRegClass;
  }
  unsigned SrcReg = Src.getReg();

  // For both LEA64 and LEA32 the register already has essentially the right
  // type (32-bit or 64-bit) we may just need to forbid SP.
  if (Opc != X86::LEA64_32r) {
    NewSrc = SrcReg;
    isKill = Src.isKill();
    isUndef = Src.isUndef();

    if (TargetRegisterInfo::isVirtualRegister(NewSrc) &&
        !MF.getRegInfo().constrainRegClass(NewSrc, RC))
      return false;

    return true;
  }

  // This is for an LEA64_32r and incoming registers are 32-bit. One way or
  // another we need to add 64-bit registers to the final MI.
  if (TargetRegisterInfo::isPhysicalRegister(SrcReg)) {
    ImplicitOp = Src;
    ImplicitOp.setImplicit();

    NewSrc = getX86SubSuperRegister(Src.getReg(), MVT::i64);
    MachineBasicBlock::LivenessQueryResult LQR =
      MI->getParent()->computeRegisterLiveness(&getRegisterInfo(), NewSrc, MI);

    switch (LQR) {
    case MachineBasicBlock::LQR_Unknown:
      // We can't give sane liveness flags to the instruction, abandon LEA
      // formation.
      return false;
    case MachineBasicBlock::LQR_Live:
      isKill = MI->killsRegister(SrcReg);
      isUndef = false;
      break;
    default:
      // The physreg itself is dead, so we have to use it as an <undef>.
      isKill = false;
      isUndef = true;
      break;
    }
  } else {
    // Virtual register of the wrong class, we have to create a temporary 64-bit
    // vreg to feed into the LEA.
    NewSrc = MF.getRegInfo().createVirtualRegister(RC);
    BuildMI(*MI->getParent(), MI, MI->getDebugLoc(),
            get(TargetOpcode::COPY))
      .addReg(NewSrc, RegState::Define | RegState::Undef, X86::sub_32bit)
        .addOperand(Src);

    // Which is obviously going to be dead after we're done with it.
    isKill = true;
    isUndef = false;
  }

  // We've set all the parameters without issue.
  return true;
}

/// convertToThreeAddressWithLEA - Helper for convertToThreeAddress when
/// 16-bit LEA is disabled, use 32-bit LEA to form 3-address code by promoting
/// to a 32-bit superregister and then truncating back down to a 16-bit
/// subregister.
MachineInstr *
X86InstrInfo::convertToThreeAddressWithLEA(unsigned MIOpc,
                                           MachineFunction::iterator &MFI,
                                           MachineBasicBlock::iterator &MBBI,
                                           LiveVariables *LV) const {
  MachineInstr *MI = MBBI;
  unsigned Dest = MI->getOperand(0).getReg();
  unsigned Src = MI->getOperand(1).getReg();
  bool isDead = MI->getOperand(0).isDead();
  bool isKill = MI->getOperand(1).isKill();

  MachineRegisterInfo &RegInfo = MFI->getParent()->getRegInfo();
  unsigned leaOutReg = RegInfo.createVirtualRegister(&X86::GR32RegClass);
  unsigned Opc, leaInReg;
  if (Subtarget.is64Bit()) {
    Opc = X86::LEA64_32r;
    leaInReg = RegInfo.createVirtualRegister(&X86::GR64_NOSPRegClass);
  } else {
    Opc = X86::LEA32r;
    leaInReg = RegInfo.createVirtualRegister(&X86::GR32_NOSPRegClass);
  }

  // Build and insert into an implicit UNDEF value. This is OK because
  // well be shifting and then extracting the lower 16-bits.
  // This has the potential to cause partial register stall. e.g.
  //   movw    (%rbp,%rcx,2), %dx
  //   leal    -65(%rdx), %esi
  // But testing has shown this *does* help performance in 64-bit mode (at
  // least on modern x86 machines).
  BuildMI(*MFI, MBBI, MI->getDebugLoc(), get(X86::IMPLICIT_DEF), leaInReg);
  MachineInstr *InsMI =
    BuildMI(*MFI, MBBI, MI->getDebugLoc(), get(TargetOpcode::COPY))
    .addReg(leaInReg, RegState::Define, X86::sub_16bit)
    .addReg(Src, getKillRegState(isKill));

  MachineInstrBuilder MIB = BuildMI(*MFI, MBBI, MI->getDebugLoc(),
                                    get(Opc), leaOutReg);
  switch (MIOpc) {
  default: llvm_unreachable("Unreachable!");
  case X86::SHL16ri: {
    unsigned ShAmt = MI->getOperand(2).getImm();
    MIB.addReg(0).addImm(1 << ShAmt)
       .addReg(leaInReg, RegState::Kill).addImm(0).addReg(0);
    break;
  }
  case X86::INC16r:
    addRegOffset(MIB, leaInReg, true, 1);
    break;
  case X86::DEC16r:
    addRegOffset(MIB, leaInReg, true, -1);
    break;
  case X86::ADD16ri:
  case X86::ADD16ri8:
  case X86::ADD16ri_DB:
  case X86::ADD16ri8_DB:
    addRegOffset(MIB, leaInReg, true, MI->getOperand(2).getImm());
    break;
  case X86::ADD16rr:
  case X86::ADD16rr_DB: {
    unsigned Src2 = MI->getOperand(2).getReg();
    bool isKill2 = MI->getOperand(2).isKill();
    unsigned leaInReg2 = 0;
    MachineInstr *InsMI2 = nullptr;
    if (Src == Src2) {
      // ADD16rr %reg1028<kill>, %reg1028
      // just a single insert_subreg.
      addRegReg(MIB, leaInReg, true, leaInReg, false);
    } else {
      if (Subtarget.is64Bit())
        leaInReg2 = RegInfo.createVirtualRegister(&X86::GR64_NOSPRegClass);
      else
        leaInReg2 = RegInfo.createVirtualRegister(&X86::GR32_NOSPRegClass);
      // Build and insert into an implicit UNDEF value. This is OK because
      // well be shifting and then extracting the lower 16-bits.
      BuildMI(*MFI, &*MIB, MI->getDebugLoc(), get(X86::IMPLICIT_DEF),leaInReg2);
      InsMI2 =
        BuildMI(*MFI, &*MIB, MI->getDebugLoc(), get(TargetOpcode::COPY))
        .addReg(leaInReg2, RegState::Define, X86::sub_16bit)
        .addReg(Src2, getKillRegState(isKill2));
      addRegReg(MIB, leaInReg, true, leaInReg2, true);
    }
    if (LV && isKill2 && InsMI2)
      LV->replaceKillInstruction(Src2, MI, InsMI2);
    break;
  }
  }

  MachineInstr *NewMI = MIB;
  MachineInstr *ExtMI =
    BuildMI(*MFI, MBBI, MI->getDebugLoc(), get(TargetOpcode::COPY))
    .addReg(Dest, RegState::Define | getDeadRegState(isDead))
    .addReg(leaOutReg, RegState::Kill, X86::sub_16bit);

  if (LV) {
    // Update live variables
    LV->getVarInfo(leaInReg).Kills.push_back(NewMI);
    LV->getVarInfo(leaOutReg).Kills.push_back(ExtMI);
    if (isKill)
      LV->replaceKillInstruction(Src, MI, InsMI);
    if (isDead)
      LV->replaceKillInstruction(Dest, MI, ExtMI);
  }

  return ExtMI;
}

/// convertToThreeAddress - This method must be implemented by targets that
/// set the M_CONVERTIBLE_TO_3_ADDR flag.  When this flag is set, the target
/// may be able to convert a two-address instruction into a true
/// three-address instruction on demand.  This allows the X86 target (for
/// example) to convert ADD and SHL instructions into LEA instructions if they
/// would require register copies due to two-addressness.
///
/// This method returns a null pointer if the transformation cannot be
/// performed, otherwise it returns the new instruction.
///
MachineInstr *
X86InstrInfo::convertToThreeAddress(MachineFunction::iterator &MFI,
                                    MachineBasicBlock::iterator &MBBI,
                                    LiveVariables *LV) const {
  MachineInstr *MI = MBBI;

  // The following opcodes also sets the condition code register(s). Only
  // convert them to equivalent lea if the condition code register def's
  // are dead!
  if (hasLiveCondCodeDef(MI))
    return nullptr;

  MachineFunction &MF = *MI->getParent()->getParent();
  // All instructions input are two-addr instructions.  Get the known operands.
  const MachineOperand &Dest = MI->getOperand(0);
  const MachineOperand &Src = MI->getOperand(1);

  MachineInstr *NewMI = nullptr;
  // FIXME: 16-bit LEA's are really slow on Athlons, but not bad on P4's.  When
  // we have better subtarget support, enable the 16-bit LEA generation here.
  // 16-bit LEA is also slow on Core2.
  bool DisableLEA16 = true;
  bool is64Bit = Subtarget.is64Bit();

  unsigned MIOpc = MI->getOpcode();
  switch (MIOpc) {
<<<<<<< HEAD
  case X86::SHUFPSrri: {
    assert(MI->getNumOperands() == 4 && "Unknown shufps instruction!");
    if (!Subtarget.hasSSE2()) return nullptr;

    unsigned B = MI->getOperand(1).getReg();
    unsigned C = MI->getOperand(2).getReg();
    if (B != C) return nullptr;
    unsigned M = MI->getOperand(3).getImm();
    NewMI = BuildMI(MF, MI->getDebugLoc(), get(X86::PSHUFDri))
      .addOperand(Dest).addOperand(Src).addImm(M);
    break;
  }
  case X86::SHUFPDrri: {
    assert(MI->getNumOperands() == 4 && "Unknown shufpd instruction!");
    if (!Subtarget.hasSSE2()) return nullptr;

    unsigned B = MI->getOperand(1).getReg();
    unsigned C = MI->getOperand(2).getReg();
    if (B != C) return nullptr;
    unsigned M = MI->getOperand(3).getImm();

    // Convert to PSHUFD mask.
    M = ((M & 1) << 1) | ((M & 1) << 3) | ((M & 2) << 4) | ((M & 2) << 6)| 0x44;

    NewMI = BuildMI(MF, MI->getDebugLoc(), get(X86::PSHUFDri))
      .addOperand(Dest).addOperand(Src).addImm(M);
    break;
  }
=======
  default: return nullptr;
>>>>>>> 41cb3da2
  case X86::SHL64ri: {
    assert(MI->getNumOperands() >= 3 && "Unknown shift instruction!");
    unsigned ShAmt = getTruncatedShiftCount(MI, 2);
    if (!isTruncatedShiftCountForLEA(ShAmt)) return nullptr;

    // LEA can't handle RSP.
    if (TargetRegisterInfo::isVirtualRegister(Src.getReg()) &&
        !MF.getRegInfo().constrainRegClass(Src.getReg(),
                                           &X86::GR64_NOSPRegClass))
      return nullptr;

    NewMI = BuildMI(MF, MI->getDebugLoc(), get(X86::LEA64r))
      .addOperand(Dest)
      .addReg(0).addImm(1 << ShAmt).addOperand(Src).addImm(0).addReg(0);
    break;
  }
  case X86::SHL32ri: {
    assert(MI->getNumOperands() >= 3 && "Unknown shift instruction!");
    unsigned ShAmt = getTruncatedShiftCount(MI, 2);
    if (!isTruncatedShiftCountForLEA(ShAmt)) return nullptr;

    unsigned Opc = is64Bit ? X86::LEA64_32r : X86::LEA32r;

    // LEA can't handle ESP.
    bool isKill, isUndef;
    unsigned SrcReg;
    MachineOperand ImplicitOp = MachineOperand::CreateReg(0, false);
    if (!classifyLEAReg(MI, Src, Opc, /*AllowSP=*/ false,
                        SrcReg, isKill, isUndef, ImplicitOp))
      return nullptr;

    MachineInstrBuilder MIB = BuildMI(MF, MI->getDebugLoc(), get(Opc))
      .addOperand(Dest)
      .addReg(0).addImm(1 << ShAmt)
      .addReg(SrcReg, getKillRegState(isKill) | getUndefRegState(isUndef))
      .addImm(0).addReg(0);
    if (ImplicitOp.getReg() != 0)
      MIB.addOperand(ImplicitOp);
    NewMI = MIB;

    break;
  }
  case X86::SHL16ri: {
    assert(MI->getNumOperands() >= 3 && "Unknown shift instruction!");
    unsigned ShAmt = getTruncatedShiftCount(MI, 2);
    if (!isTruncatedShiftCountForLEA(ShAmt)) return nullptr;

    if (DisableLEA16)
      return is64Bit ? convertToThreeAddressWithLEA(MIOpc, MFI, MBBI, LV) : nullptr;
    NewMI = BuildMI(MF, MI->getDebugLoc(), get(X86::LEA16r))
      .addOperand(Dest)
      .addReg(0).addImm(1 << ShAmt).addOperand(Src).addImm(0).addReg(0);
    break;
  }
  case X86::INC64r:
  case X86::INC32r: {
    assert(MI->getNumOperands() >= 2 && "Unknown inc instruction!");
    unsigned Opc = MIOpc == X86::INC64r ? X86::LEA64r
      : (is64Bit ? X86::LEA64_32r : X86::LEA32r);
    bool isKill, isUndef;
    unsigned SrcReg;
    MachineOperand ImplicitOp = MachineOperand::CreateReg(0, false);
    if (!classifyLEAReg(MI, Src, Opc, /*AllowSP=*/ false,
                        SrcReg, isKill, isUndef, ImplicitOp))
      return nullptr;

    MachineInstrBuilder MIB = BuildMI(MF, MI->getDebugLoc(), get(Opc))
        .addOperand(Dest)
        .addReg(SrcReg, getKillRegState(isKill) | getUndefRegState(isUndef));
    if (ImplicitOp.getReg() != 0)
      MIB.addOperand(ImplicitOp);

    NewMI = addOffset(MIB, 1);
    break;
  }
  case X86::INC16r:
    if (DisableLEA16)
      return is64Bit ? convertToThreeAddressWithLEA(MIOpc, MFI, MBBI, LV)
                     : nullptr;
    assert(MI->getNumOperands() >= 2 && "Unknown inc instruction!");
    NewMI = addOffset(BuildMI(MF, MI->getDebugLoc(), get(X86::LEA16r))
                      .addOperand(Dest).addOperand(Src), 1);
    break;
  case X86::DEC64r:
  case X86::DEC32r: {
    assert(MI->getNumOperands() >= 2 && "Unknown dec instruction!");
    unsigned Opc = MIOpc == X86::DEC64r ? X86::LEA64r
      : (is64Bit ? X86::LEA64_32r : X86::LEA32r);

    bool isKill, isUndef;
    unsigned SrcReg;
    MachineOperand ImplicitOp = MachineOperand::CreateReg(0, false);
    if (!classifyLEAReg(MI, Src, Opc, /*AllowSP=*/ false,
                        SrcReg, isKill, isUndef, ImplicitOp))
      return nullptr;

    MachineInstrBuilder MIB = BuildMI(MF, MI->getDebugLoc(), get(Opc))
        .addOperand(Dest)
        .addReg(SrcReg, getUndefRegState(isUndef) | getKillRegState(isKill));
    if (ImplicitOp.getReg() != 0)
      MIB.addOperand(ImplicitOp);

    NewMI = addOffset(MIB, -1);

    break;
  }
  case X86::DEC16r:
    if (DisableLEA16)
      return is64Bit ? convertToThreeAddressWithLEA(MIOpc, MFI, MBBI, LV)
                     : nullptr;
    assert(MI->getNumOperands() >= 2 && "Unknown dec instruction!");
    NewMI = addOffset(BuildMI(MF, MI->getDebugLoc(), get(X86::LEA16r))
                      .addOperand(Dest).addOperand(Src), -1);
    break;
  case X86::ADD64rr:
  case X86::ADD64rr_DB:
  case X86::ADD32rr:
  case X86::ADD32rr_DB: {
    assert(MI->getNumOperands() >= 3 && "Unknown add instruction!");
    unsigned Opc;
    if (MIOpc == X86::ADD64rr || MIOpc == X86::ADD64rr_DB)
      Opc = X86::LEA64r;
    else
      Opc = is64Bit ? X86::LEA64_32r : X86::LEA32r;

    bool isKill, isUndef;
    unsigned SrcReg;
    MachineOperand ImplicitOp = MachineOperand::CreateReg(0, false);
    if (!classifyLEAReg(MI, Src, Opc, /*AllowSP=*/ true,
                        SrcReg, isKill, isUndef, ImplicitOp))
      return nullptr;

    const MachineOperand &Src2 = MI->getOperand(2);
    bool isKill2, isUndef2;
    unsigned SrcReg2;
    MachineOperand ImplicitOp2 = MachineOperand::CreateReg(0, false);
    if (!classifyLEAReg(MI, Src2, Opc, /*AllowSP=*/ false,
                        SrcReg2, isKill2, isUndef2, ImplicitOp2))
      return nullptr;

    MachineInstrBuilder MIB = BuildMI(MF, MI->getDebugLoc(), get(Opc))
      .addOperand(Dest);
    if (ImplicitOp.getReg() != 0)
      MIB.addOperand(ImplicitOp);
    if (ImplicitOp2.getReg() != 0)
      MIB.addOperand(ImplicitOp2);

    NewMI = addRegReg(MIB, SrcReg, isKill, SrcReg2, isKill2);

    // Preserve undefness of the operands.
    NewMI->getOperand(1).setIsUndef(isUndef);
    NewMI->getOperand(3).setIsUndef(isUndef2);

    if (LV && Src2.isKill())
      LV->replaceKillInstruction(SrcReg2, MI, NewMI);
    break;
  }
  case X86::ADD16rr:
  case X86::ADD16rr_DB: {
    if (DisableLEA16)
      return is64Bit ? convertToThreeAddressWithLEA(MIOpc, MFI, MBBI, LV)
                     : nullptr;
    assert(MI->getNumOperands() >= 3 && "Unknown add instruction!");
    unsigned Src2 = MI->getOperand(2).getReg();
    bool isKill2 = MI->getOperand(2).isKill();
    NewMI = addRegReg(BuildMI(MF, MI->getDebugLoc(), get(X86::LEA16r))
                      .addOperand(Dest),
                      Src.getReg(), Src.isKill(), Src2, isKill2);

    // Preserve undefness of the operands.
    bool isUndef = MI->getOperand(1).isUndef();
    bool isUndef2 = MI->getOperand(2).isUndef();
    NewMI->getOperand(1).setIsUndef(isUndef);
    NewMI->getOperand(3).setIsUndef(isUndef2);

    if (LV && isKill2)
      LV->replaceKillInstruction(Src2, MI, NewMI);
    break;
  }
  case X86::ADD64ri32:
  case X86::ADD64ri8:
  case X86::ADD64ri32_DB:
  case X86::ADD64ri8_DB:
    assert(MI->getNumOperands() >= 3 && "Unknown add instruction!");
    NewMI = addOffset(BuildMI(MF, MI->getDebugLoc(), get(X86::LEA64r))
                      .addOperand(Dest).addOperand(Src),
                      MI->getOperand(2).getImm());
    break;
  case X86::ADD32ri:
  case X86::ADD32ri8:
  case X86::ADD32ri_DB:
  case X86::ADD32ri8_DB: {
    assert(MI->getNumOperands() >= 3 && "Unknown add instruction!");
    unsigned Opc = is64Bit ? X86::LEA64_32r : X86::LEA32r;

    bool isKill, isUndef;
    unsigned SrcReg;
    MachineOperand ImplicitOp = MachineOperand::CreateReg(0, false);
    if (!classifyLEAReg(MI, Src, Opc, /*AllowSP=*/ true,
                        SrcReg, isKill, isUndef, ImplicitOp))
      return nullptr;

    MachineInstrBuilder MIB = BuildMI(MF, MI->getDebugLoc(), get(Opc))
        .addOperand(Dest)
        .addReg(SrcReg, getUndefRegState(isUndef) | getKillRegState(isKill));
    if (ImplicitOp.getReg() != 0)
      MIB.addOperand(ImplicitOp);

    NewMI = addOffset(MIB, MI->getOperand(2).getImm());
    break;
  }
  case X86::ADD16ri:
  case X86::ADD16ri8:
  case X86::ADD16ri_DB:
  case X86::ADD16ri8_DB:
    if (DisableLEA16)
      return is64Bit ? convertToThreeAddressWithLEA(MIOpc, MFI, MBBI, LV)
                     : nullptr;
    assert(MI->getNumOperands() >= 3 && "Unknown add instruction!");
    NewMI = addOffset(BuildMI(MF, MI->getDebugLoc(), get(X86::LEA16r))
                      .addOperand(Dest).addOperand(Src),
                      MI->getOperand(2).getImm());
    break;
  }

  if (!NewMI) return nullptr;

  if (LV) {  // Update live variables
    if (Src.isKill())
      LV->replaceKillInstruction(Src.getReg(), MI, NewMI);
    if (Dest.isDead())
      LV->replaceKillInstruction(Dest.getReg(), MI, NewMI);
  }

  MFI->insert(MBBI, NewMI);          // Insert the new inst
  return NewMI;
}

/// commuteInstruction - We have a few instructions that must be hacked on to
/// commute them.
///
MachineInstr *
X86InstrInfo::commuteInstruction(MachineInstr *MI, bool NewMI) const {
  switch (MI->getOpcode()) {
  case X86::SHRD16rri8: // A = SHRD16rri8 B, C, I -> A = SHLD16rri8 C, B, (16-I)
  case X86::SHLD16rri8: // A = SHLD16rri8 B, C, I -> A = SHRD16rri8 C, B, (16-I)
  case X86::SHRD32rri8: // A = SHRD32rri8 B, C, I -> A = SHLD32rri8 C, B, (32-I)
  case X86::SHLD32rri8: // A = SHLD32rri8 B, C, I -> A = SHRD32rri8 C, B, (32-I)
  case X86::SHRD64rri8: // A = SHRD64rri8 B, C, I -> A = SHLD64rri8 C, B, (64-I)
  case X86::SHLD64rri8:{// A = SHLD64rri8 B, C, I -> A = SHRD64rri8 C, B, (64-I)
    unsigned Opc;
    unsigned Size;
    switch (MI->getOpcode()) {
    default: llvm_unreachable("Unreachable!");
    case X86::SHRD16rri8: Size = 16; Opc = X86::SHLD16rri8; break;
    case X86::SHLD16rri8: Size = 16; Opc = X86::SHRD16rri8; break;
    case X86::SHRD32rri8: Size = 32; Opc = X86::SHLD32rri8; break;
    case X86::SHLD32rri8: Size = 32; Opc = X86::SHRD32rri8; break;
    case X86::SHRD64rri8: Size = 64; Opc = X86::SHLD64rri8; break;
    case X86::SHLD64rri8: Size = 64; Opc = X86::SHRD64rri8; break;
    }
    unsigned Amt = MI->getOperand(3).getImm();
    if (NewMI) {
      MachineFunction &MF = *MI->getParent()->getParent();
      MI = MF.CloneMachineInstr(MI);
      NewMI = false;
    }
    MI->setDesc(get(Opc));
    MI->getOperand(3).setImm(Size-Amt);
    return TargetInstrInfo::commuteInstruction(MI, NewMI);
  }
  case X86::CMOVB16rr:  case X86::CMOVB32rr:  case X86::CMOVB64rr:
  case X86::CMOVAE16rr: case X86::CMOVAE32rr: case X86::CMOVAE64rr:
  case X86::CMOVE16rr:  case X86::CMOVE32rr:  case X86::CMOVE64rr:
  case X86::CMOVNE16rr: case X86::CMOVNE32rr: case X86::CMOVNE64rr:
  case X86::CMOVBE16rr: case X86::CMOVBE32rr: case X86::CMOVBE64rr:
  case X86::CMOVA16rr:  case X86::CMOVA32rr:  case X86::CMOVA64rr:
  case X86::CMOVL16rr:  case X86::CMOVL32rr:  case X86::CMOVL64rr:
  case X86::CMOVGE16rr: case X86::CMOVGE32rr: case X86::CMOVGE64rr:
  case X86::CMOVLE16rr: case X86::CMOVLE32rr: case X86::CMOVLE64rr:
  case X86::CMOVG16rr:  case X86::CMOVG32rr:  case X86::CMOVG64rr:
  case X86::CMOVS16rr:  case X86::CMOVS32rr:  case X86::CMOVS64rr:
  case X86::CMOVNS16rr: case X86::CMOVNS32rr: case X86::CMOVNS64rr:
  case X86::CMOVP16rr:  case X86::CMOVP32rr:  case X86::CMOVP64rr:
  case X86::CMOVNP16rr: case X86::CMOVNP32rr: case X86::CMOVNP64rr:
  case X86::CMOVO16rr:  case X86::CMOVO32rr:  case X86::CMOVO64rr:
  case X86::CMOVNO16rr: case X86::CMOVNO32rr: case X86::CMOVNO64rr: {
    unsigned Opc;
    switch (MI->getOpcode()) {
    default: llvm_unreachable("Unreachable!");
    case X86::CMOVB16rr:  Opc = X86::CMOVAE16rr; break;
    case X86::CMOVB32rr:  Opc = X86::CMOVAE32rr; break;
    case X86::CMOVB64rr:  Opc = X86::CMOVAE64rr; break;
    case X86::CMOVAE16rr: Opc = X86::CMOVB16rr; break;
    case X86::CMOVAE32rr: Opc = X86::CMOVB32rr; break;
    case X86::CMOVAE64rr: Opc = X86::CMOVB64rr; break;
    case X86::CMOVE16rr:  Opc = X86::CMOVNE16rr; break;
    case X86::CMOVE32rr:  Opc = X86::CMOVNE32rr; break;
    case X86::CMOVE64rr:  Opc = X86::CMOVNE64rr; break;
    case X86::CMOVNE16rr: Opc = X86::CMOVE16rr; break;
    case X86::CMOVNE32rr: Opc = X86::CMOVE32rr; break;
    case X86::CMOVNE64rr: Opc = X86::CMOVE64rr; break;
    case X86::CMOVBE16rr: Opc = X86::CMOVA16rr; break;
    case X86::CMOVBE32rr: Opc = X86::CMOVA32rr; break;
    case X86::CMOVBE64rr: Opc = X86::CMOVA64rr; break;
    case X86::CMOVA16rr:  Opc = X86::CMOVBE16rr; break;
    case X86::CMOVA32rr:  Opc = X86::CMOVBE32rr; break;
    case X86::CMOVA64rr:  Opc = X86::CMOVBE64rr; break;
    case X86::CMOVL16rr:  Opc = X86::CMOVGE16rr; break;
    case X86::CMOVL32rr:  Opc = X86::CMOVGE32rr; break;
    case X86::CMOVL64rr:  Opc = X86::CMOVGE64rr; break;
    case X86::CMOVGE16rr: Opc = X86::CMOVL16rr; break;
    case X86::CMOVGE32rr: Opc = X86::CMOVL32rr; break;
    case X86::CMOVGE64rr: Opc = X86::CMOVL64rr; break;
    case X86::CMOVLE16rr: Opc = X86::CMOVG16rr; break;
    case X86::CMOVLE32rr: Opc = X86::CMOVG32rr; break;
    case X86::CMOVLE64rr: Opc = X86::CMOVG64rr; break;
    case X86::CMOVG16rr:  Opc = X86::CMOVLE16rr; break;
    case X86::CMOVG32rr:  Opc = X86::CMOVLE32rr; break;
    case X86::CMOVG64rr:  Opc = X86::CMOVLE64rr; break;
    case X86::CMOVS16rr:  Opc = X86::CMOVNS16rr; break;
    case X86::CMOVS32rr:  Opc = X86::CMOVNS32rr; break;
    case X86::CMOVS64rr:  Opc = X86::CMOVNS64rr; break;
    case X86::CMOVNS16rr: Opc = X86::CMOVS16rr; break;
    case X86::CMOVNS32rr: Opc = X86::CMOVS32rr; break;
    case X86::CMOVNS64rr: Opc = X86::CMOVS64rr; break;
    case X86::CMOVP16rr:  Opc = X86::CMOVNP16rr; break;
    case X86::CMOVP32rr:  Opc = X86::CMOVNP32rr; break;
    case X86::CMOVP64rr:  Opc = X86::CMOVNP64rr; break;
    case X86::CMOVNP16rr: Opc = X86::CMOVP16rr; break;
    case X86::CMOVNP32rr: Opc = X86::CMOVP32rr; break;
    case X86::CMOVNP64rr: Opc = X86::CMOVP64rr; break;
    case X86::CMOVO16rr:  Opc = X86::CMOVNO16rr; break;
    case X86::CMOVO32rr:  Opc = X86::CMOVNO32rr; break;
    case X86::CMOVO64rr:  Opc = X86::CMOVNO64rr; break;
    case X86::CMOVNO16rr: Opc = X86::CMOVO16rr; break;
    case X86::CMOVNO32rr: Opc = X86::CMOVO32rr; break;
    case X86::CMOVNO64rr: Opc = X86::CMOVO64rr; break;
    }
    if (NewMI) {
      MachineFunction &MF = *MI->getParent()->getParent();
      MI = MF.CloneMachineInstr(MI);
      NewMI = false;
    }
    MI->setDesc(get(Opc));
    // Fallthrough intended.
  }
  default:
    return TargetInstrInfo::commuteInstruction(MI, NewMI);
  }
}

bool X86InstrInfo::findCommutedOpIndices(MachineInstr *MI, unsigned &SrcOpIdx1,
                                         unsigned &SrcOpIdx2) const {
  switch (MI->getOpcode()) {
    case X86::VFMADDPDr231r:
    case X86::VFMADDPSr231r:
    case X86::VFMADDSDr231r:
    case X86::VFMADDSSr231r:
    case X86::VFMSUBPDr231r:
    case X86::VFMSUBPSr231r:
    case X86::VFMSUBSDr231r:
    case X86::VFMSUBSSr231r:
    case X86::VFNMADDPDr231r:
    case X86::VFNMADDPSr231r:
    case X86::VFNMADDSDr231r:
    case X86::VFNMADDSSr231r:
    case X86::VFNMSUBPDr231r:
    case X86::VFNMSUBPSr231r:
    case X86::VFNMSUBSDr231r:
    case X86::VFNMSUBSSr231r:
    case X86::VFMADDPDr231rY:
    case X86::VFMADDPSr231rY:
    case X86::VFMSUBPDr231rY:
    case X86::VFMSUBPSr231rY:
    case X86::VFNMADDPDr231rY:
    case X86::VFNMADDPSr231rY:
    case X86::VFNMSUBPDr231rY:
    case X86::VFNMSUBPSr231rY:
      SrcOpIdx1 = 2;
      SrcOpIdx2 = 3;
      return true;
    default:
      return TargetInstrInfo::findCommutedOpIndices(MI, SrcOpIdx1, SrcOpIdx2);
  }
}

static X86::CondCode getCondFromBranchOpc(unsigned BrOpc) {
  switch (BrOpc) {
  default: return X86::COND_INVALID;
  case X86::JE_1:  return X86::COND_E;
  case X86::JNE_1: return X86::COND_NE;
  case X86::JL_1:  return X86::COND_L;
  case X86::JLE_1: return X86::COND_LE;
  case X86::JG_1:  return X86::COND_G;
  case X86::JGE_1: return X86::COND_GE;
  case X86::JB_1:  return X86::COND_B;
  case X86::JBE_1: return X86::COND_BE;
  case X86::JA_1:  return X86::COND_A;
  case X86::JAE_1: return X86::COND_AE;
  case X86::JS_1:  return X86::COND_S;
  case X86::JNS_1: return X86::COND_NS;
  case X86::JP_1:  return X86::COND_P;
  case X86::JNP_1: return X86::COND_NP;
  case X86::JO_1:  return X86::COND_O;
  case X86::JNO_1: return X86::COND_NO;
  }
}

/// getCondFromSETOpc - return condition code of a SET opcode.
static X86::CondCode getCondFromSETOpc(unsigned Opc) {
  switch (Opc) {
  default: return X86::COND_INVALID;
  case X86::SETAr:  case X86::SETAm:  return X86::COND_A;
  case X86::SETAEr: case X86::SETAEm: return X86::COND_AE;
  case X86::SETBr:  case X86::SETBm:  return X86::COND_B;
  case X86::SETBEr: case X86::SETBEm: return X86::COND_BE;
  case X86::SETEr:  case X86::SETEm:  return X86::COND_E;
  case X86::SETGr:  case X86::SETGm:  return X86::COND_G;
  case X86::SETGEr: case X86::SETGEm: return X86::COND_GE;
  case X86::SETLr:  case X86::SETLm:  return X86::COND_L;
  case X86::SETLEr: case X86::SETLEm: return X86::COND_LE;
  case X86::SETNEr: case X86::SETNEm: return X86::COND_NE;
  case X86::SETNOr: case X86::SETNOm: return X86::COND_NO;
  case X86::SETNPr: case X86::SETNPm: return X86::COND_NP;
  case X86::SETNSr: case X86::SETNSm: return X86::COND_NS;
  case X86::SETOr:  case X86::SETOm:  return X86::COND_O;
  case X86::SETPr:  case X86::SETPm:  return X86::COND_P;
  case X86::SETSr:  case X86::SETSm:  return X86::COND_S;
  }
}

/// getCondFromCmovOpc - return condition code of a CMov opcode.
X86::CondCode X86::getCondFromCMovOpc(unsigned Opc) {
  switch (Opc) {
  default: return X86::COND_INVALID;
  case X86::CMOVA16rm:  case X86::CMOVA16rr:  case X86::CMOVA32rm:
  case X86::CMOVA32rr:  case X86::CMOVA64rm:  case X86::CMOVA64rr:
    return X86::COND_A;
  case X86::CMOVAE16rm: case X86::CMOVAE16rr: case X86::CMOVAE32rm:
  case X86::CMOVAE32rr: case X86::CMOVAE64rm: case X86::CMOVAE64rr:
    return X86::COND_AE;
  case X86::CMOVB16rm:  case X86::CMOVB16rr:  case X86::CMOVB32rm:
  case X86::CMOVB32rr:  case X86::CMOVB64rm:  case X86::CMOVB64rr:
    return X86::COND_B;
  case X86::CMOVBE16rm: case X86::CMOVBE16rr: case X86::CMOVBE32rm:
  case X86::CMOVBE32rr: case X86::CMOVBE64rm: case X86::CMOVBE64rr:
    return X86::COND_BE;
  case X86::CMOVE16rm:  case X86::CMOVE16rr:  case X86::CMOVE32rm:
  case X86::CMOVE32rr:  case X86::CMOVE64rm:  case X86::CMOVE64rr:
    return X86::COND_E;
  case X86::CMOVG16rm:  case X86::CMOVG16rr:  case X86::CMOVG32rm:
  case X86::CMOVG32rr:  case X86::CMOVG64rm:  case X86::CMOVG64rr:
    return X86::COND_G;
  case X86::CMOVGE16rm: case X86::CMOVGE16rr: case X86::CMOVGE32rm:
  case X86::CMOVGE32rr: case X86::CMOVGE64rm: case X86::CMOVGE64rr:
    return X86::COND_GE;
  case X86::CMOVL16rm:  case X86::CMOVL16rr:  case X86::CMOVL32rm:
  case X86::CMOVL32rr:  case X86::CMOVL64rm:  case X86::CMOVL64rr:
    return X86::COND_L;
  case X86::CMOVLE16rm: case X86::CMOVLE16rr: case X86::CMOVLE32rm:
  case X86::CMOVLE32rr: case X86::CMOVLE64rm: case X86::CMOVLE64rr:
    return X86::COND_LE;
  case X86::CMOVNE16rm: case X86::CMOVNE16rr: case X86::CMOVNE32rm:
  case X86::CMOVNE32rr: case X86::CMOVNE64rm: case X86::CMOVNE64rr:
    return X86::COND_NE;
  case X86::CMOVNO16rm: case X86::CMOVNO16rr: case X86::CMOVNO32rm:
  case X86::CMOVNO32rr: case X86::CMOVNO64rm: case X86::CMOVNO64rr:
    return X86::COND_NO;
  case X86::CMOVNP16rm: case X86::CMOVNP16rr: case X86::CMOVNP32rm:
  case X86::CMOVNP32rr: case X86::CMOVNP64rm: case X86::CMOVNP64rr:
    return X86::COND_NP;
  case X86::CMOVNS16rm: case X86::CMOVNS16rr: case X86::CMOVNS32rm:
  case X86::CMOVNS32rr: case X86::CMOVNS64rm: case X86::CMOVNS64rr:
    return X86::COND_NS;
  case X86::CMOVO16rm:  case X86::CMOVO16rr:  case X86::CMOVO32rm:
  case X86::CMOVO32rr:  case X86::CMOVO64rm:  case X86::CMOVO64rr:
    return X86::COND_O;
  case X86::CMOVP16rm:  case X86::CMOVP16rr:  case X86::CMOVP32rm:
  case X86::CMOVP32rr:  case X86::CMOVP64rm:  case X86::CMOVP64rr:
    return X86::COND_P;
  case X86::CMOVS16rm:  case X86::CMOVS16rr:  case X86::CMOVS32rm:
  case X86::CMOVS32rr:  case X86::CMOVS64rm:  case X86::CMOVS64rr:
    return X86::COND_S;
  }
}

unsigned X86::GetCondBranchFromCond(X86::CondCode CC) {
  switch (CC) {
  default: llvm_unreachable("Illegal condition code!");
  case X86::COND_E:  return X86::JE_1;
  case X86::COND_NE: return X86::JNE_1;
  case X86::COND_L:  return X86::JL_1;
  case X86::COND_LE: return X86::JLE_1;
  case X86::COND_G:  return X86::JG_1;
  case X86::COND_GE: return X86::JGE_1;
  case X86::COND_B:  return X86::JB_1;
  case X86::COND_BE: return X86::JBE_1;
  case X86::COND_A:  return X86::JA_1;
  case X86::COND_AE: return X86::JAE_1;
  case X86::COND_S:  return X86::JS_1;
  case X86::COND_NS: return X86::JNS_1;
  case X86::COND_P:  return X86::JP_1;
  case X86::COND_NP: return X86::JNP_1;
  case X86::COND_O:  return X86::JO_1;
  case X86::COND_NO: return X86::JNO_1;
  }
}

/// GetOppositeBranchCondition - Return the inverse of the specified condition,
/// e.g. turning COND_E to COND_NE.
X86::CondCode X86::GetOppositeBranchCondition(X86::CondCode CC) {
  switch (CC) {
  default: llvm_unreachable("Illegal condition code!");
  case X86::COND_E:  return X86::COND_NE;
  case X86::COND_NE: return X86::COND_E;
  case X86::COND_L:  return X86::COND_GE;
  case X86::COND_LE: return X86::COND_G;
  case X86::COND_G:  return X86::COND_LE;
  case X86::COND_GE: return X86::COND_L;
  case X86::COND_B:  return X86::COND_AE;
  case X86::COND_BE: return X86::COND_A;
  case X86::COND_A:  return X86::COND_BE;
  case X86::COND_AE: return X86::COND_B;
  case X86::COND_S:  return X86::COND_NS;
  case X86::COND_NS: return X86::COND_S;
  case X86::COND_P:  return X86::COND_NP;
  case X86::COND_NP: return X86::COND_P;
  case X86::COND_O:  return X86::COND_NO;
  case X86::COND_NO: return X86::COND_O;
  }
}

/// getSwappedCondition - assume the flags are set by MI(a,b), return
/// the condition code if we modify the instructions such that flags are
/// set by MI(b,a).
static X86::CondCode getSwappedCondition(X86::CondCode CC) {
  switch (CC) {
  default: return X86::COND_INVALID;
  case X86::COND_E:  return X86::COND_E;
  case X86::COND_NE: return X86::COND_NE;
  case X86::COND_L:  return X86::COND_G;
  case X86::COND_LE: return X86::COND_GE;
  case X86::COND_G:  return X86::COND_L;
  case X86::COND_GE: return X86::COND_LE;
  case X86::COND_B:  return X86::COND_A;
  case X86::COND_BE: return X86::COND_AE;
  case X86::COND_A:  return X86::COND_B;
  case X86::COND_AE: return X86::COND_BE;
  }
}

/// getSETFromCond - Return a set opcode for the given condition and
/// whether it has memory operand.
unsigned X86::getSETFromCond(CondCode CC, bool HasMemoryOperand) {
  static const uint16_t Opc[16][2] = {
    { X86::SETAr,  X86::SETAm  },
    { X86::SETAEr, X86::SETAEm },
    { X86::SETBr,  X86::SETBm  },
    { X86::SETBEr, X86::SETBEm },
    { X86::SETEr,  X86::SETEm  },
    { X86::SETGr,  X86::SETGm  },
    { X86::SETGEr, X86::SETGEm },
    { X86::SETLr,  X86::SETLm  },
    { X86::SETLEr, X86::SETLEm },
    { X86::SETNEr, X86::SETNEm },
    { X86::SETNOr, X86::SETNOm },
    { X86::SETNPr, X86::SETNPm },
    { X86::SETNSr, X86::SETNSm },
    { X86::SETOr,  X86::SETOm  },
    { X86::SETPr,  X86::SETPm  },
    { X86::SETSr,  X86::SETSm  }
  };

  assert(CC <= LAST_VALID_COND && "Can only handle standard cond codes");
  return Opc[CC][HasMemoryOperand ? 1 : 0];
}

/// getCMovFromCond - Return a cmov opcode for the given condition,
/// register size in bytes, and operand type.
unsigned X86::getCMovFromCond(CondCode CC, unsigned RegBytes,
                              bool HasMemoryOperand) {
  static const uint16_t Opc[32][3] = {
    { X86::CMOVA16rr,  X86::CMOVA32rr,  X86::CMOVA64rr  },
    { X86::CMOVAE16rr, X86::CMOVAE32rr, X86::CMOVAE64rr },
    { X86::CMOVB16rr,  X86::CMOVB32rr,  X86::CMOVB64rr  },
    { X86::CMOVBE16rr, X86::CMOVBE32rr, X86::CMOVBE64rr },
    { X86::CMOVE16rr,  X86::CMOVE32rr,  X86::CMOVE64rr  },
    { X86::CMOVG16rr,  X86::CMOVG32rr,  X86::CMOVG64rr  },
    { X86::CMOVGE16rr, X86::CMOVGE32rr, X86::CMOVGE64rr },
    { X86::CMOVL16rr,  X86::CMOVL32rr,  X86::CMOVL64rr  },
    { X86::CMOVLE16rr, X86::CMOVLE32rr, X86::CMOVLE64rr },
    { X86::CMOVNE16rr, X86::CMOVNE32rr, X86::CMOVNE64rr },
    { X86::CMOVNO16rr, X86::CMOVNO32rr, X86::CMOVNO64rr },
    { X86::CMOVNP16rr, X86::CMOVNP32rr, X86::CMOVNP64rr },
    { X86::CMOVNS16rr, X86::CMOVNS32rr, X86::CMOVNS64rr },
    { X86::CMOVO16rr,  X86::CMOVO32rr,  X86::CMOVO64rr  },
    { X86::CMOVP16rr,  X86::CMOVP32rr,  X86::CMOVP64rr  },
    { X86::CMOVS16rr,  X86::CMOVS32rr,  X86::CMOVS64rr  },
    { X86::CMOVA16rm,  X86::CMOVA32rm,  X86::CMOVA64rm  },
    { X86::CMOVAE16rm, X86::CMOVAE32rm, X86::CMOVAE64rm },
    { X86::CMOVB16rm,  X86::CMOVB32rm,  X86::CMOVB64rm  },
    { X86::CMOVBE16rm, X86::CMOVBE32rm, X86::CMOVBE64rm },
    { X86::CMOVE16rm,  X86::CMOVE32rm,  X86::CMOVE64rm  },
    { X86::CMOVG16rm,  X86::CMOVG32rm,  X86::CMOVG64rm  },
    { X86::CMOVGE16rm, X86::CMOVGE32rm, X86::CMOVGE64rm },
    { X86::CMOVL16rm,  X86::CMOVL32rm,  X86::CMOVL64rm  },
    { X86::CMOVLE16rm, X86::CMOVLE32rm, X86::CMOVLE64rm },
    { X86::CMOVNE16rm, X86::CMOVNE32rm, X86::CMOVNE64rm },
    { X86::CMOVNO16rm, X86::CMOVNO32rm, X86::CMOVNO64rm },
    { X86::CMOVNP16rm, X86::CMOVNP32rm, X86::CMOVNP64rm },
    { X86::CMOVNS16rm, X86::CMOVNS32rm, X86::CMOVNS64rm },
    { X86::CMOVO16rm,  X86::CMOVO32rm,  X86::CMOVO64rm  },
    { X86::CMOVP16rm,  X86::CMOVP32rm,  X86::CMOVP64rm  },
    { X86::CMOVS16rm,  X86::CMOVS32rm,  X86::CMOVS64rm  }
  };

  assert(CC < 16 && "Can only handle standard cond codes");
  unsigned Idx = HasMemoryOperand ? 16+CC : CC;
  switch(RegBytes) {
  default: llvm_unreachable("Illegal register size!");
  case 2: return Opc[Idx][0];
  case 4: return Opc[Idx][1];
  case 8: return Opc[Idx][2];
  }
}

bool X86InstrInfo::isUnpredicatedTerminator(const MachineInstr *MI) const {
  if (!MI->isTerminator()) return false;

  // Conditional branch is a special case.
  if (MI->isBranch() && !MI->isBarrier())
    return true;
  if (!MI->isPredicable())
    return true;
  return !isPredicated(MI);
}

bool X86InstrInfo::AnalyzeBranch(MachineBasicBlock &MBB,
                                 MachineBasicBlock *&TBB,
                                 MachineBasicBlock *&FBB,
                                 SmallVectorImpl<MachineOperand> &Cond,
                                 bool AllowModify) const {
  // Start from the bottom of the block and work up, examining the
  // terminator instructions.
  MachineBasicBlock::iterator I = MBB.end();
  MachineBasicBlock::iterator UnCondBrIter = MBB.end();
  while (I != MBB.begin()) {
    --I;
    if (I->isDebugValue())
      continue;

    // Working from the bottom, when we see a non-terminator instruction, we're
    // done.
    if (!isUnpredicatedTerminator(I))
      break;

    // A terminator that isn't a branch can't easily be handled by this
    // analysis.
    if (!I->isBranch())
      return true;

    // Handle unconditional branches.
    if (I->getOpcode() == X86::JMP_1) {
      UnCondBrIter = I;

      if (!AllowModify) {
        TBB = I->getOperand(0).getMBB();
        continue;
      }

      // If the block has any instructions after a JMP, delete them.
      while (std::next(I) != MBB.end())
        std::next(I)->eraseFromParent();

      Cond.clear();
      FBB = nullptr;

      // Delete the JMP if it's equivalent to a fall-through.
      if (MBB.isLayoutSuccessor(I->getOperand(0).getMBB())) {
        TBB = nullptr;
        I->eraseFromParent();
        I = MBB.end();
        UnCondBrIter = MBB.end();
        continue;
      }

      // TBB is used to indicate the unconditional destination.
      TBB = I->getOperand(0).getMBB();
      continue;
    }

    // Handle conditional branches.
    X86::CondCode BranchCode = getCondFromBranchOpc(I->getOpcode());
    if (BranchCode == X86::COND_INVALID)
      return true;  // Can't handle indirect branch.

    // Working from the bottom, handle the first conditional branch.
    if (Cond.empty()) {
      MachineBasicBlock *TargetBB = I->getOperand(0).getMBB();
      if (AllowModify && UnCondBrIter != MBB.end() &&
          MBB.isLayoutSuccessor(TargetBB)) {
        // If we can modify the code and it ends in something like:
        //
        //     jCC L1
        //     jmp L2
        //   L1:
        //     ...
        //   L2:
        //
        // Then we can change this to:
        //
        //     jnCC L2
        //   L1:
        //     ...
        //   L2:
        //
        // Which is a bit more efficient.
        // We conditionally jump to the fall-through block.
        BranchCode = GetOppositeBranchCondition(BranchCode);
        unsigned JNCC = GetCondBranchFromCond(BranchCode);
        MachineBasicBlock::iterator OldInst = I;

        BuildMI(MBB, UnCondBrIter, MBB.findDebugLoc(I), get(JNCC))
          .addMBB(UnCondBrIter->getOperand(0).getMBB());
        BuildMI(MBB, UnCondBrIter, MBB.findDebugLoc(I), get(X86::JMP_1))
          .addMBB(TargetBB);

        OldInst->eraseFromParent();
        UnCondBrIter->eraseFromParent();

        // Restart the analysis.
        UnCondBrIter = MBB.end();
        I = MBB.end();
        continue;
      }

      FBB = TBB;
      TBB = I->getOperand(0).getMBB();
      Cond.push_back(MachineOperand::CreateImm(BranchCode));
      continue;
    }

    // Handle subsequent conditional branches. Only handle the case where all
    // conditional branches branch to the same destination and their condition
    // opcodes fit one of the special multi-branch idioms.
    assert(Cond.size() == 1);
    assert(TBB);

    // Only handle the case where all conditional branches branch to the same
    // destination.
    if (TBB != I->getOperand(0).getMBB())
      return true;

    // If the conditions are the same, we can leave them alone.
    X86::CondCode OldBranchCode = (X86::CondCode)Cond[0].getImm();
    if (OldBranchCode == BranchCode)
      continue;

    // If they differ, see if they fit one of the known patterns. Theoretically,
    // we could handle more patterns here, but we shouldn't expect to see them
    // if instruction selection has done a reasonable job.
    if ((OldBranchCode == X86::COND_NP &&
         BranchCode == X86::COND_E) ||
        (OldBranchCode == X86::COND_E &&
         BranchCode == X86::COND_NP))
      BranchCode = X86::COND_NP_OR_E;
    else if ((OldBranchCode == X86::COND_P &&
              BranchCode == X86::COND_NE) ||
             (OldBranchCode == X86::COND_NE &&
              BranchCode == X86::COND_P))
      BranchCode = X86::COND_NE_OR_P;
    else
      return true;

    // Update the MachineOperand.
    Cond[0].setImm(BranchCode);
  }

  return false;
}

unsigned X86InstrInfo::RemoveBranch(MachineBasicBlock &MBB) const {
  MachineBasicBlock::iterator I = MBB.end();
  unsigned Count = 0;

  while (I != MBB.begin()) {
    --I;
    if (I->isDebugValue())
      continue;
    if (I->getOpcode() != X86::JMP_1 &&
        getCondFromBranchOpc(I->getOpcode()) == X86::COND_INVALID)
      break;
    // Remove the branch.
    I->eraseFromParent();
    I = MBB.end();
    ++Count;
  }

  return Count;
}

unsigned
X86InstrInfo::InsertBranch(MachineBasicBlock &MBB, MachineBasicBlock *TBB,
                           MachineBasicBlock *FBB,
                           const SmallVectorImpl<MachineOperand> &Cond,
                           DebugLoc DL) const {
  // Shouldn't be a fall through.
  assert(TBB && "InsertBranch must not be told to insert a fallthrough");
  assert((Cond.size() == 1 || Cond.size() == 0) &&
         "X86 branch conditions have one component!");

  if (Cond.empty()) {
    // Unconditional branch?
    assert(!FBB && "Unconditional branch with multiple successors!");
    BuildMI(&MBB, DL, get(X86::JMP_1)).addMBB(TBB);
    return 1;
  }

  // Conditional branch.
  unsigned Count = 0;
  X86::CondCode CC = (X86::CondCode)Cond[0].getImm();
  switch (CC) {
  case X86::COND_NP_OR_E:
    // Synthesize NP_OR_E with two branches.
    BuildMI(&MBB, DL, get(X86::JNP_1)).addMBB(TBB);
    ++Count;
    BuildMI(&MBB, DL, get(X86::JE_1)).addMBB(TBB);
    ++Count;
    break;
  case X86::COND_NE_OR_P:
    // Synthesize NE_OR_P with two branches.
    BuildMI(&MBB, DL, get(X86::JNE_1)).addMBB(TBB);
    ++Count;
    BuildMI(&MBB, DL, get(X86::JP_1)).addMBB(TBB);
    ++Count;
    break;
  default: {
    unsigned Opc = GetCondBranchFromCond(CC);
    BuildMI(&MBB, DL, get(Opc)).addMBB(TBB);
    ++Count;
  }
  }
  if (FBB) {
    // Two-way Conditional branch. Insert the second branch.
    BuildMI(&MBB, DL, get(X86::JMP_1)).addMBB(FBB);
    ++Count;
  }
  return Count;
}

bool X86InstrInfo::
canInsertSelect(const MachineBasicBlock &MBB,
                const SmallVectorImpl<MachineOperand> &Cond,
                unsigned TrueReg, unsigned FalseReg,
                int &CondCycles, int &TrueCycles, int &FalseCycles) const {
  // Not all subtargets have cmov instructions.
  if (!Subtarget.hasCMov())
    return false;
  if (Cond.size() != 1)
    return false;
  // We cannot do the composite conditions, at least not in SSA form.
  if ((X86::CondCode)Cond[0].getImm() > X86::COND_S)
    return false;

  // Check register classes.
  const MachineRegisterInfo &MRI = MBB.getParent()->getRegInfo();
  const TargetRegisterClass *RC =
    RI.getCommonSubClass(MRI.getRegClass(TrueReg), MRI.getRegClass(FalseReg));
  if (!RC)
    return false;

  // We have cmov instructions for 16, 32, and 64 bit general purpose registers.
  if (X86::GR16RegClass.hasSubClassEq(RC) ||
      X86::GR32RegClass.hasSubClassEq(RC) ||
      X86::GR64RegClass.hasSubClassEq(RC)) {
    // This latency applies to Pentium M, Merom, Wolfdale, Nehalem, and Sandy
    // Bridge. Probably Ivy Bridge as well.
    CondCycles = 2;
    TrueCycles = 2;
    FalseCycles = 2;
    return true;
  }

  // Can't do vectors.
  return false;
}

void X86InstrInfo::insertSelect(MachineBasicBlock &MBB,
                                MachineBasicBlock::iterator I, DebugLoc DL,
                                unsigned DstReg,
                                const SmallVectorImpl<MachineOperand> &Cond,
                                unsigned TrueReg, unsigned FalseReg) const {
   MachineRegisterInfo &MRI = MBB.getParent()->getRegInfo();
   assert(Cond.size() == 1 && "Invalid Cond array");
   unsigned Opc = getCMovFromCond((X86::CondCode)Cond[0].getImm(),
                                  MRI.getRegClass(DstReg)->getSize(),
                                  false/*HasMemoryOperand*/);
   BuildMI(MBB, I, DL, get(Opc), DstReg).addReg(FalseReg).addReg(TrueReg);
}

/// isHReg - Test if the given register is a physical h register.
static bool isHReg(unsigned Reg) {
  return X86::GR8_ABCD_HRegClass.contains(Reg);
}

// Try and copy between VR128/VR64 and GR64 registers.
static unsigned CopyToFromAsymmetricReg(unsigned DestReg, unsigned SrcReg,
                                        const X86Subtarget &Subtarget) {

  // SrcReg(VR128) -> DestReg(GR64)
  // SrcReg(VR64)  -> DestReg(GR64)
  // SrcReg(GR64)  -> DestReg(VR128)
  // SrcReg(GR64)  -> DestReg(VR64)

  bool HasAVX = Subtarget.hasAVX();
  bool HasAVX512 = Subtarget.hasAVX512();
  if (X86::GR64RegClass.contains(DestReg)) {
    if (X86::VR128XRegClass.contains(SrcReg))
      // Copy from a VR128 register to a GR64 register.
      return HasAVX512 ? X86::VMOVPQIto64Zrr: (HasAVX ? X86::VMOVPQIto64rr :
                                               X86::MOVPQIto64rr);
    if (X86::VR64RegClass.contains(SrcReg))
      // Copy from a VR64 register to a GR64 register.
      return X86::MOVSDto64rr;
  } else if (X86::GR64RegClass.contains(SrcReg)) {
    // Copy from a GR64 register to a VR128 register.
    if (X86::VR128XRegClass.contains(DestReg))
      return HasAVX512 ? X86::VMOV64toPQIZrr: (HasAVX ? X86::VMOV64toPQIrr :
                                               X86::MOV64toPQIrr);
    // Copy from a GR64 register to a VR64 register.
    if (X86::VR64RegClass.contains(DestReg))
      return X86::MOV64toSDrr;
  }

  // SrcReg(FR32) -> DestReg(GR32)
  // SrcReg(GR32) -> DestReg(FR32)

  if (X86::GR32RegClass.contains(DestReg) && X86::FR32XRegClass.contains(SrcReg))
    // Copy from a FR32 register to a GR32 register.
    return HasAVX512 ? X86::VMOVSS2DIZrr : (HasAVX ? X86::VMOVSS2DIrr : X86::MOVSS2DIrr);

  if (X86::FR32XRegClass.contains(DestReg) && X86::GR32RegClass.contains(SrcReg))
    // Copy from a GR32 register to a FR32 register.
    return HasAVX512 ? X86::VMOVDI2SSZrr : (HasAVX ? X86::VMOVDI2SSrr : X86::MOVDI2SSrr);
  return 0;
}

inline static bool MaskRegClassContains(unsigned Reg) {
  return X86::VK8RegClass.contains(Reg) ||
         X86::VK16RegClass.contains(Reg) ||
         X86::VK32RegClass.contains(Reg) ||
         X86::VK64RegClass.contains(Reg) ||
         X86::VK1RegClass.contains(Reg);
}
static
unsigned copyPhysRegOpcode_AVX512(unsigned& DestReg, unsigned& SrcReg) {
  if (X86::VR128XRegClass.contains(DestReg, SrcReg) ||
      X86::VR256XRegClass.contains(DestReg, SrcReg) ||
      X86::VR512RegClass.contains(DestReg, SrcReg)) {
     DestReg = get512BitSuperRegister(DestReg);
     SrcReg = get512BitSuperRegister(SrcReg);
     return X86::VMOVAPSZrr;
  }
  if (MaskRegClassContains(DestReg) &&
      MaskRegClassContains(SrcReg))
    return X86::KMOVWkk;
  if (MaskRegClassContains(DestReg) &&
      (X86::GR32RegClass.contains(SrcReg) ||
       X86::GR16RegClass.contains(SrcReg) ||
       X86::GR8RegClass.contains(SrcReg))) {
    SrcReg = getX86SubSuperRegister(SrcReg, MVT::i32);
    return X86::KMOVWkr;
  }
  if ((X86::GR32RegClass.contains(DestReg) ||
       X86::GR16RegClass.contains(DestReg) ||
       X86::GR8RegClass.contains(DestReg)) &&
       MaskRegClassContains(SrcReg)) {
    DestReg = getX86SubSuperRegister(DestReg, MVT::i32);
    return X86::KMOVWrk;
  }
  return 0;
}

void X86InstrInfo::copyPhysReg(MachineBasicBlock &MBB,
                               MachineBasicBlock::iterator MI, DebugLoc DL,
                               unsigned DestReg, unsigned SrcReg,
                               bool KillSrc) const {
  // First deal with the normal symmetric copies.
  bool HasAVX = Subtarget.hasAVX();
  bool HasAVX512 = Subtarget.hasAVX512();
  unsigned Opc = 0;
  if (X86::GR64RegClass.contains(DestReg, SrcReg))
    Opc = X86::MOV64rr;
  else if (X86::GR32RegClass.contains(DestReg, SrcReg))
    Opc = X86::MOV32rr;
  else if (X86::GR16RegClass.contains(DestReg, SrcReg))
    Opc = X86::MOV16rr;
  else if (X86::GR8RegClass.contains(DestReg, SrcReg)) {
    // Copying to or from a physical H register on x86-64 requires a NOREX
    // move.  Otherwise use a normal move.
    if ((isHReg(DestReg) || isHReg(SrcReg)) &&
        Subtarget.is64Bit()) {
      Opc = X86::MOV8rr_NOREX;
      // Both operands must be encodable without an REX prefix.
      assert(X86::GR8_NOREXRegClass.contains(SrcReg, DestReg) &&
             "8-bit H register can not be copied outside GR8_NOREX");
    } else
      Opc = X86::MOV8rr;
  }
  else if (X86::VR64RegClass.contains(DestReg, SrcReg))
    Opc = X86::MMX_MOVQ64rr;
  else if (HasAVX512)
    Opc = copyPhysRegOpcode_AVX512(DestReg, SrcReg);
  else if (X86::VR128RegClass.contains(DestReg, SrcReg))
    Opc = HasAVX ? X86::VMOVAPSrr : X86::MOVAPSrr;
  else if (X86::VR256RegClass.contains(DestReg, SrcReg))
    Opc = X86::VMOVAPSYrr;
  if (!Opc)
    Opc = CopyToFromAsymmetricReg(DestReg, SrcReg, Subtarget);

  if (Opc) {
    BuildMI(MBB, MI, DL, get(Opc), DestReg)
      .addReg(SrcReg, getKillRegState(KillSrc));
    return;
  }

  // Moving EFLAGS to / from another register requires a push and a pop.
  // Notice that we have to adjust the stack if we don't want to clobber the
  // first frame index. See X86FrameLowering.cpp - clobbersTheStack.
  if (SrcReg == X86::EFLAGS) {
    if (X86::GR64RegClass.contains(DestReg)) {
      BuildMI(MBB, MI, DL, get(X86::PUSHF64));
      BuildMI(MBB, MI, DL, get(X86::POP64r), DestReg);
      return;
    }
    if (X86::GR32RegClass.contains(DestReg)) {
      BuildMI(MBB, MI, DL, get(X86::PUSHF32));
      BuildMI(MBB, MI, DL, get(X86::POP32r), DestReg);
      return;
    }
  }
  if (DestReg == X86::EFLAGS) {
    if (X86::GR64RegClass.contains(SrcReg)) {
      BuildMI(MBB, MI, DL, get(X86::PUSH64r))
        .addReg(SrcReg, getKillRegState(KillSrc));
      BuildMI(MBB, MI, DL, get(X86::POPF64));
      return;
    }
    if (X86::GR32RegClass.contains(SrcReg)) {
      BuildMI(MBB, MI, DL, get(X86::PUSH32r))
        .addReg(SrcReg, getKillRegState(KillSrc));
      BuildMI(MBB, MI, DL, get(X86::POPF32));
      return;
    }
  }

  DEBUG(dbgs() << "Cannot copy " << RI.getName(SrcReg)
               << " to " << RI.getName(DestReg) << '\n');
  llvm_unreachable("Cannot emit physreg copy instruction");
}

static unsigned getLoadStoreRegOpcode(unsigned Reg,
                                      const TargetRegisterClass *RC,
                                      bool isStackAligned,
                                      const X86Subtarget &STI,
                                      bool load) {
  if (STI.hasAVX512()) {
    if (X86::VK8RegClass.hasSubClassEq(RC)  ||
      X86::VK16RegClass.hasSubClassEq(RC))
      return load ? X86::KMOVWkm : X86::KMOVWmk;
    if (RC->getSize() == 4 && X86::FR32XRegClass.hasSubClassEq(RC))
      return load ? X86::VMOVSSZrm : X86::VMOVSSZmr;
    if (RC->getSize() == 8 && X86::FR64XRegClass.hasSubClassEq(RC))
      return load ? X86::VMOVSDZrm : X86::VMOVSDZmr;
    if (X86::VR512RegClass.hasSubClassEq(RC))
      return load ? X86::VMOVUPSZrm : X86::VMOVUPSZmr;
  }

  bool HasAVX = STI.hasAVX();
  switch (RC->getSize()) {
  default:
    llvm_unreachable("Unknown spill size");
  case 1:
    assert(X86::GR8RegClass.hasSubClassEq(RC) && "Unknown 1-byte regclass");
    if (STI.is64Bit())
      // Copying to or from a physical H register on x86-64 requires a NOREX
      // move.  Otherwise use a normal move.
      if (isHReg(Reg) || X86::GR8_ABCD_HRegClass.hasSubClassEq(RC))
        return load ? X86::MOV8rm_NOREX : X86::MOV8mr_NOREX;
    return load ? X86::MOV8rm : X86::MOV8mr;
  case 2:
    assert(X86::GR16RegClass.hasSubClassEq(RC) && "Unknown 2-byte regclass");
    return load ? X86::MOV16rm : X86::MOV16mr;
  case 4:
    if (X86::GR32RegClass.hasSubClassEq(RC))
      return load ? X86::MOV32rm : X86::MOV32mr;
    if (X86::FR32RegClass.hasSubClassEq(RC))
      return load ?
        (HasAVX ? X86::VMOVSSrm : X86::MOVSSrm) :
        (HasAVX ? X86::VMOVSSmr : X86::MOVSSmr);
    if (X86::RFP32RegClass.hasSubClassEq(RC))
      return load ? X86::LD_Fp32m : X86::ST_Fp32m;
    llvm_unreachable("Unknown 4-byte regclass");
  case 8:
    if (X86::GR64RegClass.hasSubClassEq(RC))
      return load ? X86::MOV64rm : X86::MOV64mr;
    if (X86::FR64RegClass.hasSubClassEq(RC))
      return load ?
        (HasAVX ? X86::VMOVSDrm : X86::MOVSDrm) :
        (HasAVX ? X86::VMOVSDmr : X86::MOVSDmr);
    if (X86::VR64RegClass.hasSubClassEq(RC))
      return load ? X86::MMX_MOVQ64rm : X86::MMX_MOVQ64mr;
    if (X86::RFP64RegClass.hasSubClassEq(RC))
      return load ? X86::LD_Fp64m : X86::ST_Fp64m;
    llvm_unreachable("Unknown 8-byte regclass");
  case 10:
    assert(X86::RFP80RegClass.hasSubClassEq(RC) && "Unknown 10-byte regclass");
    return load ? X86::LD_Fp80m : X86::ST_FpP80m;
  case 16: {
    assert((X86::VR128RegClass.hasSubClassEq(RC) ||
            X86::VR128XRegClass.hasSubClassEq(RC))&& "Unknown 16-byte regclass");
    // If stack is realigned we can use aligned stores.
    if (isStackAligned)
      return load ?
        (HasAVX ? X86::VMOVAPSrm : X86::MOVAPSrm) :
        (HasAVX ? X86::VMOVAPSmr : X86::MOVAPSmr);
    else
      return load ?
        (HasAVX ? X86::VMOVUPSrm : X86::MOVUPSrm) :
        (HasAVX ? X86::VMOVUPSmr : X86::MOVUPSmr);
  }
  case 32:
    assert((X86::VR256RegClass.hasSubClassEq(RC) ||
            X86::VR256XRegClass.hasSubClassEq(RC)) && "Unknown 32-byte regclass");
    // If stack is realigned we can use aligned stores.
    if (isStackAligned)
      return load ? X86::VMOVAPSYrm : X86::VMOVAPSYmr;
    else
      return load ? X86::VMOVUPSYrm : X86::VMOVUPSYmr;
  case 64:
    assert(X86::VR512RegClass.hasSubClassEq(RC) && "Unknown 64-byte regclass");
    if (isStackAligned)
      return load ? X86::VMOVAPSZrm : X86::VMOVAPSZmr;
    else
      return load ? X86::VMOVUPSZrm : X86::VMOVUPSZmr;
  }
}

static unsigned getStoreRegOpcode(unsigned SrcReg,
                                  const TargetRegisterClass *RC,
                                  bool isStackAligned,
                                  const X86Subtarget &STI) {
  return getLoadStoreRegOpcode(SrcReg, RC, isStackAligned, STI, false);
}


static unsigned getLoadRegOpcode(unsigned DestReg,
                                 const TargetRegisterClass *RC,
                                 bool isStackAligned,
                                 const X86Subtarget &STI) {
  return getLoadStoreRegOpcode(DestReg, RC, isStackAligned, STI, true);
}

void X86InstrInfo::storeRegToStackSlot(MachineBasicBlock &MBB,
                                       MachineBasicBlock::iterator MI,
                                       unsigned SrcReg, bool isKill, int FrameIdx,
                                       const TargetRegisterClass *RC,
                                       const TargetRegisterInfo *TRI) const {
  const MachineFunction &MF = *MBB.getParent();
  assert(MF.getFrameInfo()->getObjectSize(FrameIdx) >= RC->getSize() &&
         "Stack slot too small for store");
  unsigned Alignment = std::max<uint32_t>(RC->getSize(), 16);
  bool isAligned = (MF.getTarget()
                        .getSubtargetImpl()
                        ->getFrameLowering()
                        ->getStackAlignment() >= Alignment) ||
                   RI.canRealignStack(MF);
  unsigned Opc = getStoreRegOpcode(SrcReg, RC, isAligned, Subtarget);
  DebugLoc DL = MBB.findDebugLoc(MI);
  addFrameReference(BuildMI(MBB, MI, DL, get(Opc)), FrameIdx)
    .addReg(SrcReg, getKillRegState(isKill));
}

void X86InstrInfo::storeRegToAddr(MachineFunction &MF, unsigned SrcReg,
                                  bool isKill,
                                  SmallVectorImpl<MachineOperand> &Addr,
                                  const TargetRegisterClass *RC,
                                  MachineInstr::mmo_iterator MMOBegin,
                                  MachineInstr::mmo_iterator MMOEnd,
                                  SmallVectorImpl<MachineInstr*> &NewMIs) const {
  unsigned Alignment = std::max<uint32_t>(RC->getSize(), 16);
  bool isAligned = MMOBegin != MMOEnd &&
                   (*MMOBegin)->getAlignment() >= Alignment;
  unsigned Opc = getStoreRegOpcode(SrcReg, RC, isAligned, Subtarget);
  DebugLoc DL;
  MachineInstrBuilder MIB = BuildMI(MF, DL, get(Opc));
  for (unsigned i = 0, e = Addr.size(); i != e; ++i)
    MIB.addOperand(Addr[i]);
  MIB.addReg(SrcReg, getKillRegState(isKill));
  (*MIB).setMemRefs(MMOBegin, MMOEnd);
  NewMIs.push_back(MIB);
}


void X86InstrInfo::loadRegFromStackSlot(MachineBasicBlock &MBB,
                                        MachineBasicBlock::iterator MI,
                                        unsigned DestReg, int FrameIdx,
                                        const TargetRegisterClass *RC,
                                        const TargetRegisterInfo *TRI) const {
  const MachineFunction &MF = *MBB.getParent();
  unsigned Alignment = std::max<uint32_t>(RC->getSize(), 16);
  bool isAligned = (MF.getTarget()
                        .getSubtargetImpl()
                        ->getFrameLowering()
                        ->getStackAlignment() >= Alignment) ||
                   RI.canRealignStack(MF);
  unsigned Opc = getLoadRegOpcode(DestReg, RC, isAligned, Subtarget);
  DebugLoc DL = MBB.findDebugLoc(MI);
  addFrameReference(BuildMI(MBB, MI, DL, get(Opc), DestReg), FrameIdx);
}

void X86InstrInfo::loadRegFromAddr(MachineFunction &MF, unsigned DestReg,
                                 SmallVectorImpl<MachineOperand> &Addr,
                                 const TargetRegisterClass *RC,
                                 MachineInstr::mmo_iterator MMOBegin,
                                 MachineInstr::mmo_iterator MMOEnd,
                                 SmallVectorImpl<MachineInstr*> &NewMIs) const {
  unsigned Alignment = std::max<uint32_t>(RC->getSize(), 16);
  bool isAligned = MMOBegin != MMOEnd &&
                   (*MMOBegin)->getAlignment() >= Alignment;
  unsigned Opc = getLoadRegOpcode(DestReg, RC, isAligned, Subtarget);
  DebugLoc DL;
  MachineInstrBuilder MIB = BuildMI(MF, DL, get(Opc), DestReg);
  for (unsigned i = 0, e = Addr.size(); i != e; ++i)
    MIB.addOperand(Addr[i]);
  (*MIB).setMemRefs(MMOBegin, MMOEnd);
  NewMIs.push_back(MIB);
}

bool X86InstrInfo::
analyzeCompare(const MachineInstr *MI, unsigned &SrcReg, unsigned &SrcReg2,
               int &CmpMask, int &CmpValue) const {
  switch (MI->getOpcode()) {
  default: break;
  case X86::CMP64ri32:
  case X86::CMP64ri8:
  case X86::CMP32ri:
  case X86::CMP32ri8:
  case X86::CMP16ri:
  case X86::CMP16ri8:
  case X86::CMP8ri:
    SrcReg = MI->getOperand(0).getReg();
    SrcReg2 = 0;
    CmpMask = ~0;
    CmpValue = MI->getOperand(1).getImm();
    return true;
  // A SUB can be used to perform comparison.
  case X86::SUB64rm:
  case X86::SUB32rm:
  case X86::SUB16rm:
  case X86::SUB8rm:
    SrcReg = MI->getOperand(1).getReg();
    SrcReg2 = 0;
    CmpMask = ~0;
    CmpValue = 0;
    return true;
  case X86::SUB64rr:
  case X86::SUB32rr:
  case X86::SUB16rr:
  case X86::SUB8rr:
    SrcReg = MI->getOperand(1).getReg();
    SrcReg2 = MI->getOperand(2).getReg();
    CmpMask = ~0;
    CmpValue = 0;
    return true;
  case X86::SUB64ri32:
  case X86::SUB64ri8:
  case X86::SUB32ri:
  case X86::SUB32ri8:
  case X86::SUB16ri:
  case X86::SUB16ri8:
  case X86::SUB8ri:
    SrcReg = MI->getOperand(1).getReg();
    SrcReg2 = 0;
    CmpMask = ~0;
    CmpValue = MI->getOperand(2).getImm();
    return true;
  case X86::CMP64rr:
  case X86::CMP32rr:
  case X86::CMP16rr:
  case X86::CMP8rr:
    SrcReg = MI->getOperand(0).getReg();
    SrcReg2 = MI->getOperand(1).getReg();
    CmpMask = ~0;
    CmpValue = 0;
    return true;
  case X86::TEST8rr:
  case X86::TEST16rr:
  case X86::TEST32rr:
  case X86::TEST64rr:
    SrcReg = MI->getOperand(0).getReg();
    if (MI->getOperand(1).getReg() != SrcReg) return false;
    // Compare against zero.
    SrcReg2 = 0;
    CmpMask = ~0;
    CmpValue = 0;
    return true;
  }
  return false;
}

/// isRedundantFlagInstr - check whether the first instruction, whose only
/// purpose is to update flags, can be made redundant.
/// CMPrr can be made redundant by SUBrr if the operands are the same.
/// This function can be extended later on.
/// SrcReg, SrcRegs: register operands for FlagI.
/// ImmValue: immediate for FlagI if it takes an immediate.
inline static bool isRedundantFlagInstr(MachineInstr *FlagI, unsigned SrcReg,
                                        unsigned SrcReg2, int ImmValue,
                                        MachineInstr *OI) {
  if (((FlagI->getOpcode() == X86::CMP64rr &&
        OI->getOpcode() == X86::SUB64rr) ||
       (FlagI->getOpcode() == X86::CMP32rr &&
        OI->getOpcode() == X86::SUB32rr)||
       (FlagI->getOpcode() == X86::CMP16rr &&
        OI->getOpcode() == X86::SUB16rr)||
       (FlagI->getOpcode() == X86::CMP8rr &&
        OI->getOpcode() == X86::SUB8rr)) &&
      ((OI->getOperand(1).getReg() == SrcReg &&
        OI->getOperand(2).getReg() == SrcReg2) ||
       (OI->getOperand(1).getReg() == SrcReg2 &&
        OI->getOperand(2).getReg() == SrcReg)))
    return true;

  if (((FlagI->getOpcode() == X86::CMP64ri32 &&
        OI->getOpcode() == X86::SUB64ri32) ||
       (FlagI->getOpcode() == X86::CMP64ri8 &&
        OI->getOpcode() == X86::SUB64ri8) ||
       (FlagI->getOpcode() == X86::CMP32ri &&
        OI->getOpcode() == X86::SUB32ri) ||
       (FlagI->getOpcode() == X86::CMP32ri8 &&
        OI->getOpcode() == X86::SUB32ri8) ||
       (FlagI->getOpcode() == X86::CMP16ri &&
        OI->getOpcode() == X86::SUB16ri) ||
       (FlagI->getOpcode() == X86::CMP16ri8 &&
        OI->getOpcode() == X86::SUB16ri8) ||
       (FlagI->getOpcode() == X86::CMP8ri &&
        OI->getOpcode() == X86::SUB8ri)) &&
      OI->getOperand(1).getReg() == SrcReg &&
      OI->getOperand(2).getImm() == ImmValue)
    return true;
  return false;
}

/// isDefConvertible - check whether the definition can be converted
/// to remove a comparison against zero.
inline static bool isDefConvertible(MachineInstr *MI) {
  switch (MI->getOpcode()) {
  default: return false;

  // The shift instructions only modify ZF if their shift count is non-zero.
  // N.B.: The processor truncates the shift count depending on the encoding.
  case X86::SAR8ri:    case X86::SAR16ri:  case X86::SAR32ri:case X86::SAR64ri:
  case X86::SHR8ri:    case X86::SHR16ri:  case X86::SHR32ri:case X86::SHR64ri:
     return getTruncatedShiftCount(MI, 2) != 0;

  // Some left shift instructions can be turned into LEA instructions but only
  // if their flags aren't used. Avoid transforming such instructions.
  case X86::SHL8ri:    case X86::SHL16ri:  case X86::SHL32ri:case X86::SHL64ri:{
    unsigned ShAmt = getTruncatedShiftCount(MI, 2);
    if (isTruncatedShiftCountForLEA(ShAmt)) return false;
    return ShAmt != 0;
  }

  case X86::SHRD16rri8:case X86::SHRD32rri8:case X86::SHRD64rri8:
  case X86::SHLD16rri8:case X86::SHLD32rri8:case X86::SHLD64rri8:
     return getTruncatedShiftCount(MI, 3) != 0;

  case X86::SUB64ri32: case X86::SUB64ri8: case X86::SUB32ri:
  case X86::SUB32ri8:  case X86::SUB16ri:  case X86::SUB16ri8:
  case X86::SUB8ri:    case X86::SUB64rr:  case X86::SUB32rr:
  case X86::SUB16rr:   case X86::SUB8rr:   case X86::SUB64rm:
  case X86::SUB32rm:   case X86::SUB16rm:  case X86::SUB8rm:
  case X86::DEC64r:    case X86::DEC32r:   case X86::DEC16r: case X86::DEC8r:
  case X86::ADD64ri32: case X86::ADD64ri8: case X86::ADD32ri:
  case X86::ADD32ri8:  case X86::ADD16ri:  case X86::ADD16ri8:
  case X86::ADD8ri:    case X86::ADD64rr:  case X86::ADD32rr:
  case X86::ADD16rr:   case X86::ADD8rr:   case X86::ADD64rm:
  case X86::ADD32rm:   case X86::ADD16rm:  case X86::ADD8rm:
  case X86::INC64r:    case X86::INC32r:   case X86::INC16r: case X86::INC8r:
  case X86::AND64ri32: case X86::AND64ri8: case X86::AND32ri:
  case X86::AND32ri8:  case X86::AND16ri:  case X86::AND16ri8:
  case X86::AND8ri:    case X86::AND64rr:  case X86::AND32rr:
  case X86::AND16rr:   case X86::AND8rr:   case X86::AND64rm:
  case X86::AND32rm:   case X86::AND16rm:  case X86::AND8rm:
  case X86::XOR64ri32: case X86::XOR64ri8: case X86::XOR32ri:
  case X86::XOR32ri8:  case X86::XOR16ri:  case X86::XOR16ri8:
  case X86::XOR8ri:    case X86::XOR64rr:  case X86::XOR32rr:
  case X86::XOR16rr:   case X86::XOR8rr:   case X86::XOR64rm:
  case X86::XOR32rm:   case X86::XOR16rm:  case X86::XOR8rm:
  case X86::OR64ri32:  case X86::OR64ri8:  case X86::OR32ri:
  case X86::OR32ri8:   case X86::OR16ri:   case X86::OR16ri8:
  case X86::OR8ri:     case X86::OR64rr:   case X86::OR32rr:
  case X86::OR16rr:    case X86::OR8rr:    case X86::OR64rm:
  case X86::OR32rm:    case X86::OR16rm:   case X86::OR8rm:
  case X86::NEG8r:     case X86::NEG16r:   case X86::NEG32r: case X86::NEG64r:
  case X86::SAR8r1:    case X86::SAR16r1:  case X86::SAR32r1:case X86::SAR64r1:
  case X86::SHR8r1:    case X86::SHR16r1:  case X86::SHR32r1:case X86::SHR64r1:
  case X86::SHL8r1:    case X86::SHL16r1:  case X86::SHL32r1:case X86::SHL64r1:
  case X86::ADC32ri:   case X86::ADC32ri8:
  case X86::ADC32rr:   case X86::ADC64ri32:
  case X86::ADC64ri8:  case X86::ADC64rr:
  case X86::SBB32ri:   case X86::SBB32ri8:
  case X86::SBB32rr:   case X86::SBB64ri32:
  case X86::SBB64ri8:  case X86::SBB64rr:
  case X86::ANDN32rr:  case X86::ANDN32rm:
  case X86::ANDN64rr:  case X86::ANDN64rm:
  case X86::BEXTR32rr: case X86::BEXTR64rr:
  case X86::BEXTR32rm: case X86::BEXTR64rm:
  case X86::BLSI32rr:  case X86::BLSI32rm:
  case X86::BLSI64rr:  case X86::BLSI64rm:
  case X86::BLSMSK32rr:case X86::BLSMSK32rm:
  case X86::BLSMSK64rr:case X86::BLSMSK64rm:
  case X86::BLSR32rr:  case X86::BLSR32rm:
  case X86::BLSR64rr:  case X86::BLSR64rm:
  case X86::BZHI32rr:  case X86::BZHI32rm:
  case X86::BZHI64rr:  case X86::BZHI64rm:
  case X86::LZCNT16rr: case X86::LZCNT16rm:
  case X86::LZCNT32rr: case X86::LZCNT32rm:
  case X86::LZCNT64rr: case X86::LZCNT64rm:
  case X86::POPCNT16rr:case X86::POPCNT16rm:
  case X86::POPCNT32rr:case X86::POPCNT32rm:
  case X86::POPCNT64rr:case X86::POPCNT64rm:
  case X86::TZCNT16rr: case X86::TZCNT16rm:
  case X86::TZCNT32rr: case X86::TZCNT32rm:
  case X86::TZCNT64rr: case X86::TZCNT64rm:
    return true;
  }
}

/// isUseDefConvertible - check whether the use can be converted
/// to remove a comparison against zero.
static X86::CondCode isUseDefConvertible(MachineInstr *MI) {
  switch (MI->getOpcode()) {
  default: return X86::COND_INVALID;
  case X86::LZCNT16rr: case X86::LZCNT16rm:
  case X86::LZCNT32rr: case X86::LZCNT32rm:
  case X86::LZCNT64rr: case X86::LZCNT64rm:
    return X86::COND_B;
  case X86::POPCNT16rr:case X86::POPCNT16rm:
  case X86::POPCNT32rr:case X86::POPCNT32rm:
  case X86::POPCNT64rr:case X86::POPCNT64rm:
    return X86::COND_E;
  case X86::TZCNT16rr: case X86::TZCNT16rm:
  case X86::TZCNT32rr: case X86::TZCNT32rm:
  case X86::TZCNT64rr: case X86::TZCNT64rm:
    return X86::COND_B;
  }
}

/// optimizeCompareInstr - Check if there exists an earlier instruction that
/// operates on the same source operands and sets flags in the same way as
/// Compare; remove Compare if possible.
bool X86InstrInfo::
optimizeCompareInstr(MachineInstr *CmpInstr, unsigned SrcReg, unsigned SrcReg2,
                     int CmpMask, int CmpValue,
                     const MachineRegisterInfo *MRI) const {
  // Check whether we can replace SUB with CMP.
  unsigned NewOpcode = 0;
  switch (CmpInstr->getOpcode()) {
  default: break;
  case X86::SUB64ri32:
  case X86::SUB64ri8:
  case X86::SUB32ri:
  case X86::SUB32ri8:
  case X86::SUB16ri:
  case X86::SUB16ri8:
  case X86::SUB8ri:
  case X86::SUB64rm:
  case X86::SUB32rm:
  case X86::SUB16rm:
  case X86::SUB8rm:
  case X86::SUB64rr:
  case X86::SUB32rr:
  case X86::SUB16rr:
  case X86::SUB8rr: {
    if (!MRI->use_nodbg_empty(CmpInstr->getOperand(0).getReg()))
      return false;
    // There is no use of the destination register, we can replace SUB with CMP.
    switch (CmpInstr->getOpcode()) {
    default: llvm_unreachable("Unreachable!");
    case X86::SUB64rm:   NewOpcode = X86::CMP64rm;   break;
    case X86::SUB32rm:   NewOpcode = X86::CMP32rm;   break;
    case X86::SUB16rm:   NewOpcode = X86::CMP16rm;   break;
    case X86::SUB8rm:    NewOpcode = X86::CMP8rm;    break;
    case X86::SUB64rr:   NewOpcode = X86::CMP64rr;   break;
    case X86::SUB32rr:   NewOpcode = X86::CMP32rr;   break;
    case X86::SUB16rr:   NewOpcode = X86::CMP16rr;   break;
    case X86::SUB8rr:    NewOpcode = X86::CMP8rr;    break;
    case X86::SUB64ri32: NewOpcode = X86::CMP64ri32; break;
    case X86::SUB64ri8:  NewOpcode = X86::CMP64ri8;  break;
    case X86::SUB32ri:   NewOpcode = X86::CMP32ri;   break;
    case X86::SUB32ri8:  NewOpcode = X86::CMP32ri8;  break;
    case X86::SUB16ri:   NewOpcode = X86::CMP16ri;   break;
    case X86::SUB16ri8:  NewOpcode = X86::CMP16ri8;  break;
    case X86::SUB8ri:    NewOpcode = X86::CMP8ri;    break;
    }
    CmpInstr->setDesc(get(NewOpcode));
    CmpInstr->RemoveOperand(0);
    // Fall through to optimize Cmp if Cmp is CMPrr or CMPri.
    if (NewOpcode == X86::CMP64rm || NewOpcode == X86::CMP32rm ||
        NewOpcode == X86::CMP16rm || NewOpcode == X86::CMP8rm)
      return false;
  }
  }

  // Get the unique definition of SrcReg.
  MachineInstr *MI = MRI->getUniqueVRegDef(SrcReg);
  if (!MI) return false;

  // CmpInstr is the first instruction of the BB.
  MachineBasicBlock::iterator I = CmpInstr, Def = MI;

  // If we are comparing against zero, check whether we can use MI to update
  // EFLAGS. If MI is not in the same BB as CmpInstr, do not optimize.
  bool IsCmpZero = (SrcReg2 == 0 && CmpValue == 0);
  if (IsCmpZero && MI->getParent() != CmpInstr->getParent())
    return false;

  // If we have a use of the source register between the def and our compare
  // instruction we can eliminate the compare iff the use sets EFLAGS in the
  // right way.
  bool ShouldUpdateCC = false;
  X86::CondCode NewCC = X86::COND_INVALID;
  if (IsCmpZero && !isDefConvertible(MI)) {
    // Scan forward from the use until we hit the use we're looking for or the
    // compare instruction.
    for (MachineBasicBlock::iterator J = MI;; ++J) {
      // Do we have a convertible instruction?
      NewCC = isUseDefConvertible(J);
      if (NewCC != X86::COND_INVALID && J->getOperand(1).isReg() &&
          J->getOperand(1).getReg() == SrcReg) {
        assert(J->definesRegister(X86::EFLAGS) && "Must be an EFLAGS def!");
        ShouldUpdateCC = true; // Update CC later on.
        // This is not a def of SrcReg, but still a def of EFLAGS. Keep going
        // with the new def.
        MI = Def = J;
        break;
      }

      if (J == I)
        return false;
    }
  }

  // We are searching for an earlier instruction that can make CmpInstr
  // redundant and that instruction will be saved in Sub.
  MachineInstr *Sub = nullptr;
  const TargetRegisterInfo *TRI = &getRegisterInfo();

  // We iterate backward, starting from the instruction before CmpInstr and
  // stop when reaching the definition of a source register or done with the BB.
  // RI points to the instruction before CmpInstr.
  // If the definition is in this basic block, RE points to the definition;
  // otherwise, RE is the rend of the basic block.
  MachineBasicBlock::reverse_iterator
      RI = MachineBasicBlock::reverse_iterator(I),
      RE = CmpInstr->getParent() == MI->getParent() ?
           MachineBasicBlock::reverse_iterator(++Def) /* points to MI */ :
           CmpInstr->getParent()->rend();
  MachineInstr *Movr0Inst = nullptr;
  for (; RI != RE; ++RI) {
    MachineInstr *Instr = &*RI;
    // Check whether CmpInstr can be made redundant by the current instruction.
    if (!IsCmpZero &&
        isRedundantFlagInstr(CmpInstr, SrcReg, SrcReg2, CmpValue, Instr)) {
      Sub = Instr;
      break;
    }

    if (Instr->modifiesRegister(X86::EFLAGS, TRI) ||
        Instr->readsRegister(X86::EFLAGS, TRI)) {
      // This instruction modifies or uses EFLAGS.

      // MOV32r0 etc. are implemented with xor which clobbers condition code.
      // They are safe to move up, if the definition to EFLAGS is dead and
      // earlier instructions do not read or write EFLAGS.
      if (!Movr0Inst && Instr->getOpcode() == X86::MOV32r0 &&
          Instr->registerDefIsDead(X86::EFLAGS, TRI)) {
        Movr0Inst = Instr;
        continue;
      }

      // We can't remove CmpInstr.
      return false;
    }
  }

  // Return false if no candidates exist.
  if (!IsCmpZero && !Sub)
    return false;

  bool IsSwapped = (SrcReg2 != 0 && Sub->getOperand(1).getReg() == SrcReg2 &&
                    Sub->getOperand(2).getReg() == SrcReg);

  // Scan forward from the instruction after CmpInstr for uses of EFLAGS.
  // It is safe to remove CmpInstr if EFLAGS is redefined or killed.
  // If we are done with the basic block, we need to check whether EFLAGS is
  // live-out.
  bool IsSafe = false;
  SmallVector<std::pair<MachineInstr*, unsigned /*NewOpc*/>, 4> OpsToUpdate;
  MachineBasicBlock::iterator E = CmpInstr->getParent()->end();
  for (++I; I != E; ++I) {
    const MachineInstr &Instr = *I;
    bool ModifyEFLAGS = Instr.modifiesRegister(X86::EFLAGS, TRI);
    bool UseEFLAGS = Instr.readsRegister(X86::EFLAGS, TRI);
    // We should check the usage if this instruction uses and updates EFLAGS.
    if (!UseEFLAGS && ModifyEFLAGS) {
      // It is safe to remove CmpInstr if EFLAGS is updated again.
      IsSafe = true;
      break;
    }
    if (!UseEFLAGS && !ModifyEFLAGS)
      continue;

    // EFLAGS is used by this instruction.
    X86::CondCode OldCC = X86::COND_INVALID;
    bool OpcIsSET = false;
    if (IsCmpZero || IsSwapped) {
      // We decode the condition code from opcode.
      if (Instr.isBranch())
        OldCC = getCondFromBranchOpc(Instr.getOpcode());
      else {
        OldCC = getCondFromSETOpc(Instr.getOpcode());
        if (OldCC != X86::COND_INVALID)
          OpcIsSET = true;
        else
          OldCC = X86::getCondFromCMovOpc(Instr.getOpcode());
      }
      if (OldCC == X86::COND_INVALID) return false;
    }
    if (IsCmpZero) {
      switch (OldCC) {
      default: break;
      case X86::COND_A: case X86::COND_AE:
      case X86::COND_B: case X86::COND_BE:
      case X86::COND_G: case X86::COND_GE:
      case X86::COND_L: case X86::COND_LE:
      case X86::COND_O: case X86::COND_NO:
        // CF and OF are used, we can't perform this optimization.
        return false;
      }

      // If we're updating the condition code check if we have to reverse the
      // condition.
      if (ShouldUpdateCC)
        switch (OldCC) {
        default:
          return false;
        case X86::COND_E:
          break;
        case X86::COND_NE:
          NewCC = GetOppositeBranchCondition(NewCC);
          break;
        }
    } else if (IsSwapped) {
      // If we have SUB(r1, r2) and CMP(r2, r1), the condition code needs
      // to be changed from r2 > r1 to r1 < r2, from r2 < r1 to r1 > r2, etc.
      // We swap the condition code and synthesize the new opcode.
      NewCC = getSwappedCondition(OldCC);
      if (NewCC == X86::COND_INVALID) return false;
    }

    if ((ShouldUpdateCC || IsSwapped) && NewCC != OldCC) {
      // Synthesize the new opcode.
      bool HasMemoryOperand = Instr.hasOneMemOperand();
      unsigned NewOpc;
      if (Instr.isBranch())
        NewOpc = GetCondBranchFromCond(NewCC);
      else if(OpcIsSET)
        NewOpc = getSETFromCond(NewCC, HasMemoryOperand);
      else {
        unsigned DstReg = Instr.getOperand(0).getReg();
        NewOpc = getCMovFromCond(NewCC, MRI->getRegClass(DstReg)->getSize(),
                                 HasMemoryOperand);
      }

      // Push the MachineInstr to OpsToUpdate.
      // If it is safe to remove CmpInstr, the condition code of these
      // instructions will be modified.
      OpsToUpdate.push_back(std::make_pair(&*I, NewOpc));
    }
    if (ModifyEFLAGS || Instr.killsRegister(X86::EFLAGS, TRI)) {
      // It is safe to remove CmpInstr if EFLAGS is updated again or killed.
      IsSafe = true;
      break;
    }
  }

  // If EFLAGS is not killed nor re-defined, we should check whether it is
  // live-out. If it is live-out, do not optimize.
  if ((IsCmpZero || IsSwapped) && !IsSafe) {
    MachineBasicBlock *MBB = CmpInstr->getParent();
    for (MachineBasicBlock::succ_iterator SI = MBB->succ_begin(),
             SE = MBB->succ_end(); SI != SE; ++SI)
      if ((*SI)->isLiveIn(X86::EFLAGS))
        return false;
  }

  // The instruction to be updated is either Sub or MI.
  Sub = IsCmpZero ? MI : Sub;
  // Move Movr0Inst to the appropriate place before Sub.
  if (Movr0Inst) {
    // Look backwards until we find a def that doesn't use the current EFLAGS.
    Def = Sub;
    MachineBasicBlock::reverse_iterator
      InsertI = MachineBasicBlock::reverse_iterator(++Def),
                InsertE = Sub->getParent()->rend();
    for (; InsertI != InsertE; ++InsertI) {
      MachineInstr *Instr = &*InsertI;
      if (!Instr->readsRegister(X86::EFLAGS, TRI) &&
          Instr->modifiesRegister(X86::EFLAGS, TRI)) {
        Sub->getParent()->remove(Movr0Inst);
        Instr->getParent()->insert(MachineBasicBlock::iterator(Instr),
                                   Movr0Inst);
        break;
      }
    }
    if (InsertI == InsertE)
      return false;
  }

  // Make sure Sub instruction defines EFLAGS and mark the def live.
  unsigned i = 0, e = Sub->getNumOperands();
  for (; i != e; ++i) {
    MachineOperand &MO = Sub->getOperand(i);
    if (MO.isReg() && MO.isDef() && MO.getReg() == X86::EFLAGS) {
      MO.setIsDead(false);
      break;
    }
  }
  assert(i != e && "Unable to locate a def EFLAGS operand");

  CmpInstr->eraseFromParent();

  // Modify the condition code of instructions in OpsToUpdate.
  for (unsigned i = 0, e = OpsToUpdate.size(); i < e; i++)
    OpsToUpdate[i].first->setDesc(get(OpsToUpdate[i].second));
  return true;
}

/// optimizeLoadInstr - Try to remove the load by folding it to a register
/// operand at the use. We fold the load instructions if load defines a virtual
/// register, the virtual register is used once in the same BB, and the
/// instructions in-between do not load or store, and have no side effects.
MachineInstr* X86InstrInfo::
optimizeLoadInstr(MachineInstr *MI, const MachineRegisterInfo *MRI,
                  unsigned &FoldAsLoadDefReg,
                  MachineInstr *&DefMI) const {
  if (FoldAsLoadDefReg == 0)
    return nullptr;
  // To be conservative, if there exists another load, clear the load candidate.
  if (MI->mayLoad()) {
    FoldAsLoadDefReg = 0;
    return nullptr;
  }

  // Check whether we can move DefMI here.
  DefMI = MRI->getVRegDef(FoldAsLoadDefReg);
  assert(DefMI);
  bool SawStore = false;
  if (!DefMI->isSafeToMove(this, nullptr, SawStore))
    return nullptr;

  // We try to commute MI if possible.
  unsigned IdxEnd = (MI->isCommutable()) ? 2 : 1;
  for (unsigned Idx = 0; Idx < IdxEnd; Idx++) {
    // Collect information about virtual register operands of MI.
    unsigned SrcOperandId = 0;
    bool FoundSrcOperand = false;
    for (unsigned i = 0, e = MI->getDesc().getNumOperands(); i != e; ++i) {
      MachineOperand &MO = MI->getOperand(i);
      if (!MO.isReg())
        continue;
      unsigned Reg = MO.getReg();
      if (Reg != FoldAsLoadDefReg)
        continue;
      // Do not fold if we have a subreg use or a def or multiple uses.
      if (MO.getSubReg() || MO.isDef() || FoundSrcOperand)
        return nullptr;

      SrcOperandId = i;
      FoundSrcOperand = true;
    }
    if (!FoundSrcOperand) return nullptr;

    // Check whether we can fold the def into SrcOperandId.
    SmallVector<unsigned, 8> Ops;
    Ops.push_back(SrcOperandId);
    MachineInstr *FoldMI = foldMemoryOperand(MI, Ops, DefMI);
    if (FoldMI) {
      FoldAsLoadDefReg = 0;
      return FoldMI;
    }

    if (Idx == 1) {
      // MI was changed but it didn't help, commute it back!
      commuteInstruction(MI, false);
      return nullptr;
    }

    // Check whether we can commute MI and enable folding.
    if (MI->isCommutable()) {
      MachineInstr *NewMI = commuteInstruction(MI, false);
      // Unable to commute.
      if (!NewMI) return nullptr;
      if (NewMI != MI) {
        // New instruction. It doesn't need to be kept.
        NewMI->eraseFromParent();
        return nullptr;
      }
    }
  }
  return nullptr;
}

/// Expand2AddrUndef - Expand a single-def pseudo instruction to a two-addr
/// instruction with two undef reads of the register being defined.  This is
/// used for mapping:
///   %xmm4 = V_SET0
/// to:
///   %xmm4 = PXORrr %xmm4<undef>, %xmm4<undef>
///
static bool Expand2AddrUndef(MachineInstrBuilder &MIB,
                             const MCInstrDesc &Desc) {
  assert(Desc.getNumOperands() == 3 && "Expected two-addr instruction.");
  unsigned Reg = MIB->getOperand(0).getReg();
  MIB->setDesc(Desc);

  // MachineInstr::addOperand() will insert explicit operands before any
  // implicit operands.
  MIB.addReg(Reg, RegState::Undef).addReg(Reg, RegState::Undef);
  // But we don't trust that.
  assert(MIB->getOperand(1).getReg() == Reg &&
         MIB->getOperand(2).getReg() == Reg && "Misplaced operand");
  return true;
}

// LoadStackGuard has so far only been implemented for 64-bit MachO. Different
// code sequence is needed for other targets.
static void expandLoadStackGuard(MachineInstrBuilder &MIB,
                                 const TargetInstrInfo &TII) {
  MachineBasicBlock &MBB = *MIB->getParent();
  DebugLoc DL = MIB->getDebugLoc();
  unsigned Reg = MIB->getOperand(0).getReg();
  const GlobalValue *GV =
      cast<GlobalValue>((*MIB->memoperands_begin())->getValue());
  unsigned Flag = MachineMemOperand::MOLoad | MachineMemOperand::MOInvariant;
  MachineMemOperand *MMO = MBB.getParent()->
      getMachineMemOperand(MachinePointerInfo::getGOT(), Flag, 8, 8);
  MachineBasicBlock::iterator I = MIB;

  BuildMI(MBB, I, DL, TII.get(X86::MOV64rm), Reg).addReg(X86::RIP).addImm(1)
      .addReg(0).addGlobalAddress(GV, 0, X86II::MO_GOTPCREL).addReg(0)
      .addMemOperand(MMO);
  MIB->setDebugLoc(DL);
  MIB->setDesc(TII.get(X86::MOV64rm));
  MIB.addReg(Reg, RegState::Kill).addImm(1).addReg(0).addImm(0).addReg(0);
}

bool X86InstrInfo::expandPostRAPseudo(MachineBasicBlock::iterator MI) const {
  bool HasAVX = Subtarget.hasAVX();
  MachineInstrBuilder MIB(*MI->getParent()->getParent(), MI);
  switch (MI->getOpcode()) {
  case X86::MOV32r0:
    return Expand2AddrUndef(MIB, get(X86::XOR32rr));
  case X86::SETB_C8r:
    return Expand2AddrUndef(MIB, get(X86::SBB8rr));
  case X86::SETB_C16r:
    return Expand2AddrUndef(MIB, get(X86::SBB16rr));
  case X86::SETB_C32r:
    return Expand2AddrUndef(MIB, get(X86::SBB32rr));
  case X86::SETB_C64r:
    return Expand2AddrUndef(MIB, get(X86::SBB64rr));
  case X86::V_SET0:
  case X86::FsFLD0SS:
  case X86::FsFLD0SD:
    return Expand2AddrUndef(MIB, get(HasAVX ? X86::VXORPSrr : X86::XORPSrr));
  case X86::AVX_SET0:
    assert(HasAVX && "AVX not supported");
    return Expand2AddrUndef(MIB, get(X86::VXORPSYrr));
  case X86::AVX512_512_SET0:
    return Expand2AddrUndef(MIB, get(X86::VPXORDZrr));
  case X86::V_SETALLONES:
    return Expand2AddrUndef(MIB, get(HasAVX ? X86::VPCMPEQDrr : X86::PCMPEQDrr));
  case X86::AVX2_SETALLONES:
    return Expand2AddrUndef(MIB, get(X86::VPCMPEQDYrr));
  case X86::TEST8ri_NOREX:
    MI->setDesc(get(X86::TEST8ri));
    return true;
  case X86::KSET0B:
  case X86::KSET0W: return Expand2AddrUndef(MIB, get(X86::KXORWrr));
  case X86::KSET1B:
  case X86::KSET1W: return Expand2AddrUndef(MIB, get(X86::KXNORWrr));
  case TargetOpcode::LOAD_STACK_GUARD:
    expandLoadStackGuard(MIB, *this);
    return true;
  }
  return false;
}

static MachineInstr *FuseTwoAddrInst(MachineFunction &MF, unsigned Opcode,
                                     const SmallVectorImpl<MachineOperand> &MOs,
                                     MachineInstr *MI,
                                     const TargetInstrInfo &TII) {
  // Create the base instruction with the memory operand as the first part.
  // Omit the implicit operands, something BuildMI can't do.
  MachineInstr *NewMI = MF.CreateMachineInstr(TII.get(Opcode),
                                              MI->getDebugLoc(), true);
  MachineInstrBuilder MIB(MF, NewMI);
  unsigned NumAddrOps = MOs.size();
  for (unsigned i = 0; i != NumAddrOps; ++i)
    MIB.addOperand(MOs[i]);
  if (NumAddrOps < 4)  // FrameIndex only
    addOffset(MIB, 0);

  // Loop over the rest of the ri operands, converting them over.
  unsigned NumOps = MI->getDesc().getNumOperands()-2;
  for (unsigned i = 0; i != NumOps; ++i) {
    MachineOperand &MO = MI->getOperand(i+2);
    MIB.addOperand(MO);
  }
  for (unsigned i = NumOps+2, e = MI->getNumOperands(); i != e; ++i) {
    MachineOperand &MO = MI->getOperand(i);
    MIB.addOperand(MO);
  }
  return MIB;
}

static MachineInstr *FuseInst(MachineFunction &MF,
                              unsigned Opcode, unsigned OpNo,
                              const SmallVectorImpl<MachineOperand> &MOs,
                              MachineInstr *MI, const TargetInstrInfo &TII) {
  // Omit the implicit operands, something BuildMI can't do.
  MachineInstr *NewMI = MF.CreateMachineInstr(TII.get(Opcode),
                                              MI->getDebugLoc(), true);
  MachineInstrBuilder MIB(MF, NewMI);

  for (unsigned i = 0, e = MI->getNumOperands(); i != e; ++i) {
    MachineOperand &MO = MI->getOperand(i);
    if (i == OpNo) {
      assert(MO.isReg() && "Expected to fold into reg operand!");
      unsigned NumAddrOps = MOs.size();
      for (unsigned i = 0; i != NumAddrOps; ++i)
        MIB.addOperand(MOs[i]);
      if (NumAddrOps < 4)  // FrameIndex only
        addOffset(MIB, 0);
    } else {
      MIB.addOperand(MO);
    }
  }
  return MIB;
}

static MachineInstr *MakeM0Inst(const TargetInstrInfo &TII, unsigned Opcode,
                                const SmallVectorImpl<MachineOperand> &MOs,
                                MachineInstr *MI) {
  MachineFunction &MF = *MI->getParent()->getParent();
  MachineInstrBuilder MIB = BuildMI(MF, MI->getDebugLoc(), TII.get(Opcode));

  unsigned NumAddrOps = MOs.size();
  for (unsigned i = 0; i != NumAddrOps; ++i)
    MIB.addOperand(MOs[i]);
  if (NumAddrOps < 4)  // FrameIndex only
    addOffset(MIB, 0);
  return MIB.addImm(0);
}

MachineInstr*
X86InstrInfo::foldMemoryOperandImpl(MachineFunction &MF,
                                    MachineInstr *MI, unsigned i,
                                    const SmallVectorImpl<MachineOperand> &MOs,
                                    unsigned Size, unsigned Align) const {
  const DenseMap<unsigned,
                 std::pair<unsigned,unsigned> > *OpcodeTablePtr = nullptr;
  bool isCallRegIndirect = Subtarget.callRegIndirect();
  bool isTwoAddrFold = false;

  // Atom favors register form of call. So, we do not fold loads into calls
  // when X86Subtarget is Atom.
  if (isCallRegIndirect &&
    (MI->getOpcode() == X86::CALL32r || MI->getOpcode() == X86::CALL64r)) {
    return nullptr;
  }

  unsigned NumOps = MI->getDesc().getNumOperands();
  bool isTwoAddr = NumOps > 1 &&
    MI->getDesc().getOperandConstraint(1, MCOI::TIED_TO) != -1;

  // FIXME: AsmPrinter doesn't know how to handle
  // X86II::MO_GOT_ABSOLUTE_ADDRESS after folding.
  if (MI->getOpcode() == X86::ADD32ri &&
      MI->getOperand(2).getTargetFlags() == X86II::MO_GOT_ABSOLUTE_ADDRESS)
    return nullptr;

  MachineInstr *NewMI = nullptr;
  // Folding a memory location into the two-address part of a two-address
  // instruction is different than folding it other places.  It requires
  // replacing the *two* registers with the memory location.
  if (isTwoAddr && NumOps >= 2 && i < 2 &&
      MI->getOperand(0).isReg() &&
      MI->getOperand(1).isReg() &&
      MI->getOperand(0).getReg() == MI->getOperand(1).getReg()) {
    OpcodeTablePtr = &RegOp2MemOpTable2Addr;
    isTwoAddrFold = true;
  } else if (i == 0) { // If operand 0
    if (MI->getOpcode() == X86::MOV32r0) {
      NewMI = MakeM0Inst(*this, X86::MOV32mi, MOs, MI);
      if (NewMI)
        return NewMI;
    }

    OpcodeTablePtr = &RegOp2MemOpTable0;
  } else if (i == 1) {
    OpcodeTablePtr = &RegOp2MemOpTable1;
  } else if (i == 2) {
    OpcodeTablePtr = &RegOp2MemOpTable2;
  } else if (i == 3) {
    OpcodeTablePtr = &RegOp2MemOpTable3;
  } else if (i == 4) {
    OpcodeTablePtr = &RegOp2MemOpTable4;
  }

  // If table selected...
  if (OpcodeTablePtr) {
    // Find the Opcode to fuse
    DenseMap<unsigned, std::pair<unsigned,unsigned> >::const_iterator I =
      OpcodeTablePtr->find(MI->getOpcode());
    if (I != OpcodeTablePtr->end()) {
      unsigned Opcode = I->second.first;
      unsigned MinAlign = (I->second.second & TB_ALIGN_MASK) >> TB_ALIGN_SHIFT;
      if (Align < MinAlign)
        return nullptr;
      bool NarrowToMOV32rm = false;
      if (Size) {
        unsigned RCSize = getRegClass(MI->getDesc(), i, &RI, MF)->getSize();
        if (Size < RCSize) {
          // Check if it's safe to fold the load. If the size of the object is
          // narrower than the load width, then it's not.
          if (Opcode != X86::MOV64rm || RCSize != 8 || Size != 4)
            return nullptr;
          // If this is a 64-bit load, but the spill slot is 32, then we can do
          // a 32-bit load which is implicitly zero-extended. This likely is due
          // to liveintervalanalysis remat'ing a load from stack slot.
          if (MI->getOperand(0).getSubReg() || MI->getOperand(1).getSubReg())
            return nullptr;
          Opcode = X86::MOV32rm;
          NarrowToMOV32rm = true;
        }
      }

      if (isTwoAddrFold)
        NewMI = FuseTwoAddrInst(MF, Opcode, MOs, MI, *this);
      else
        NewMI = FuseInst(MF, Opcode, i, MOs, MI, *this);

      if (NarrowToMOV32rm) {
        // If this is the special case where we use a MOV32rm to load a 32-bit
        // value and zero-extend the top bits. Change the destination register
        // to a 32-bit one.
        unsigned DstReg = NewMI->getOperand(0).getReg();
        if (TargetRegisterInfo::isPhysicalRegister(DstReg))
          NewMI->getOperand(0).setReg(RI.getSubReg(DstReg,
                                                   X86::sub_32bit));
        else
          NewMI->getOperand(0).setSubReg(X86::sub_32bit);
      }
      return NewMI;
    }
  }

  // No fusion
  if (PrintFailedFusing && !MI->isCopy())
    dbgs() << "We failed to fuse operand " << i << " in " << *MI;
  return nullptr;
}

/// hasPartialRegUpdate - Return true for all instructions that only update
/// the first 32 or 64-bits of the destination register and leave the rest
/// unmodified. This can be used to avoid folding loads if the instructions
/// only update part of the destination register, and the non-updated part is
/// not needed. e.g. cvtss2sd, sqrtss. Unfolding the load from these
/// instructions breaks the partial register dependency and it can improve
/// performance. e.g.:
///
///   movss (%rdi), %xmm0
///   cvtss2sd %xmm0, %xmm0
///
/// Instead of
///   cvtss2sd (%rdi), %xmm0
///
/// FIXME: This should be turned into a TSFlags.
///
static bool hasPartialRegUpdate(unsigned Opcode) {
  switch (Opcode) {
  case X86::CVTSI2SSrr:
  case X86::CVTSI2SSrm:
  case X86::CVTSI2SS64rr:
  case X86::CVTSI2SS64rm:
  case X86::CVTSI2SDrr:
  case X86::CVTSI2SDrm:
  case X86::CVTSI2SD64rr:
  case X86::CVTSI2SD64rm:
  case X86::CVTSD2SSrr:
  case X86::CVTSD2SSrm:
  case X86::Int_CVTSD2SSrr:
  case X86::Int_CVTSD2SSrm:
  case X86::CVTSS2SDrr:
  case X86::CVTSS2SDrm:
  case X86::Int_CVTSS2SDrr:
  case X86::Int_CVTSS2SDrm:
  case X86::RCPSSr:
  case X86::RCPSSm:
  case X86::RCPSSr_Int:
  case X86::RCPSSm_Int:
  case X86::ROUNDSDr:
  case X86::ROUNDSDm:
  case X86::ROUNDSDr_Int:
  case X86::ROUNDSSr:
  case X86::ROUNDSSm:
  case X86::ROUNDSSr_Int:
  case X86::RSQRTSSr:
  case X86::RSQRTSSm:
  case X86::RSQRTSSr_Int:
  case X86::RSQRTSSm_Int:
  case X86::SQRTSSr:
  case X86::SQRTSSm:
  case X86::SQRTSSr_Int:
  case X86::SQRTSSm_Int:
  case X86::SQRTSDr:
  case X86::SQRTSDm:
  case X86::SQRTSDr_Int:
  case X86::SQRTSDm_Int:
    return true;
  }

  return false;
}

/// getPartialRegUpdateClearance - Inform the ExeDepsFix pass how many idle
/// instructions we would like before a partial register update.
unsigned X86InstrInfo::
getPartialRegUpdateClearance(const MachineInstr *MI, unsigned OpNum,
                             const TargetRegisterInfo *TRI) const {
  if (OpNum != 0 || !hasPartialRegUpdate(MI->getOpcode()))
    return 0;

  // If MI is marked as reading Reg, the partial register update is wanted.
  const MachineOperand &MO = MI->getOperand(0);
  unsigned Reg = MO.getReg();
  if (TargetRegisterInfo::isVirtualRegister(Reg)) {
    if (MO.readsReg() || MI->readsVirtualRegister(Reg))
      return 0;
  } else {
    if (MI->readsRegister(Reg, TRI))
      return 0;
  }

  // If any of the preceding 16 instructions are reading Reg, insert a
  // dependency breaking instruction.  The magic number is based on a few
  // Nehalem experiments.
  return 16;
}

// Return true for any instruction the copies the high bits of the first source
// operand into the unused high bits of the destination operand.
static bool hasUndefRegUpdate(unsigned Opcode) {
  switch (Opcode) {
  case X86::VCVTSI2SSrr:
  case X86::VCVTSI2SSrm:
  case X86::Int_VCVTSI2SSrr:
  case X86::Int_VCVTSI2SSrm:
  case X86::VCVTSI2SS64rr:
  case X86::VCVTSI2SS64rm:
  case X86::Int_VCVTSI2SS64rr:
  case X86::Int_VCVTSI2SS64rm:
  case X86::VCVTSI2SDrr:
  case X86::VCVTSI2SDrm:
  case X86::Int_VCVTSI2SDrr:
  case X86::Int_VCVTSI2SDrm:
  case X86::VCVTSI2SD64rr:
  case X86::VCVTSI2SD64rm:
  case X86::Int_VCVTSI2SD64rr:
  case X86::Int_VCVTSI2SD64rm:
  case X86::VCVTSD2SSrr:
  case X86::VCVTSD2SSrm:
  case X86::Int_VCVTSD2SSrr:
  case X86::Int_VCVTSD2SSrm:
  case X86::VCVTSS2SDrr:
  case X86::VCVTSS2SDrm:
  case X86::Int_VCVTSS2SDrr:
  case X86::Int_VCVTSS2SDrm:
  case X86::VRCPSSr:
  case X86::VRCPSSm:
  case X86::VRCPSSm_Int:
  case X86::VROUNDSDr:
  case X86::VROUNDSDm:
  case X86::VROUNDSDr_Int:
  case X86::VROUNDSSr:
  case X86::VROUNDSSm:
  case X86::VROUNDSSr_Int:
  case X86::VRSQRTSSr:
  case X86::VRSQRTSSm:
  case X86::VRSQRTSSm_Int:
  case X86::VSQRTSSr:
  case X86::VSQRTSSm:
  case X86::VSQRTSSm_Int:
  case X86::VSQRTSDr:
  case X86::VSQRTSDm:
  case X86::VSQRTSDm_Int:
    // AVX-512
  case X86::VCVTSD2SSZrr:
  case X86::VCVTSD2SSZrm:
  case X86::VCVTSS2SDZrr:
  case X86::VCVTSS2SDZrm:
    return true;
  }

  return false;
}

/// Inform the ExeDepsFix pass how many idle instructions we would like before
/// certain undef register reads.
///
/// This catches the VCVTSI2SD family of instructions:
///
/// vcvtsi2sdq %rax, %xmm0<undef>, %xmm14
///
/// We should to be careful *not* to catch VXOR idioms which are presumably
/// handled specially in the pipeline:
///
/// vxorps %xmm1<undef>, %xmm1<undef>, %xmm1
///
/// Like getPartialRegUpdateClearance, this makes a strong assumption that the
/// high bits that are passed-through are not live.
unsigned X86InstrInfo::
getUndefRegClearance(const MachineInstr *MI, unsigned &OpNum,
                     const TargetRegisterInfo *TRI) const {
  if (!hasUndefRegUpdate(MI->getOpcode()))
    return 0;

  // Set the OpNum parameter to the first source operand.
  OpNum = 1;

  const MachineOperand &MO = MI->getOperand(OpNum);
  if (MO.isUndef() && TargetRegisterInfo::isPhysicalRegister(MO.getReg())) {
    // Use the same magic number as getPartialRegUpdateClearance.
    return 16;
  }
  return 0;
}

void X86InstrInfo::
breakPartialRegDependency(MachineBasicBlock::iterator MI, unsigned OpNum,
                          const TargetRegisterInfo *TRI) const {
  unsigned Reg = MI->getOperand(OpNum).getReg();
  // If MI kills this register, the false dependence is already broken.
  if (MI->killsRegister(Reg, TRI))
    return;
  if (X86::VR128RegClass.contains(Reg)) {
    // These instructions are all floating point domain, so xorps is the best
    // choice.
    bool HasAVX = Subtarget.hasAVX();
    unsigned Opc = HasAVX ? X86::VXORPSrr : X86::XORPSrr;
    BuildMI(*MI->getParent(), MI, MI->getDebugLoc(), get(Opc), Reg)
      .addReg(Reg, RegState::Undef).addReg(Reg, RegState::Undef);
  } else if (X86::VR256RegClass.contains(Reg)) {
    // Use vxorps to clear the full ymm register.
    // It wants to read and write the xmm sub-register.
    unsigned XReg = TRI->getSubReg(Reg, X86::sub_xmm);
    BuildMI(*MI->getParent(), MI, MI->getDebugLoc(), get(X86::VXORPSrr), XReg)
      .addReg(XReg, RegState::Undef).addReg(XReg, RegState::Undef)
      .addReg(Reg, RegState::ImplicitDefine);
  } else
    return;
  MI->addRegisterKilled(Reg, TRI, true);
}

MachineInstr*
X86InstrInfo::foldMemoryOperandImpl(MachineFunction &MF, MachineInstr *MI,
                                    const SmallVectorImpl<unsigned> &Ops,
                                    int FrameIndex) const {
  // Check switch flag
  if (NoFusing) return nullptr;

  // Unless optimizing for size, don't fold to avoid partial
  // register update stalls
  if (!MF.getFunction()->getAttributes().
        hasAttribute(AttributeSet::FunctionIndex, Attribute::OptimizeForSize) &&
      hasPartialRegUpdate(MI->getOpcode()))
    return nullptr;

  const MachineFrameInfo *MFI = MF.getFrameInfo();
  unsigned Size = MFI->getObjectSize(FrameIndex);
  unsigned Alignment = MFI->getObjectAlignment(FrameIndex);
  // If the function stack isn't realigned we don't want to fold instructions
  // that need increased alignment.
  if (!RI.needsStackRealignment(MF))
    Alignment = std::min(Alignment, MF.getTarget()
                                        .getSubtargetImpl()
                                        ->getFrameLowering()
                                        ->getStackAlignment());
  if (Ops.size() == 2 && Ops[0] == 0 && Ops[1] == 1) {
    unsigned NewOpc = 0;
    unsigned RCSize = 0;
    switch (MI->getOpcode()) {
    default: return nullptr;
    case X86::TEST8rr:  NewOpc = X86::CMP8ri; RCSize = 1; break;
    case X86::TEST16rr: NewOpc = X86::CMP16ri8; RCSize = 2; break;
    case X86::TEST32rr: NewOpc = X86::CMP32ri8; RCSize = 4; break;
    case X86::TEST64rr: NewOpc = X86::CMP64ri8; RCSize = 8; break;
    }
    // Check if it's safe to fold the load. If the size of the object is
    // narrower than the load width, then it's not.
    if (Size < RCSize)
      return nullptr;
    // Change to CMPXXri r, 0 first.
    MI->setDesc(get(NewOpc));
    MI->getOperand(1).ChangeToImmediate(0);
  } else if (Ops.size() != 1)
    return nullptr;

  SmallVector<MachineOperand,4> MOs;
  MOs.push_back(MachineOperand::CreateFI(FrameIndex));
  return foldMemoryOperandImpl(MF, MI, Ops[0], MOs, Size, Alignment);
}

static bool isPartialRegisterLoad(const MachineInstr &LoadMI,
                                  const MachineFunction &MF) {
  unsigned Opc = LoadMI.getOpcode();
  unsigned RegSize =
      MF.getRegInfo().getRegClass(LoadMI.getOperand(0).getReg())->getSize();

  if ((Opc == X86::MOVSSrm || Opc == X86::VMOVSSrm) && RegSize > 4)
    // These instructions only load 32 bits, we can't fold them if the
    // destination register is wider than 32 bits (4 bytes).
    return true;

  if ((Opc == X86::MOVSDrm || Opc == X86::VMOVSDrm) && RegSize > 8)
    // These instructions only load 64 bits, we can't fold them if the
    // destination register is wider than 64 bits (8 bytes).
    return true;

  return false;
}

MachineInstr* X86InstrInfo::foldMemoryOperandImpl(MachineFunction &MF,
                                                  MachineInstr *MI,
                                           const SmallVectorImpl<unsigned> &Ops,
                                                  MachineInstr *LoadMI) const {
  // If loading from a FrameIndex, fold directly from the FrameIndex.
  unsigned NumOps = LoadMI->getDesc().getNumOperands();
  int FrameIndex;
  if (isLoadFromStackSlot(LoadMI, FrameIndex)) {
    if (isPartialRegisterLoad(*LoadMI, MF))
      return nullptr;
    return foldMemoryOperandImpl(MF, MI, Ops, FrameIndex);
  }

  // Check switch flag
  if (NoFusing) return nullptr;

  // Unless optimizing for size, don't fold to avoid partial
  // register update stalls
  if (!MF.getFunction()->getAttributes().
        hasAttribute(AttributeSet::FunctionIndex, Attribute::OptimizeForSize) &&
      hasPartialRegUpdate(MI->getOpcode()))
    return nullptr;

  // Determine the alignment of the load.
  unsigned Alignment = 0;
  if (LoadMI->hasOneMemOperand())
    Alignment = (*LoadMI->memoperands_begin())->getAlignment();
  else
    switch (LoadMI->getOpcode()) {
    case X86::AVX2_SETALLONES:
    case X86::AVX_SET0:
      Alignment = 32;
      break;
    case X86::V_SET0:
    case X86::V_SETALLONES:
      Alignment = 16;
      break;
    case X86::FsFLD0SD:
      Alignment = 8;
      break;
    case X86::FsFLD0SS:
      Alignment = 4;
      break;
    default:
      return nullptr;
    }
  if (Ops.size() == 2 && Ops[0] == 0 && Ops[1] == 1) {
    unsigned NewOpc = 0;
    switch (MI->getOpcode()) {
    default: return nullptr;
    case X86::TEST8rr:  NewOpc = X86::CMP8ri; break;
    case X86::TEST16rr: NewOpc = X86::CMP16ri8; break;
    case X86::TEST32rr: NewOpc = X86::CMP32ri8; break;
    case X86::TEST64rr: NewOpc = X86::CMP64ri8; break;
    }
    // Change to CMPXXri r, 0 first.
    MI->setDesc(get(NewOpc));
    MI->getOperand(1).ChangeToImmediate(0);
  } else if (Ops.size() != 1)
    return nullptr;

  // Make sure the subregisters match.
  // Otherwise we risk changing the size of the load.
  if (LoadMI->getOperand(0).getSubReg() != MI->getOperand(Ops[0]).getSubReg())
    return nullptr;

  SmallVector<MachineOperand,X86::AddrNumOperands> MOs;
  switch (LoadMI->getOpcode()) {
  case X86::V_SET0:
  case X86::V_SETALLONES:
  case X86::AVX2_SETALLONES:
  case X86::AVX_SET0:
  case X86::FsFLD0SD:
  case X86::FsFLD0SS: {
    // Folding a V_SET0 or V_SETALLONES as a load, to ease register pressure.
    // Create a constant-pool entry and operands to load from it.

    // Medium and large mode can't fold loads this way.
    if (MF.getTarget().getCodeModel() != CodeModel::Small &&
        MF.getTarget().getCodeModel() != CodeModel::Kernel)
      return nullptr;

    // x86-32 PIC requires a PIC base register for constant pools.
    unsigned PICBase = 0;
    if (MF.getTarget().getRelocationModel() == Reloc::PIC_) {
      if (Subtarget.is64Bit())
        PICBase = X86::RIP;
      else
        // FIXME: PICBase = getGlobalBaseReg(&MF);
        // This doesn't work for several reasons.
        // 1. GlobalBaseReg may have been spilled.
        // 2. It may not be live at MI.
        return nullptr;
    }

    // Create a constant-pool entry.
    MachineConstantPool &MCP = *MF.getConstantPool();
    Type *Ty;
    unsigned Opc = LoadMI->getOpcode();
    if (Opc == X86::FsFLD0SS)
      Ty = Type::getFloatTy(MF.getFunction()->getContext());
    else if (Opc == X86::FsFLD0SD)
      Ty = Type::getDoubleTy(MF.getFunction()->getContext());
    else if (Opc == X86::AVX2_SETALLONES || Opc == X86::AVX_SET0)
      Ty = VectorType::get(Type::getInt32Ty(MF.getFunction()->getContext()), 8);
    else
      Ty = VectorType::get(Type::getInt32Ty(MF.getFunction()->getContext()), 4);

    bool IsAllOnes = (Opc == X86::V_SETALLONES || Opc == X86::AVX2_SETALLONES);
    const Constant *C = IsAllOnes ? Constant::getAllOnesValue(Ty) :
                                    Constant::getNullValue(Ty);
    unsigned CPI = MCP.getConstantPoolIndex(C, Alignment);

    // Create operands to load from the constant pool entry.
    MOs.push_back(MachineOperand::CreateReg(PICBase, false));
    MOs.push_back(MachineOperand::CreateImm(1));
    MOs.push_back(MachineOperand::CreateReg(0, false));
    MOs.push_back(MachineOperand::CreateCPI(CPI, 0));
    MOs.push_back(MachineOperand::CreateReg(0, false));
    break;
  }
  default: {
    if (isPartialRegisterLoad(*LoadMI, MF))
      return nullptr;

    // Folding a normal load. Just copy the load's address operands.
    for (unsigned i = NumOps - X86::AddrNumOperands; i != NumOps; ++i)
      MOs.push_back(LoadMI->getOperand(i));
    break;
  }
  }
  return foldMemoryOperandImpl(MF, MI, Ops[0], MOs, 0, Alignment);
}


bool X86InstrInfo::canFoldMemoryOperand(const MachineInstr *MI,
                                  const SmallVectorImpl<unsigned> &Ops) const {
  // Check switch flag
  if (NoFusing) return 0;

  if (Ops.size() == 2 && Ops[0] == 0 && Ops[1] == 1) {
    switch (MI->getOpcode()) {
    default: return false;
    case X86::TEST8rr:
    case X86::TEST16rr:
    case X86::TEST32rr:
    case X86::TEST64rr:
      return true;
    case X86::ADD32ri:
      // FIXME: AsmPrinter doesn't know how to handle
      // X86II::MO_GOT_ABSOLUTE_ADDRESS after folding.
      if (MI->getOperand(2).getTargetFlags() == X86II::MO_GOT_ABSOLUTE_ADDRESS)
        return false;
      break;
    }
  }

  if (Ops.size() != 1)
    return false;

  unsigned OpNum = Ops[0];
  unsigned Opc = MI->getOpcode();
  unsigned NumOps = MI->getDesc().getNumOperands();
  bool isTwoAddr = NumOps > 1 &&
    MI->getDesc().getOperandConstraint(1, MCOI::TIED_TO) != -1;

  // Folding a memory location into the two-address part of a two-address
  // instruction is different than folding it other places.  It requires
  // replacing the *two* registers with the memory location.
  const DenseMap<unsigned,
                 std::pair<unsigned,unsigned> > *OpcodeTablePtr = nullptr;
  if (isTwoAddr && NumOps >= 2 && OpNum < 2) {
    OpcodeTablePtr = &RegOp2MemOpTable2Addr;
  } else if (OpNum == 0) { // If operand 0
    if (Opc == X86::MOV32r0)
      return true;

    OpcodeTablePtr = &RegOp2MemOpTable0;
  } else if (OpNum == 1) {
    OpcodeTablePtr = &RegOp2MemOpTable1;
  } else if (OpNum == 2) {
    OpcodeTablePtr = &RegOp2MemOpTable2;
  } else if (OpNum == 3) {
    OpcodeTablePtr = &RegOp2MemOpTable3;
  }

  if (OpcodeTablePtr && OpcodeTablePtr->count(Opc))
    return true;
  return TargetInstrInfo::canFoldMemoryOperand(MI, Ops);
}

bool X86InstrInfo::unfoldMemoryOperand(MachineFunction &MF, MachineInstr *MI,
                                unsigned Reg, bool UnfoldLoad, bool UnfoldStore,
                                SmallVectorImpl<MachineInstr*> &NewMIs) const {
  DenseMap<unsigned, std::pair<unsigned,unsigned> >::const_iterator I =
    MemOp2RegOpTable.find(MI->getOpcode());
  if (I == MemOp2RegOpTable.end())
    return false;
  unsigned Opc = I->second.first;
  unsigned Index = I->second.second & TB_INDEX_MASK;
  bool FoldedLoad = I->second.second & TB_FOLDED_LOAD;
  bool FoldedStore = I->second.second & TB_FOLDED_STORE;
  if (UnfoldLoad && !FoldedLoad)
    return false;
  UnfoldLoad &= FoldedLoad;
  if (UnfoldStore && !FoldedStore)
    return false;
  UnfoldStore &= FoldedStore;

  const MCInstrDesc &MCID = get(Opc);
  const TargetRegisterClass *RC = getRegClass(MCID, Index, &RI, MF);
  if (!MI->hasOneMemOperand() &&
      RC == &X86::VR128RegClass &&
      !Subtarget.isUnalignedMemAccessFast())
    // Without memoperands, loadRegFromAddr and storeRegToStackSlot will
    // conservatively assume the address is unaligned. That's bad for
    // performance.
    return false;
  SmallVector<MachineOperand, X86::AddrNumOperands> AddrOps;
  SmallVector<MachineOperand,2> BeforeOps;
  SmallVector<MachineOperand,2> AfterOps;
  SmallVector<MachineOperand,4> ImpOps;
  for (unsigned i = 0, e = MI->getNumOperands(); i != e; ++i) {
    MachineOperand &Op = MI->getOperand(i);
    if (i >= Index && i < Index + X86::AddrNumOperands)
      AddrOps.push_back(Op);
    else if (Op.isReg() && Op.isImplicit())
      ImpOps.push_back(Op);
    else if (i < Index)
      BeforeOps.push_back(Op);
    else if (i > Index)
      AfterOps.push_back(Op);
  }

  // Emit the load instruction.
  if (UnfoldLoad) {
    std::pair<MachineInstr::mmo_iterator,
              MachineInstr::mmo_iterator> MMOs =
      MF.extractLoadMemRefs(MI->memoperands_begin(),
                            MI->memoperands_end());
    loadRegFromAddr(MF, Reg, AddrOps, RC, MMOs.first, MMOs.second, NewMIs);
    if (UnfoldStore) {
      // Address operands cannot be marked isKill.
      for (unsigned i = 1; i != 1 + X86::AddrNumOperands; ++i) {
        MachineOperand &MO = NewMIs[0]->getOperand(i);
        if (MO.isReg())
          MO.setIsKill(false);
      }
    }
  }

  // Emit the data processing instruction.
  MachineInstr *DataMI = MF.CreateMachineInstr(MCID, MI->getDebugLoc(), true);
  MachineInstrBuilder MIB(MF, DataMI);

  if (FoldedStore)
    MIB.addReg(Reg, RegState::Define);
  for (unsigned i = 0, e = BeforeOps.size(); i != e; ++i)
    MIB.addOperand(BeforeOps[i]);
  if (FoldedLoad)
    MIB.addReg(Reg);
  for (unsigned i = 0, e = AfterOps.size(); i != e; ++i)
    MIB.addOperand(AfterOps[i]);
  for (unsigned i = 0, e = ImpOps.size(); i != e; ++i) {
    MachineOperand &MO = ImpOps[i];
    MIB.addReg(MO.getReg(),
               getDefRegState(MO.isDef()) |
               RegState::Implicit |
               getKillRegState(MO.isKill()) |
               getDeadRegState(MO.isDead()) |
               getUndefRegState(MO.isUndef()));
  }
  // Change CMP32ri r, 0 back to TEST32rr r, r, etc.
  switch (DataMI->getOpcode()) {
  default: break;
  case X86::CMP64ri32:
  case X86::CMP64ri8:
  case X86::CMP32ri:
  case X86::CMP32ri8:
  case X86::CMP16ri:
  case X86::CMP16ri8:
  case X86::CMP8ri: {
    MachineOperand &MO0 = DataMI->getOperand(0);
    MachineOperand &MO1 = DataMI->getOperand(1);
    if (MO1.getImm() == 0) {
      unsigned NewOpc;
      switch (DataMI->getOpcode()) {
      default: llvm_unreachable("Unreachable!");
      case X86::CMP64ri8:
      case X86::CMP64ri32: NewOpc = X86::TEST64rr; break;
      case X86::CMP32ri8:
      case X86::CMP32ri:   NewOpc = X86::TEST32rr; break;
      case X86::CMP16ri8:
      case X86::CMP16ri:   NewOpc = X86::TEST16rr; break;
      case X86::CMP8ri:    NewOpc = X86::TEST8rr; break;
      }
      DataMI->setDesc(get(NewOpc));
      MO1.ChangeToRegister(MO0.getReg(), false);
    }
  }
  }
  NewMIs.push_back(DataMI);

  // Emit the store instruction.
  if (UnfoldStore) {
    const TargetRegisterClass *DstRC = getRegClass(MCID, 0, &RI, MF);
    std::pair<MachineInstr::mmo_iterator,
              MachineInstr::mmo_iterator> MMOs =
      MF.extractStoreMemRefs(MI->memoperands_begin(),
                             MI->memoperands_end());
    storeRegToAddr(MF, Reg, true, AddrOps, DstRC, MMOs.first, MMOs.second, NewMIs);
  }

  return true;
}

bool
X86InstrInfo::unfoldMemoryOperand(SelectionDAG &DAG, SDNode *N,
                                  SmallVectorImpl<SDNode*> &NewNodes) const {
  if (!N->isMachineOpcode())
    return false;

  DenseMap<unsigned, std::pair<unsigned,unsigned> >::const_iterator I =
    MemOp2RegOpTable.find(N->getMachineOpcode());
  if (I == MemOp2RegOpTable.end())
    return false;
  unsigned Opc = I->second.first;
  unsigned Index = I->second.second & TB_INDEX_MASK;
  bool FoldedLoad = I->second.second & TB_FOLDED_LOAD;
  bool FoldedStore = I->second.second & TB_FOLDED_STORE;
  const MCInstrDesc &MCID = get(Opc);
  MachineFunction &MF = DAG.getMachineFunction();
  const TargetRegisterClass *RC = getRegClass(MCID, Index, &RI, MF);
  unsigned NumDefs = MCID.NumDefs;
  std::vector<SDValue> AddrOps;
  std::vector<SDValue> BeforeOps;
  std::vector<SDValue> AfterOps;
  SDLoc dl(N);
  unsigned NumOps = N->getNumOperands();
  for (unsigned i = 0; i != NumOps-1; ++i) {
    SDValue Op = N->getOperand(i);
    if (i >= Index-NumDefs && i < Index-NumDefs + X86::AddrNumOperands)
      AddrOps.push_back(Op);
    else if (i < Index-NumDefs)
      BeforeOps.push_back(Op);
    else if (i > Index-NumDefs)
      AfterOps.push_back(Op);
  }
  SDValue Chain = N->getOperand(NumOps-1);
  AddrOps.push_back(Chain);

  // Emit the load instruction.
  SDNode *Load = nullptr;
  if (FoldedLoad) {
    EVT VT = *RC->vt_begin();
    std::pair<MachineInstr::mmo_iterator,
              MachineInstr::mmo_iterator> MMOs =
      MF.extractLoadMemRefs(cast<MachineSDNode>(N)->memoperands_begin(),
                            cast<MachineSDNode>(N)->memoperands_end());
    if (!(*MMOs.first) &&
        RC == &X86::VR128RegClass &&
        !Subtarget.isUnalignedMemAccessFast())
      // Do not introduce a slow unaligned load.
      return false;
    unsigned Alignment = RC->getSize() == 32 ? 32 : 16;
    bool isAligned = (*MMOs.first) &&
                     (*MMOs.first)->getAlignment() >= Alignment;
    Load = DAG.getMachineNode(getLoadRegOpcode(0, RC, isAligned, Subtarget), dl,
                              VT, MVT::Other, AddrOps);
    NewNodes.push_back(Load);

    // Preserve memory reference information.
    cast<MachineSDNode>(Load)->setMemRefs(MMOs.first, MMOs.second);
  }

  // Emit the data processing instruction.
  std::vector<EVT> VTs;
  const TargetRegisterClass *DstRC = nullptr;
  if (MCID.getNumDefs() > 0) {
    DstRC = getRegClass(MCID, 0, &RI, MF);
    VTs.push_back(*DstRC->vt_begin());
  }
  for (unsigned i = 0, e = N->getNumValues(); i != e; ++i) {
    EVT VT = N->getValueType(i);
    if (VT != MVT::Other && i >= (unsigned)MCID.getNumDefs())
      VTs.push_back(VT);
  }
  if (Load)
    BeforeOps.push_back(SDValue(Load, 0));
  std::copy(AfterOps.begin(), AfterOps.end(), std::back_inserter(BeforeOps));
  SDNode *NewNode= DAG.getMachineNode(Opc, dl, VTs, BeforeOps);
  NewNodes.push_back(NewNode);

  // Emit the store instruction.
  if (FoldedStore) {
    AddrOps.pop_back();
    AddrOps.push_back(SDValue(NewNode, 0));
    AddrOps.push_back(Chain);
    std::pair<MachineInstr::mmo_iterator,
              MachineInstr::mmo_iterator> MMOs =
      MF.extractStoreMemRefs(cast<MachineSDNode>(N)->memoperands_begin(),
                             cast<MachineSDNode>(N)->memoperands_end());
    if (!(*MMOs.first) &&
        RC == &X86::VR128RegClass &&
        !Subtarget.isUnalignedMemAccessFast())
      // Do not introduce a slow unaligned store.
      return false;
    unsigned Alignment = RC->getSize() == 32 ? 32 : 16;
    bool isAligned = (*MMOs.first) &&
                     (*MMOs.first)->getAlignment() >= Alignment;
    SDNode *Store =
        DAG.getMachineNode(getStoreRegOpcode(0, DstRC, isAligned, Subtarget),
                           dl, MVT::Other, AddrOps);
    NewNodes.push_back(Store);

    // Preserve memory reference information.
    cast<MachineSDNode>(Load)->setMemRefs(MMOs.first, MMOs.second);
  }

  return true;
}

unsigned X86InstrInfo::getOpcodeAfterMemoryUnfold(unsigned Opc,
                                      bool UnfoldLoad, bool UnfoldStore,
                                      unsigned *LoadRegIndex) const {
  DenseMap<unsigned, std::pair<unsigned,unsigned> >::const_iterator I =
    MemOp2RegOpTable.find(Opc);
  if (I == MemOp2RegOpTable.end())
    return 0;
  bool FoldedLoad = I->second.second & TB_FOLDED_LOAD;
  bool FoldedStore = I->second.second & TB_FOLDED_STORE;
  if (UnfoldLoad && !FoldedLoad)
    return 0;
  if (UnfoldStore && !FoldedStore)
    return 0;
  if (LoadRegIndex)
    *LoadRegIndex = I->second.second & TB_INDEX_MASK;
  return I->second.first;
}

bool
X86InstrInfo::areLoadsFromSameBasePtr(SDNode *Load1, SDNode *Load2,
                                     int64_t &Offset1, int64_t &Offset2) const {
  if (!Load1->isMachineOpcode() || !Load2->isMachineOpcode())
    return false;
  unsigned Opc1 = Load1->getMachineOpcode();
  unsigned Opc2 = Load2->getMachineOpcode();
  switch (Opc1) {
  default: return false;
  case X86::MOV8rm:
  case X86::MOV16rm:
  case X86::MOV32rm:
  case X86::MOV64rm:
  case X86::LD_Fp32m:
  case X86::LD_Fp64m:
  case X86::LD_Fp80m:
  case X86::MOVSSrm:
  case X86::MOVSDrm:
  case X86::MMX_MOVD64rm:
  case X86::MMX_MOVQ64rm:
  case X86::FsMOVAPSrm:
  case X86::FsMOVAPDrm:
  case X86::MOVAPSrm:
  case X86::MOVUPSrm:
  case X86::MOVAPDrm:
  case X86::MOVDQArm:
  case X86::MOVDQUrm:
  // AVX load instructions
  case X86::VMOVSSrm:
  case X86::VMOVSDrm:
  case X86::FsVMOVAPSrm:
  case X86::FsVMOVAPDrm:
  case X86::VMOVAPSrm:
  case X86::VMOVUPSrm:
  case X86::VMOVAPDrm:
  case X86::VMOVDQArm:
  case X86::VMOVDQUrm:
  case X86::VMOVAPSYrm:
  case X86::VMOVUPSYrm:
  case X86::VMOVAPDYrm:
  case X86::VMOVDQAYrm:
  case X86::VMOVDQUYrm:
    break;
  }
  switch (Opc2) {
  default: return false;
  case X86::MOV8rm:
  case X86::MOV16rm:
  case X86::MOV32rm:
  case X86::MOV64rm:
  case X86::LD_Fp32m:
  case X86::LD_Fp64m:
  case X86::LD_Fp80m:
  case X86::MOVSSrm:
  case X86::MOVSDrm:
  case X86::MMX_MOVD64rm:
  case X86::MMX_MOVQ64rm:
  case X86::FsMOVAPSrm:
  case X86::FsMOVAPDrm:
  case X86::MOVAPSrm:
  case X86::MOVUPSrm:
  case X86::MOVAPDrm:
  case X86::MOVDQArm:
  case X86::MOVDQUrm:
  // AVX load instructions
  case X86::VMOVSSrm:
  case X86::VMOVSDrm:
  case X86::FsVMOVAPSrm:
  case X86::FsVMOVAPDrm:
  case X86::VMOVAPSrm:
  case X86::VMOVUPSrm:
  case X86::VMOVAPDrm:
  case X86::VMOVDQArm:
  case X86::VMOVDQUrm:
  case X86::VMOVAPSYrm:
  case X86::VMOVUPSYrm:
  case X86::VMOVAPDYrm:
  case X86::VMOVDQAYrm:
  case X86::VMOVDQUYrm:
    break;
  }

  // Check if chain operands and base addresses match.
  if (Load1->getOperand(0) != Load2->getOperand(0) ||
      Load1->getOperand(5) != Load2->getOperand(5))
    return false;
  // Segment operands should match as well.
  if (Load1->getOperand(4) != Load2->getOperand(4))
    return false;
  // Scale should be 1, Index should be Reg0.
  if (Load1->getOperand(1) == Load2->getOperand(1) &&
      Load1->getOperand(2) == Load2->getOperand(2)) {
    if (cast<ConstantSDNode>(Load1->getOperand(1))->getZExtValue() != 1)
      return false;

    // Now let's examine the displacements.
    if (isa<ConstantSDNode>(Load1->getOperand(3)) &&
        isa<ConstantSDNode>(Load2->getOperand(3))) {
      Offset1 = cast<ConstantSDNode>(Load1->getOperand(3))->getSExtValue();
      Offset2 = cast<ConstantSDNode>(Load2->getOperand(3))->getSExtValue();
      return true;
    }
  }
  return false;
}

bool X86InstrInfo::shouldScheduleLoadsNear(SDNode *Load1, SDNode *Load2,
                                           int64_t Offset1, int64_t Offset2,
                                           unsigned NumLoads) const {
  assert(Offset2 > Offset1);
  if ((Offset2 - Offset1) / 8 > 64)
    return false;

  unsigned Opc1 = Load1->getMachineOpcode();
  unsigned Opc2 = Load2->getMachineOpcode();
  if (Opc1 != Opc2)
    return false;  // FIXME: overly conservative?

  switch (Opc1) {
  default: break;
  case X86::LD_Fp32m:
  case X86::LD_Fp64m:
  case X86::LD_Fp80m:
  case X86::MMX_MOVD64rm:
  case X86::MMX_MOVQ64rm:
    return false;
  }

  EVT VT = Load1->getValueType(0);
  switch (VT.getSimpleVT().SimpleTy) {
  default:
    // XMM registers. In 64-bit mode we can be a bit more aggressive since we
    // have 16 of them to play with.
    if (Subtarget.is64Bit()) {
      if (NumLoads >= 3)
        return false;
    } else if (NumLoads) {
      return false;
    }
    break;
  case MVT::i8:
  case MVT::i16:
  case MVT::i32:
  case MVT::i64:
  case MVT::f32:
  case MVT::f64:
    if (NumLoads)
      return false;
    break;
  }

  return true;
}

bool X86InstrInfo::shouldScheduleAdjacent(MachineInstr* First,
                                          MachineInstr *Second) const {
  // Check if this processor supports macro-fusion. Since this is a minor
  // heuristic, we haven't specifically reserved a feature. hasAVX is a decent
  // proxy for SandyBridge+.
  if (!Subtarget.hasAVX())
    return false;

  enum {
    FuseTest,
    FuseCmp,
    FuseInc
  } FuseKind;

  switch(Second->getOpcode()) {
  default:
    return false;
  case X86::JE_1:
  case X86::JNE_1:
  case X86::JL_1:
  case X86::JLE_1:
  case X86::JG_1:
  case X86::JGE_1:
    FuseKind = FuseInc;
    break;
  case X86::JB_1:
  case X86::JBE_1:
  case X86::JA_1:
  case X86::JAE_1:
    FuseKind = FuseCmp;
    break;
  case X86::JS_1:
  case X86::JNS_1:
  case X86::JP_1:
  case X86::JNP_1:
  case X86::JO_1:
  case X86::JNO_1:
    FuseKind = FuseTest;
    break;
  }
  switch (First->getOpcode()) {
  default:
    return false;
  case X86::TEST8rr:
  case X86::TEST16rr:
  case X86::TEST32rr:
  case X86::TEST64rr:
  case X86::TEST8ri:
  case X86::TEST16ri:
  case X86::TEST32ri:
  case X86::TEST32i32:
  case X86::TEST64i32:
  case X86::TEST64ri32:
  case X86::TEST8rm:
  case X86::TEST16rm:
  case X86::TEST32rm:
  case X86::TEST64rm:
  case X86::TEST8ri_NOREX:
  case X86::AND16i16:
  case X86::AND16ri:
  case X86::AND16ri8:
  case X86::AND16rm:
  case X86::AND16rr:
  case X86::AND32i32:
  case X86::AND32ri:
  case X86::AND32ri8:
  case X86::AND32rm:
  case X86::AND32rr:
  case X86::AND64i32:
  case X86::AND64ri32:
  case X86::AND64ri8:
  case X86::AND64rm:
  case X86::AND64rr:
  case X86::AND8i8:
  case X86::AND8ri:
  case X86::AND8rm:
  case X86::AND8rr:
    return true;
  case X86::CMP16i16:
  case X86::CMP16ri:
  case X86::CMP16ri8:
  case X86::CMP16rm:
  case X86::CMP16rr:
  case X86::CMP32i32:
  case X86::CMP32ri:
  case X86::CMP32ri8:
  case X86::CMP32rm:
  case X86::CMP32rr:
  case X86::CMP64i32:
  case X86::CMP64ri32:
  case X86::CMP64ri8:
  case X86::CMP64rm:
  case X86::CMP64rr:
  case X86::CMP8i8:
  case X86::CMP8ri:
  case X86::CMP8rm:
  case X86::CMP8rr:
  case X86::ADD16i16:
  case X86::ADD16ri:
  case X86::ADD16ri8:
  case X86::ADD16ri8_DB:
  case X86::ADD16ri_DB:
  case X86::ADD16rm:
  case X86::ADD16rr:
  case X86::ADD16rr_DB:
  case X86::ADD32i32:
  case X86::ADD32ri:
  case X86::ADD32ri8:
  case X86::ADD32ri8_DB:
  case X86::ADD32ri_DB:
  case X86::ADD32rm:
  case X86::ADD32rr:
  case X86::ADD32rr_DB:
  case X86::ADD64i32:
  case X86::ADD64ri32:
  case X86::ADD64ri32_DB:
  case X86::ADD64ri8:
  case X86::ADD64ri8_DB:
  case X86::ADD64rm:
  case X86::ADD64rr:
  case X86::ADD64rr_DB:
  case X86::ADD8i8:
  case X86::ADD8mi:
  case X86::ADD8mr:
  case X86::ADD8ri:
  case X86::ADD8rm:
  case X86::ADD8rr:
  case X86::SUB16i16:
  case X86::SUB16ri:
  case X86::SUB16ri8:
  case X86::SUB16rm:
  case X86::SUB16rr:
  case X86::SUB32i32:
  case X86::SUB32ri:
  case X86::SUB32ri8:
  case X86::SUB32rm:
  case X86::SUB32rr:
  case X86::SUB64i32:
  case X86::SUB64ri32:
  case X86::SUB64ri8:
  case X86::SUB64rm:
  case X86::SUB64rr:
  case X86::SUB8i8:
  case X86::SUB8ri:
  case X86::SUB8rm:
  case X86::SUB8rr:
    return FuseKind == FuseCmp || FuseKind == FuseInc;
  case X86::INC16r:
  case X86::INC32r:
  case X86::INC64r:
  case X86::INC8r:
  case X86::DEC16r:
  case X86::DEC32r:
  case X86::DEC64r:
  case X86::DEC8r:
    return FuseKind == FuseInc;
  }
}

bool X86InstrInfo::
ReverseBranchCondition(SmallVectorImpl<MachineOperand> &Cond) const {
  assert(Cond.size() == 1 && "Invalid X86 branch condition!");
  X86::CondCode CC = static_cast<X86::CondCode>(Cond[0].getImm());
  if (CC == X86::COND_NE_OR_P || CC == X86::COND_NP_OR_E)
    return true;
  Cond[0].setImm(GetOppositeBranchCondition(CC));
  return false;
}

bool X86InstrInfo::
isSafeToMoveRegClassDefs(const TargetRegisterClass *RC) const {
  // FIXME: Return false for x87 stack register classes for now. We can't
  // allow any loads of these registers before FpGet_ST0_80.
  return !(RC == &X86::CCRRegClass || RC == &X86::RFP32RegClass ||
           RC == &X86::RFP64RegClass || RC == &X86::RFP80RegClass);
}

/// getGlobalBaseReg - Return a virtual register initialized with the
/// the global base register value. Output instructions required to
/// initialize the register in the function entry block, if necessary.
///
/// TODO: Eliminate this and move the code to X86MachineFunctionInfo.
///
unsigned X86InstrInfo::getGlobalBaseReg(MachineFunction *MF) const {
  assert(!Subtarget.is64Bit() &&
         "X86-64 PIC uses RIP relative addressing");

  X86MachineFunctionInfo *X86FI = MF->getInfo<X86MachineFunctionInfo>();
  unsigned GlobalBaseReg = X86FI->getGlobalBaseReg();
  if (GlobalBaseReg != 0)
    return GlobalBaseReg;

  // Create the register. The code to initialize it is inserted
  // later, by the CGBR pass (below).
  MachineRegisterInfo &RegInfo = MF->getRegInfo();
  GlobalBaseReg = RegInfo.createVirtualRegister(&X86::GR32_NOSPRegClass);
  X86FI->setGlobalBaseReg(GlobalBaseReg);
  return GlobalBaseReg;
}

// These are the replaceable SSE instructions. Some of these have Int variants
// that we don't include here. We don't want to replace instructions selected
// by intrinsics.
static const uint16_t ReplaceableInstrs[][3] = {
  //PackedSingle     PackedDouble    PackedInt
  { X86::MOVAPSmr,   X86::MOVAPDmr,  X86::MOVDQAmr  },
  { X86::MOVAPSrm,   X86::MOVAPDrm,  X86::MOVDQArm  },
  { X86::MOVAPSrr,   X86::MOVAPDrr,  X86::MOVDQArr  },
  { X86::MOVUPSmr,   X86::MOVUPDmr,  X86::MOVDQUmr  },
  { X86::MOVUPSrm,   X86::MOVUPDrm,  X86::MOVDQUrm  },
  { X86::MOVNTPSmr,  X86::MOVNTPDmr, X86::MOVNTDQmr },
  { X86::ANDNPSrm,   X86::ANDNPDrm,  X86::PANDNrm   },
  { X86::ANDNPSrr,   X86::ANDNPDrr,  X86::PANDNrr   },
  { X86::ANDPSrm,    X86::ANDPDrm,   X86::PANDrm    },
  { X86::ANDPSrr,    X86::ANDPDrr,   X86::PANDrr    },
  { X86::ORPSrm,     X86::ORPDrm,    X86::PORrm     },
  { X86::ORPSrr,     X86::ORPDrr,    X86::PORrr     },
  { X86::XORPSrm,    X86::XORPDrm,   X86::PXORrm    },
  { X86::XORPSrr,    X86::XORPDrr,   X86::PXORrr    },
  // AVX 128-bit support
  { X86::VMOVAPSmr,  X86::VMOVAPDmr,  X86::VMOVDQAmr  },
  { X86::VMOVAPSrm,  X86::VMOVAPDrm,  X86::VMOVDQArm  },
  { X86::VMOVAPSrr,  X86::VMOVAPDrr,  X86::VMOVDQArr  },
  { X86::VMOVUPSmr,  X86::VMOVUPDmr,  X86::VMOVDQUmr  },
  { X86::VMOVUPSrm,  X86::VMOVUPDrm,  X86::VMOVDQUrm  },
  { X86::VMOVNTPSmr, X86::VMOVNTPDmr, X86::VMOVNTDQmr },
  { X86::VANDNPSrm,  X86::VANDNPDrm,  X86::VPANDNrm   },
  { X86::VANDNPSrr,  X86::VANDNPDrr,  X86::VPANDNrr   },
  { X86::VANDPSrm,   X86::VANDPDrm,   X86::VPANDrm    },
  { X86::VANDPSrr,   X86::VANDPDrr,   X86::VPANDrr    },
  { X86::VORPSrm,    X86::VORPDrm,    X86::VPORrm     },
  { X86::VORPSrr,    X86::VORPDrr,    X86::VPORrr     },
  { X86::VXORPSrm,   X86::VXORPDrm,   X86::VPXORrm    },
  { X86::VXORPSrr,   X86::VXORPDrr,   X86::VPXORrr    },
  // AVX 256-bit support
  { X86::VMOVAPSYmr,   X86::VMOVAPDYmr,   X86::VMOVDQAYmr  },
  { X86::VMOVAPSYrm,   X86::VMOVAPDYrm,   X86::VMOVDQAYrm  },
  { X86::VMOVAPSYrr,   X86::VMOVAPDYrr,   X86::VMOVDQAYrr  },
  { X86::VMOVUPSYmr,   X86::VMOVUPDYmr,   X86::VMOVDQUYmr  },
  { X86::VMOVUPSYrm,   X86::VMOVUPDYrm,   X86::VMOVDQUYrm  },
  { X86::VMOVNTPSYmr,  X86::VMOVNTPDYmr,  X86::VMOVNTDQYmr }
};

static const uint16_t ReplaceableInstrsAVX2[][3] = {
  //PackedSingle       PackedDouble       PackedInt
  { X86::VANDNPSYrm,   X86::VANDNPDYrm,   X86::VPANDNYrm   },
  { X86::VANDNPSYrr,   X86::VANDNPDYrr,   X86::VPANDNYrr   },
  { X86::VANDPSYrm,    X86::VANDPDYrm,    X86::VPANDYrm    },
  { X86::VANDPSYrr,    X86::VANDPDYrr,    X86::VPANDYrr    },
  { X86::VORPSYrm,     X86::VORPDYrm,     X86::VPORYrm     },
  { X86::VORPSYrr,     X86::VORPDYrr,     X86::VPORYrr     },
  { X86::VXORPSYrm,    X86::VXORPDYrm,    X86::VPXORYrm    },
  { X86::VXORPSYrr,    X86::VXORPDYrr,    X86::VPXORYrr    },
  { X86::VEXTRACTF128mr, X86::VEXTRACTF128mr, X86::VEXTRACTI128mr },
  { X86::VEXTRACTF128rr, X86::VEXTRACTF128rr, X86::VEXTRACTI128rr },
  { X86::VINSERTF128rm,  X86::VINSERTF128rm,  X86::VINSERTI128rm },
  { X86::VINSERTF128rr,  X86::VINSERTF128rr,  X86::VINSERTI128rr },
  { X86::VPERM2F128rm,   X86::VPERM2F128rm,   X86::VPERM2I128rm },
  { X86::VPERM2F128rr,   X86::VPERM2F128rr,   X86::VPERM2I128rr },
  { X86::VBROADCASTSSrm, X86::VBROADCASTSSrm, X86::VPBROADCASTDrm},
  { X86::VBROADCASTSSrr, X86::VBROADCASTSSrr, X86::VPBROADCASTDrr},
  { X86::VBROADCASTSSYrr, X86::VBROADCASTSSYrr, X86::VPBROADCASTDYrr},
  { X86::VBROADCASTSSYrm, X86::VBROADCASTSSYrm, X86::VPBROADCASTDYrm},
  { X86::VBROADCASTSDYrr, X86::VBROADCASTSDYrr, X86::VPBROADCASTQYrr},
  { X86::VBROADCASTSDYrm, X86::VBROADCASTSDYrm, X86::VPBROADCASTQYrm}
};

// FIXME: Some shuffle and unpack instructions have equivalents in different
// domains, but they require a bit more work than just switching opcodes.

static const uint16_t *lookup(unsigned opcode, unsigned domain) {
  for (unsigned i = 0, e = array_lengthof(ReplaceableInstrs); i != e; ++i)
    if (ReplaceableInstrs[i][domain-1] == opcode)
      return ReplaceableInstrs[i];
  return nullptr;
}

static const uint16_t *lookupAVX2(unsigned opcode, unsigned domain) {
  for (unsigned i = 0, e = array_lengthof(ReplaceableInstrsAVX2); i != e; ++i)
    if (ReplaceableInstrsAVX2[i][domain-1] == opcode)
      return ReplaceableInstrsAVX2[i];
  return nullptr;
}

std::pair<uint16_t, uint16_t>
X86InstrInfo::getExecutionDomain(const MachineInstr *MI) const {
  uint16_t domain = (MI->getDesc().TSFlags >> X86II::SSEDomainShift) & 3;
  bool hasAVX2 = Subtarget.hasAVX2();
  uint16_t validDomains = 0;
  if (domain && lookup(MI->getOpcode(), domain))
    validDomains = 0xe;
  else if (domain && lookupAVX2(MI->getOpcode(), domain))
    validDomains = hasAVX2 ? 0xe : 0x6;
  return std::make_pair(domain, validDomains);
}

void X86InstrInfo::setExecutionDomain(MachineInstr *MI, unsigned Domain) const {
  assert(Domain>0 && Domain<4 && "Invalid execution domain");
  uint16_t dom = (MI->getDesc().TSFlags >> X86II::SSEDomainShift) & 3;
  assert(dom && "Not an SSE instruction");
  const uint16_t *table = lookup(MI->getOpcode(), dom);
  if (!table) { // try the other table
    assert((Subtarget.hasAVX2() || Domain < 3) &&
           "256-bit vector operations only available in AVX2");
    table = lookupAVX2(MI->getOpcode(), dom);
  }
  assert(table && "Cannot change domain");
  MI->setDesc(get(table[Domain-1]));
}

/// getNoopForMachoTarget - Return the noop instruction to use for a noop.
void X86InstrInfo::getNoopForMachoTarget(MCInst &NopInst) const {
  NopInst.setOpcode(X86::NOOP);
}

void X86InstrInfo::getUnconditionalBranch(
    MCInst &Branch, const MCSymbolRefExpr *BranchTarget) const {
  Branch.setOpcode(X86::JMP_1);
  Branch.addOperand(MCOperand::CreateExpr(BranchTarget));
}

void X86InstrInfo::getTrap(MCInst &MI) const {
  MI.setOpcode(X86::TRAP);
}

bool X86InstrInfo::isHighLatencyDef(int opc) const {
  switch (opc) {
  default: return false;
  case X86::DIVSDrm:
  case X86::DIVSDrm_Int:
  case X86::DIVSDrr:
  case X86::DIVSDrr_Int:
  case X86::DIVSSrm:
  case X86::DIVSSrm_Int:
  case X86::DIVSSrr:
  case X86::DIVSSrr_Int:
  case X86::SQRTPDm:
  case X86::SQRTPDr:
  case X86::SQRTPSm:
  case X86::SQRTPSr:
  case X86::SQRTSDm:
  case X86::SQRTSDm_Int:
  case X86::SQRTSDr:
  case X86::SQRTSDr_Int:
  case X86::SQRTSSm:
  case X86::SQRTSSm_Int:
  case X86::SQRTSSr:
  case X86::SQRTSSr_Int:
  // AVX instructions with high latency
  case X86::VDIVSDrm:
  case X86::VDIVSDrm_Int:
  case X86::VDIVSDrr:
  case X86::VDIVSDrr_Int:
  case X86::VDIVSSrm:
  case X86::VDIVSSrm_Int:
  case X86::VDIVSSrr:
  case X86::VDIVSSrr_Int:
  case X86::VSQRTPDm:
  case X86::VSQRTPDr:
  case X86::VSQRTPSm:
  case X86::VSQRTPSr:
  case X86::VSQRTSDm:
  case X86::VSQRTSDm_Int:
  case X86::VSQRTSDr:
  case X86::VSQRTSSm:
  case X86::VSQRTSSm_Int:
  case X86::VSQRTSSr:
  case X86::VSQRTPDZrm:
  case X86::VSQRTPDZrr:
  case X86::VSQRTPSZrm:
  case X86::VSQRTPSZrr:
  case X86::VSQRTSDZm:
  case X86::VSQRTSDZm_Int:
  case X86::VSQRTSDZr:
  case X86::VSQRTSSZm_Int:
  case X86::VSQRTSSZr:
  case X86::VSQRTSSZm:
  case X86::VDIVSDZrm:
  case X86::VDIVSDZrr:
  case X86::VDIVSSZrm:
  case X86::VDIVSSZrr:

  case X86::VGATHERQPSZrm:
  case X86::VGATHERQPDZrm:
  case X86::VGATHERDPDZrm:
  case X86::VGATHERDPSZrm:
  case X86::VPGATHERQDZrm:
  case X86::VPGATHERQQZrm:
  case X86::VPGATHERDDZrm:
  case X86::VPGATHERDQZrm:
  case X86::VSCATTERQPDZmr:
  case X86::VSCATTERQPSZmr:
  case X86::VSCATTERDPDZmr:
  case X86::VSCATTERDPSZmr:
  case X86::VPSCATTERQDZmr:
  case X86::VPSCATTERQQZmr:
  case X86::VPSCATTERDDZmr:
  case X86::VPSCATTERDQZmr:
    return true;
  }
}

bool X86InstrInfo::
hasHighOperandLatency(const InstrItineraryData *ItinData,
                      const MachineRegisterInfo *MRI,
                      const MachineInstr *DefMI, unsigned DefIdx,
                      const MachineInstr *UseMI, unsigned UseIdx) const {
  return isHighLatencyDef(DefMI->getOpcode());
}

namespace {
  /// CGBR - Create Global Base Reg pass. This initializes the PIC
  /// global base register for x86-32.
  struct CGBR : public MachineFunctionPass {
    static char ID;
    CGBR() : MachineFunctionPass(ID) {}

    bool runOnMachineFunction(MachineFunction &MF) override {
      const X86TargetMachine *TM =
        static_cast<const X86TargetMachine *>(&MF.getTarget());

      // Don't do anything if this is 64-bit as 64-bit PIC
      // uses RIP relative addressing.
      if (TM->getSubtarget<X86Subtarget>().is64Bit())
        return false;

      // Only emit a global base reg in PIC mode.
      if (TM->getRelocationModel() != Reloc::PIC_)
        return false;

      X86MachineFunctionInfo *X86FI = MF.getInfo<X86MachineFunctionInfo>();
      unsigned GlobalBaseReg = X86FI->getGlobalBaseReg();

      // If we didn't need a GlobalBaseReg, don't insert code.
      if (GlobalBaseReg == 0)
        return false;

      // Insert the set of GlobalBaseReg into the first MBB of the function
      MachineBasicBlock &FirstMBB = MF.front();
      MachineBasicBlock::iterator MBBI = FirstMBB.begin();
      DebugLoc DL = FirstMBB.findDebugLoc(MBBI);
      MachineRegisterInfo &RegInfo = MF.getRegInfo();
      const X86InstrInfo *TII = TM->getSubtargetImpl()->getInstrInfo();

      unsigned PC;
      if (TM->getSubtarget<X86Subtarget>().isPICStyleGOT())
        PC = RegInfo.createVirtualRegister(&X86::GR32RegClass);
      else
        PC = GlobalBaseReg;

      // Operand of MovePCtoStack is completely ignored by asm printer. It's
      // only used in JIT code emission as displacement to pc.
      BuildMI(FirstMBB, MBBI, DL, TII->get(X86::MOVPC32r), PC).addImm(0);

      // If we're using vanilla 'GOT' PIC style, we should use relative addressing
      // not to pc, but to _GLOBAL_OFFSET_TABLE_ external.
      if (TM->getSubtarget<X86Subtarget>().isPICStyleGOT()) {
        // Generate addl $__GLOBAL_OFFSET_TABLE_ + [.-piclabel], %some_register
        BuildMI(FirstMBB, MBBI, DL, TII->get(X86::ADD32ri), GlobalBaseReg)
          .addReg(PC).addExternalSymbol("_GLOBAL_OFFSET_TABLE_",
                                        X86II::MO_GOT_ABSOLUTE_ADDRESS);
      }

      return true;
    }

    const char *getPassName() const override {
      return "X86 PIC Global Base Reg Initialization";
    }

    void getAnalysisUsage(AnalysisUsage &AU) const override {
      AU.setPreservesCFG();
      MachineFunctionPass::getAnalysisUsage(AU);
    }
  };
}

char CGBR::ID = 0;
FunctionPass*
llvm::createX86GlobalBaseRegPass() { return new CGBR(); }

namespace {
  struct LDTLSCleanup : public MachineFunctionPass {
    static char ID;
    LDTLSCleanup() : MachineFunctionPass(ID) {}

    bool runOnMachineFunction(MachineFunction &MF) override {
      X86MachineFunctionInfo* MFI = MF.getInfo<X86MachineFunctionInfo>();
      if (MFI->getNumLocalDynamicTLSAccesses() < 2) {
        // No point folding accesses if there isn't at least two.
        return false;
      }

      MachineDominatorTree *DT = &getAnalysis<MachineDominatorTree>();
      return VisitNode(DT->getRootNode(), 0);
    }

    // Visit the dominator subtree rooted at Node in pre-order.
    // If TLSBaseAddrReg is non-null, then use that to replace any
    // TLS_base_addr instructions. Otherwise, create the register
    // when the first such instruction is seen, and then use it
    // as we encounter more instructions.
    bool VisitNode(MachineDomTreeNode *Node, unsigned TLSBaseAddrReg) {
      MachineBasicBlock *BB = Node->getBlock();
      bool Changed = false;

      // Traverse the current block.
      for (MachineBasicBlock::iterator I = BB->begin(), E = BB->end(); I != E;
           ++I) {
        switch (I->getOpcode()) {
          case X86::TLS_base_addr32:
          case X86::TLS_base_addr64:
            if (TLSBaseAddrReg)
              I = ReplaceTLSBaseAddrCall(I, TLSBaseAddrReg);
            else
              I = SetRegister(I, &TLSBaseAddrReg);
            Changed = true;
            break;
          default:
            break;
        }
      }

      // Visit the children of this block in the dominator tree.
      for (MachineDomTreeNode::iterator I = Node->begin(), E = Node->end();
           I != E; ++I) {
        Changed |= VisitNode(*I, TLSBaseAddrReg);
      }

      return Changed;
    }

    // Replace the TLS_base_addr instruction I with a copy from
    // TLSBaseAddrReg, returning the new instruction.
    MachineInstr *ReplaceTLSBaseAddrCall(MachineInstr *I,
                                         unsigned TLSBaseAddrReg) {
      MachineFunction *MF = I->getParent()->getParent();
      const X86TargetMachine *TM =
          static_cast<const X86TargetMachine *>(&MF->getTarget());
      const bool is64Bit = TM->getSubtarget<X86Subtarget>().is64Bit();
      const X86InstrInfo *TII = TM->getSubtargetImpl()->getInstrInfo();

      // Insert a Copy from TLSBaseAddrReg to RAX/EAX.
      MachineInstr *Copy = BuildMI(*I->getParent(), I, I->getDebugLoc(),
                                   TII->get(TargetOpcode::COPY),
                                   is64Bit ? X86::RAX : X86::EAX)
                                   .addReg(TLSBaseAddrReg);

      // Erase the TLS_base_addr instruction.
      I->eraseFromParent();

      return Copy;
    }

    // Create a virtal register in *TLSBaseAddrReg, and populate it by
    // inserting a copy instruction after I. Returns the new instruction.
    MachineInstr *SetRegister(MachineInstr *I, unsigned *TLSBaseAddrReg) {
      MachineFunction *MF = I->getParent()->getParent();
      const X86TargetMachine *TM =
          static_cast<const X86TargetMachine *>(&MF->getTarget());
      const bool is64Bit = TM->getSubtarget<X86Subtarget>().is64Bit();
      const X86InstrInfo *TII = TM->getSubtargetImpl()->getInstrInfo();

      // Create a virtual register for the TLS base address.
      MachineRegisterInfo &RegInfo = MF->getRegInfo();
      *TLSBaseAddrReg = RegInfo.createVirtualRegister(is64Bit
                                                      ? &X86::GR64RegClass
                                                      : &X86::GR32RegClass);

      // Insert a copy from RAX/EAX to TLSBaseAddrReg.
      MachineInstr *Next = I->getNextNode();
      MachineInstr *Copy = BuildMI(*I->getParent(), Next, I->getDebugLoc(),
                                   TII->get(TargetOpcode::COPY),
                                   *TLSBaseAddrReg)
                                   .addReg(is64Bit ? X86::RAX : X86::EAX);

      return Copy;
    }

    const char *getPassName() const override {
      return "Local Dynamic TLS Access Clean-up";
    }

    void getAnalysisUsage(AnalysisUsage &AU) const override {
      AU.setPreservesCFG();
      AU.addRequired<MachineDominatorTree>();
      MachineFunctionPass::getAnalysisUsage(AU);
    }
  };
}

char LDTLSCleanup::ID = 0;
FunctionPass*
llvm::createCleanupLocalDynamicTLSPass() { return new LDTLSCleanup(); }<|MERGE_RESOLUTION|>--- conflicted
+++ resolved
@@ -445,13 +445,10 @@
     { X86::CVTSD2SIrr,      X86::CVTSD2SIrm,          0 },
     { X86::CVTSS2SI64rr,    X86::CVTSS2SI64rm,        0 },
     { X86::CVTSS2SIrr,      X86::CVTSS2SIrm,          0 },
-<<<<<<< HEAD
-=======
     { X86::CVTDQ2PSrr,      X86::CVTDQ2PSrm,          TB_ALIGN_16 },
     { X86::CVTPD2DQrr,      X86::CVTPD2DQrm,          TB_ALIGN_16 },
     { X86::CVTPD2PSrr,      X86::CVTPD2PSrm,          TB_ALIGN_16 },
     { X86::CVTPS2DQrr,      X86::CVTPS2DQrm,          TB_ALIGN_16 },
->>>>>>> 41cb3da2
     { X86::CVTTPD2DQrr,     X86::CVTTPD2DQrm,         TB_ALIGN_16 },
     { X86::CVTTPS2DQrr,     X86::CVTTPS2DQrm,         TB_ALIGN_16 },
     { X86::Int_CVTTSD2SI64rr,X86::Int_CVTTSD2SI64rm,  0 },
@@ -530,15 +527,12 @@
     { X86::VCVTSD2SIrr,     X86::VCVTSD2SIrm,         0 },
     { X86::VCVTSS2SI64rr,   X86::VCVTSS2SI64rm,       0 },
     { X86::VCVTSS2SIrr,     X86::VCVTSS2SIrm,         0 },
-<<<<<<< HEAD
-=======
     { X86::VCVTDQ2PSrr,     X86::VCVTDQ2PSrm,         0 },
     { X86::VCVTPD2DQrr,     X86::VCVTPD2DQXrm,        0 },
     { X86::VCVTPD2PSrr,     X86::VCVTPD2PSXrm,        0 },
     { X86::VCVTPS2DQrr,     X86::VCVTPS2DQrm,         0 },
     { X86::VCVTTPD2DQrr,    X86::VCVTTPD2DQXrm,       0 },
     { X86::VCVTTPS2DQrr,    X86::VCVTTPS2DQrm,        0 },
->>>>>>> 41cb3da2
     { X86::VMOV64toPQIrr,   X86::VMOVQI2PQIrm,        0 },
     { X86::VMOV64toSDrr,    X86::VMOV64toSDrm,        0 },
     { X86::VMOVAPDrr,       X86::VMOVAPDrm,           TB_ALIGN_16 },
@@ -572,15 +566,12 @@
     { X86::VBROADCASTSSrr,  X86::VBROADCASTSSrm,      TB_NO_REVERSE },
 
     // AVX 256-bit foldable instructions
-<<<<<<< HEAD
-=======
     { X86::VCVTDQ2PSYrr,    X86::VCVTDQ2PSYrm,        0 },
     { X86::VCVTPD2DQYrr,    X86::VCVTPD2DQYrm,        0 },
     { X86::VCVTPD2PSYrr,    X86::VCVTPD2PSYrm,        0 },
     { X86::VCVTPS2DQYrr,    X86::VCVTPS2DQYrm,        0 },
     { X86::VCVTTPD2DQYrr,   X86::VCVTTPD2DQYrm,       0 },
     { X86::VCVTTPS2DQYrr,   X86::VCVTTPS2DQYrm,       0 },
->>>>>>> 41cb3da2
     { X86::VMOVAPDYrr,      X86::VMOVAPDYrm,          TB_ALIGN_32 },
     { X86::VMOVAPSYrr,      X86::VMOVAPSYrm,          TB_ALIGN_32 },
     { X86::VMOVDQAYrr,      X86::VMOVDQAYrm,          TB_ALIGN_32 },
@@ -588,6 +579,13 @@
     { X86::VMOVUPSYrr,      X86::VMOVUPSYrm,          0 },
     { X86::VPERMILPDYri,    X86::VPERMILPDYmi,        0 },
     { X86::VPERMILPSYri,    X86::VPERMILPSYmi,        0 },
+    { X86::VRCPPSYr,        X86::VRCPPSYm,            0 },
+    { X86::VRCPPSYr_Int,    X86::VRCPPSYm_Int,        0 },
+    { X86::VRSQRTPSYr,      X86::VRSQRTPSYm,          0 },
+    { X86::VSQRTPDYr,       X86::VSQRTPDYm,           0 },
+    { X86::VSQRTPSYr,       X86::VSQRTPSYm,           0 },
+    { X86::VBROADCASTSSYrr, X86::VBROADCASTSSYrm,     TB_NO_REVERSE },
+    { X86::VBROADCASTSDYrr, X86::VBROADCASTSDYrm,     TB_NO_REVERSE },
 
     // AVX2 foldable instructions
     { X86::VPABSBrr256,     X86::VPABSBrm256,         0 },
@@ -596,13 +594,6 @@
     { X86::VPSHUFDYri,      X86::VPSHUFDYmi,          0 },
     { X86::VPSHUFHWYri,     X86::VPSHUFHWYmi,         0 },
     { X86::VPSHUFLWYri,     X86::VPSHUFLWYmi,         0 },
-    { X86::VRCPPSYr,        X86::VRCPPSYm,            0 },
-    { X86::VRCPPSYr_Int,    X86::VRCPPSYm_Int,        0 },
-    { X86::VRSQRTPSYr,      X86::VRSQRTPSYm,          0 },
-    { X86::VSQRTPDYr,       X86::VSQRTPDYm,           0 },
-    { X86::VSQRTPSYr,       X86::VSQRTPSYm,           0 },
-    { X86::VBROADCASTSSYrr, X86::VBROADCASTSSYrm,     TB_NO_REVERSE },
-    { X86::VBROADCASTSDYrr, X86::VBROADCASTSDYrm,     TB_NO_REVERSE },
 
     // BMI/BMI2/LZCNT/POPCNT/TBM foldable instructions
     { X86::BEXTR32rr,       X86::BEXTR32rm,           0 },
@@ -957,8 +948,6 @@
     { X86::Int_VCVTSI2SSrr,   X86::Int_VCVTSI2SSrm,    0 },
     { X86::VCVTSS2SDrr,       X86::VCVTSS2SDrm,        0 },
     { X86::Int_VCVTSS2SDrr,   X86::Int_VCVTSS2SDrm,    0 },
-    { X86::VCVTTPD2DQrr,      X86::VCVTTPD2DQXrm,      0 },
-    { X86::VCVTTPS2DQrr,      X86::VCVTTPS2DQrm,       0 },
     { X86::VRSQRTSSr,         X86::VRSQRTSSm,          0 },
     { X86::VSQRTSDr,          X86::VSQRTSDm,           0 },
     { X86::VSQRTSSr,          X86::VSQRTSSm,           0 },
@@ -1739,8 +1728,11 @@
   case X86::VMOVAPSrm:
   case X86::VMOVAPDrm:
   case X86::VMOVDQArm:
+  case X86::VMOVUPSYrm:
   case X86::VMOVAPSYrm:
+  case X86::VMOVUPDYrm:
   case X86::VMOVAPDYrm:
+  case X86::VMOVDQUYrm:
   case X86::VMOVDQAYrm:
   case X86::MMX_MOVD64rm:
   case X86::MMX_MOVQ64rm:
@@ -1768,8 +1760,11 @@
   case X86::VMOVAPSmr:
   case X86::VMOVAPDmr:
   case X86::VMOVDQAmr:
+  case X86::VMOVUPSYmr:
   case X86::VMOVAPSYmr:
+  case X86::VMOVUPDYmr:
   case X86::VMOVAPDYmr:
+  case X86::VMOVDQUYmr:
   case X86::VMOVDQAYmr:
   case X86::VMOVUPSZmr:
   case X86::VMOVAPSZmr:
@@ -2272,38 +2267,7 @@
 
   unsigned MIOpc = MI->getOpcode();
   switch (MIOpc) {
-<<<<<<< HEAD
-  case X86::SHUFPSrri: {
-    assert(MI->getNumOperands() == 4 && "Unknown shufps instruction!");
-    if (!Subtarget.hasSSE2()) return nullptr;
-
-    unsigned B = MI->getOperand(1).getReg();
-    unsigned C = MI->getOperand(2).getReg();
-    if (B != C) return nullptr;
-    unsigned M = MI->getOperand(3).getImm();
-    NewMI = BuildMI(MF, MI->getDebugLoc(), get(X86::PSHUFDri))
-      .addOperand(Dest).addOperand(Src).addImm(M);
-    break;
-  }
-  case X86::SHUFPDrri: {
-    assert(MI->getNumOperands() == 4 && "Unknown shufpd instruction!");
-    if (!Subtarget.hasSSE2()) return nullptr;
-
-    unsigned B = MI->getOperand(1).getReg();
-    unsigned C = MI->getOperand(2).getReg();
-    if (B != C) return nullptr;
-    unsigned M = MI->getOperand(3).getImm();
-
-    // Convert to PSHUFD mask.
-    M = ((M & 1) << 1) | ((M & 1) << 3) | ((M & 2) << 4) | ((M & 2) << 6)| 0x44;
-
-    NewMI = BuildMI(MF, MI->getDebugLoc(), get(X86::PSHUFDri))
-      .addOperand(Dest).addOperand(Src).addImm(M);
-    break;
-  }
-=======
   default: return nullptr;
->>>>>>> 41cb3da2
   case X86::SHL64ri: {
     assert(MI->getNumOperands() >= 3 && "Unknown shift instruction!");
     unsigned ShAmt = getTruncatedShiftCount(MI, 2);
@@ -2573,6 +2537,42 @@
     }
     MI->setDesc(get(Opc));
     MI->getOperand(3).setImm(Size-Amt);
+    return TargetInstrInfo::commuteInstruction(MI, NewMI);
+  }
+  case X86::BLENDPDrri:
+  case X86::BLENDPSrri:
+  case X86::PBLENDWrri:
+  case X86::VBLENDPDrri:
+  case X86::VBLENDPSrri:
+  case X86::VBLENDPDYrri:
+  case X86::VBLENDPSYrri:
+  case X86::VPBLENDDrri:
+  case X86::VPBLENDWrri:
+  case X86::VPBLENDDYrri:
+  case X86::VPBLENDWYrri:{
+    unsigned Mask;
+    switch (MI->getOpcode()) {
+    default: llvm_unreachable("Unreachable!");
+    case X86::BLENDPDrri:    Mask = 0x03; break;
+    case X86::BLENDPSrri:    Mask = 0x0F; break;
+    case X86::PBLENDWrri:    Mask = 0xFF; break;
+    case X86::VBLENDPDrri:   Mask = 0x03; break;
+    case X86::VBLENDPSrri:   Mask = 0x0F; break;
+    case X86::VBLENDPDYrri:  Mask = 0x0F; break;
+    case X86::VBLENDPSYrri:  Mask = 0xFF; break;
+    case X86::VPBLENDDrri:   Mask = 0x0F; break;
+    case X86::VPBLENDWrri:   Mask = 0xFF; break;
+    case X86::VPBLENDDYrri:  Mask = 0xFF; break;
+    case X86::VPBLENDWYrri:  Mask = 0xFF; break;
+    }
+    // Only the least significant bits of Imm are used.
+    unsigned Imm = MI->getOperand(3).getImm() & Mask;
+    if (NewMI) {
+      MachineFunction &MF = *MI->getParent()->getParent();
+      MI = MF.CloneMachineInstr(MI);
+      NewMI = false;
+    }
+    MI->getOperand(3).setImm(Mask ^ Imm);
     return TargetInstrInfo::commuteInstruction(MI, NewMI);
   }
   case X86::CMOVB16rr:  case X86::CMOVB32rr:  case X86::CMOVB64rr:
@@ -2659,6 +2659,20 @@
 bool X86InstrInfo::findCommutedOpIndices(MachineInstr *MI, unsigned &SrcOpIdx1,
                                          unsigned &SrcOpIdx2) const {
   switch (MI->getOpcode()) {
+    case X86::BLENDPDrri:
+    case X86::BLENDPSrri:
+    case X86::PBLENDWrri:
+    case X86::VBLENDPDrri:
+    case X86::VBLENDPSrri:
+    case X86::VBLENDPDYrri:
+    case X86::VBLENDPSYrri:
+    case X86::VPBLENDDrri:
+    case X86::VPBLENDDYrri:
+    case X86::VPBLENDWrri:
+    case X86::VPBLENDWYrri:
+      SrcOpIdx1 = 1;
+      SrcOpIdx2 = 2;
+      return true;
     case X86::VFMADDPDr231r:
     case X86::VFMADDPSr231r:
     case X86::VFMADDSDr231r:
@@ -4060,10 +4074,10 @@
 /// operand at the use. We fold the load instructions if load defines a virtual
 /// register, the virtual register is used once in the same BB, and the
 /// instructions in-between do not load or store, and have no side effects.
-MachineInstr* X86InstrInfo::
-optimizeLoadInstr(MachineInstr *MI, const MachineRegisterInfo *MRI,
-                  unsigned &FoldAsLoadDefReg,
-                  MachineInstr *&DefMI) const {
+MachineInstr *X86InstrInfo::optimizeLoadInstr(MachineInstr *MI,
+                                              const MachineRegisterInfo *MRI,
+                                              unsigned &FoldAsLoadDefReg,
+                                              MachineInstr *&DefMI) const {
   if (FoldAsLoadDefReg == 0)
     return nullptr;
   // To be conservative, if there exists another load, clear the load candidate.
@@ -4079,55 +4093,35 @@
   if (!DefMI->isSafeToMove(this, nullptr, SawStore))
     return nullptr;
 
-  // We try to commute MI if possible.
-  unsigned IdxEnd = (MI->isCommutable()) ? 2 : 1;
-  for (unsigned Idx = 0; Idx < IdxEnd; Idx++) {
-    // Collect information about virtual register operands of MI.
-    unsigned SrcOperandId = 0;
-    bool FoundSrcOperand = false;
-    for (unsigned i = 0, e = MI->getDesc().getNumOperands(); i != e; ++i) {
-      MachineOperand &MO = MI->getOperand(i);
-      if (!MO.isReg())
-        continue;
-      unsigned Reg = MO.getReg();
-      if (Reg != FoldAsLoadDefReg)
-        continue;
-      // Do not fold if we have a subreg use or a def or multiple uses.
-      if (MO.getSubReg() || MO.isDef() || FoundSrcOperand)
-        return nullptr;
-
-      SrcOperandId = i;
-      FoundSrcOperand = true;
-    }
-    if (!FoundSrcOperand) return nullptr;
-
-    // Check whether we can fold the def into SrcOperandId.
-    SmallVector<unsigned, 8> Ops;
-    Ops.push_back(SrcOperandId);
-    MachineInstr *FoldMI = foldMemoryOperand(MI, Ops, DefMI);
-    if (FoldMI) {
-      FoldAsLoadDefReg = 0;
-      return FoldMI;
-    }
-
-    if (Idx == 1) {
-      // MI was changed but it didn't help, commute it back!
-      commuteInstruction(MI, false);
+  // Collect information about virtual register operands of MI.
+  unsigned SrcOperandId = 0;
+  bool FoundSrcOperand = false;
+  for (unsigned i = 0, e = MI->getDesc().getNumOperands(); i != e; ++i) {
+    MachineOperand &MO = MI->getOperand(i);
+    if (!MO.isReg())
+      continue;
+    unsigned Reg = MO.getReg();
+    if (Reg != FoldAsLoadDefReg)
+      continue;
+    // Do not fold if we have a subreg use or a def or multiple uses.
+    if (MO.getSubReg() || MO.isDef() || FoundSrcOperand)
       return nullptr;
-    }
-
-    // Check whether we can commute MI and enable folding.
-    if (MI->isCommutable()) {
-      MachineInstr *NewMI = commuteInstruction(MI, false);
-      // Unable to commute.
-      if (!NewMI) return nullptr;
-      if (NewMI != MI) {
-        // New instruction. It doesn't need to be kept.
-        NewMI->eraseFromParent();
-        return nullptr;
-      }
-    }
-  }
+
+    SrcOperandId = i;
+    FoundSrcOperand = true;
+  }
+  if (!FoundSrcOperand)
+    return nullptr;
+
+  // Check whether we can fold the def into SrcOperandId.
+  SmallVector<unsigned, 8> Ops;
+  Ops.push_back(SrcOperandId);
+  MachineInstr *FoldMI = foldMemoryOperand(MI, Ops, DefMI);
+  if (FoldMI) {
+    FoldAsLoadDefReg = 0;
+    return FoldMI;
+  }
+
   return nullptr;
 }
 
@@ -4165,7 +4159,7 @@
   unsigned Flag = MachineMemOperand::MOLoad | MachineMemOperand::MOInvariant;
   MachineMemOperand *MMO = MBB.getParent()->
       getMachineMemOperand(MachinePointerInfo::getGOT(), Flag, 8, 8);
-  MachineBasicBlock::iterator I = MIB;
+  MachineBasicBlock::iterator I = MIB.getInstr();
 
   BuildMI(MBB, I, DL, TII.get(X86::MOV64rm), Reg).addReg(X86::RIP).addImm(1)
       .addReg(0).addGlobalAddress(GV, 0, X86II::MO_GOTPCREL).addReg(0)
@@ -4287,7 +4281,8 @@
 X86InstrInfo::foldMemoryOperandImpl(MachineFunction &MF,
                                     MachineInstr *MI, unsigned i,
                                     const SmallVectorImpl<MachineOperand> &MOs,
-                                    unsigned Size, unsigned Align) const {
+                                    unsigned Size, unsigned Align,
+                                    bool AllowCommute) const {
   const DenseMap<unsigned,
                  std::pair<unsigned,unsigned> > *OpcodeTablePtr = nullptr;
   bool isCallRegIndirect = Subtarget.callRegIndirect();
@@ -4357,8 +4352,8 @@
           if (Opcode != X86::MOV64rm || RCSize != 8 || Size != 4)
             return nullptr;
           // If this is a 64-bit load, but the spill slot is 32, then we can do
-          // a 32-bit load which is implicitly zero-extended. This likely is due
-          // to liveintervalanalysis remat'ing a load from stack slot.
+          // a 32-bit load which is implicitly zero-extended. This likely is
+          // due to live interval analysis remat'ing a load from stack slot.
           if (MI->getOperand(0).getSubReg() || MI->getOperand(1).getSubReg())
             return nullptr;
           Opcode = X86::MOV32rm;
@@ -4377,12 +4372,70 @@
         // to a 32-bit one.
         unsigned DstReg = NewMI->getOperand(0).getReg();
         if (TargetRegisterInfo::isPhysicalRegister(DstReg))
-          NewMI->getOperand(0).setReg(RI.getSubReg(DstReg,
-                                                   X86::sub_32bit));
+          NewMI->getOperand(0).setReg(RI.getSubReg(DstReg, X86::sub_32bit));
         else
           NewMI->getOperand(0).setSubReg(X86::sub_32bit);
       }
       return NewMI;
+    }
+  }
+
+  // If the instruction and target operand are commutable, commute the
+  // instruction and try again.
+  if (AllowCommute) {
+    unsigned OriginalOpIdx = i, CommuteOpIdx1, CommuteOpIdx2;
+    if (findCommutedOpIndices(MI, CommuteOpIdx1, CommuteOpIdx2)) {
+      bool HasDef = MI->getDesc().getNumDefs();
+      unsigned Reg0 = HasDef ? MI->getOperand(0).getReg() : 0;
+      unsigned Reg1 = MI->getOperand(CommuteOpIdx1).getReg();
+      unsigned Reg2 = MI->getOperand(CommuteOpIdx2).getReg();
+      bool Tied0 =
+          0 == MI->getDesc().getOperandConstraint(CommuteOpIdx1, MCOI::TIED_TO);
+      bool Tied1 =
+          0 == MI->getDesc().getOperandConstraint(CommuteOpIdx2, MCOI::TIED_TO);
+
+      // If either of the commutable operands are tied to the destination
+      // then we can not commute + fold.
+      if ((HasDef && Reg0 == Reg1 && Tied0) ||
+          (HasDef && Reg0 == Reg2 && Tied1))
+        return nullptr;
+
+      if ((CommuteOpIdx1 == OriginalOpIdx) ||
+          (CommuteOpIdx2 == OriginalOpIdx)) {
+        MachineInstr *CommutedMI = commuteInstruction(MI, false);
+        if (!CommutedMI) {
+          // Unable to commute.
+          return nullptr;
+        }
+        if (CommutedMI != MI) {
+          // New instruction. We can't fold from this.
+          CommutedMI->eraseFromParent();
+          return nullptr;
+        }
+
+        // Attempt to fold with the commuted version of the instruction.
+        unsigned CommuteOp =
+            (CommuteOpIdx1 == OriginalOpIdx ? CommuteOpIdx2 : CommuteOpIdx1);
+        NewMI = foldMemoryOperandImpl(MF, MI, CommuteOp, MOs, Size, Align,
+                                      /*AllowCommute=*/false);
+        if (NewMI)
+          return NewMI;
+
+        // Folding failed again - undo the commute before returning.
+        MachineInstr *UncommutedMI = commuteInstruction(MI, false);
+        if (!UncommutedMI) {
+          // Unable to commute.
+          return nullptr;
+        }
+        if (UncommutedMI != MI) {
+          // New instruction. It doesn't need to be kept.
+          UncommutedMI->eraseFromParent();
+          return nullptr;
+        }
+
+        // Return here to prevent duplicate fuse failure report.
+        return nullptr;
+      }
     }
   }
 
@@ -4639,7 +4692,8 @@
 
   SmallVector<MachineOperand,4> MOs;
   MOs.push_back(MachineOperand::CreateFI(FrameIndex));
-  return foldMemoryOperandImpl(MF, MI, Ops[0], MOs, Size, Alignment);
+  return foldMemoryOperandImpl(MF, MI, Ops[0], MOs,
+                               Size, Alignment, /*AllowCommute=*/true);
 }
 
 static bool isPartialRegisterLoad(const MachineInstr &LoadMI,
@@ -4792,7 +4846,8 @@
     break;
   }
   }
-  return foldMemoryOperandImpl(MF, MI, Ops[0], MOs, 0, Alignment);
+  return foldMemoryOperandImpl(MF, MI, Ops[0], MOs,
+                               /*Size=*/0, Alignment, /*AllowCommute=*/true);
 }
 
 
@@ -5570,14 +5625,30 @@
   NopInst.setOpcode(X86::NOOP);
 }
 
+// This code must remain in sync with getJumpInstrTableEntryBound in this class!
+// In particular, getJumpInstrTableEntryBound must always return an upper bound
+// on the encoding lengths of the instructions generated by
+// getUnconditionalBranch and getTrap.
 void X86InstrInfo::getUnconditionalBranch(
     MCInst &Branch, const MCSymbolRefExpr *BranchTarget) const {
   Branch.setOpcode(X86::JMP_1);
   Branch.addOperand(MCOperand::CreateExpr(BranchTarget));
 }
 
+// This code must remain in sync with getJumpInstrTableEntryBound in this class!
+// In particular, getJumpInstrTableEntryBound must always return an upper bound
+// on the encoding lengths of the instructions generated by
+// getUnconditionalBranch and getTrap.
 void X86InstrInfo::getTrap(MCInst &MI) const {
   MI.setOpcode(X86::TRAP);
+}
+
+// See getTrap and getUnconditionalBranch for conditions on the value returned
+// by this function.
+unsigned X86InstrInfo::getJumpInstrTableEntryBound() const {
+  // 5 bytes suffice: JMP_4 Symbol@PLT is uses 1 byte (E9) for the JMP_4 and 4
+  // bytes for the symbol offset. And TRAP is ud2, which is two bytes (0F 0B).
+  return 5;
 }
 
 bool X86InstrInfo::isHighLatencyDef(int opc) const {
@@ -5622,10 +5693,10 @@
   case X86::VSQRTSSm:
   case X86::VSQRTSSm_Int:
   case X86::VSQRTSSr:
-  case X86::VSQRTPDZrm:
-  case X86::VSQRTPDZrr:
-  case X86::VSQRTPSZrm:
-  case X86::VSQRTPSZrr:
+  case X86::VSQRTPDZm:
+  case X86::VSQRTPDZr:
+  case X86::VSQRTPSZm:
+  case X86::VSQRTPSZr:
   case X86::VSQRTSDZm:
   case X86::VSQRTSDZm_Int:
   case X86::VSQRTSDZr:
