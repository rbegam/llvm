--- conflicted
+++ resolved
@@ -1,4 +1,4 @@
-//===-- X86DisassemblerDecoder.c - Disassembler decoder -------------------===//
+//===-- X86DisassemblerDecoder.cpp - Disassembler decoder -----------------===//
 //
 //                     The LLVM Compiler Infrastructure
 //
@@ -13,10 +13,10 @@
 //
 //===----------------------------------------------------------------------===//
 
-#include <stdarg.h>   /* for va_*()       */
-#include <stdio.h>    /* for vsnprintf()  */
-#include <stdlib.h>   /* for exit()       */
-#include <string.h>   /* for memset()     */
+#include <cstdarg>   /* for va_*()       */
+#include <cstdio>    /* for vsnprintf()  */
+#include <cstdlib>   /* for exit()       */
+#include <cstring>   /* for memset()     */
 
 #include "X86DisassemblerDecoder.h"
 
@@ -472,8 +472,7 @@
     if ((insn->mode == MODE_64BIT || (byte1 & 0xc0) == 0xc0) &&
        ((~byte1 & 0xc) == 0xc) && ((byte2 & 0x4) == 0x4)) {
       insn->vectorExtensionType = TYPE_EVEX;
-    }
-    else {
+    } else {
       unconsumeByte(insn); /* unconsume byte1 */
       unconsumeByte(insn); /* unconsume byte  */
       insn->necessaryPrefixLocation = insn->readerCursor - 2;
@@ -504,8 +503,7 @@
               insn->vectorExtensionPrefix[0], insn->vectorExtensionPrefix[1],
               insn->vectorExtensionPrefix[2], insn->vectorExtensionPrefix[3]);
     }
-  }
-  else if (byte == 0xc4) {
+  } else if (byte == 0xc4) {
     uint8_t byte1;
 
     if (lookAtByte(insn, &byte1)) {
@@ -516,8 +514,7 @@
     if (insn->mode == MODE_64BIT || (byte1 & 0xc0) == 0xc0) {
       insn->vectorExtensionType = TYPE_VEX_3B;
       insn->necessaryPrefixLocation = insn->readerCursor - 1;
-    }
-    else {
+    } else {
       unconsumeByte(insn);
       insn->necessaryPrefixLocation = insn->readerCursor - 1;
     }
@@ -541,8 +538,7 @@
                 insn->vectorExtensionPrefix[0], insn->vectorExtensionPrefix[1],
                 insn->vectorExtensionPrefix[2]);
     }
-  }
-  else if (byte == 0xc5) {
+  } else if (byte == 0xc5) {
     uint8_t byte1;
 
     if (lookAtByte(insn, &byte1)) {
@@ -552,8 +548,7 @@
 
     if (insn->mode == MODE_64BIT || (byte1 & 0xc0) == 0xc0) {
       insn->vectorExtensionType = TYPE_VEX_2B;
-    }
-    else {
+    } else {
       unconsumeByte(insn);
     }
 
@@ -566,8 +561,7 @@
                         | (rFromVEX2of2(insn->vectorExtensionPrefix[1]) << 2);
       }
 
-      switch (ppFromVEX2of2(insn->vectorExtensionPrefix[1]))
-      {
+      switch (ppFromVEX2of2(insn->vectorExtensionPrefix[1])) {
       default:
         break;
       case VEX_PREFIX_66:
@@ -579,8 +573,7 @@
                 insn->vectorExtensionPrefix[0],
                 insn->vectorExtensionPrefix[1]);
     }
-  }
-  else if (byte == 0x8f) {
+  } else if (byte == 0x8f) {
     uint8_t byte1;
 
     if (lookAtByte(insn, &byte1)) {
@@ -591,8 +584,7 @@
     if ((byte1 & 0x38) != 0x0) { /* 0 in these 3 bits is a POP instruction. */
       insn->vectorExtensionType = TYPE_XOP;
       insn->necessaryPrefixLocation = insn->readerCursor - 1;
-    }
-    else {
+    } else {
       unconsumeByte(insn);
       insn->necessaryPrefixLocation = insn->readerCursor - 1;
     }
@@ -612,8 +604,7 @@
                         | (bFromXOP2of3(insn->vectorExtensionPrefix[1]) << 0);
       }
 
-      switch (ppFromXOP3of3(insn->vectorExtensionPrefix[2]))
-      {
+      switch (ppFromXOP3of3(insn->vectorExtensionPrefix[2])) {
       default:
         break;
       case VEX_PREFIX_66:
@@ -625,8 +616,7 @@
                 insn->vectorExtensionPrefix[0], insn->vectorExtensionPrefix[1],
                 insn->vectorExtensionPrefix[2]);
     }
-  }
-  else {
+  } else {
     if (insn->mode == MODE_64BIT) {
       if ((byte & 0xf0) == 0x40) {
         uint8_t opcodeByte;
@@ -698,8 +688,7 @@
 
   insn->opcodeType = ONEBYTE;
 
-  if (insn->vectorExtensionType == TYPE_EVEX)
-  {
+  if (insn->vectorExtensionType == TYPE_EVEX) {
     switch (mmFromEVEX2of4(insn->vectorExtensionPrefix[1])) {
     default:
       dbgprintf(insn, "Unhandled mm field for instruction (0x%hhx)",
@@ -715,8 +704,7 @@
       insn->opcodeType = THREEBYTE_3A;
       return consumeByte(insn, &insn->opcode);
     }
-  }
-  else if (insn->vectorExtensionType == TYPE_VEX_3B) {
+  } else if (insn->vectorExtensionType == TYPE_VEX_3B) {
     switch (mmmmmFromVEX2of3(insn->vectorExtensionPrefix[1])) {
     default:
       dbgprintf(insn, "Unhandled m-mmmm field for instruction (0x%hhx)",
@@ -732,12 +720,10 @@
       insn->opcodeType = THREEBYTE_3A;
       return consumeByte(insn, &insn->opcode);
     }
-  }
-  else if (insn->vectorExtensionType == TYPE_VEX_2B) {
+  } else if (insn->vectorExtensionType == TYPE_VEX_2B) {
     insn->opcodeType = TWOBYTE;
     return consumeByte(insn, &insn->opcode);
-  }
-  else if (insn->vectorExtensionType == TYPE_XOP) {
+  } else if (insn->vectorExtensionType == TYPE_XOP) {
     switch (mmmmmFromXOP2of3(insn->vectorExtensionPrefix[1])) {
     default:
       dbgprintf(insn, "Unhandled m-mmmm field for instruction (0x%hhx)",
@@ -866,6 +852,22 @@
 }
 
 /*
+ * is64Bit - Determines whether this instruction is a 64-bit instruction.
+ *
+ * @param name - The instruction that is not 16-bit
+ */
+static bool is64Bit(const char* name) {
+  off_t i;
+
+  for (i = 0;; ++i) {
+    if (name[i] == '\0')
+      return false;
+    if (name[i] == '6' && name[i+1] == '4')
+      return true;
+  }
+}
+
+/*
  * getID - Determines the ID of an instruction, consuming the ModR/M byte as
  *   appropriate for extended and escape opcodes.  Determines the attributes and
  *   context for the instruction before doing so.
@@ -911,8 +913,7 @@
         attrMask |= ATTR_EVEXL;
       if (l2FromEVEX4of4(insn->vectorExtensionPrefix[3]))
         attrMask |= ATTR_EVEXL2;
-    }
-    else if (insn->vectorExtensionType == TYPE_VEX_3B) {
+    } else if (insn->vectorExtensionType == TYPE_VEX_3B) {
       switch (ppFromVEX3of3(insn->vectorExtensionPrefix[2])) {
       case VEX_PREFIX_66:
         attrMask |= ATTR_OPSIZE;
@@ -927,8 +928,7 @@
 
       if (lFromVEX3of3(insn->vectorExtensionPrefix[2]))
         attrMask |= ATTR_VEXL;
-    }
-    else if (insn->vectorExtensionType == TYPE_VEX_2B) {
+    } else if (insn->vectorExtensionType == TYPE_VEX_2B) {
       switch (ppFromVEX2of2(insn->vectorExtensionPrefix[1])) {
       case VEX_PREFIX_66:
         attrMask |= ATTR_OPSIZE;
@@ -943,8 +943,7 @@
 
       if (lFromVEX2of2(insn->vectorExtensionPrefix[1]))
         attrMask |= ATTR_VEXL;
-    }
-    else if (insn->vectorExtensionType == TYPE_XOP) {
+    } else if (insn->vectorExtensionType == TYPE_XOP) {
       switch (ppFromXOP3of3(insn->vectorExtensionPrefix[2])) {
       case VEX_PREFIX_66:
         attrMask |= ATTR_OPSIZE;
@@ -959,12 +958,10 @@
 
       if (lFromXOP3of3(insn->vectorExtensionPrefix[2]))
         attrMask |= ATTR_VEXL;
-    }
-    else {
-      return -1;
-    }
-  }
-  else {
+    } else {
+      return -1;
+    }
+  } else {
     if (insn->mode != MODE_16BIT && isPrefixAtLocation(insn, 0x66, insn->necessaryPrefixLocation))
       attrMask |= ATTR_OPSIZE;
     else if (isPrefixAtLocation(insn, 0x67, insn->necessaryPrefixLocation))
@@ -991,8 +988,6 @@
 
   /* The following clauses compensate for limitations of the tables. */
 
-<<<<<<< HEAD
-=======
   if (insn->mode != MODE_64BIT &&
       insn->vectorExtensionType != TYPE_NO_VEX_XOP) {
     /*
@@ -1050,7 +1045,6 @@
     return 0;
   }
 
->>>>>>> 41cb3da2
   if ((insn->mode == MODE_16BIT || insn->prefixPresent[0x66]) &&
       !(attrMask & ATTR_OPSIZE)) {
     /*
