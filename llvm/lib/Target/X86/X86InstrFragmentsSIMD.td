--- conflicted
+++ resolved
@@ -365,9 +365,6 @@
 def X86Movshdup : SDNode<"X86ISD::MOVSHDUP", SDTShuff1Op>;
 def X86Movsldup : SDNode<"X86ISD::MOVSLDUP", SDTShuff1Op>;
 
-<<<<<<< HEAD
-def X86Movsd : SDNode<"X86ISD::MOVSD", SDTShuff2OpFP>;
-def X86Movss : SDNode<"X86ISD::MOVSS", SDTShuff2OpFP>;
 #if INTEL_CUSTOMIZATION
 #if INTEL_FEATURE_ISA_FP16
 def X86Movsh : SDNode<"X86ISD::MOVSH",
@@ -377,9 +374,6 @@
 #endif // INTEL_FEATURE_ISA_FP16
 #endif // INTEL_CUSTOMIZATION
 
-def X86Movlhps : SDNode<"X86ISD::MOVLHPS", SDTShuff2OpFP>;
-def X86Movhlps : SDNode<"X86ISD::MOVHLPS", SDTShuff2OpFP>;
-=======
 def X86Movsd : SDNode<"X86ISD::MOVSD",
                       SDTypeProfile<1, 2, [SDTCisVT<0, v2f64>,
                                            SDTCisVT<1, v2f64>,
@@ -397,7 +391,6 @@
                         SDTypeProfile<1, 2, [SDTCisVT<0, v4f32>,
                                              SDTCisVT<1, v4f32>,
                                              SDTCisVT<2, v4f32>]>>;
->>>>>>> bede937b
 
 def SDTPack : SDTypeProfile<1, 2, [SDTCisVec<0>, SDTCisInt<0>,
                                    SDTCisVec<1>, SDTCisInt<1>,
@@ -701,7 +694,7 @@
                                              SDTCisFP<1>, SDTCisVec<1>,
                                              SDTCisOpSmallerThanOp<0, 1>,
                                              SDTCisVT<2, i32>]>>;
-#if INTEL_FEATURE_ISA_BF16
+#endif // INTEL_CUSTOMIZATION
 // cvt fp to bfloat16
 def X86cvtne2ps2bf16 : SDNode<"X86ISD::CVTNE2PS2BF16",
                        SDTypeProfile<1, 2, [SDTCisVec<0>, SDTCisVec<1>,
@@ -720,27 +713,6 @@
                                             SDTCisSameAs<0,1>,
                                             SDTCVecEltisVT<2, i32>,
                                             SDTCisSameAs<2,3>]>>;
-#endif // INTEL_FEATURE_ISA_BF16
-#endif // INTEL_CUSTOMIZATION
-
-// cvt fp to bfloat16
-def X86cvtne2ps2bf16 : SDNode<"X86ISD::CVTNE2PS2BF16",
-                       SDTypeProfile<1, 2, [SDTCisVec<0>, SDTCisVec<1>,
-                                            SDTCisSameAs<1,2>]>>;
-def X86mcvtneps2bf16 : SDNode<"X86ISD::MCVTNEPS2BF16",
-                       SDTypeProfile<1, 3, [SDTCVecEltisVT<0, i16>,
-                                            SDTCVecEltisVT<1, f32>,
-                                            SDTCisSameAs<0, 2>,
-                                            SDTCVecEltisVT<3, i1>,
-                                            SDTCisSameNumEltsAs<1, 3>]>>;
-def X86cvtneps2bf16 :  SDNode<"X86ISD::CVTNEPS2BF16",
-                       SDTypeProfile<1, 1, [SDTCVecEltisVT<0, i16>,
-                                            SDTCVecEltisVT<1, f32>]>>;
-def X86dpbf16ps :      SDNode<"X86ISD::DPBF16PS",
-                       SDTypeProfile<1, 3, [SDTCVecEltisVT<0, f32>,
-                                            SDTCisSameAs<0,1>,
-                                            SDTCVecEltisVT<2, i32>,
-                                            SDTCisSameAs<2,3>]>>;
 
 // galois field arithmetic
 def X86GF2P8affineinvqb : SDNode<"X86ISD::GF2P8AFFINEINVQB", SDTBlend>;
