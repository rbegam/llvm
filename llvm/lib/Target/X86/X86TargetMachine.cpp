--- conflicted
+++ resolved
@@ -54,11 +54,6 @@
                                cl::desc("Enable the machine combiner pass"),
                                cl::init(true), cl::Hidden);
 
-<<<<<<< HEAD
-static cl::opt<bool> EnableSpeculativeLoadHardening(
-    "x86-speculative-load-hardening",
-    cl::desc("Enable speculative load hardening"), cl::init(false), cl::Hidden);
-
 #if INTEL_CUSTOMIZATION
 // Temporary to enable testing of zmm=low support in xmain.
 static cl::opt<unsigned>
@@ -67,8 +62,6 @@
                     cl::init(0), cl::Hidden);
 #endif
 
-=======
->>>>>>> 801394a3
 namespace llvm {
 
 void initializeWinEHStatePassPass(PassRegistry &);
