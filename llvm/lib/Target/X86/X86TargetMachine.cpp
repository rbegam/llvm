//===-- X86TargetMachine.cpp - Define TargetMachine for the X86 -----------===//
//
//                     The LLVM Compiler Infrastructure
//
// This file is distributed under the University of Illinois Open Source
// License. See LICENSE.TXT for details.
//
//===----------------------------------------------------------------------===//
//
// This file defines the X86 specific subclass of TargetMachine.
//
//===----------------------------------------------------------------------===//

#include "X86TargetMachine.h"
#include "MCTargetDesc/X86MCTargetDesc.h"
#include "X86.h"
#include "X86CallLowering.h"
#include "X86LegalizerInfo.h"
#include "X86MacroFusion.h"
#include "X86Subtarget.h"
#include "X86TargetObjectFile.h"
#include "X86TargetTransformInfo.h"
#include "llvm/ADT/Optional.h"
#include "llvm/ADT/STLExtras.h"
#include "llvm/ADT/SmallString.h"
#include "llvm/ADT/StringRef.h"
#include "llvm/ADT/Triple.h"
#include "llvm/Analysis/TargetTransformInfo.h"
#include "llvm/CodeGen/ExecutionDomainFix.h"
#include "llvm/CodeGen/GlobalISel/CallLowering.h"
#include "llvm/CodeGen/GlobalISel/IRTranslator.h"
#include "llvm/CodeGen/GlobalISel/InstructionSelect.h"
#include "llvm/CodeGen/GlobalISel/Legalizer.h"
#include "llvm/CodeGen/GlobalISel/RegBankSelect.h"
#include "llvm/CodeGen/MachineScheduler.h"
#include "llvm/CodeGen/Passes.h"
#include "llvm/CodeGen/TargetPassConfig.h"
#include "llvm/IR/Attributes.h"
#include "llvm/IR/DataLayout.h"
#include "llvm/IR/Function.h"
#include "llvm/Pass.h"
#include "llvm/Support/CodeGen.h"
#include "llvm/Support/CommandLine.h"
#include "llvm/Support/ErrorHandling.h"
#include "llvm/Support/TargetRegistry.h"
#include "llvm/Target/TargetLoweringObjectFile.h"
#include "llvm/Target/TargetOptions.h"
#include <memory>
#include <string>

using namespace llvm;

static cl::opt<bool> EnableMachineCombinerPass("x86-machine-combiner",
                               cl::desc("Enable the machine combiner pass"),
                               cl::init(true), cl::Hidden);

static cl::opt<bool> EnableCondBrFoldingPass("x86-condbr-folding",
                               cl::desc("Enable the conditional branch "
                                        "folding pass"),
                               cl::init(true), cl::Hidden);

<<<<<<< HEAD
#if INTEL_CUSTOMIZATION
// Temporary to enable testing of zmm=low support in xmain.
static cl::opt<unsigned>
MaxLegalVectorWidth("x86-experimental-max-legal-vector-width",
                    cl::desc("Limit the maximum legal vector width"),
                    cl::init(0), cl::Hidden);
#endif

namespace llvm {

void initializeWinEHStatePassPass(PassRegistry &);
void initializeFixupLEAPassPass(PassRegistry &);
void initializeShadowCallStackPass(PassRegistry &);
void initializeX86CallFrameOptimizationPass(PassRegistry &);
void initializeX86CmovConverterPassPass(PassRegistry &);
void initializeX86ExecutionDomainFixPass(PassRegistry &);
void initializeX86DomainReassignmentPass(PassRegistry &);
void initializeX86AvoidSFBPassPass(PassRegistry &);
void initializeX86SpeculativeLoadHardeningPassPass(PassRegistry &);
void initializeX86FlagsCopyLoweringPassPass(PassRegistry &);

} // end namespace llvm

=======
>>>>>>> b44b8901
extern "C" void LLVMInitializeX86Target() {
  // Register the target.
  RegisterTargetMachine<X86TargetMachine> X(getTheX86_32Target());
  RegisterTargetMachine<X86TargetMachine> Y(getTheX86_64Target());

  PassRegistry &PR = *PassRegistry::getPassRegistry();
  initializeGlobalISel(PR);
  initializeWinEHStatePassPass(PR);
  initializeFixupBWInstPassPass(PR);
  initializeEvexToVexInstPassPass(PR);
  initializeFixupLEAPassPass(PR);
  initializeShadowCallStackPass(PR);
  initializeX86CallFrameOptimizationPass(PR);
  initializeX86CmovConverterPassPass(PR);
  initializeX86ExecutionDomainFixPass(PR);
  initializeX86DomainReassignmentPass(PR);
  initializeX86AvoidSFBPassPass(PR);
  initializeX86SpeculativeLoadHardeningPassPass(PR);
  initializeX86FlagsCopyLoweringPassPass(PR);
}

static std::unique_ptr<TargetLoweringObjectFile> createTLOF(const Triple &TT) {
  if (TT.isOSBinFormatMachO()) {
    if (TT.getArch() == Triple::x86_64)
      return llvm::make_unique<X86_64MachoTargetObjectFile>();
    return llvm::make_unique<TargetLoweringObjectFileMachO>();
  }

  if (TT.isOSFreeBSD())
    return llvm::make_unique<X86FreeBSDTargetObjectFile>();
  if (TT.isOSLinux() || TT.isOSNaCl() || TT.isOSIAMCU())
    return llvm::make_unique<X86LinuxNaClTargetObjectFile>();
  if (TT.isOSSolaris())
    return llvm::make_unique<X86SolarisTargetObjectFile>();
  if (TT.isOSFuchsia())
    return llvm::make_unique<X86FuchsiaTargetObjectFile>();
  if (TT.isOSBinFormatELF())
    return llvm::make_unique<X86ELFTargetObjectFile>();
  if (TT.isOSBinFormatCOFF())
    return llvm::make_unique<TargetLoweringObjectFileCOFF>();
  llvm_unreachable("unknown subtarget type");
}

static std::string computeDataLayout(const Triple &TT) {
  // X86 is little endian
  std::string Ret = "e";

  Ret += DataLayout::getManglingComponent(TT);
  // X86 and x32 have 32 bit pointers.
  if ((TT.isArch64Bit() &&
       (TT.getEnvironment() == Triple::GNUX32 || TT.isOSNaCl())) ||
      !TT.isArch64Bit())
    Ret += "-p:32:32";

  // Some ABIs align 64 bit integers and doubles to 64 bits, others to 32.
  if (TT.isArch64Bit() || TT.isOSWindows() || TT.isOSNaCl())
    Ret += "-i64:64";
  else if (TT.isOSIAMCU())
    Ret += "-i64:32-f64:32";
  else
    Ret += "-f64:32:64";

  // Some ABIs align long double to 128 bits, others to 32.
  if (TT.isOSNaCl() || TT.isOSIAMCU())
    ; // No f80
  else if (TT.isArch64Bit() || TT.isOSDarwin())
    Ret += "-f80:128";
  else
    Ret += "-f80:32";
  if (TT.isOSIAMCU())
    Ret += "-f128:32";

  // The registers can hold 8, 16, 32 or, in x86-64, 64 bits.
  if (TT.isArch64Bit())
    Ret += "-n8:16:32:64";
  else
    Ret += "-n8:16:32";

  // The stack is aligned to 32 bits on some ABIs and 128 bits on others.
  if ((!TT.isArch64Bit() && TT.isOSWindows()) || TT.isOSIAMCU())
    Ret += "-a:0:32-S32";
  else
    Ret += "-S128";

  return Ret;
}

static Reloc::Model getEffectiveRelocModel(const Triple &TT,
                                           bool JIT,
                                           Optional<Reloc::Model> RM) {
  bool is64Bit = TT.getArch() == Triple::x86_64;
  if (!RM.hasValue()) {
    // JIT codegen should use static relocations by default, since it's
    // typically executed in process and not relocatable.
    if (JIT)
      return Reloc::Static;

    // Darwin defaults to PIC in 64 bit mode and dynamic-no-pic in 32 bit mode.
    // Win64 requires rip-rel addressing, thus we force it to PIC. Otherwise we
    // use static relocation model by default.
    if (TT.isOSDarwin()) {
      if (is64Bit)
        return Reloc::PIC_;
      return Reloc::DynamicNoPIC;
    }
    if (TT.isOSWindows() && is64Bit)
      return Reloc::PIC_;
    return Reloc::Static;
  }

  // ELF and X86-64 don't have a distinct DynamicNoPIC model.  DynamicNoPIC
  // is defined as a model for code which may be used in static or dynamic
  // executables but not necessarily a shared library. On X86-32 we just
  // compile in -static mode, in x86-64 we use PIC.
  if (*RM == Reloc::DynamicNoPIC) {
    if (is64Bit)
      return Reloc::PIC_;
    if (!TT.isOSDarwin())
      return Reloc::Static;
  }

  // If we are on Darwin, disallow static relocation model in X86-64 mode, since
  // the Mach-O file format doesn't support it.
  if (*RM == Reloc::Static && TT.isOSDarwin() && is64Bit)
    return Reloc::PIC_;

  return *RM;
}

static CodeModel::Model getEffectiveCodeModel(Optional<CodeModel::Model> CM,
                                              bool JIT, bool Is64Bit) {
  if (CM)
    return *CM;
  if (JIT)
    return Is64Bit ? CodeModel::Large : CodeModel::Small;
  return CodeModel::Small;
}

/// Create an X86 target.
///
X86TargetMachine::X86TargetMachine(const Target &T, const Triple &TT,
                                   StringRef CPU, StringRef FS,
                                   const TargetOptions &Options,
                                   Optional<Reloc::Model> RM,
                                   Optional<CodeModel::Model> CM,
                                   CodeGenOpt::Level OL, bool JIT)
    : LLVMTargetMachine(
          T, computeDataLayout(TT), TT, CPU, FS, Options,
          getEffectiveRelocModel(TT, JIT, RM),
          getEffectiveCodeModel(CM, JIT, TT.getArch() == Triple::x86_64), OL),
      TLOF(createTLOF(getTargetTriple())) {
  // Windows stack unwinder gets confused when execution flow "falls through"
  // after a call to 'noreturn' function.
  // To prevent that, we emit a trap for 'unreachable' IR instructions.
  // (which on X86, happens to be the 'ud2' instruction)
  // On PS4, the "return address" of a 'noreturn' call must still be within
  // the calling function, and TrapUnreachable is an easy way to get that.
  // The check here for 64-bit windows is a bit icky, but as we're unlikely
  // to ever want to mix 32 and 64-bit windows code in a single module
  // this should be fine.
  if ((TT.isOSWindows() && TT.getArch() == Triple::x86_64) || TT.isPS4() ||
      TT.isOSBinFormatMachO()) {
    this->Options.TrapUnreachable = true;
    this->Options.NoTrapAfterNoreturn = TT.isOSBinFormatMachO();
  }

  // Outlining is available for x86-64.
  if (TT.getArch() == Triple::x86_64)
    setMachineOutliner(true);

  initAsmInfo();
}

X86TargetMachine::~X86TargetMachine() = default;

const X86Subtarget *
X86TargetMachine::getSubtargetImpl(const Function &F) const {
  Attribute CPUAttr = F.getFnAttribute("target-cpu");
  Attribute FSAttr = F.getFnAttribute("target-features");

  StringRef CPU = !CPUAttr.hasAttribute(Attribute::None)
                      ? CPUAttr.getValueAsString()
                      : (StringRef)TargetCPU;
  StringRef FS = !FSAttr.hasAttribute(Attribute::None)
                     ? FSAttr.getValueAsString()
                     : (StringRef)TargetFS;

  SmallString<512> Key;
  Key.reserve(CPU.size() + FS.size());
  Key += CPU;
  Key += FS;

  // FIXME: This is related to the code below to reset the target options,
  // we need to know whether or not the soft float flag is set on the
  // function before we can generate a subtarget. We also need to use
  // it as a key for the subtarget since that can be the only difference
  // between two functions.
  bool SoftFloat =
      F.getFnAttribute("use-soft-float").getValueAsString() == "true";
  // If the soft float attribute is set on the function turn on the soft float
  // subtarget feature.
  if (SoftFloat)
    Key += FS.empty() ? "+soft-float" : ",+soft-float";

  // Keep track of the key width after all features are added so we can extract
  // the feature string out later.
  unsigned CPUFSWidth = Key.size();

  // Extract prefer-vector-width attribute.
  unsigned PreferVectorWidthOverride = 0;
  if (F.hasFnAttribute("prefer-vector-width")) {
    StringRef Val = F.getFnAttribute("prefer-vector-width").getValueAsString();
    unsigned Width;
    if (!Val.getAsInteger(0, Width)) {
      Key += ",prefer-vector-width=";
      Key += Val;
      PreferVectorWidthOverride = Width;
    }
  }

  // Extract min-legal-vector-width attribute.
  unsigned RequiredVectorWidth = UINT32_MAX;
  if (F.hasFnAttribute("min-legal-vector-width")) {
    StringRef Val =
        F.getFnAttribute("min-legal-vector-width").getValueAsString();
    unsigned Width;
    if (!Val.getAsInteger(0, Width)) {
      Key += ",min-legal-vector-width=";
      Key += Val;
      RequiredVectorWidth = Width;
    }
  }
#if INTEL_CUSTOMIZATION
  // If the legal vector width is overridden use it.
  if (MaxLegalVectorWidth.getNumOccurrences()) {
    RequiredVectorWidth = MaxLegalVectorWidth;
  }
#endif

  // Extracted here so that we make sure there is backing for the StringRef. If
  // we assigned earlier, its possible the SmallString reallocated leaving a
  // dangling StringRef.
  FS = Key.slice(CPU.size(), CPUFSWidth);

  auto &I = SubtargetMap[Key];
  if (!I) {
    // This needs to be done before we create a new subtarget since any
    // creation will depend on the TM and the code generation flags on the
    // function that reside in TargetOptions.
    resetTargetOptions(F);
    I = llvm::make_unique<X86Subtarget>(TargetTriple, CPU, FS, *this,
                                        Options.StackAlignmentOverride,
                                        PreferVectorWidthOverride,
                                        RequiredVectorWidth);
  }
  return I.get();
}

//===----------------------------------------------------------------------===//
// Command line options for x86
//===----------------------------------------------------------------------===//
static cl::opt<bool>
UseVZeroUpper("x86-use-vzeroupper", cl::Hidden,
  cl::desc("Minimize AVX to SSE transition penalty"),
  cl::init(true));

//===----------------------------------------------------------------------===//
// X86 TTI query.
//===----------------------------------------------------------------------===//

TargetTransformInfo
X86TargetMachine::getTargetTransformInfo(const Function &F) {
  return TargetTransformInfo(X86TTIImpl(this, F));
}

//===----------------------------------------------------------------------===//
// Pass Pipeline Configuration
//===----------------------------------------------------------------------===//

namespace {

/// X86 Code Generator Pass Configuration Options.
class X86PassConfig : public TargetPassConfig {
public:
  X86PassConfig(X86TargetMachine &TM, PassManagerBase &PM)
    : TargetPassConfig(TM, PM) {}

  X86TargetMachine &getX86TargetMachine() const {
    return getTM<X86TargetMachine>();
  }

  ScheduleDAGInstrs *
  createMachineScheduler(MachineSchedContext *C) const override {
    ScheduleDAGMILive *DAG = createGenericSchedLive(C);
    DAG->addMutation(createX86MacroFusionDAGMutation());
    return DAG;
  }

  void addIRPasses() override;
  bool addInstSelector() override;
  bool addIRTranslator() override;
  bool addLegalizeMachineIR() override;
  bool addRegBankSelect() override;
  bool addGlobalInstructionSelect() override;
  bool addILPOpts() override;
  bool addPreISel() override;
  void addMachineSSAOptimization() override;
  void addPreRegAlloc() override;
  void addPostRegAlloc() override;
  void addPreEmitPass() override;
  void addAdvancedPatternMatchingOpts() override;  // INTEL
  void addPreEmitPass2() override;
  void addPreSched2() override;
};

class X86ExecutionDomainFix : public ExecutionDomainFix {
public:
  static char ID;
  X86ExecutionDomainFix() : ExecutionDomainFix(ID, X86::VR128XRegClass) {}
  StringRef getPassName() const override {
    return "X86 Execution Dependency Fix";
  }
};
char X86ExecutionDomainFix::ID;

} // end anonymous namespace

INITIALIZE_PASS_BEGIN(X86ExecutionDomainFix, "x86-execution-domain-fix",
  "X86 Execution Domain Fix", false, false)
INITIALIZE_PASS_DEPENDENCY(ReachingDefAnalysis)
INITIALIZE_PASS_END(X86ExecutionDomainFix, "x86-execution-domain-fix",
  "X86 Execution Domain Fix", false, false)

TargetPassConfig *X86TargetMachine::createPassConfig(PassManagerBase &PM) {
  return new X86PassConfig(*this, PM);
}

void X86PassConfig::addIRPasses() {
  addPass(createAtomicExpandPass());

  TargetPassConfig::addIRPasses();

  if (TM->getOptLevel() != CodeGenOpt::None)
    addPass(createInterleavedAccessPass());

  // Add passes that handle indirect branch removal and insertion of a retpoline
  // thunk. These will be a no-op unless a function subtarget has the retpoline
  // feature enabled.
  addPass(createIndirectBrExpandPass());
}

bool X86PassConfig::addInstSelector() {
  // Install an instruction selector.
  addPass(createX86ISelDag(getX86TargetMachine(), getOptLevel()));

  // For ELF, cleanup any local-dynamic TLS accesses.
  if (TM->getTargetTriple().isOSBinFormatELF() &&
      getOptLevel() != CodeGenOpt::None)
    addPass(createCleanupLocalDynamicTLSPass());

  addPass(createX86GlobalBaseRegPass());
  return false;
}

bool X86PassConfig::addIRTranslator() {
  addPass(new IRTranslator());
  return false;
}

bool X86PassConfig::addLegalizeMachineIR() {
  addPass(new Legalizer());
  return false;
}

bool X86PassConfig::addRegBankSelect() {
  addPass(new RegBankSelect());
  return false;
}

bool X86PassConfig::addGlobalInstructionSelect() {
  addPass(new InstructionSelect());
  return false;
}

bool X86PassConfig::addILPOpts() {
  if (EnableCondBrFoldingPass)
    addPass(createX86CondBrFolding());
  addPass(&EarlyIfConverterID);
  if (EnableMachineCombinerPass)
    addPass(&MachineCombinerID);
  addPass(createX86CmovConverterPass());
  return true;
}

void X86PassConfig::addAdvancedPatternMatchingOpts() { // INTEL
  addPass(createX86GlobalFMAPass());                   // INTEL
}                                                      // INTEL

bool X86PassConfig::addPreISel() {
  // Only add this pass for 32-bit x86 Windows.
  const Triple &TT = TM->getTargetTriple();
  if (TT.isOSWindows() && TT.getArch() == Triple::x86)
    addPass(createX86WinEHStatePass());
  return true;
}

void X86PassConfig::addPreRegAlloc() {
  if (getOptLevel() != CodeGenOpt::None) {
    addPass(&LiveRangeShrinkID);
    addPass(createX86FixupSetCC());
    addPass(createX86OptimizeLEAs());
    addPass(createX86CallFrameOptimization());
    addPass(createX86AvoidStoreForwardingBlocks());
  }

  addPass(createX86SpeculativeLoadHardeningPass());
  addPass(createX86FlagsCopyLoweringPass());
  addPass(createX86WinAllocaExpander());
}
void X86PassConfig::addMachineSSAOptimization() {
  addPass(createX86DomainReassignmentPass());
  TargetPassConfig::addMachineSSAOptimization();
}

void X86PassConfig::addPostRegAlloc() {
  addPass(createX86FloatingPointStackifierPass());
}

void X86PassConfig::addPreSched2() { addPass(createX86ExpandPseudoPass()); }

void X86PassConfig::addPreEmitPass() {
  if (getOptLevel() != CodeGenOpt::None) {
    addPass(new X86ExecutionDomainFix());
    addPass(createBreakFalseDeps());
  }

  addPass(createShadowCallStackPass());
  addPass(createX86IndirectBranchTrackingPass());

  if (UseVZeroUpper)
    addPass(createX86IssueVZeroUpperPass());

  if (getOptLevel() != CodeGenOpt::None) {
    addPass(createX86FixupBWInsts());
    addPass(createX86PadShortFunctions());
    addPass(createX86FixupLEAs());
    addPass(createX86EvexToVexInsts());
  }
}

void X86PassConfig::addPreEmitPass2() {
  addPass(createX86RetpolineThunksPass());
  // Verify basic block incoming and outgoing cfa offset and register values and
  // correct CFA calculation rule where needed by inserting appropriate CFI
  // instructions.
  const Triple &TT = TM->getTargetTriple();
  if (!TT.isOSDarwin() && !TT.isOSWindows())
    addPass(createCFIInstrInserter());
}<|MERGE_RESOLUTION|>--- conflicted
+++ resolved
@@ -59,7 +59,6 @@
                                         "folding pass"),
                                cl::init(true), cl::Hidden);
 
-<<<<<<< HEAD
 #if INTEL_CUSTOMIZATION
 // Temporary to enable testing of zmm=low support in xmain.
 static cl::opt<unsigned>
@@ -68,23 +67,6 @@
                     cl::init(0), cl::Hidden);
 #endif
 
-namespace llvm {
-
-void initializeWinEHStatePassPass(PassRegistry &);
-void initializeFixupLEAPassPass(PassRegistry &);
-void initializeShadowCallStackPass(PassRegistry &);
-void initializeX86CallFrameOptimizationPass(PassRegistry &);
-void initializeX86CmovConverterPassPass(PassRegistry &);
-void initializeX86ExecutionDomainFixPass(PassRegistry &);
-void initializeX86DomainReassignmentPass(PassRegistry &);
-void initializeX86AvoidSFBPassPass(PassRegistry &);
-void initializeX86SpeculativeLoadHardeningPassPass(PassRegistry &);
-void initializeX86FlagsCopyLoweringPassPass(PassRegistry &);
-
-} // end namespace llvm
-
-=======
->>>>>>> b44b8901
 extern "C" void LLVMInitializeX86Target() {
   // Register the target.
   RegisterTargetMachine<X86TargetMachine> X(getTheX86_32Target());
