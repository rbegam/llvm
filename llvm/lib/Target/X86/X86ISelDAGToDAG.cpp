--- conflicted
+++ resolved
@@ -862,12 +862,6 @@
       CurDAG->DeleteNode(N);
       continue;
     }
-<<<<<<< HEAD
-#if INTEL_CUSTOMIZATION
-#if INTEL_FEATURE_ISA_FP16
-    // Cherry picked from community and modified for fp16.
-=======
->>>>>>> b617b080
     case X86ISD::FANDN:
     case X86ISD::FAND:
     case X86ISD::FOR:
@@ -875,20 +869,18 @@
       // Widen scalar fp logic ops to vector to reduce isel patterns.
       // FIXME: Can we do this during lowering/combine.
       MVT VT = N->getSimpleValueType(0);
-<<<<<<< HEAD
-      // INTEL: remove f16 when community pulls down.
-      if (VT.isVector() || VT == MVT::f128 || VT != MVT::f16)
+      if (VT.isVector() || VT == MVT::f128)
         break;
 
+#if INTEL_CUSTOMIZATION
+#if INTEL_FEATURE_ISA_FP16
       MVT VecVT = VT == MVT::f64 ? MVT::v2f64 :
                   VT == MVT::f32 ? MVT::v4f32 :
                                    MVT::v8f16;
-=======
-      if (VT.isVector() || VT == MVT::f128)
-        break;
-
+#else // INTEL_FEATURE_ISA_FP16
       MVT VecVT = VT == MVT::f64 ? MVT::v2f64 : MVT::v4f32;
->>>>>>> b617b080
+#endif // INTEL_FEATURE_ISA_FP16
+#endif // INTEL_CUSTOMIZATION
       SDLoc dl(N);
       SDValue Op0 = CurDAG->getNode(ISD::SCALAR_TO_VECTOR, dl, VecVT,
                                     N->getOperand(0));
@@ -921,11 +913,6 @@
       CurDAG->DeleteNode(N);
       continue;
     }
-<<<<<<< HEAD
-#endif // INTEL_FEATURE_ISA_FP16
-#endif // INTEL_CUSTOMIZATION
-=======
->>>>>>> b617b080
     }
 
     if (OptLevel != CodeGenOpt::None &&
