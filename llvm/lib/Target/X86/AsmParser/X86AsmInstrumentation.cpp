--- conflicted
+++ resolved
@@ -15,6 +15,7 @@
 #include "llvm/ADT/Triple.h"
 #include "llvm/CodeGen/MachineValueType.h"
 #include "llvm/IR/Function.h"
+#include "llvm/MC/MCAsmInfo.h"
 #include "llvm/MC/MCContext.h"
 #include "llvm/MC/MCInst.h"
 #include "llvm/MC/MCInstBuilder.h"
@@ -25,6 +26,73 @@
 #include "llvm/MC/MCTargetAsmParser.h"
 #include "llvm/MC/MCTargetOptions.h"
 #include "llvm/Support/CommandLine.h"
+#include <algorithm>
+#include <cassert>
+#include <vector>
+
+// Following comment describes how assembly instrumentation works.
+// Currently we have only AddressSanitizer instrumentation, but we're
+// planning to implement MemorySanitizer for inline assembly too. If
+// you're not familiar with AddressSanitizer algorithm, please, read
+// https://code.google.com/p/address-sanitizer/wiki/AddressSanitizerAlgorithm.
+//
+// When inline assembly is parsed by an instance of X86AsmParser, all
+// instructions are emitted via EmitInstruction method. That's the
+// place where X86AsmInstrumentation analyzes an instruction and
+// decides, whether the instruction should be emitted as is or
+// instrumentation is required. The latter case happens when an
+// instruction reads from or writes to memory. Now instruction opcode
+// is explicitly checked, and if an instruction has a memory operand
+// (for instance, movq (%rsi, %rcx, 8), %rax) - it should be
+// instrumented.  There're also exist instructions that modify
+// memory but don't have an explicit memory operands, for instance,
+// movs.
+//
+// Let's consider at first 8-byte memory accesses when an instruction
+// has an explicit memory operand. In this case we need two registers -
+// AddressReg to compute address of a memory cells which are accessed
+// and ShadowReg to compute corresponding shadow address. So, we need
+// to spill both registers before instrumentation code and restore them
+// after instrumentation. Thus, in general, instrumentation code will
+// look like this:
+// PUSHF  # Store flags, otherwise they will be overwritten
+// PUSH AddressReg  # spill AddressReg
+// PUSH ShadowReg   # spill ShadowReg
+// LEA MemOp, AddressReg  # compute address of the memory operand
+// MOV AddressReg, ShadowReg
+// SHR ShadowReg, 3
+// # ShadowOffset(AddressReg >> 3) contains address of a shadow
+// # corresponding to MemOp.
+// CMP ShadowOffset(ShadowReg), 0  # test shadow value
+// JZ .Done  # when shadow equals to zero, everything is fine
+// MOV AddressReg, RDI
+// # Call __asan_report function with AddressReg as an argument
+// CALL __asan_report
+// .Done:
+// POP ShadowReg  # Restore ShadowReg
+// POP AddressReg  # Restore AddressReg
+// POPF  # Restore flags
+//
+// Memory accesses with different size (1-, 2-, 4- and 16-byte) are
+// handled in a similar manner, but small memory accesses (less than 8
+// byte) require an additional ScratchReg, which is used for shadow value.
+//
+// If, suppose, we're instrumenting an instruction like movs, only
+// contents of RDI, RDI + AccessSize * RCX, RSI, RSI + AccessSize *
+// RCX are checked.  In this case there're no need to spill and restore
+// AddressReg , ShadowReg or flags four times, they're saved on stack
+// just once, before instrumentation of these four addresses, and restored
+// at the end of the instrumentation.
+//
+// There exist several things which complicate this simple algorithm.
+// * Instrumented memory operand can have RSP as a base or an index
+//   register.  So we need to add a constant offset before computation
+//   of memory address, since flags, AddressReg, ShadowReg, etc. were
+//   already stored on stack and RSP was modified.
+// * Debug info (usually, DWARF) should be adjusted, because sometimes
+//   RSP is used as a frame register. So, we need to select some
+//   register as a frame register and temprorary override current CFA
+//   register.
 
 namespace llvm {
 namespace {
@@ -34,9 +102,20 @@
     cl::desc("instrument assembly with AddressSanitizer checks"), cl::Hidden,
     cl::init(false));
 
-bool IsStackReg(unsigned Reg) {
-  return Reg == X86::RSP || Reg == X86::ESP || Reg == X86::SP;
-}
+const int64_t MinAllowedDisplacement = std::numeric_limits<int32_t>::min();
+const int64_t MaxAllowedDisplacement = std::numeric_limits<int32_t>::max();
+
+int64_t ApplyDisplacementBounds(int64_t Displacement) {
+  return std::max(std::min(MaxAllowedDisplacement, Displacement),
+                  MinAllowedDisplacement);
+}
+
+void CheckDisplacementBounds(int64_t Displacement) {
+  assert(Displacement >= MinAllowedDisplacement &&
+         Displacement <= MaxAllowedDisplacement);
+}
+
+bool IsStackReg(unsigned Reg) { return Reg == X86::RSP || Reg == X86::ESP; }
 
 bool IsSmallMemAccess(unsigned AccessSize) { return AccessSize < 8; }
 
@@ -48,23 +127,43 @@
 class X86AddressSanitizer : public X86AsmInstrumentation {
 public:
   struct RegisterContext {
+  private:
+    enum RegOffset {
+      REG_OFFSET_ADDRESS = 0,
+      REG_OFFSET_SHADOW,
+      REG_OFFSET_SCRATCH
+    };
+
+  public:
     RegisterContext(unsigned AddressReg, unsigned ShadowReg,
-                    unsigned ScratchReg)
-        : AddressReg(AddressReg), ShadowReg(ShadowReg), ScratchReg(ScratchReg) {
-    }
-
-    unsigned addressReg(MVT::SimpleValueType VT) const {
-      return getX86SubSuperRegister(AddressReg, VT);
-    }
-
-    unsigned shadowReg(MVT::SimpleValueType VT) const {
-      return getX86SubSuperRegister(ShadowReg, VT);
-    }
-
-<<<<<<< HEAD
-    unsigned scratchReg(MVT::SimpleValueType VT) const {
-      return getX86SubSuperRegister(ScratchReg, VT);
-=======
+                    unsigned ScratchReg) {
+      BusyRegs.push_back(convReg(AddressReg, MVT::i64));
+      BusyRegs.push_back(convReg(ShadowReg, MVT::i64));
+      BusyRegs.push_back(convReg(ScratchReg, MVT::i64));
+    }
+
+    unsigned AddressReg(MVT::SimpleValueType VT) const {
+      return convReg(BusyRegs[REG_OFFSET_ADDRESS], VT);
+    }
+
+    unsigned ShadowReg(MVT::SimpleValueType VT) const {
+      return convReg(BusyRegs[REG_OFFSET_SHADOW], VT);
+    }
+
+    unsigned ScratchReg(MVT::SimpleValueType VT) const {
+      return convReg(BusyRegs[REG_OFFSET_SCRATCH], VT);
+    }
+
+    void AddBusyReg(unsigned Reg) {
+      if (Reg != X86::NoRegister)
+        BusyRegs.push_back(convReg(Reg, MVT::i64));
+    }
+
+    void AddBusyRegs(const X86Operand &Op) {
+      AddBusyReg(Op.getMemBaseReg());
+      AddBusyReg(Op.getMemIndexReg());
+    }
+
     unsigned ChooseFrameReg(MVT::SimpleValueType VT) const {
       static const MCPhysReg Candidates[] = { X86::RBP, X86::RAX, X86::RBX,
                                               X86::RCX, X86::RDX, X86::RDI,
@@ -79,16 +178,14 @@
   private:
     unsigned convReg(unsigned Reg, MVT::SimpleValueType VT) const {
       return Reg == X86::NoRegister ? Reg : getX86SubSuperRegister(Reg, VT);
->>>>>>> 41cb3da2
-    }
-
-    const unsigned AddressReg;
-    const unsigned ShadowReg;
-    const unsigned ScratchReg;
+    }
+
+    std::vector<unsigned> BusyRegs;
   };
 
   X86AddressSanitizer(const MCSubtargetInfo &STI)
-      : X86AsmInstrumentation(STI), RepPrefix(false) {}
+      : X86AsmInstrumentation(STI), RepPrefix(false), OrigSPOffset(0) {}
+
   virtual ~X86AddressSanitizer() {}
 
   // X86AsmInstrumentation implementation:
@@ -108,11 +205,6 @@
       EmitInstruction(Out, Inst);
   }
 
-  // Should be implemented differently in x86_32 and x86_64 subclasses.
-  virtual void StoreFlags(MCStreamer &Out) = 0;
-
-  virtual void RestoreFlags(MCStreamer &Out) = 0;
-
   // Adjusts up stack and saves all registers used in instrumentation.
   virtual void InstrumentMemOperandPrologue(const RegisterContext &RegCtx,
                                             MCContext &Ctx,
@@ -149,8 +241,6 @@
 protected:
   void EmitLabel(MCStreamer &Out, MCSymbol *Label) { Out.EmitLabel(Label); }
 
-<<<<<<< HEAD
-=======
   void EmitLEA(X86Operand &Op, MVT::SimpleValueType VT, unsigned Reg,
                MCStreamer &Out) {
     assert(VT == MVT::i32 || VT == MVT::i64);
@@ -188,9 +278,11 @@
     llvm_unreachable("invalid mode");
   }
 
->>>>>>> 41cb3da2
   // True when previous instruction was actually REP prefix.
   bool RepPrefix;
+
+  // Offset from the original SP register.
+  int64_t OrigSPOffset;
 };
 
 void X86AddressSanitizer::InstrumentMemOperand(
@@ -216,6 +308,9 @@
                          IsSmallMemAccess(AccessSize)
                              ? X86::RBX
                              : X86::NoRegister /* ScratchReg */);
+  RegCtx.AddBusyReg(DstReg);
+  RegCtx.AddBusyReg(SrcReg);
+  RegCtx.AddBusyReg(CntReg);
 
   InstrumentMemOperandPrologue(RegCtx, Ctx, Out);
 
@@ -324,22 +419,17 @@
   }
 
   const bool IsWrite = MII.get(Inst.getOpcode()).mayStore();
-  RegisterContext RegCtx(X86::RDI /* AddressReg */, X86::RAX /* ShadowReg */,
-                         IsSmallMemAccess(AccessSize)
-                             ? X86::RCX
-                             : X86::NoRegister /* ScratchReg */);
 
   for (unsigned Ix = 0; Ix < Operands.size(); ++Ix) {
     assert(Operands[Ix]);
     MCParsedAsmOperand &Op = *Operands[Ix];
     if (Op.isMem()) {
       X86Operand &MemOp = static_cast<X86Operand &>(Op);
-      // FIXME: get rid of this limitation.
-      if (IsStackReg(MemOp.getMemBaseReg()) ||
-          IsStackReg(MemOp.getMemIndexReg())) {
-        continue;
-      }
-
+      RegisterContext RegCtx(
+          X86::RDI /* AddressReg */, X86::RAX /* ShadowReg */,
+          IsSmallMemAccess(AccessSize) ? X86::RCX
+                                       : X86::NoRegister /* ScratchReg */);
+      RegCtx.AddBusyRegs(MemOp);
       InstrumentMemOperandPrologue(RegCtx, Ctx, Out);
       InstrumentMemOperand(MemOp, AccessSize, IsWrite, RegCtx, Ctx, Out);
       InstrumentMemOperandEpilogue(RegCtx, Ctx, Out);
@@ -347,8 +437,6 @@
   }
 }
 
-<<<<<<< HEAD
-=======
 void X86AddressSanitizer::ComputeMemOperandAddress(X86Operand &Op,
                                                    MVT::SimpleValueType VT,
                                                    unsigned Reg, MCContext &Ctx,
@@ -412,7 +500,6 @@
                                Op.getMemScale(), SMLoc(), SMLoc());
 }
 
->>>>>>> 41cb3da2
 class X86AddressSanitizer32 : public X86AddressSanitizer {
 public:
   static const long kShadowOffset = 0x20000000;
@@ -422,63 +509,81 @@
 
   virtual ~X86AddressSanitizer32() {}
 
-  virtual void StoreFlags(MCStreamer &Out) override {
+  unsigned GetFrameReg(const MCContext &Ctx, MCStreamer &Out) {
+    unsigned FrameReg = GetFrameRegGeneric(Ctx, Out);
+    if (FrameReg == X86::NoRegister)
+      return FrameReg;
+    return getX86SubSuperRegister(FrameReg, MVT::i32);
+  }
+
+  void SpillReg(MCStreamer &Out, unsigned Reg) {
+    EmitInstruction(Out, MCInstBuilder(X86::PUSH32r).addReg(Reg));
+    OrigSPOffset -= 4;
+  }
+
+  void RestoreReg(MCStreamer &Out, unsigned Reg) {
+    EmitInstruction(Out, MCInstBuilder(X86::POP32r).addReg(Reg));
+    OrigSPOffset += 4;
+  }
+
+  void StoreFlags(MCStreamer &Out) {
     EmitInstruction(Out, MCInstBuilder(X86::PUSHF32));
-  }
-
-  virtual void RestoreFlags(MCStreamer &Out) override {
+    OrigSPOffset -= 4;
+  }
+
+  void RestoreFlags(MCStreamer &Out) {
     EmitInstruction(Out, MCInstBuilder(X86::POPF32));
+    OrigSPOffset += 4;
   }
 
   virtual void InstrumentMemOperandPrologue(const RegisterContext &RegCtx,
                                             MCContext &Ctx,
                                             MCStreamer &Out) override {
-    const MCRegisterInfo* MRI = Ctx.getRegisterInfo();
+    unsigned LocalFrameReg = RegCtx.ChooseFrameReg(MVT::i32);
+    assert(LocalFrameReg != X86::NoRegister);
+
+    const MCRegisterInfo *MRI = Ctx.getRegisterInfo();
+    unsigned FrameReg = GetFrameReg(Ctx, Out);
     if (MRI && FrameReg != X86::NoRegister) {
-      EmitInstruction(
-          Out, MCInstBuilder(X86::PUSH32r).addReg(X86::EBP));
+      SpillReg(Out, LocalFrameReg);
       if (FrameReg == X86::ESP) {
-        Out.EmitCFIAdjustCfaOffset(4 /* byte size of the FrameReg */);
+        Out.EmitCFIAdjustCfaOffset(4 /* byte size of the LocalFrameReg */);
         Out.EmitCFIRelOffset(
-            MRI->getDwarfRegNum(X86::EBP, true /* IsEH */), 0);
+            MRI->getDwarfRegNum(LocalFrameReg, true /* IsEH */), 0);
       }
       EmitInstruction(
-          Out, MCInstBuilder(X86::MOV32rr).addReg(X86::EBP).addReg(FrameReg));
+          Out,
+          MCInstBuilder(X86::MOV32rr).addReg(LocalFrameReg).addReg(FrameReg));
       Out.EmitCFIRememberState();
       Out.EmitCFIDefCfaRegister(
-          MRI->getDwarfRegNum(X86::EBP, true /* IsEH */));
-    }
-
-    EmitInstruction(
-        Out, MCInstBuilder(X86::PUSH32r).addReg(RegCtx.addressReg(MVT::i32)));
-    EmitInstruction(
-        Out, MCInstBuilder(X86::PUSH32r).addReg(RegCtx.shadowReg(MVT::i32)));
-    if (RegCtx.ScratchReg != X86::NoRegister) {
-      EmitInstruction(
-          Out, MCInstBuilder(X86::PUSH32r).addReg(RegCtx.scratchReg(MVT::i32)));
-    }
+          MRI->getDwarfRegNum(LocalFrameReg, true /* IsEH */));
+    }
+
+    SpillReg(Out, RegCtx.AddressReg(MVT::i32));
+    SpillReg(Out, RegCtx.ShadowReg(MVT::i32));
+    if (RegCtx.ScratchReg(MVT::i32) != X86::NoRegister)
+      SpillReg(Out, RegCtx.ScratchReg(MVT::i32));
     StoreFlags(Out);
   }
 
   virtual void InstrumentMemOperandEpilogue(const RegisterContext &RegCtx,
                                             MCContext &Ctx,
                                             MCStreamer &Out) override {
+    unsigned LocalFrameReg = RegCtx.ChooseFrameReg(MVT::i32);
+    assert(LocalFrameReg != X86::NoRegister);
+
     RestoreFlags(Out);
-    if (RegCtx.ScratchReg != X86::NoRegister) {
-      EmitInstruction(
-          Out, MCInstBuilder(X86::POP32r).addReg(RegCtx.scratchReg(MVT::i32)));
-    }
-    EmitInstruction(
-        Out, MCInstBuilder(X86::POP32r).addReg(RegCtx.shadowReg(MVT::i32)));
-    EmitInstruction(
-        Out, MCInstBuilder(X86::POP32r).addReg(RegCtx.addressReg(MVT::i32)));
-
+    if (RegCtx.ScratchReg(MVT::i32) != X86::NoRegister)
+      RestoreReg(Out, RegCtx.ScratchReg(MVT::i32));
+    RestoreReg(Out, RegCtx.ShadowReg(MVT::i32));
+    RestoreReg(Out, RegCtx.AddressReg(MVT::i32));
+
+    unsigned FrameReg = GetFrameReg(Ctx, Out);
     if (Ctx.getRegisterInfo() && FrameReg != X86::NoRegister) {
-      EmitInstruction(
-          Out, MCInstBuilder(X86::POP32r).addReg(X86::EBP));
+      RestoreReg(Out, LocalFrameReg);
       Out.EmitCFIRestoreState();
       if (FrameReg == X86::ESP)
-        Out.EmitCFIAdjustCfaOffset(-4 /* byte size of the FrameReg */);
+        Out.EmitCFIAdjustCfaOffset(-4 /* byte size of the LocalFrameReg */);
     }
   }
 
@@ -506,7 +611,7 @@
                              .addReg(X86::ESP)
                              .addImm(-16));
     EmitInstruction(
-        Out, MCInstBuilder(X86::PUSH32r).addReg(RegCtx.addressReg(MVT::i32)));
+        Out, MCInstBuilder(X86::PUSH32r).addReg(RegCtx.AddressReg(MVT::i32)));
 
     const std::string &Fn = FuncName(AccessSize, IsWrite);
     MCSymbol *FnSym = Ctx.GetOrCreateSymbol(StringRef(Fn));
@@ -519,20 +624,14 @@
 void X86AddressSanitizer32::InstrumentMemOperandSmall(
     X86Operand &Op, unsigned AccessSize, bool IsWrite,
     const RegisterContext &RegCtx, MCContext &Ctx, MCStreamer &Out) {
-  unsigned AddressRegI32 = RegCtx.addressReg(MVT::i32);
-  unsigned ShadowRegI32 = RegCtx.shadowReg(MVT::i32);
-  unsigned ShadowRegI8 = RegCtx.shadowReg(MVT::i8);
-
-  assert(RegCtx.ScratchReg != X86::NoRegister);
-  unsigned ScratchRegI32 = RegCtx.scratchReg(MVT::i32);
-
-  {
-    MCInst Inst;
-    Inst.setOpcode(X86::LEA32r);
-    Inst.addOperand(MCOperand::CreateReg(AddressRegI32));
-    Op.addMemOperands(Inst, 5);
-    EmitInstruction(Out, Inst);
-  }
+  unsigned AddressRegI32 = RegCtx.AddressReg(MVT::i32);
+  unsigned ShadowRegI32 = RegCtx.ShadowReg(MVT::i32);
+  unsigned ShadowRegI8 = RegCtx.ShadowReg(MVT::i8);
+
+  assert(RegCtx.ScratchReg(MVT::i32) != X86::NoRegister);
+  unsigned ScratchRegI32 = RegCtx.ScratchReg(MVT::i32);
+
+  ComputeMemOperandAddress(Op, MVT::i32, AddressRegI32, Ctx, Out);
 
   EmitInstruction(Out, MCInstBuilder(X86::MOV32rr).addReg(ShadowRegI32).addReg(
                            AddressRegI32));
@@ -571,21 +670,11 @@
   case 1:
     break;
   case 2: {
-    MCInst Inst;
-    Inst.setOpcode(X86::LEA32r);
-    Inst.addOperand(MCOperand::CreateReg(ScratchRegI32));
-
     const MCExpr *Disp = MCConstantExpr::Create(1, Ctx);
     std::unique_ptr<X86Operand> Op(
-<<<<<<< HEAD
-        X86Operand::CreateMem(0, Disp, ScratchRegI32, 0, 1, SMLoc(), SMLoc()));
-    Op->addMemOperands(Inst, 5);
-    EmitInstruction(Out, Inst);
-=======
         X86Operand::CreateMem(getPointerWidth(), 0, Disp, ScratchRegI32, 0, 1,
                               SMLoc(), SMLoc()));
     EmitLEA(*Op, MVT::i32, ScratchRegI32, Out);
->>>>>>> 41cb3da2
     break;
   }
   case 4:
@@ -610,16 +699,10 @@
 void X86AddressSanitizer32::InstrumentMemOperandLarge(
     X86Operand &Op, unsigned AccessSize, bool IsWrite,
     const RegisterContext &RegCtx, MCContext &Ctx, MCStreamer &Out) {
-  unsigned AddressRegI32 = RegCtx.addressReg(MVT::i32);
-  unsigned ShadowRegI32 = RegCtx.shadowReg(MVT::i32);
-
-  {
-    MCInst Inst;
-    Inst.setOpcode(X86::LEA32r);
-    Inst.addOperand(MCOperand::CreateReg(AddressRegI32));
-    Op.addMemOperands(Inst, 5);
-    EmitInstruction(Out, Inst);
-  }
+  unsigned AddressRegI32 = RegCtx.AddressReg(MVT::i32);
+  unsigned ShadowRegI32 = RegCtx.ShadowReg(MVT::i32);
+
+  ComputeMemOperandAddress(Op, MVT::i32, AddressRegI32, Ctx, Out);
 
   EmitInstruction(Out, MCInstBuilder(X86::MOV32rr).addReg(ShadowRegI32).addReg(
                            AddressRegI32));
@@ -683,64 +766,83 @@
 
   virtual ~X86AddressSanitizer64() {}
 
-  virtual void StoreFlags(MCStreamer &Out) override {
+  unsigned GetFrameReg(const MCContext &Ctx, MCStreamer &Out) {
+    unsigned FrameReg = GetFrameRegGeneric(Ctx, Out);
+    if (FrameReg == X86::NoRegister)
+      return FrameReg;
+    return getX86SubSuperRegister(FrameReg, MVT::i64);
+  }
+
+  void SpillReg(MCStreamer &Out, unsigned Reg) {
+    EmitInstruction(Out, MCInstBuilder(X86::PUSH64r).addReg(Reg));
+    OrigSPOffset -= 8;
+  }
+
+  void RestoreReg(MCStreamer &Out, unsigned Reg) {
+    EmitInstruction(Out, MCInstBuilder(X86::POP64r).addReg(Reg));
+    OrigSPOffset += 8;
+  }
+
+  void StoreFlags(MCStreamer &Out) {
     EmitInstruction(Out, MCInstBuilder(X86::PUSHF64));
-  }
-
-  virtual void RestoreFlags(MCStreamer &Out) override {
+    OrigSPOffset -= 8;
+  }
+
+  void RestoreFlags(MCStreamer &Out) {
     EmitInstruction(Out, MCInstBuilder(X86::POPF64));
+    OrigSPOffset += 8;
   }
 
   virtual void InstrumentMemOperandPrologue(const RegisterContext &RegCtx,
                                             MCContext &Ctx,
                                             MCStreamer &Out) override {
-    const MCRegisterInfo *RegisterInfo = Ctx.getRegisterInfo();
-    if (RegisterInfo && FrameReg != X86::NoRegister) {
-      EmitInstruction(Out, MCInstBuilder(X86::PUSH64r).addReg(X86::RBP));
+    unsigned LocalFrameReg = RegCtx.ChooseFrameReg(MVT::i64);
+    assert(LocalFrameReg != X86::NoRegister);
+
+    const MCRegisterInfo *MRI = Ctx.getRegisterInfo();
+    unsigned FrameReg = GetFrameReg(Ctx, Out);
+    if (MRI && FrameReg != X86::NoRegister) {
+      SpillReg(Out, X86::RBP);
       if (FrameReg == X86::RSP) {
-        Out.EmitCFIAdjustCfaOffset(8 /* byte size of the FrameReg */);
+        Out.EmitCFIAdjustCfaOffset(8 /* byte size of the LocalFrameReg */);
         Out.EmitCFIRelOffset(
-            RegisterInfo->getDwarfRegNum(X86::RBP, true /* IsEH */), 0);
+            MRI->getDwarfRegNum(LocalFrameReg, true /* IsEH */), 0);
       }
       EmitInstruction(
-          Out, MCInstBuilder(X86::MOV64rr).addReg(X86::RBP).addReg(FrameReg));
+          Out,
+          MCInstBuilder(X86::MOV64rr).addReg(LocalFrameReg).addReg(FrameReg));
       Out.EmitCFIRememberState();
       Out.EmitCFIDefCfaRegister(
-          RegisterInfo->getDwarfRegNum(X86::RBP, true /* IsEH */));
+          MRI->getDwarfRegNum(LocalFrameReg, true /* IsEH */));
     }
 
     EmitAdjustRSP(Ctx, Out, -128);
-    EmitInstruction(
-        Out, MCInstBuilder(X86::PUSH64r).addReg(RegCtx.shadowReg(MVT::i64)));
-    EmitInstruction(
-        Out, MCInstBuilder(X86::PUSH64r).addReg(RegCtx.addressReg(MVT::i64)));
-    if (RegCtx.ScratchReg != X86::NoRegister) {
-      EmitInstruction(
-          Out, MCInstBuilder(X86::PUSH64r).addReg(RegCtx.scratchReg(MVT::i64)));
-    }
+    SpillReg(Out, RegCtx.ShadowReg(MVT::i64));
+    SpillReg(Out, RegCtx.AddressReg(MVT::i64));
+    if (RegCtx.ScratchReg(MVT::i64) != X86::NoRegister)
+      SpillReg(Out, RegCtx.ScratchReg(MVT::i64));
     StoreFlags(Out);
   }
 
   virtual void InstrumentMemOperandEpilogue(const RegisterContext &RegCtx,
                                             MCContext &Ctx,
                                             MCStreamer &Out) override {
+    unsigned LocalFrameReg = RegCtx.ChooseFrameReg(MVT::i64);
+    assert(LocalFrameReg != X86::NoRegister);
+
     RestoreFlags(Out);
-    if (RegCtx.ScratchReg != X86::NoRegister) {
-      EmitInstruction(
-          Out, MCInstBuilder(X86::POP64r).addReg(RegCtx.scratchReg(MVT::i64)));
-    }
-    EmitInstruction(
-        Out, MCInstBuilder(X86::POP64r).addReg(RegCtx.addressReg(MVT::i64)));
-    EmitInstruction(
-        Out, MCInstBuilder(X86::POP64r).addReg(RegCtx.shadowReg(MVT::i64)));
+    if (RegCtx.ScratchReg(MVT::i64) != X86::NoRegister)
+      RestoreReg(Out, RegCtx.ScratchReg(MVT::i64));
+    RestoreReg(Out, RegCtx.AddressReg(MVT::i64));
+    RestoreReg(Out, RegCtx.ShadowReg(MVT::i64));
     EmitAdjustRSP(Ctx, Out, 128);
 
+    unsigned FrameReg = GetFrameReg(Ctx, Out);
     if (Ctx.getRegisterInfo() && FrameReg != X86::NoRegister) {
-      EmitInstruction(
-          Out, MCInstBuilder(X86::POP64r).addReg(X86::RBP));
+      RestoreReg(Out, LocalFrameReg);
       Out.EmitCFIRestoreState();
       if (FrameReg == X86::RSP)
-        Out.EmitCFIAdjustCfaOffset(-8 /* byte size of the FrameReg */);
+        Out.EmitCFIAdjustCfaOffset(-8 /* byte size of the LocalFrameReg */);
     }
   }
 
@@ -759,22 +861,12 @@
 
 private:
   void EmitAdjustRSP(MCContext &Ctx, MCStreamer &Out, long Offset) {
-    MCInst Inst;
-    Inst.setOpcode(X86::LEA64r);
-    Inst.addOperand(MCOperand::CreateReg(X86::RSP));
-
     const MCExpr *Disp = MCConstantExpr::Create(Offset, Ctx);
     std::unique_ptr<X86Operand> Op(
-<<<<<<< HEAD
-        X86Operand::CreateMem(0, Disp, X86::RSP, 0, 1, SMLoc(), SMLoc()));
-    Op->addMemOperands(Inst, 5);
-    EmitInstruction(Out, Inst);
-=======
         X86Operand::CreateMem(getPointerWidth(), 0, Disp, X86::RSP, 0, 1,
                               SMLoc(), SMLoc()));
     EmitLEA(*Op, MVT::i64, X86::RSP, Out);
     OrigSPOffset += Offset;
->>>>>>> 41cb3da2
   }
 
   void EmitCallAsanReport(unsigned AccessSize, bool IsWrite, MCContext &Ctx,
@@ -787,9 +879,9 @@
                              .addReg(X86::RSP)
                              .addImm(-16));
 
-    if (RegCtx.AddressReg != X86::RDI) {
+    if (RegCtx.AddressReg(MVT::i64) != X86::RDI) {
       EmitInstruction(Out, MCInstBuilder(X86::MOV64rr).addReg(X86::RDI).addReg(
-                               RegCtx.addressReg(MVT::i64)));
+                               RegCtx.AddressReg(MVT::i64)));
     }
     const std::string &Fn = FuncName(AccessSize, IsWrite);
     MCSymbol *FnSym = Ctx.GetOrCreateSymbol(StringRef(Fn));
@@ -802,22 +894,17 @@
 void X86AddressSanitizer64::InstrumentMemOperandSmall(
     X86Operand &Op, unsigned AccessSize, bool IsWrite,
     const RegisterContext &RegCtx, MCContext &Ctx, MCStreamer &Out) {
-  unsigned AddressRegI64 = RegCtx.addressReg(MVT::i64);
-  unsigned AddressRegI32 = RegCtx.addressReg(MVT::i32);
-  unsigned ShadowRegI64 = RegCtx.shadowReg(MVT::i64);
-  unsigned ShadowRegI32 = RegCtx.shadowReg(MVT::i32);
-  unsigned ShadowRegI8 = RegCtx.shadowReg(MVT::i8);
-
-  assert(RegCtx.ScratchReg != X86::NoRegister);
-  unsigned ScratchRegI32 = RegCtx.scratchReg(MVT::i32);
-
-  {
-    MCInst Inst;
-    Inst.setOpcode(X86::LEA64r);
-    Inst.addOperand(MCOperand::CreateReg(AddressRegI64));
-    Op.addMemOperands(Inst, 5);
-    EmitInstruction(Out, Inst);
-  }
+  unsigned AddressRegI64 = RegCtx.AddressReg(MVT::i64);
+  unsigned AddressRegI32 = RegCtx.AddressReg(MVT::i32);
+  unsigned ShadowRegI64 = RegCtx.ShadowReg(MVT::i64);
+  unsigned ShadowRegI32 = RegCtx.ShadowReg(MVT::i32);
+  unsigned ShadowRegI8 = RegCtx.ShadowReg(MVT::i8);
+
+  assert(RegCtx.ScratchReg(MVT::i32) != X86::NoRegister);
+  unsigned ScratchRegI32 = RegCtx.ScratchReg(MVT::i32);
+
+  ComputeMemOperandAddress(Op, MVT::i64, AddressRegI64, Ctx, Out);
+
   EmitInstruction(Out, MCInstBuilder(X86::MOV64rr).addReg(ShadowRegI64).addReg(
                            AddressRegI64));
   EmitInstruction(Out, MCInstBuilder(X86::SHR64ri)
@@ -854,21 +941,11 @@
   case 1:
     break;
   case 2: {
-    MCInst Inst;
-    Inst.setOpcode(X86::LEA32r);
-    Inst.addOperand(MCOperand::CreateReg(ScratchRegI32));
-
     const MCExpr *Disp = MCConstantExpr::Create(1, Ctx);
     std::unique_ptr<X86Operand> Op(
-<<<<<<< HEAD
-        X86Operand::CreateMem(0, Disp, ScratchRegI32, 0, 1, SMLoc(), SMLoc()));
-    Op->addMemOperands(Inst, 5);
-    EmitInstruction(Out, Inst);
-=======
         X86Operand::CreateMem(getPointerWidth(), 0, Disp, ScratchRegI32, 0, 1,
                               SMLoc(), SMLoc()));
     EmitLEA(*Op, MVT::i32, ScratchRegI32, Out);
->>>>>>> 41cb3da2
     break;
   }
   case 4:
@@ -893,16 +970,11 @@
 void X86AddressSanitizer64::InstrumentMemOperandLarge(
     X86Operand &Op, unsigned AccessSize, bool IsWrite,
     const RegisterContext &RegCtx, MCContext &Ctx, MCStreamer &Out) {
-  unsigned AddressRegI64 = RegCtx.addressReg(MVT::i64);
-  unsigned ShadowRegI64 = RegCtx.shadowReg(MVT::i64);
-
-  {
-    MCInst Inst;
-    Inst.setOpcode(X86::LEA64r);
-    Inst.addOperand(MCOperand::CreateReg(AddressRegI64));
-    Op.addMemOperands(Inst, 5);
-    EmitInstruction(Out, Inst);
-  }
+  unsigned AddressRegI64 = RegCtx.AddressReg(MVT::i64);
+  unsigned ShadowRegI64 = RegCtx.ShadowReg(MVT::i64);
+
+  ComputeMemOperandAddress(Op, MVT::i64, AddressRegI64, Ctx, Out);
+
   EmitInstruction(Out, MCInstBuilder(X86::MOV64rr).addReg(ShadowRegI64).addReg(
                            AddressRegI64));
   EmitInstruction(Out, MCInstBuilder(X86::SHR64ri)
@@ -960,7 +1032,7 @@
 } // End anonymous namespace
 
 X86AsmInstrumentation::X86AsmInstrumentation(const MCSubtargetInfo &STI)
-    : STI(STI), FrameReg(X86::NoRegister) {}
+    : STI(STI), InitialFrameReg(0) {}
 
 X86AsmInstrumentation::~X86AsmInstrumentation() {}
 
@@ -973,6 +1045,25 @@
 void X86AsmInstrumentation::EmitInstruction(MCStreamer &Out,
                                             const MCInst &Inst) {
   Out.EmitInstruction(Inst, STI);
+}
+
+unsigned X86AsmInstrumentation::GetFrameRegGeneric(const MCContext &Ctx,
+                                                   MCStreamer &Out) {
+  if (!Out.getNumFrameInfos()) // No active dwarf frame
+    return X86::NoRegister;
+  const MCDwarfFrameInfo &Frame = Out.getDwarfFrameInfos().back();
+  if (Frame.End) // Active dwarf frame is closed
+    return X86::NoRegister;
+  const MCRegisterInfo *MRI = Ctx.getRegisterInfo();
+  if (!MRI) // No register info
+    return X86::NoRegister;
+
+  if (InitialFrameReg) {
+    // FrameReg is set explicitly, we're instrumenting a MachineFunction.
+    return InitialFrameReg;
+  }
+
+  return MRI->getLLVMRegNum(Frame.CurrentCfaRegister, true /* IsEH */);
 }
 
 X86AsmInstrumentation *
