--- conflicted
+++ resolved
@@ -1706,11 +1706,7 @@
     if (Tok.getString() != "PTR" && Tok.getString() != "ptr")
       return ErrorOperand(Tok.getLoc(), "Expected 'PTR' or 'ptr' token!");
     Parser.Lex(); // Eat ptr.
-<<<<<<< HEAD
-	PtrInOperand = true;
-=======
     PtrInOperand = true;
->>>>>>> 9e934b0c
   }
   Start = Tok.getLoc();
 
@@ -1773,11 +1769,7 @@
         return ErrorOperand(Start, "expected memory operand after "
                                    "'ptr', found register operand instead");
       }
-<<<<<<< HEAD
-       return X86Operand::CreateReg(RegNo, Start, End);
-=======
       return X86Operand::CreateReg(RegNo, Start, End);
->>>>>>> 9e934b0c
     }
     
     return ParseIntelSegmentOverride(/*SegReg=*/RegNo, Start, Size);
