//===-- X86InstrSSE.td - SSE Instruction Set ---------------*- tablegen -*-===//
//
// Part of the LLVM Project, under the Apache License v2.0 with LLVM Exceptions.
// See https://llvm.org/LICENSE.txt for license information.
// SPDX-License-Identifier: Apache-2.0 WITH LLVM-exception
//
//===----------------------------------------------------------------------===//
//
// This file describes the X86 SSE instruction set, defining the instructions,
// and properties of the instructions which are needed for code generation,
// machine code emission, and analysis.
//
//===----------------------------------------------------------------------===//

//===----------------------------------------------------------------------===//
// SSE 1 & 2 Instructions Classes
//===----------------------------------------------------------------------===//

/// sse12_fp_scalar - SSE 1 & 2 scalar instructions class
multiclass sse12_fp_scalar<bits<8> opc, string OpcodeStr, SDNode OpNode,
                           RegisterClass RC, X86MemOperand x86memop,
                           Domain d, X86FoldableSchedWrite sched,
                           bit Is2Addr = 1> {
  let isCommutable = 1 in {
    def rr : SI<opc, MRMSrcReg, (outs RC:$dst), (ins RC:$src1, RC:$src2),
       !if(Is2Addr,
           !strconcat(OpcodeStr, "\t{$src2, $dst|$dst, $src2}"),
           !strconcat(OpcodeStr, "\t{$src2, $src1, $dst|$dst, $src1, $src2}")),
       [(set RC:$dst, (OpNode RC:$src1, RC:$src2))], d>,
       Sched<[sched]>;
  }
  def rm : SI<opc, MRMSrcMem, (outs RC:$dst), (ins RC:$src1, x86memop:$src2),
       !if(Is2Addr,
           !strconcat(OpcodeStr, "\t{$src2, $dst|$dst, $src2}"),
           !strconcat(OpcodeStr, "\t{$src2, $src1, $dst|$dst, $src1, $src2}")),
       [(set RC:$dst, (OpNode RC:$src1, (load addr:$src2)))], d>,
       Sched<[sched.Folded, sched.ReadAfterFold]>;
}

/// sse12_fp_scalar_int - SSE 1 & 2 scalar instructions intrinsics class
multiclass sse12_fp_scalar_int<bits<8> opc, string OpcodeStr,
                               SDPatternOperator OpNode, RegisterClass RC,
                               ValueType VT, string asm, Operand memopr,
                               ComplexPattern mem_cpat, Domain d,
                               X86FoldableSchedWrite sched, bit Is2Addr = 1> {
let isCodeGenOnly = 1, hasSideEffects = 0 in {
  def rr_Int : SI_Int<opc, MRMSrcReg, (outs RC:$dst), (ins RC:$src1, RC:$src2),
       !if(Is2Addr,
           !strconcat(asm, "\t{$src2, $dst|$dst, $src2}"),
           !strconcat(asm, "\t{$src2, $src1, $dst|$dst, $src1, $src2}")),
       [(set RC:$dst, (VT (OpNode RC:$src1, RC:$src2)))], d>,
       Sched<[sched]>;
  let mayLoad = 1 in
  def rm_Int : SI_Int<opc, MRMSrcMem, (outs RC:$dst), (ins RC:$src1, memopr:$src2),
       !if(Is2Addr,
           !strconcat(asm, "\t{$src2, $dst|$dst, $src2}"),
           !strconcat(asm, "\t{$src2, $src1, $dst|$dst, $src1, $src2}")),
       [(set RC:$dst, (VT (OpNode RC:$src1, mem_cpat:$src2)))], d>,
       Sched<[sched.Folded, sched.ReadAfterFold]>;
}
}

/// sse12_fp_packed - SSE 1 & 2 packed instructions class
multiclass sse12_fp_packed<bits<8> opc, string OpcodeStr, SDNode OpNode,
                           RegisterClass RC, ValueType vt,
                           X86MemOperand x86memop, PatFrag mem_frag,
                           Domain d, X86FoldableSchedWrite sched,
                           bit Is2Addr = 1> {
  let isCommutable = 1 in
    def rr : PI<opc, MRMSrcReg, (outs RC:$dst), (ins RC:$src1, RC:$src2),
       !if(Is2Addr,
           !strconcat(OpcodeStr, "\t{$src2, $dst|$dst, $src2}"),
           !strconcat(OpcodeStr, "\t{$src2, $src1, $dst|$dst, $src1, $src2}")),
       [(set RC:$dst, (vt (OpNode RC:$src1, RC:$src2)))], d>,
       Sched<[sched]>;
  let mayLoad = 1 in
    def rm : PI<opc, MRMSrcMem, (outs RC:$dst), (ins RC:$src1, x86memop:$src2),
       !if(Is2Addr,
           !strconcat(OpcodeStr, "\t{$src2, $dst|$dst, $src2}"),
           !strconcat(OpcodeStr, "\t{$src2, $src1, $dst|$dst, $src1, $src2}")),
       [(set RC:$dst, (OpNode RC:$src1, (mem_frag addr:$src2)))],
          d>,
       Sched<[sched.Folded, sched.ReadAfterFold]>;
}

/// sse12_fp_packed_logical_rm - SSE 1 & 2 packed instructions class
multiclass sse12_fp_packed_logical_rm<bits<8> opc, RegisterClass RC, Domain d,
                                      string OpcodeStr, X86MemOperand x86memop,
                                      X86FoldableSchedWrite sched,
                                      list<dag> pat_rr, list<dag> pat_rm,
                                      bit Is2Addr = 1> {
  let isCommutable = 1, hasSideEffects = 0 in
    def rr : PI<opc, MRMSrcReg, (outs RC:$dst), (ins RC:$src1, RC:$src2),
       !if(Is2Addr,
           !strconcat(OpcodeStr, "\t{$src2, $dst|$dst, $src2}"),
           !strconcat(OpcodeStr, "\t{$src2, $src1, $dst|$dst, $src1, $src2}")),
       pat_rr, d>,
       Sched<[sched]>;
  let hasSideEffects = 0, mayLoad = 1 in
  def rm : PI<opc, MRMSrcMem, (outs RC:$dst), (ins RC:$src1, x86memop:$src2),
       !if(Is2Addr,
           !strconcat(OpcodeStr, "\t{$src2, $dst|$dst, $src2}"),
           !strconcat(OpcodeStr, "\t{$src2, $src1, $dst|$dst, $src1, $src2}")),
       pat_rm, d>,
       Sched<[sched.Folded, sched.ReadAfterFold]>;
}


// Alias instructions that map fld0 to xorps for sse or vxorps for avx.
// This is expanded by ExpandPostRAPseudos.
let isReMaterializable = 1, isAsCheapAsAMove = 1, canFoldAsLoad = 1,
    isPseudo = 1, SchedRW = [WriteZero] in {
  def FsFLD0SS : I<0, Pseudo, (outs FR32:$dst), (ins), "",
                   [(set FR32:$dst, fp32imm0)]>, Requires<[HasSSE1, NoAVX512]>;
  def FsFLD0SD : I<0, Pseudo, (outs FR64:$dst), (ins), "",
                   [(set FR64:$dst, fpimm0)]>, Requires<[HasSSE2, NoAVX512]>;
}

//===----------------------------------------------------------------------===//
// AVX & SSE - Zero/One Vectors
//===----------------------------------------------------------------------===//

// Alias instruction that maps zero vector to pxor / xorp* for sse.
// This is expanded by ExpandPostRAPseudos to an xorps / vxorps, and then
// swizzled by ExecutionDomainFix to pxor.
// We set canFoldAsLoad because this can be converted to a constant-pool
// load of an all-zeros value if folding it would be beneficial.
let isReMaterializable = 1, isAsCheapAsAMove = 1, canFoldAsLoad = 1,
    isPseudo = 1, SchedRW = [WriteZero] in {
def V_SET0 : I<0, Pseudo, (outs VR128:$dst), (ins), "",
               [(set VR128:$dst, (v4f32 immAllZerosV))]>;
}

let Predicates = [NoAVX512] in
def : Pat<(v4i32 immAllZerosV), (V_SET0)>;


// The same as done above but for AVX.  The 256-bit AVX1 ISA doesn't support PI,
// and doesn't need it because on sandy bridge the register is set to zero
// at the rename stage without using any execution unit, so SET0PSY
// and SET0PDY can be used for vector int instructions without penalty
let isReMaterializable = 1, isAsCheapAsAMove = 1, canFoldAsLoad = 1,
    isPseudo = 1, Predicates = [NoAVX512], SchedRW = [WriteZero] in {
def AVX_SET0 : I<0, Pseudo, (outs VR256:$dst), (ins), "",
                 [(set VR256:$dst, (v8i32 immAllZerosV))]>;
}

// We set canFoldAsLoad because this can be converted to a constant-pool
// load of an all-ones value if folding it would be beneficial.
let isReMaterializable = 1, isAsCheapAsAMove = 1, canFoldAsLoad = 1,
    isPseudo = 1, SchedRW = [WriteZero] in {
  def V_SETALLONES : I<0, Pseudo, (outs VR128:$dst), (ins), "",
                       [(set VR128:$dst, (v4i32 immAllOnesV))]>;
  let Predicates = [HasAVX1Only, OptForMinSize] in {
  def AVX1_SETALLONES: I<0, Pseudo, (outs VR256:$dst), (ins), "",
                          [(set VR256:$dst, (v8i32 immAllOnesV))]>;
  }
  let Predicates = [HasAVX2] in
  def AVX2_SETALLONES : I<0, Pseudo, (outs VR256:$dst), (ins), "",
                          [(set VR256:$dst, (v8i32 immAllOnesV))]>;
}

//===----------------------------------------------------------------------===//
// SSE 1 & 2 - Move FP Scalar Instructions
//
// Move Instructions. Register-to-register movss/movsd is not used for FR32/64
// register copies because it's a partial register update; Register-to-register
// movss/movsd is not modeled as an INSERT_SUBREG because INSERT_SUBREG requires
// that the insert be implementable in terms of a copy, and just mentioned, we
// don't use movss/movsd for copies.
//===----------------------------------------------------------------------===//

multiclass sse12_move_rr<SDNode OpNode, ValueType vt,
                         X86MemOperand x86memop, string base_opc,
                         string asm_opr, Domain d, string Name> {
  let isCommutable = 1 in
  def rr : SI<0x10, MRMSrcReg, (outs VR128:$dst),
              (ins VR128:$src1, VR128:$src2),
              !strconcat(base_opc, asm_opr),
              [(set VR128:$dst, (vt (OpNode VR128:$src1, VR128:$src2)))], d>,
              Sched<[SchedWriteFShuffle.XMM]>;

  // For the disassembler
  let isCodeGenOnly = 1, ForceDisassemble = 1, hasSideEffects = 0 in
  def rr_REV : SI<0x11, MRMDestReg, (outs VR128:$dst),
                  (ins VR128:$src1, VR128:$src2),
                  !strconcat(base_opc, asm_opr), []>,
                  Sched<[SchedWriteFShuffle.XMM]>, FoldGenData<Name#rr>;
}

multiclass sse12_move<RegisterClass RC, SDNode OpNode, ValueType vt,
                      X86MemOperand x86memop, string OpcodeStr,
                      Domain d, string Name, Predicate pred> {
  // AVX
  let Predicates = [UseAVX, OptForSize] in
  defm V#NAME : sse12_move_rr<OpNode, vt, x86memop, OpcodeStr,
                              "\t{$src2, $src1, $dst|$dst, $src1, $src2}", d,
                              "V"#Name>,
                              VEX_4V, VEX_LIG, VEX_WIG;

  def V#NAME#mr : SI<0x11, MRMDestMem, (outs), (ins x86memop:$dst, RC:$src),
                     !strconcat(OpcodeStr, "\t{$src, $dst|$dst, $src}"),
                     [(store RC:$src, addr:$dst)], d>,
                     VEX, VEX_LIG, Sched<[WriteFStore]>, VEX_WIG;
  // SSE1 & 2
  let Constraints = "$src1 = $dst" in {
    let Predicates = [pred, NoSSE41_Or_OptForSize] in
    defm NAME : sse12_move_rr<OpNode, vt, x86memop, OpcodeStr,
                              "\t{$src2, $dst|$dst, $src2}", d, Name>;
  }

  def NAME#mr   : SI<0x11, MRMDestMem, (outs), (ins x86memop:$dst, RC:$src),
                     !strconcat(OpcodeStr, "\t{$src, $dst|$dst, $src}"),
                     [(store RC:$src, addr:$dst)], d>,
                     Sched<[WriteFStore]>;

  def : InstAlias<"v"#OpcodeStr#".s\t{$src2, $src1, $dst|$dst, $src1, $src2}",
                  (!cast<Instruction>("V"#NAME#"rr_REV")
                   VR128:$dst, VR128:$src1, VR128:$src2), 0>;
  def : InstAlias<OpcodeStr#".s\t{$src2, $dst|$dst, $src2}",
                  (!cast<Instruction>(NAME#"rr_REV")
                   VR128:$dst, VR128:$src2), 0>;
}

// Loading from memory automatically zeroing upper bits.
multiclass sse12_move_rm<RegisterClass RC, X86MemOperand x86memop,
                         PatFrag mem_pat, string OpcodeStr, Domain d> {
  def V#NAME#rm : SI<0x10, MRMSrcMem, (outs RC:$dst), (ins x86memop:$src),
                     !strconcat(OpcodeStr, "\t{$src, $dst|$dst, $src}"),
                     [(set RC:$dst, (mem_pat addr:$src))], d>,
                     VEX, VEX_LIG, Sched<[WriteFLoad]>, VEX_WIG;
  def NAME#rm   : SI<0x10, MRMSrcMem, (outs RC:$dst), (ins x86memop:$src),
                     !strconcat(OpcodeStr, "\t{$src, $dst|$dst, $src}"),
                     [(set RC:$dst, (mem_pat addr:$src))], d>,
                     Sched<[WriteFLoad]>;
}

defm MOVSS : sse12_move<FR32, X86Movss, v4f32, f32mem, "movss",
                        SSEPackedSingle, "MOVSS", UseSSE1>, XS;
defm MOVSD : sse12_move<FR64, X86Movsd, v2f64, f64mem, "movsd",
                        SSEPackedDouble, "MOVSD", UseSSE2>, XD;

let canFoldAsLoad = 1, isReMaterializable = 1 in {
  defm MOVSS : sse12_move_rm<FR32, f32mem, loadf32, "movss",
                             SSEPackedSingle>, XS;
  defm MOVSD : sse12_move_rm<FR64, f64mem, loadf64, "movsd",
                             SSEPackedDouble>, XD;
}

// Patterns
let Predicates = [UseAVX] in {
  // MOVSSrm zeros the high parts of the register; represent this
  // with SUBREG_TO_REG. The AVX versions also write: DST[255:128] <- 0
  def : Pat<(v4f32 (X86vzmovl (v4f32 (scalar_to_vector (loadf32 addr:$src))))),
            (COPY_TO_REGCLASS (VMOVSSrm addr:$src), VR128)>;
  def : Pat<(v4f32 (X86vzmovl (loadv4f32 addr:$src))),
            (COPY_TO_REGCLASS (VMOVSSrm addr:$src), VR128)>;
  def : Pat<(v4f32 (X86vzload addr:$src)),
            (COPY_TO_REGCLASS (VMOVSSrm addr:$src), VR128)>;

  // MOVSDrm zeros the high parts of the register; represent this
  // with SUBREG_TO_REG. The AVX versions also write: DST[255:128] <- 0
  def : Pat<(v2f64 (X86vzmovl (v2f64 (scalar_to_vector (loadf64 addr:$src))))),
            (COPY_TO_REGCLASS (VMOVSDrm addr:$src), VR128)>;
  def : Pat<(v2f64 (X86vzmovl (loadv2f64 addr:$src))),
            (COPY_TO_REGCLASS (VMOVSDrm addr:$src), VR128)>;
  def : Pat<(v2f64 (X86vzload addr:$src)),
            (COPY_TO_REGCLASS (VMOVSDrm addr:$src), VR128)>;

  // Represent the same patterns above but in the form they appear for
  // 256-bit types
  def : Pat<(v8f32 (X86vzmovl (insert_subvector undef,
                   (v4f32 (scalar_to_vector (loadf32 addr:$src))), (iPTR 0)))),
            (SUBREG_TO_REG (i32 0), (VMOVSSrm addr:$src), sub_xmm)>;
  def : Pat<(v8f32 (X86vzload addr:$src)),
            (SUBREG_TO_REG (i32 0), (VMOVSSrm addr:$src), sub_xmm)>;
  def : Pat<(v4f64 (X86vzmovl (insert_subvector undef,
                   (v2f64 (scalar_to_vector (loadf64 addr:$src))), (iPTR 0)))),
            (SUBREG_TO_REG (i32 0), (VMOVSDrm addr:$src), sub_xmm)>;
  def : Pat<(v4f64 (X86vzload addr:$src)),
            (SUBREG_TO_REG (i32 0), (VMOVSDrm addr:$src), sub_xmm)>;

  // Extract and store.
  def : Pat<(store (f32 (extractelt (v4f32 VR128:$src), (iPTR 0))),
                   addr:$dst),
            (VMOVSSmr addr:$dst, (COPY_TO_REGCLASS (v4f32 VR128:$src), FR32))>;
}

let Predicates = [UseAVX, OptForSize] in {
  // Move scalar to XMM zero-extended, zeroing a VR128 then do a
  // MOVSS to the lower bits.
  def : Pat<(v4f32 (X86vzmovl (v4f32 VR128:$src))),
            (VMOVSSrr (v4f32 (V_SET0)), VR128:$src)>;
  def : Pat<(v4i32 (X86vzmovl (v4i32 VR128:$src))),
            (VMOVSSrr (v4i32 (V_SET0)), VR128:$src)>;

  // Move low f32 and clear high bits.
  def : Pat<(v8f32 (X86vzmovl (v8f32 VR256:$src))),
            (SUBREG_TO_REG (i32 0),
             (v4f32 (VMOVSSrr (v4f32 (V_SET0)),
              (v4f32 (EXTRACT_SUBREG (v8f32 VR256:$src), sub_xmm)))), sub_xmm)>;
  def : Pat<(v8i32 (X86vzmovl (v8i32 VR256:$src))),
            (SUBREG_TO_REG (i32 0),
             (v4i32 (VMOVSSrr (v4i32 (V_SET0)),
              (v4i32 (EXTRACT_SUBREG (v8i32 VR256:$src), sub_xmm)))), sub_xmm)>;

  def : Pat<(v4f64 (X86vzmovl (v4f64 VR256:$src))),
            (SUBREG_TO_REG (i32 0),
             (v2f64 (VMOVSDrr (v2f64 (V_SET0)),
                       (v2f64 (EXTRACT_SUBREG (v4f64 VR256:$src), sub_xmm)))),
             sub_xmm)>;
  def : Pat<(v4i64 (X86vzmovl (v4i64 VR256:$src))),
            (SUBREG_TO_REG (i32 0),
             (v2i64 (VMOVSDrr (v2i64 (V_SET0)),
                       (v2i64 (EXTRACT_SUBREG (v4i64 VR256:$src), sub_xmm)))),
             sub_xmm)>;
}

let Predicates = [UseSSE1] in {
  let Predicates = [UseSSE1, NoSSE41_Or_OptForSize] in {
  // Move scalar to XMM zero-extended, zeroing a VR128 then do a
  // MOVSS to the lower bits.
  def : Pat<(v4f32 (X86vzmovl (v4f32 VR128:$src))),
            (MOVSSrr (v4f32 (V_SET0)), VR128:$src)>;
  def : Pat<(v4i32 (X86vzmovl (v4i32 VR128:$src))),
            (MOVSSrr (v4i32 (V_SET0)), VR128:$src)>;
  }

  // MOVSSrm already zeros the high parts of the register.
  def : Pat<(v4f32 (X86vzmovl (v4f32 (scalar_to_vector (loadf32 addr:$src))))),
            (COPY_TO_REGCLASS (MOVSSrm addr:$src), VR128)>;
  def : Pat<(v4f32 (X86vzmovl (loadv4f32 addr:$src))),
            (COPY_TO_REGCLASS (MOVSSrm addr:$src), VR128)>;
  def : Pat<(v4f32 (X86vzload addr:$src)),
            (COPY_TO_REGCLASS (MOVSSrm addr:$src), VR128)>;

  // Extract and store.
  def : Pat<(store (f32 (extractelt (v4f32 VR128:$src), (iPTR 0))),
                   addr:$dst),
            (MOVSSmr addr:$dst, (COPY_TO_REGCLASS VR128:$src, FR32))>;
}

let Predicates = [UseSSE2] in {
  // MOVSDrm already zeros the high parts of the register.
  def : Pat<(v2f64 (X86vzmovl (v2f64 (scalar_to_vector (loadf64 addr:$src))))),
            (COPY_TO_REGCLASS (MOVSDrm addr:$src), VR128)>;
  def : Pat<(v2f64 (X86vzmovl (loadv2f64 addr:$src))),
            (COPY_TO_REGCLASS (MOVSDrm addr:$src), VR128)>;
  def : Pat<(v2f64 (X86vzload addr:$src)),
            (COPY_TO_REGCLASS (MOVSDrm addr:$src), VR128)>;
}

// Aliases to help the assembler pick two byte VEX encodings by swapping the
// operands relative to the normal instructions to use VEX.R instead of VEX.B.
def : InstAlias<"vmovss\t{$src2, $src1, $dst|$dst, $src1, $src2}",
                (VMOVSSrr_REV VR128L:$dst, VR128:$src1, VR128H:$src2), 0>;
def : InstAlias<"vmovsd\t{$src2, $src1, $dst|$dst, $src1, $src2}",
                (VMOVSDrr_REV VR128L:$dst, VR128:$src1, VR128H:$src2), 0>;

//===----------------------------------------------------------------------===//
// SSE 1 & 2 - Move Aligned/Unaligned FP Instructions
//===----------------------------------------------------------------------===//

multiclass sse12_mov_packed<bits<8> opc, RegisterClass RC,
                            X86MemOperand x86memop, PatFrag ld_frag,
                            string asm, Domain d,
                            X86SchedWriteMoveLS sched> {
let hasSideEffects = 0, isMoveReg = 1 in
  def rr : PI<opc, MRMSrcReg, (outs RC:$dst), (ins RC:$src),
              !strconcat(asm, "\t{$src, $dst|$dst, $src}"), [], d>,
           Sched<[sched.RR]>;
let canFoldAsLoad = 1, isReMaterializable = 1 in
  def rm : PI<opc, MRMSrcMem, (outs RC:$dst), (ins x86memop:$src),
              !strconcat(asm, "\t{$src, $dst|$dst, $src}"),
                   [(set RC:$dst, (ld_frag addr:$src))], d>,
           Sched<[sched.RM]>;
}

let Predicates = [HasAVX, NoVLX] in {
defm VMOVAPS : sse12_mov_packed<0x28, VR128, f128mem, alignedloadv4f32, "movaps",
                                SSEPackedSingle, SchedWriteFMoveLS.XMM>,
                                PS, VEX, VEX_WIG;
defm VMOVAPD : sse12_mov_packed<0x28, VR128, f128mem, alignedloadv2f64, "movapd",
                                SSEPackedDouble, SchedWriteFMoveLS.XMM>,
                                PD, VEX, VEX_WIG;
defm VMOVUPS : sse12_mov_packed<0x10, VR128, f128mem, loadv4f32, "movups",
                                SSEPackedSingle, SchedWriteFMoveLS.XMM>,
                                PS, VEX, VEX_WIG;
defm VMOVUPD : sse12_mov_packed<0x10, VR128, f128mem, loadv2f64, "movupd",
                                SSEPackedDouble, SchedWriteFMoveLS.XMM>,
                                PD, VEX, VEX_WIG;

defm VMOVAPSY : sse12_mov_packed<0x28, VR256, f256mem, alignedloadv8f32, "movaps",
                                 SSEPackedSingle, SchedWriteFMoveLS.YMM>,
                                 PS, VEX, VEX_L, VEX_WIG;
defm VMOVAPDY : sse12_mov_packed<0x28, VR256, f256mem, alignedloadv4f64, "movapd",
                                 SSEPackedDouble, SchedWriteFMoveLS.YMM>,
                                 PD, VEX, VEX_L, VEX_WIG;
defm VMOVUPSY : sse12_mov_packed<0x10, VR256, f256mem, loadv8f32, "movups",
                                 SSEPackedSingle, SchedWriteFMoveLS.YMM>,
                                 PS, VEX, VEX_L, VEX_WIG;
defm VMOVUPDY : sse12_mov_packed<0x10, VR256, f256mem, loadv4f64, "movupd", 
                                 SSEPackedDouble, SchedWriteFMoveLS.YMM>,
                                 PD, VEX, VEX_L, VEX_WIG;
}

let Predicates = [UseSSE1] in {
defm MOVAPS : sse12_mov_packed<0x28, VR128, f128mem, alignedloadv4f32, "movaps",
                               SSEPackedSingle, SchedWriteFMoveLS.XMM>,
                               PS;
defm MOVUPS : sse12_mov_packed<0x10, VR128, f128mem, loadv4f32, "movups",
                               SSEPackedSingle, SchedWriteFMoveLS.XMM>,
                               PS;
}
let Predicates = [UseSSE2] in {
defm MOVAPD : sse12_mov_packed<0x28, VR128, f128mem, alignedloadv2f64, "movapd",
                               SSEPackedDouble, SchedWriteFMoveLS.XMM>,
                               PD;
defm MOVUPD : sse12_mov_packed<0x10, VR128, f128mem, loadv2f64, "movupd",
                               SSEPackedDouble, SchedWriteFMoveLS.XMM>,
                               PD;
}

let Predicates = [HasAVX, NoVLX]  in {
let SchedRW = [SchedWriteFMoveLS.XMM.MR] in {
def VMOVAPSmr : VPSI<0x29, MRMDestMem, (outs), (ins f128mem:$dst, VR128:$src),
                   "movaps\t{$src, $dst|$dst, $src}",
                   [(alignedstore (v4f32 VR128:$src), addr:$dst)]>,
                   VEX, VEX_WIG;
def VMOVAPDmr : VPDI<0x29, MRMDestMem, (outs), (ins f128mem:$dst, VR128:$src),
                   "movapd\t{$src, $dst|$dst, $src}",
                   [(alignedstore (v2f64 VR128:$src), addr:$dst)]>,
                   VEX, VEX_WIG;
def VMOVUPSmr : VPSI<0x11, MRMDestMem, (outs), (ins f128mem:$dst, VR128:$src),
                   "movups\t{$src, $dst|$dst, $src}",
                   [(store (v4f32 VR128:$src), addr:$dst)]>,
                   VEX, VEX_WIG;
def VMOVUPDmr : VPDI<0x11, MRMDestMem, (outs), (ins f128mem:$dst, VR128:$src),
                   "movupd\t{$src, $dst|$dst, $src}",
                   [(store (v2f64 VR128:$src), addr:$dst)]>,
                   VEX, VEX_WIG;
} // SchedRW

let SchedRW = [SchedWriteFMoveLS.YMM.MR] in {
def VMOVAPSYmr : VPSI<0x29, MRMDestMem, (outs), (ins f256mem:$dst, VR256:$src),
                   "movaps\t{$src, $dst|$dst, $src}",
                   [(alignedstore (v8f32 VR256:$src), addr:$dst)]>,
                   VEX, VEX_L, VEX_WIG;
def VMOVAPDYmr : VPDI<0x29, MRMDestMem, (outs), (ins f256mem:$dst, VR256:$src),
                   "movapd\t{$src, $dst|$dst, $src}",
                   [(alignedstore (v4f64 VR256:$src), addr:$dst)]>,
                   VEX, VEX_L, VEX_WIG;
def VMOVUPSYmr : VPSI<0x11, MRMDestMem, (outs), (ins f256mem:$dst, VR256:$src),
                   "movups\t{$src, $dst|$dst, $src}",
                   [(store (v8f32 VR256:$src), addr:$dst)]>,
                   VEX, VEX_L, VEX_WIG;
def VMOVUPDYmr : VPDI<0x11, MRMDestMem, (outs), (ins f256mem:$dst, VR256:$src),
                   "movupd\t{$src, $dst|$dst, $src}",
                   [(store (v4f64 VR256:$src), addr:$dst)]>,
                   VEX, VEX_L, VEX_WIG;
} // SchedRW
} // Predicate

// For disassembler
let isCodeGenOnly = 1, ForceDisassemble = 1, hasSideEffects = 0,
    isMoveReg = 1 in {
let SchedRW = [SchedWriteFMoveLS.XMM.RR] in {
  def VMOVAPSrr_REV : VPSI<0x29, MRMDestReg, (outs VR128:$dst),
                          (ins VR128:$src),
                          "movaps\t{$src, $dst|$dst, $src}", []>,
                          VEX, VEX_WIG, FoldGenData<"VMOVAPSrr">;
  def VMOVAPDrr_REV : VPDI<0x29, MRMDestReg, (outs VR128:$dst),
                           (ins VR128:$src),
                           "movapd\t{$src, $dst|$dst, $src}", []>,
                           VEX, VEX_WIG, FoldGenData<"VMOVAPDrr">;
  def VMOVUPSrr_REV : VPSI<0x11, MRMDestReg, (outs VR128:$dst),
                           (ins VR128:$src),
                           "movups\t{$src, $dst|$dst, $src}", []>,
                           VEX, VEX_WIG, FoldGenData<"VMOVUPSrr">;
  def VMOVUPDrr_REV : VPDI<0x11, MRMDestReg, (outs VR128:$dst),
                           (ins VR128:$src),
                           "movupd\t{$src, $dst|$dst, $src}", []>,
                           VEX, VEX_WIG, FoldGenData<"VMOVUPDrr">;
} // SchedRW

let SchedRW = [SchedWriteFMoveLS.YMM.RR] in {
  def VMOVAPSYrr_REV : VPSI<0x29, MRMDestReg, (outs VR256:$dst),
                            (ins VR256:$src),
                            "movaps\t{$src, $dst|$dst, $src}", []>,
                            VEX, VEX_L, VEX_WIG, FoldGenData<"VMOVAPSYrr">;
  def VMOVAPDYrr_REV : VPDI<0x29, MRMDestReg, (outs VR256:$dst),
                            (ins VR256:$src),
                            "movapd\t{$src, $dst|$dst, $src}", []>,
                            VEX, VEX_L, VEX_WIG, FoldGenData<"VMOVAPDYrr">;
  def VMOVUPSYrr_REV : VPSI<0x11, MRMDestReg, (outs VR256:$dst),
                            (ins VR256:$src),
                            "movups\t{$src, $dst|$dst, $src}", []>,
                            VEX, VEX_L, VEX_WIG, FoldGenData<"VMOVUPSYrr">;
  def VMOVUPDYrr_REV : VPDI<0x11, MRMDestReg, (outs VR256:$dst),
                            (ins VR256:$src),
                            "movupd\t{$src, $dst|$dst, $src}", []>,
                            VEX, VEX_L, VEX_WIG, FoldGenData<"VMOVUPDYrr">;
} // SchedRW
} // Predicate

// Aliases to help the assembler pick two byte VEX encodings by swapping the
// operands relative to the normal instructions to use VEX.R instead of VEX.B.
def : InstAlias<"vmovaps\t{$src, $dst|$dst, $src}",
                (VMOVAPSrr_REV VR128L:$dst, VR128H:$src), 0>;
def : InstAlias<"vmovapd\t{$src, $dst|$dst, $src}",
                (VMOVAPDrr_REV VR128L:$dst, VR128H:$src), 0>;
def : InstAlias<"vmovups\t{$src, $dst|$dst, $src}",
                (VMOVUPSrr_REV VR128L:$dst, VR128H:$src), 0>;
def : InstAlias<"vmovupd\t{$src, $dst|$dst, $src}",
                (VMOVUPDrr_REV VR128L:$dst, VR128H:$src), 0>;
def : InstAlias<"vmovaps\t{$src, $dst|$dst, $src}",
                (VMOVAPSYrr_REV VR256L:$dst, VR256H:$src), 0>;
def : InstAlias<"vmovapd\t{$src, $dst|$dst, $src}",
                (VMOVAPDYrr_REV VR256L:$dst, VR256H:$src), 0>;
def : InstAlias<"vmovups\t{$src, $dst|$dst, $src}",
                (VMOVUPSYrr_REV VR256L:$dst, VR256H:$src), 0>;
def : InstAlias<"vmovupd\t{$src, $dst|$dst, $src}",
                (VMOVUPDYrr_REV VR256L:$dst, VR256H:$src), 0>;

// Reversed version with ".s" suffix for GAS compatibility.
def : InstAlias<"vmovaps.s\t{$src, $dst|$dst, $src}",
                (VMOVAPSrr_REV VR128:$dst, VR128:$src), 0>;
def : InstAlias<"vmovapd.s\t{$src, $dst|$dst, $src}",
                (VMOVAPDrr_REV VR128:$dst, VR128:$src), 0>;
def : InstAlias<"vmovups.s\t{$src, $dst|$dst, $src}",
                (VMOVUPSrr_REV VR128:$dst, VR128:$src), 0>;
def : InstAlias<"vmovupd.s\t{$src, $dst|$dst, $src}",
                (VMOVUPDrr_REV VR128:$dst, VR128:$src), 0>;
def : InstAlias<"vmovaps.s\t{$src, $dst|$dst, $src}",
                (VMOVAPSYrr_REV VR256:$dst, VR256:$src), 0>;
def : InstAlias<"vmovapd.s\t{$src, $dst|$dst, $src}",
                (VMOVAPDYrr_REV VR256:$dst, VR256:$src), 0>;
def : InstAlias<"vmovups.s\t{$src, $dst|$dst, $src}",
                (VMOVUPSYrr_REV VR256:$dst, VR256:$src), 0>;
def : InstAlias<"vmovupd.s\t{$src, $dst|$dst, $src}",
                (VMOVUPDYrr_REV VR256:$dst, VR256:$src), 0>;

let SchedRW = [SchedWriteFMoveLS.XMM.MR] in {
def MOVAPSmr : PSI<0x29, MRMDestMem, (outs), (ins f128mem:$dst, VR128:$src),
                   "movaps\t{$src, $dst|$dst, $src}",
                   [(alignedstore (v4f32 VR128:$src), addr:$dst)]>;
def MOVAPDmr : PDI<0x29, MRMDestMem, (outs), (ins f128mem:$dst, VR128:$src),
                   "movapd\t{$src, $dst|$dst, $src}",
                   [(alignedstore (v2f64 VR128:$src), addr:$dst)]>;
def MOVUPSmr : PSI<0x11, MRMDestMem, (outs), (ins f128mem:$dst, VR128:$src),
                   "movups\t{$src, $dst|$dst, $src}",
                   [(store (v4f32 VR128:$src), addr:$dst)]>;
def MOVUPDmr : PDI<0x11, MRMDestMem, (outs), (ins f128mem:$dst, VR128:$src),
                   "movupd\t{$src, $dst|$dst, $src}",
                   [(store (v2f64 VR128:$src), addr:$dst)]>;
} // SchedRW

// For disassembler
let isCodeGenOnly = 1, ForceDisassemble = 1, hasSideEffects = 0,
    isMoveReg = 1, SchedRW = [SchedWriteFMoveLS.XMM.RR] in {
  def MOVAPSrr_REV : PSI<0x29, MRMDestReg, (outs VR128:$dst), (ins VR128:$src),
                         "movaps\t{$src, $dst|$dst, $src}", []>,
                         FoldGenData<"MOVAPSrr">;
  def MOVAPDrr_REV : PDI<0x29, MRMDestReg, (outs VR128:$dst), (ins VR128:$src),
                         "movapd\t{$src, $dst|$dst, $src}", []>,
                         FoldGenData<"MOVAPDrr">;
  def MOVUPSrr_REV : PSI<0x11, MRMDestReg, (outs VR128:$dst), (ins VR128:$src),
                         "movups\t{$src, $dst|$dst, $src}", []>,
                         FoldGenData<"MOVUPSrr">;
  def MOVUPDrr_REV : PDI<0x11, MRMDestReg, (outs VR128:$dst), (ins VR128:$src),
                         "movupd\t{$src, $dst|$dst, $src}", []>,
                         FoldGenData<"MOVUPDrr">;
}

// Reversed version with ".s" suffix for GAS compatibility.
def : InstAlias<"movaps.s\t{$src, $dst|$dst, $src}",
                (MOVAPSrr_REV VR128:$dst, VR128:$src), 0>;
def : InstAlias<"movapd.s\t{$src, $dst|$dst, $src}",
                (MOVAPDrr_REV VR128:$dst, VR128:$src), 0>;
def : InstAlias<"movups.s\t{$src, $dst|$dst, $src}",
                (MOVUPSrr_REV VR128:$dst, VR128:$src), 0>;
def : InstAlias<"movupd.s\t{$src, $dst|$dst, $src}",
                (MOVUPDrr_REV VR128:$dst, VR128:$src), 0>;

let Predicates = [HasAVX, NoVLX] in {
  // 256-bit load/store need to use floating point load/store in case we don't
  // have AVX2. Execution domain fixing will convert to integer if AVX2 is
  // available and changing the domain is beneficial.
  def : Pat<(alignedloadv4i64 addr:$src),
            (VMOVAPSYrm addr:$src)>;
  def : Pat<(alignedloadv8i32 addr:$src),
            (VMOVAPSYrm addr:$src)>;
  def : Pat<(alignedloadv16i16 addr:$src),
            (VMOVAPSYrm addr:$src)>;
  def : Pat<(alignedloadv32i8 addr:$src),
            (VMOVAPSYrm addr:$src)>;
  def : Pat<(loadv4i64 addr:$src),
            (VMOVUPSYrm addr:$src)>;
  def : Pat<(loadv8i32 addr:$src),
            (VMOVUPSYrm addr:$src)>;
  def : Pat<(loadv16i16 addr:$src),
            (VMOVUPSYrm addr:$src)>;
  def : Pat<(loadv32i8 addr:$src),
            (VMOVUPSYrm addr:$src)>;

  def : Pat<(alignedstore (v4i64 VR256:$src), addr:$dst),
            (VMOVAPSYmr addr:$dst, VR256:$src)>;
  def : Pat<(alignedstore (v8i32 VR256:$src), addr:$dst),
            (VMOVAPSYmr addr:$dst, VR256:$src)>;
  def : Pat<(alignedstore (v16i16 VR256:$src), addr:$dst),
            (VMOVAPSYmr addr:$dst, VR256:$src)>;
  def : Pat<(alignedstore (v32i8 VR256:$src), addr:$dst),
            (VMOVAPSYmr addr:$dst, VR256:$src)>;
  def : Pat<(store (v4i64 VR256:$src), addr:$dst),
            (VMOVUPSYmr addr:$dst, VR256:$src)>;
  def : Pat<(store (v8i32 VR256:$src), addr:$dst),
            (VMOVUPSYmr addr:$dst, VR256:$src)>;
  def : Pat<(store (v16i16 VR256:$src), addr:$dst),
            (VMOVUPSYmr addr:$dst, VR256:$src)>;
  def : Pat<(store (v32i8 VR256:$src), addr:$dst),
            (VMOVUPSYmr addr:$dst, VR256:$src)>;
}

// Use movaps / movups for SSE integer load / store (one byte shorter).
// The instructions selected below are then converted to MOVDQA/MOVDQU
// during the SSE domain pass.
let Predicates = [UseSSE1] in {
  def : Pat<(alignedloadv2i64 addr:$src),
            (MOVAPSrm addr:$src)>;
  def : Pat<(alignedloadv4i32 addr:$src),
            (MOVAPSrm addr:$src)>;
  def : Pat<(alignedloadv8i16 addr:$src),
            (MOVAPSrm addr:$src)>;
  def : Pat<(alignedloadv16i8 addr:$src),
            (MOVAPSrm addr:$src)>;
  def : Pat<(loadv2i64 addr:$src),
            (MOVUPSrm addr:$src)>;
  def : Pat<(loadv4i32 addr:$src),
            (MOVUPSrm addr:$src)>;
  def : Pat<(loadv8i16 addr:$src),
            (MOVUPSrm addr:$src)>;
  def : Pat<(loadv16i8 addr:$src),
            (MOVUPSrm addr:$src)>;

  def : Pat<(alignedstore (v2i64 VR128:$src), addr:$dst),
            (MOVAPSmr addr:$dst, VR128:$src)>;
  def : Pat<(alignedstore (v4i32 VR128:$src), addr:$dst),
            (MOVAPSmr addr:$dst, VR128:$src)>;
  def : Pat<(alignedstore (v8i16 VR128:$src), addr:$dst),
            (MOVAPSmr addr:$dst, VR128:$src)>;
  def : Pat<(alignedstore (v16i8 VR128:$src), addr:$dst),
            (MOVAPSmr addr:$dst, VR128:$src)>;
  def : Pat<(store (v2i64 VR128:$src), addr:$dst),
            (MOVUPSmr addr:$dst, VR128:$src)>;
  def : Pat<(store (v4i32 VR128:$src), addr:$dst),
            (MOVUPSmr addr:$dst, VR128:$src)>;
  def : Pat<(store (v8i16 VR128:$src), addr:$dst),
            (MOVUPSmr addr:$dst, VR128:$src)>;
  def : Pat<(store (v16i8 VR128:$src), addr:$dst),
            (MOVUPSmr addr:$dst, VR128:$src)>;
}

//===----------------------------------------------------------------------===//
// SSE 1 & 2 - Move Low packed FP Instructions
//===----------------------------------------------------------------------===//

multiclass sse12_mov_hilo_packed_base<bits<8>opc,  SDNode pdnode,
                                      string base_opc, string asm_opr> {
  // No pattern as they need be special cased between high and low.
  let hasSideEffects = 0, mayLoad = 1 in
  def PSrm : PI<opc, MRMSrcMem,
                (outs VR128:$dst), (ins VR128:$src1, f64mem:$src2),
                !strconcat(base_opc, "s", asm_opr),
                [], SSEPackedSingle>, PS,
                Sched<[SchedWriteFShuffle.XMM.Folded, SchedWriteFShuffle.XMM.ReadAfterFold]>;

  def PDrm : PI<opc, MRMSrcMem,
         (outs VR128:$dst), (ins VR128:$src1, f64mem:$src2),
         !strconcat(base_opc, "d", asm_opr),
     [(set VR128:$dst, (v2f64 (pdnode VR128:$src1,
                              (scalar_to_vector (loadf64 addr:$src2)))))],
              SSEPackedDouble>, PD,
     Sched<[SchedWriteFShuffle.XMM.Folded, SchedWriteFShuffle.XMM.ReadAfterFold]>;
}

multiclass sse12_mov_hilo_packed<bits<8>opc, SDPatternOperator pdnode,
                                 string base_opc> {
  let Predicates = [UseAVX] in
    defm V#NAME : sse12_mov_hilo_packed_base<opc, pdnode, base_opc,
                                    "\t{$src2, $src1, $dst|$dst, $src1, $src2}">,
                                    VEX_4V, VEX_WIG;

  let Constraints = "$src1 = $dst" in
    defm NAME : sse12_mov_hilo_packed_base<opc,  pdnode, base_opc,
                                    "\t{$src2, $dst|$dst, $src2}">;
}

defm MOVL : sse12_mov_hilo_packed<0x12, X86Movsd, "movlp">;

let SchedRW = [WriteFStore] in {
let Predicates = [UseAVX] in {
def VMOVLPSmr : VPSI<0x13, MRMDestMem, (outs), (ins f64mem:$dst, VR128:$src),
                     "movlps\t{$src, $dst|$dst, $src}",
                     [(store (f64 (extractelt (bc_v2f64 (v4f32 VR128:$src)),
                                   (iPTR 0))), addr:$dst)]>,
                     VEX, VEX_WIG;
def VMOVLPDmr : VPDI<0x13, MRMDestMem, (outs), (ins f64mem:$dst, VR128:$src),
                     "movlpd\t{$src, $dst|$dst, $src}",
                     [(store (f64 (extractelt (v2f64 VR128:$src),
                                   (iPTR 0))), addr:$dst)]>,
                     VEX, VEX_WIG;
}// UseAVX
def MOVLPSmr : PSI<0x13, MRMDestMem, (outs), (ins f64mem:$dst, VR128:$src),
                   "movlps\t{$src, $dst|$dst, $src}",
                   [(store (f64 (extractelt (bc_v2f64 (v4f32 VR128:$src)),
                                 (iPTR 0))), addr:$dst)]>;
def MOVLPDmr : PDI<0x13, MRMDestMem, (outs), (ins f64mem:$dst, VR128:$src),
                   "movlpd\t{$src, $dst|$dst, $src}",
                   [(store (f64 (extractelt (v2f64 VR128:$src),
                                 (iPTR 0))), addr:$dst)]>;
} // SchedRW

let Predicates = [UseSSE1] in {
  // (store (vector_shuffle (load addr), v2, <4, 5, 2, 3>), addr) using MOVLPS
  def : Pat<(store (i64 (extractelt (bc_v2i64 (v4f32 VR128:$src2)),
                                 (iPTR 0))), addr:$src1),
            (MOVLPSmr addr:$src1, VR128:$src2)>;

  // This pattern helps select MOVLPS on SSE1 only targets. With SSE2 we'll
  // end up with a movsd or blend instead of shufp.
  // No need for aligned load, we're only loading 64-bits.
  def : Pat<(X86Shufp (loadv4f32 addr:$src2), VR128:$src1, (i8 -28)),
            (MOVLPSrm VR128:$src1, addr:$src2)>;
}

//===----------------------------------------------------------------------===//
// SSE 1 & 2 - Move Hi packed FP Instructions
//===----------------------------------------------------------------------===//

defm MOVH : sse12_mov_hilo_packed<0x16, X86Unpckl, "movhp">;

let SchedRW = [WriteFStore] in {
// v2f64 extract element 1 is always custom lowered to unpack high to low
// and extract element 0 so the non-store version isn't too horrible.
let Predicates = [UseAVX] in {
def VMOVHPSmr : VPSI<0x17, MRMDestMem, (outs), (ins f64mem:$dst, VR128:$src),
                   "movhps\t{$src, $dst|$dst, $src}",
                   [(store (f64 (extractelt
                                 (X86Unpckh (bc_v2f64 (v4f32 VR128:$src)),
                                            (bc_v2f64 (v4f32 VR128:$src))),
                                 (iPTR 0))), addr:$dst)]>, VEX, VEX_WIG;
def VMOVHPDmr : VPDI<0x17, MRMDestMem, (outs), (ins f64mem:$dst, VR128:$src),
                   "movhpd\t{$src, $dst|$dst, $src}",
                   [(store (f64 (extractelt
                                 (v2f64 (X86Unpckh VR128:$src, VR128:$src)),
                                 (iPTR 0))), addr:$dst)]>, VEX, VEX_WIG;
} // UseAVX
def MOVHPSmr : PSI<0x17, MRMDestMem, (outs), (ins f64mem:$dst, VR128:$src),
                   "movhps\t{$src, $dst|$dst, $src}",
                   [(store (f64 (extractelt
                                 (X86Unpckh (bc_v2f64 (v4f32 VR128:$src)),
                                            (bc_v2f64 (v4f32 VR128:$src))),
                                 (iPTR 0))), addr:$dst)]>;
def MOVHPDmr : PDI<0x17, MRMDestMem, (outs), (ins f64mem:$dst, VR128:$src),
                   "movhpd\t{$src, $dst|$dst, $src}",
                   [(store (f64 (extractelt
                                 (v2f64 (X86Unpckh VR128:$src, VR128:$src)),
                                 (iPTR 0))), addr:$dst)]>;
} // SchedRW

let Predicates = [UseAVX] in {
  // Also handle an i64 load because that may get selected as a faster way to
  // load the data.
  def : Pat<(v2f64 (X86Unpckl VR128:$src1,
                      (bc_v2f64 (v2i64 (scalar_to_vector (loadi64 addr:$src2)))))),
            (VMOVHPDrm VR128:$src1, addr:$src2)>;

  def : Pat<(store (f64 (extractelt
                          (v2f64 (X86VPermilpi VR128:$src, (i8 1))),
                          (iPTR 0))), addr:$dst),
            (VMOVHPDmr addr:$dst, VR128:$src)>;
}

let Predicates = [UseSSE1] in {
  // This pattern helps select MOVHPS on SSE1 only targets. With SSE2 we'll
  // end up with a movsd or blend instead of shufp.
  // No need for aligned load, we're only loading 64-bits.
  def : Pat<(X86Movlhps VR128:$src1, (loadv4f32 addr:$src2)),
            (MOVHPSrm VR128:$src1, addr:$src2)>;
}

let Predicates = [UseSSE2] in {
  // MOVHPD patterns

  // Also handle an i64 load because that may get selected as a faster way to
  // load the data.
  def : Pat<(v2f64 (X86Unpckl VR128:$src1,
                      (bc_v2f64 (v2i64 (scalar_to_vector (loadi64 addr:$src2)))))),
            (MOVHPDrm VR128:$src1, addr:$src2)>;

  def : Pat<(store (f64 (extractelt
                          (v2f64 (X86Shufp VR128:$src, VR128:$src, (i8 1))),
                          (iPTR 0))), addr:$dst),
            (MOVHPDmr addr:$dst, VR128:$src)>;
}

//===----------------------------------------------------------------------===//
// SSE 1 & 2 - Move Low to High and High to Low packed FP Instructions
//===----------------------------------------------------------------------===//

let Predicates = [UseAVX] in {
  def VMOVLHPSrr : VPSI<0x16, MRMSrcReg, (outs VR128:$dst),
                                       (ins VR128:$src1, VR128:$src2),
                      "movlhps\t{$src2, $src1, $dst|$dst, $src1, $src2}",
                      [(set VR128:$dst,
                        (v4f32 (X86Movlhps VR128:$src1, VR128:$src2)))]>,
                      VEX_4V, Sched<[SchedWriteFShuffle.XMM]>, VEX_WIG;
  let isCommutable = 1 in
  def VMOVHLPSrr : VPSI<0x12, MRMSrcReg, (outs VR128:$dst),
                                       (ins VR128:$src1, VR128:$src2),
                      "movhlps\t{$src2, $src1, $dst|$dst, $src1, $src2}",
                      [(set VR128:$dst,
                        (v4f32 (X86Movhlps VR128:$src1, VR128:$src2)))]>,
                      VEX_4V, Sched<[SchedWriteFShuffle.XMM]>, VEX_WIG,
                      NotMemoryFoldable;
}
let Constraints = "$src1 = $dst" in {
  def MOVLHPSrr : PSI<0x16, MRMSrcReg, (outs VR128:$dst),
                                       (ins VR128:$src1, VR128:$src2),
                      "movlhps\t{$src2, $dst|$dst, $src2}",
                      [(set VR128:$dst,
                        (v4f32 (X86Movlhps VR128:$src1, VR128:$src2)))]>,
                      Sched<[SchedWriteFShuffle.XMM]>;
  let isCommutable = 1 in
  def MOVHLPSrr : PSI<0x12, MRMSrcReg, (outs VR128:$dst),
                                       (ins VR128:$src1, VR128:$src2),
                      "movhlps\t{$src2, $dst|$dst, $src2}",
                      [(set VR128:$dst,
                        (v4f32 (X86Movhlps VR128:$src1, VR128:$src2)))]>,
                      Sched<[SchedWriteFShuffle.XMM]>, NotMemoryFoldable;
}

//===----------------------------------------------------------------------===//
// SSE 1 & 2 - Conversion Instructions
//===----------------------------------------------------------------------===//

multiclass sse12_cvt_s<bits<8> opc, RegisterClass SrcRC, RegisterClass DstRC,
                     SDNode OpNode, X86MemOperand x86memop, PatFrag ld_frag,
                     string asm, X86FoldableSchedWrite sched,
                     SchedRead Int2Fpu = ReadDefault> {
  def rr : SI<opc, MRMSrcReg, (outs DstRC:$dst), (ins SrcRC:$src), asm,
                        [(set DstRC:$dst, (OpNode SrcRC:$src))]>,
                        Sched<[sched, Int2Fpu]>;
  def rm : SI<opc, MRMSrcMem, (outs DstRC:$dst), (ins x86memop:$src), asm,
                        [(set DstRC:$dst, (OpNode (ld_frag addr:$src)))]>,
                        Sched<[sched.Folded]>;
}

multiclass sse12_cvt_p<bits<8> opc, RegisterClass RC, X86MemOperand x86memop,
                       ValueType DstTy, ValueType SrcTy, PatFrag ld_frag,
                       string asm, Domain d, X86FoldableSchedWrite sched> {
let hasSideEffects = 0 in {
  def rr : I<opc, MRMSrcReg, (outs RC:$dst), (ins RC:$src), asm,
             [(set RC:$dst, (DstTy (sint_to_fp (SrcTy RC:$src))))], d>,
             Sched<[sched]>;
  let mayLoad = 1 in
  def rm : I<opc, MRMSrcMem, (outs RC:$dst), (ins x86memop:$src), asm,
             [(set RC:$dst, (DstTy (sint_to_fp
                                    (SrcTy (ld_frag addr:$src)))))], d>,
             Sched<[sched.Folded]>;
}
}

multiclass sse12_vcvt_avx<bits<8> opc, RegisterClass SrcRC, RegisterClass DstRC,
                          X86MemOperand x86memop, string asm,
                          X86FoldableSchedWrite sched> {
let hasSideEffects = 0, Predicates = [UseAVX] in {
  def rr : SI<opc, MRMSrcReg, (outs DstRC:$dst), (ins DstRC:$src1, SrcRC:$src),
              !strconcat(asm,"\t{$src, $src1, $dst|$dst, $src1, $src}"), []>,
              Sched<[sched, ReadDefault, ReadInt2Fpu]>;
  let mayLoad = 1 in
  def rm : SI<opc, MRMSrcMem, (outs DstRC:$dst),
              (ins DstRC:$src1, x86memop:$src),
              !strconcat(asm,"\t{$src, $src1, $dst|$dst, $src1, $src}"), []>,
           Sched<[sched.Folded, sched.ReadAfterFold]>;
} // hasSideEffects = 0
}

let Predicates = [UseAVX] in {
defm VCVTTSS2SI   : sse12_cvt_s<0x2C, FR32, GR32, fp_to_sint, f32mem, loadf32,
                                "cvttss2si\t{$src, $dst|$dst, $src}",
                                WriteCvtSS2I>,
                                XS, VEX, VEX_LIG;
defm VCVTTSS2SI64 : sse12_cvt_s<0x2C, FR32, GR64, fp_to_sint, f32mem, loadf32,
                                "cvttss2si\t{$src, $dst|$dst, $src}",
                                WriteCvtSS2I>,
                                XS, VEX, VEX_W, VEX_LIG;
defm VCVTTSD2SI   : sse12_cvt_s<0x2C, FR64, GR32, fp_to_sint, f64mem, loadf64,
                                "cvttsd2si\t{$src, $dst|$dst, $src}",
                                WriteCvtSD2I>,
                                XD, VEX, VEX_LIG;
defm VCVTTSD2SI64 : sse12_cvt_s<0x2C, FR64, GR64, fp_to_sint, f64mem, loadf64,
                                "cvttsd2si\t{$src, $dst|$dst, $src}",
                                WriteCvtSD2I>,
                                XD, VEX, VEX_W, VEX_LIG;

def : InstAlias<"vcvttss2si{l}\t{$src, $dst|$dst, $src}",
                (VCVTTSS2SIrr GR32:$dst, FR32:$src), 0, "att">;
def : InstAlias<"vcvttss2si{l}\t{$src, $dst|$dst, $src}",
                (VCVTTSS2SIrm GR32:$dst, f32mem:$src), 0, "att">;
def : InstAlias<"vcvttsd2si{l}\t{$src, $dst|$dst, $src}",
                (VCVTTSD2SIrr GR32:$dst, FR64:$src), 0, "att">;
def : InstAlias<"vcvttsd2si{l}\t{$src, $dst|$dst, $src}",
                (VCVTTSD2SIrm GR32:$dst, f64mem:$src), 0, "att">;
def : InstAlias<"vcvttss2si{q}\t{$src, $dst|$dst, $src}",
                (VCVTTSS2SI64rr GR64:$dst, FR32:$src), 0, "att">;
def : InstAlias<"vcvttss2si{q}\t{$src, $dst|$dst, $src}",
                (VCVTTSS2SI64rm GR64:$dst, f32mem:$src), 0, "att">;
def : InstAlias<"vcvttsd2si{q}\t{$src, $dst|$dst, $src}",
                (VCVTTSD2SI64rr GR64:$dst, FR64:$src), 0, "att">;
def : InstAlias<"vcvttsd2si{q}\t{$src, $dst|$dst, $src}",
                (VCVTTSD2SI64rm GR64:$dst, f64mem:$src), 0, "att">;
}
// The assembler can recognize rr 64-bit instructions by seeing a rxx
// register, but the same isn't true when only using memory operands,
// provide other assembly "l" and "q" forms to address this explicitly
// where appropriate to do so.
defm VCVTSI2SS   : sse12_vcvt_avx<0x2A, GR32, FR32, i32mem, "cvtsi2ss{l}",
                                  WriteCvtI2SS>, XS, VEX_4V, VEX_LIG;
defm VCVTSI642SS : sse12_vcvt_avx<0x2A, GR64, FR32, i64mem, "cvtsi2ss{q}",
                                  WriteCvtI2SS>, XS, VEX_4V, VEX_W, VEX_LIG;
defm VCVTSI2SD   : sse12_vcvt_avx<0x2A, GR32, FR64, i32mem, "cvtsi2sd{l}",
                                  WriteCvtI2SD>, XD, VEX_4V, VEX_LIG;
defm VCVTSI642SD : sse12_vcvt_avx<0x2A, GR64, FR64, i64mem, "cvtsi2sd{q}",
                                  WriteCvtI2SD>, XD, VEX_4V, VEX_W, VEX_LIG;

let Predicates = [UseAVX] in {
  def : InstAlias<"vcvtsi2ss\t{$src, $src1, $dst|$dst, $src1, $src}",
                (VCVTSI2SSrm FR64:$dst, FR64:$src1, i32mem:$src), 0, "att">;
  def : InstAlias<"vcvtsi2sd\t{$src, $src1, $dst|$dst, $src1, $src}",
                (VCVTSI2SDrm FR64:$dst, FR64:$src1, i32mem:$src), 0, "att">;

  def : Pat<(f32 (sint_to_fp (loadi32 addr:$src))),
            (VCVTSI2SSrm (f32 (IMPLICIT_DEF)), addr:$src)>;
  def : Pat<(f32 (sint_to_fp (loadi64 addr:$src))),
            (VCVTSI642SSrm (f32 (IMPLICIT_DEF)), addr:$src)>;
  def : Pat<(f64 (sint_to_fp (loadi32 addr:$src))),
            (VCVTSI2SDrm (f64 (IMPLICIT_DEF)), addr:$src)>;
  def : Pat<(f64 (sint_to_fp (loadi64 addr:$src))),
            (VCVTSI642SDrm (f64 (IMPLICIT_DEF)), addr:$src)>;

  def : Pat<(f32 (sint_to_fp GR32:$src)),
            (VCVTSI2SSrr (f32 (IMPLICIT_DEF)), GR32:$src)>;
  def : Pat<(f32 (sint_to_fp GR64:$src)),
            (VCVTSI642SSrr (f32 (IMPLICIT_DEF)), GR64:$src)>;
  def : Pat<(f64 (sint_to_fp GR32:$src)),
            (VCVTSI2SDrr (f64 (IMPLICIT_DEF)), GR32:$src)>;
  def : Pat<(f64 (sint_to_fp GR64:$src)),
            (VCVTSI642SDrr (f64 (IMPLICIT_DEF)), GR64:$src)>;
}

defm CVTTSS2SI : sse12_cvt_s<0x2C, FR32, GR32, fp_to_sint, f32mem, loadf32,
                      "cvttss2si\t{$src, $dst|$dst, $src}",
                      WriteCvtSS2I>, XS;
defm CVTTSS2SI64 : sse12_cvt_s<0x2C, FR32, GR64, fp_to_sint, f32mem, loadf32,
                      "cvttss2si\t{$src, $dst|$dst, $src}",
                      WriteCvtSS2I>, XS, REX_W;
defm CVTTSD2SI : sse12_cvt_s<0x2C, FR64, GR32, fp_to_sint, f64mem, loadf64,
                      "cvttsd2si\t{$src, $dst|$dst, $src}",
                      WriteCvtSD2I>, XD;
defm CVTTSD2SI64 : sse12_cvt_s<0x2C, FR64, GR64, fp_to_sint, f64mem, loadf64,
                      "cvttsd2si\t{$src, $dst|$dst, $src}",
                      WriteCvtSD2I>, XD, REX_W;
defm CVTSI2SS  : sse12_cvt_s<0x2A, GR32, FR32, sint_to_fp, i32mem, loadi32,
                      "cvtsi2ss{l}\t{$src, $dst|$dst, $src}",
                      WriteCvtI2SS, ReadInt2Fpu>, XS;
defm CVTSI642SS : sse12_cvt_s<0x2A, GR64, FR32, sint_to_fp, i64mem, loadi64,
                      "cvtsi2ss{q}\t{$src, $dst|$dst, $src}",
                      WriteCvtI2SS, ReadInt2Fpu>, XS, REX_W;
defm CVTSI2SD  : sse12_cvt_s<0x2A, GR32, FR64, sint_to_fp, i32mem, loadi32,
                      "cvtsi2sd{l}\t{$src, $dst|$dst, $src}",
                      WriteCvtI2SD, ReadInt2Fpu>, XD;
defm CVTSI642SD : sse12_cvt_s<0x2A, GR64, FR64, sint_to_fp, i64mem, loadi64,
                      "cvtsi2sd{q}\t{$src, $dst|$dst, $src}",
                      WriteCvtI2SD, ReadInt2Fpu>, XD, REX_W;

def : InstAlias<"cvttss2si{l}\t{$src, $dst|$dst, $src}",
                (CVTTSS2SIrr GR32:$dst, FR32:$src), 0, "att">;
def : InstAlias<"cvttss2si{l}\t{$src, $dst|$dst, $src}",
                (CVTTSS2SIrm GR32:$dst, f32mem:$src), 0, "att">;
def : InstAlias<"cvttsd2si{l}\t{$src, $dst|$dst, $src}",
                (CVTTSD2SIrr GR32:$dst, FR64:$src), 0, "att">;
def : InstAlias<"cvttsd2si{l}\t{$src, $dst|$dst, $src}",
                (CVTTSD2SIrm GR32:$dst, f64mem:$src), 0, "att">;
def : InstAlias<"cvttss2si{q}\t{$src, $dst|$dst, $src}",
                (CVTTSS2SI64rr GR64:$dst, FR32:$src), 0, "att">;
def : InstAlias<"cvttss2si{q}\t{$src, $dst|$dst, $src}",
                (CVTTSS2SI64rm GR64:$dst, f32mem:$src), 0, "att">;
def : InstAlias<"cvttsd2si{q}\t{$src, $dst|$dst, $src}",
                (CVTTSD2SI64rr GR64:$dst, FR64:$src), 0, "att">;
def : InstAlias<"cvttsd2si{q}\t{$src, $dst|$dst, $src}",
                (CVTTSD2SI64rm GR64:$dst, f64mem:$src), 0, "att">;

def : InstAlias<"cvtsi2ss\t{$src, $dst|$dst, $src}",
                (CVTSI2SSrm FR64:$dst, i32mem:$src), 0, "att">;
def : InstAlias<"cvtsi2sd\t{$src, $dst|$dst, $src}",
                (CVTSI2SDrm FR64:$dst, i32mem:$src), 0, "att">;

// Conversion Instructions Intrinsics - Match intrinsics which expect MM
// and/or XMM operand(s).

multiclass sse12_cvt_sint<bits<8> opc, RegisterClass SrcRC, RegisterClass DstRC,
                          ValueType DstVT, ValueType SrcVT, SDNode OpNode,
                          Operand memop, ComplexPattern mem_cpat, string asm,
                          X86FoldableSchedWrite sched> {
  def rr_Int : SI<opc, MRMSrcReg, (outs DstRC:$dst), (ins SrcRC:$src),
                  !strconcat(asm, "\t{$src, $dst|$dst, $src}"),
                  [(set DstRC:$dst, (DstVT (OpNode (SrcVT SrcRC:$src))))]>,
               Sched<[sched]>;
  def rm_Int : SI<opc, MRMSrcMem, (outs DstRC:$dst), (ins memop:$src),
                  !strconcat(asm, "\t{$src, $dst|$dst, $src}"),
                  [(set DstRC:$dst, (DstVT (OpNode (SrcVT mem_cpat:$src))))]>,
               Sched<[sched.Folded]>;
}

multiclass sse12_cvt_sint_3addr<bits<8> opc, RegisterClass SrcRC,
                    RegisterClass DstRC, X86MemOperand x86memop,
                    string asm, X86FoldableSchedWrite sched,
                    bit Is2Addr = 1> {
let hasSideEffects = 0 in {
  def rr_Int : SI<opc, MRMSrcReg, (outs DstRC:$dst), (ins DstRC:$src1, SrcRC:$src2),
                  !if(Is2Addr,
                      !strconcat(asm, "\t{$src2, $dst|$dst, $src2}"),
                      !strconcat(asm, "\t{$src2, $src1, $dst|$dst, $src1, $src2}")),
                  []>, Sched<[sched, ReadDefault, ReadInt2Fpu]>;
  let mayLoad = 1 in
  def rm_Int : SI<opc, MRMSrcMem, (outs DstRC:$dst),
                  (ins DstRC:$src1, x86memop:$src2),
                  !if(Is2Addr,
                      !strconcat(asm, "\t{$src2, $dst|$dst, $src2}"),
                      !strconcat(asm, "\t{$src2, $src1, $dst|$dst, $src1, $src2}")),
                  []>, Sched<[sched.Folded, sched.ReadAfterFold]>;
}
}

let Predicates = [UseAVX] in {
defm VCVTSD2SI : sse12_cvt_sint<0x2D, VR128, GR32, i32, v2f64,
                  X86cvts2si, sdmem, sse_load_f64, "cvtsd2si",
                  WriteCvtSD2I>, XD, VEX, VEX_LIG;
defm VCVTSD2SI64 : sse12_cvt_sint<0x2D, VR128, GR64, i64, v2f64,
                    X86cvts2si, sdmem, sse_load_f64, "cvtsd2si",
                    WriteCvtSD2I>, XD, VEX, VEX_W, VEX_LIG;
}
defm CVTSD2SI : sse12_cvt_sint<0x2D, VR128, GR32, i32, v2f64, X86cvts2si,
                 sdmem, sse_load_f64, "cvtsd2si", WriteCvtSD2I>, XD;
defm CVTSD2SI64 : sse12_cvt_sint<0x2D, VR128, GR64, i64, v2f64, X86cvts2si,
                   sdmem, sse_load_f64, "cvtsd2si", WriteCvtSD2I>, XD, REX_W;


let isCodeGenOnly = 1 in {
  let Predicates = [UseAVX] in {
  defm VCVTSI2SS : sse12_cvt_sint_3addr<0x2A, GR32, VR128,
            i32mem, "cvtsi2ss{l}", WriteCvtI2SS, 0>, XS, VEX_4V;
  defm VCVTSI642SS : sse12_cvt_sint_3addr<0x2A, GR64, VR128,
            i64mem, "cvtsi2ss{q}", WriteCvtI2SS, 0>, XS, VEX_4V, VEX_W;
  defm VCVTSI2SD : sse12_cvt_sint_3addr<0x2A, GR32, VR128,
            i32mem, "cvtsi2sd{l}", WriteCvtI2SD, 0>, XD, VEX_4V;
  defm VCVTSI642SD : sse12_cvt_sint_3addr<0x2A, GR64, VR128,
            i64mem, "cvtsi2sd{q}", WriteCvtI2SD, 0>, XD, VEX_4V, VEX_W;
  }
  let Constraints = "$src1 = $dst" in {
    defm CVTSI2SS : sse12_cvt_sint_3addr<0x2A, GR32, VR128,
                          i32mem, "cvtsi2ss{l}", WriteCvtI2SS>, XS;
    defm CVTSI642SS : sse12_cvt_sint_3addr<0x2A, GR64, VR128,
                          i64mem, "cvtsi2ss{q}", WriteCvtI2SS>, XS, REX_W;
    defm CVTSI2SD : sse12_cvt_sint_3addr<0x2A, GR32, VR128,
                          i32mem, "cvtsi2sd{l}", WriteCvtI2SD>, XD;
    defm CVTSI642SD : sse12_cvt_sint_3addr<0x2A, GR64, VR128,
                          i64mem, "cvtsi2sd{q}", WriteCvtI2SD>, XD, REX_W;
  }
} // isCodeGenOnly = 1

/// SSE 1 Only

// Aliases for intrinsics
let isCodeGenOnly = 1 in {
let Predicates = [UseAVX] in {
defm VCVTTSS2SI : sse12_cvt_sint<0x2C, VR128, GR32, i32, v4f32, X86cvtts2Int,
                                ssmem, sse_load_f32, "cvttss2si",
                                WriteCvtSS2I>, XS, VEX;
defm VCVTTSS2SI64 : sse12_cvt_sint<0x2C, VR128, GR64, i64, v4f32,
                               X86cvtts2Int, ssmem, sse_load_f32,
                               "cvttss2si", WriteCvtSS2I>,
                               XS, VEX, VEX_W;
defm VCVTTSD2SI : sse12_cvt_sint<0x2C, VR128, GR32, i32, v2f64, X86cvtts2Int,
                                sdmem, sse_load_f64, "cvttsd2si",
                                WriteCvtSS2I>, XD, VEX;
defm VCVTTSD2SI64 : sse12_cvt_sint<0x2C, VR128, GR64, i64, v2f64,
                              X86cvtts2Int, sdmem, sse_load_f64,
                              "cvttsd2si", WriteCvtSS2I>,
                              XD, VEX, VEX_W;
}
defm CVTTSS2SI : sse12_cvt_sint<0x2C, VR128, GR32, i32, v4f32, X86cvtts2Int,
                                    ssmem, sse_load_f32, "cvttss2si",
                                    WriteCvtSS2I>, XS;
defm CVTTSS2SI64 : sse12_cvt_sint<0x2C, VR128, GR64, i64, v4f32,
                                   X86cvtts2Int, ssmem, sse_load_f32,
                                   "cvttss2si", WriteCvtSS2I>, XS, REX_W;
defm CVTTSD2SI : sse12_cvt_sint<0x2C, VR128, GR32, i32, v2f64, X86cvtts2Int,
                                    sdmem, sse_load_f64, "cvttsd2si",
                                    WriteCvtSD2I>, XD;
defm CVTTSD2SI64 : sse12_cvt_sint<0x2C, VR128, GR64, i64, v2f64,
                                  X86cvtts2Int, sdmem, sse_load_f64,
                                  "cvttsd2si", WriteCvtSD2I>, XD, REX_W;
} // isCodeGenOnly = 1

let Predicates = [UseAVX] in {
defm VCVTSS2SI   : sse12_cvt_sint<0x2D, VR128, GR32, i32, v4f32, X86cvts2si,
                                  ssmem, sse_load_f32, "cvtss2si",
                                  WriteCvtSS2I>, XS, VEX, VEX_LIG;
defm VCVTSS2SI64 : sse12_cvt_sint<0x2D, VR128, GR64, i64, v4f32, X86cvts2si,
                                  ssmem, sse_load_f32, "cvtss2si",
                                  WriteCvtSS2I>, XS, VEX, VEX_W, VEX_LIG;
}
defm CVTSS2SI : sse12_cvt_sint<0x2D, VR128, GR32, i32, v4f32, X86cvts2si,
                               ssmem, sse_load_f32, "cvtss2si",
                               WriteCvtSS2I>, XS;
defm CVTSS2SI64 : sse12_cvt_sint<0x2D, VR128, GR64, i64, v4f32, X86cvts2si,
                                 ssmem, sse_load_f32, "cvtss2si",
                                 WriteCvtSS2I>, XS, REX_W;

defm VCVTDQ2PS   : sse12_cvt_p<0x5B, VR128, i128mem, v4f32, v4i32, load,
                               "vcvtdq2ps\t{$src, $dst|$dst, $src}",
                               SSEPackedSingle, WriteCvtI2PS>,
                               PS, VEX, Requires<[HasAVX, NoVLX]>, VEX_WIG;
defm VCVTDQ2PSY  : sse12_cvt_p<0x5B, VR256, i256mem, v8f32, v8i32, load,
                               "vcvtdq2ps\t{$src, $dst|$dst, $src}",
                               SSEPackedSingle, WriteCvtI2PSY>,
                               PS, VEX, VEX_L, Requires<[HasAVX, NoVLX]>, VEX_WIG;

defm CVTDQ2PS : sse12_cvt_p<0x5B, VR128, i128mem, v4f32, v4i32, memop,
                            "cvtdq2ps\t{$src, $dst|$dst, $src}",
                            SSEPackedSingle, WriteCvtI2PS>,
                            PS, Requires<[UseSSE2]>;

let Predicates = [UseAVX] in {
def : InstAlias<"vcvtss2si{l}\t{$src, $dst|$dst, $src}",
                (VCVTSS2SIrr_Int GR32:$dst, VR128:$src), 0, "att">;
def : InstAlias<"vcvtss2si{l}\t{$src, $dst|$dst, $src}",
                (VCVTSS2SIrm_Int GR32:$dst, ssmem:$src), 0, "att">;
def : InstAlias<"vcvtsd2si{l}\t{$src, $dst|$dst, $src}",
                (VCVTSD2SIrr_Int GR32:$dst, VR128:$src), 0, "att">;
def : InstAlias<"vcvtsd2si{l}\t{$src, $dst|$dst, $src}",
                (VCVTSD2SIrm_Int GR32:$dst, sdmem:$src), 0, "att">;
def : InstAlias<"vcvtss2si{q}\t{$src, $dst|$dst, $src}",
                (VCVTSS2SI64rr_Int GR64:$dst, VR128:$src), 0, "att">;
def : InstAlias<"vcvtss2si{q}\t{$src, $dst|$dst, $src}",
                (VCVTSS2SI64rm_Int GR64:$dst, ssmem:$src), 0, "att">;
def : InstAlias<"vcvtsd2si{q}\t{$src, $dst|$dst, $src}",
                (VCVTSD2SI64rr_Int GR64:$dst, VR128:$src), 0, "att">;
def : InstAlias<"vcvtsd2si{q}\t{$src, $dst|$dst, $src}",
                (VCVTSD2SI64rm_Int GR64:$dst, sdmem:$src), 0, "att">;
}

def : InstAlias<"cvtss2si{l}\t{$src, $dst|$dst, $src}",
                (CVTSS2SIrr_Int GR32:$dst, VR128:$src), 0, "att">;
def : InstAlias<"cvtss2si{l}\t{$src, $dst|$dst, $src}",
                (CVTSS2SIrm_Int GR32:$dst, ssmem:$src), 0, "att">;
def : InstAlias<"cvtsd2si{l}\t{$src, $dst|$dst, $src}",
                (CVTSD2SIrr_Int GR32:$dst, VR128:$src), 0, "att">;
def : InstAlias<"cvtsd2si{l}\t{$src, $dst|$dst, $src}",
                (CVTSD2SIrm_Int GR32:$dst, sdmem:$src), 0, "att">;
def : InstAlias<"cvtss2si{q}\t{$src, $dst|$dst, $src}",
                (CVTSS2SI64rr_Int GR64:$dst, VR128:$src), 0, "att">;
def : InstAlias<"cvtss2si{q}\t{$src, $dst|$dst, $src}",
                (CVTSS2SI64rm_Int GR64:$dst, ssmem:$src), 0, "att">;
def : InstAlias<"cvtsd2si{q}\t{$src, $dst|$dst, $src}",
                (CVTSD2SI64rr_Int GR64:$dst, VR128:$src), 0, "att">;
def : InstAlias<"cvtsd2si{q}\t{$src, $dst|$dst, $src}",
                (CVTSD2SI64rm_Int GR64:$dst, sdmem:$src), 0, "att">;

/// SSE 2 Only

// Convert scalar double to scalar single
let hasSideEffects = 0, Predicates = [UseAVX] in {
def VCVTSD2SSrr  : VSDI<0x5A, MRMSrcReg, (outs FR32:$dst),
                        (ins FR32:$src1, FR64:$src2),
                        "cvtsd2ss\t{$src2, $src1, $dst|$dst, $src1, $src2}", []>,
                        VEX_4V, VEX_LIG, VEX_WIG,
                        Sched<[WriteCvtSD2SS]>;
let mayLoad = 1 in
def VCVTSD2SSrm  : I<0x5A, MRMSrcMem, (outs FR32:$dst),
                     (ins FR32:$src1, f64mem:$src2),
                     "vcvtsd2ss\t{$src2, $src1, $dst|$dst, $src1, $src2}", []>,
                     XD, VEX_4V, VEX_LIG, VEX_WIG,
                     Sched<[WriteCvtSD2SS.Folded, WriteCvtSD2SS.ReadAfterFold]>;
}

def : Pat<(f32 (fpround FR64:$src)),
            (VCVTSD2SSrr (f32 (IMPLICIT_DEF)), FR64:$src)>,
          Requires<[UseAVX]>;

def CVTSD2SSrr  : SDI<0x5A, MRMSrcReg, (outs FR32:$dst), (ins FR64:$src),
                      "cvtsd2ss\t{$src, $dst|$dst, $src}",
                      [(set FR32:$dst, (fpround FR64:$src))]>,
                      Sched<[WriteCvtSD2SS]>;
def CVTSD2SSrm  : I<0x5A, MRMSrcMem, (outs FR32:$dst), (ins f64mem:$src),
                    "cvtsd2ss\t{$src, $dst|$dst, $src}",
                    [(set FR32:$dst, (fpround (loadf64 addr:$src)))]>,
                    XD, Requires<[UseSSE2, OptForSize]>,
                    Sched<[WriteCvtSD2SS.Folded]>;

let isCodeGenOnly = 1 in {
def VCVTSD2SSrr_Int: I<0x5A, MRMSrcReg,
                       (outs VR128:$dst), (ins VR128:$src1, VR128:$src2),
                       "vcvtsd2ss\t{$src2, $src1, $dst|$dst, $src1, $src2}",
                       [(set VR128:$dst,
                         (int_x86_sse2_cvtsd2ss VR128:$src1, VR128:$src2))]>,
                       XD, VEX_4V, VEX_WIG, Requires<[HasAVX]>,
                       Sched<[WriteCvtSD2SS]>;
def VCVTSD2SSrm_Int: I<0x5A, MRMSrcMem,
                       (outs VR128:$dst), (ins VR128:$src1, sdmem:$src2),
                       "vcvtsd2ss\t{$src2, $src1, $dst|$dst, $src1, $src2}",
                       [(set VR128:$dst, (int_x86_sse2_cvtsd2ss
                                          VR128:$src1, sse_load_f64:$src2))]>,
                       XD, VEX_4V, VEX_WIG, Requires<[HasAVX]>,
                       Sched<[WriteCvtSD2SS.Folded, WriteCvtSD2SS.ReadAfterFold]>;
let Constraints = "$src1 = $dst" in {
def CVTSD2SSrr_Int: I<0x5A, MRMSrcReg,
                       (outs VR128:$dst), (ins VR128:$src1, VR128:$src2),
                       "cvtsd2ss\t{$src2, $dst|$dst, $src2}",
                       [(set VR128:$dst,
                         (int_x86_sse2_cvtsd2ss VR128:$src1, VR128:$src2))]>,
                       XD, Requires<[UseSSE2]>, Sched<[WriteCvtSD2SS]>;
def CVTSD2SSrm_Int: I<0x5A, MRMSrcMem,
                       (outs VR128:$dst), (ins VR128:$src1, sdmem:$src2),
                       "cvtsd2ss\t{$src2, $dst|$dst, $src2}",
                       [(set VR128:$dst, (int_x86_sse2_cvtsd2ss
                                          VR128:$src1, sse_load_f64:$src2))]>,
                       XD, Requires<[UseSSE2]>,
                       Sched<[WriteCvtSD2SS.Folded, WriteCvtSD2SS.ReadAfterFold]>;
}
} // isCodeGenOnly = 1

// Convert scalar single to scalar double
// SSE2 instructions with XS prefix
let hasSideEffects = 0 in {
def VCVTSS2SDrr : I<0x5A, MRMSrcReg, (outs FR64:$dst),
                    (ins FR64:$src1, FR32:$src2),
                    "vcvtss2sd\t{$src2, $src1, $dst|$dst, $src1, $src2}", []>,
                    XS, VEX_4V, VEX_LIG, VEX_WIG,
                    Sched<[WriteCvtSS2SD]>, Requires<[UseAVX]>;
let mayLoad = 1 in
def VCVTSS2SDrm : I<0x5A, MRMSrcMem, (outs FR64:$dst),
                    (ins FR64:$src1, f32mem:$src2),
                    "vcvtss2sd\t{$src2, $src1, $dst|$dst, $src1, $src2}", []>,
                    XS, VEX_4V, VEX_LIG, VEX_WIG,
                    Sched<[WriteCvtSS2SD.Folded, WriteCvtSS2SD.ReadAfterFold]>,
                    Requires<[UseAVX, OptForSize]>;
}

def : Pat<(f64 (fpextend FR32:$src)),
    (VCVTSS2SDrr (f64 (IMPLICIT_DEF)), FR32:$src)>, Requires<[UseAVX]>;
def : Pat<(fpextend (loadf32 addr:$src)),
    (VCVTSS2SDrm (f64 (IMPLICIT_DEF)), addr:$src)>, Requires<[UseAVX, OptForSize]>;

def : Pat<(extloadf32 addr:$src),
    (VCVTSS2SDrm (f64 (IMPLICIT_DEF)), addr:$src)>,
    Requires<[UseAVX, OptForSize]>;
def : Pat<(extloadf32 addr:$src),
    (VCVTSS2SDrr (f64 (IMPLICIT_DEF)), (VMOVSSrm addr:$src))>,
    Requires<[UseAVX, OptForSpeed]>;

def CVTSS2SDrr : I<0x5A, MRMSrcReg, (outs FR64:$dst), (ins FR32:$src),
                   "cvtss2sd\t{$src, $dst|$dst, $src}",
                   [(set FR64:$dst, (fpextend FR32:$src))]>,
                   XS, Requires<[UseSSE2]>, Sched<[WriteCvtSS2SD]>;
def CVTSS2SDrm : I<0x5A, MRMSrcMem, (outs FR64:$dst), (ins f32mem:$src),
                   "cvtss2sd\t{$src, $dst|$dst, $src}",
                   [(set FR64:$dst, (extloadf32 addr:$src))]>,
                   XS, Requires<[UseSSE2, OptForSize]>,
                   Sched<[WriteCvtSS2SD.Folded]>;

// extload f32 -> f64.  This matches load+fpextend because we have a hack in
// the isel (PreprocessForFPConvert) that can introduce loads after dag
// combine.
// Since these loads aren't folded into the fpextend, we have to match it
// explicitly here.
def : Pat<(fpextend (loadf32 addr:$src)),
          (CVTSS2SDrm addr:$src)>, Requires<[UseSSE2, OptForSize]>;
def : Pat<(extloadf32 addr:$src),
          (CVTSS2SDrr (MOVSSrm addr:$src))>, Requires<[UseSSE2, OptForSpeed]>;

let isCodeGenOnly = 1, hasSideEffects = 0 in {
def VCVTSS2SDrr_Int: I<0x5A, MRMSrcReg,
                      (outs VR128:$dst), (ins VR128:$src1, VR128:$src2),
                    "vcvtss2sd\t{$src2, $src1, $dst|$dst, $src1, $src2}",
                    []>, XS, VEX_4V, VEX_WIG,
                    Requires<[HasAVX]>, Sched<[WriteCvtSS2SD]>;
let mayLoad = 1 in
def VCVTSS2SDrm_Int: I<0x5A, MRMSrcMem,
                      (outs VR128:$dst), (ins VR128:$src1, ssmem:$src2),
                    "vcvtss2sd\t{$src2, $src1, $dst|$dst, $src1, $src2}",
                    []>, XS, VEX_4V, VEX_WIG, Requires<[HasAVX]>,
                    Sched<[WriteCvtSS2SD.Folded, WriteCvtSS2SD.ReadAfterFold]>;
let Constraints = "$src1 = $dst" in { // SSE2 instructions with XS prefix
def CVTSS2SDrr_Int: I<0x5A, MRMSrcReg,
                      (outs VR128:$dst), (ins VR128:$src1, VR128:$src2),
                    "cvtss2sd\t{$src2, $dst|$dst, $src2}",
                    []>, XS, Requires<[UseSSE2]>,
                    Sched<[WriteCvtSS2SD]>;
let mayLoad = 1 in
def CVTSS2SDrm_Int: I<0x5A, MRMSrcMem,
                      (outs VR128:$dst), (ins VR128:$src1, ssmem:$src2),
                    "cvtss2sd\t{$src2, $dst|$dst, $src2}",
                    []>, XS, Requires<[UseSSE2]>,
                    Sched<[WriteCvtSS2SD.Folded, WriteCvtSS2SD.ReadAfterFold]>;
}
} // isCodeGenOnly = 1

// Patterns used for matching (v)cvtsi2ss, (v)cvtsi2sd, (v)cvtsd2ss and
// (v)cvtss2sd intrinsic sequences from clang which produce unnecessary
// vmovs{s,d} instructions
let Predicates = [UseAVX] in {
def : Pat<(v4f32 (X86Movss
                   (v4f32 VR128:$dst),
                   (v4f32 (scalar_to_vector
                     (f32 (fpround (f64 (extractelt VR128:$src, (iPTR 0))))))))),
          (VCVTSD2SSrr_Int VR128:$dst, VR128:$src)>;

def : Pat<(v2f64 (X86Movsd
                   (v2f64 VR128:$dst),
                   (v2f64 (scalar_to_vector
                     (f64 (fpextend (f32 (extractelt VR128:$src, (iPTR 0))))))))),
          (VCVTSS2SDrr_Int VR128:$dst, VR128:$src)>;

def : Pat<(v4f32 (X86Movss
                   (v4f32 VR128:$dst),
                   (v4f32 (scalar_to_vector (f32 (sint_to_fp GR64:$src)))))),
          (VCVTSI642SSrr_Int VR128:$dst, GR64:$src)>;

def : Pat<(v4f32 (X86Movss
                   (v4f32 VR128:$dst),
                   (v4f32 (scalar_to_vector (f32 (sint_to_fp (loadi64 addr:$src))))))),
          (VCVTSI642SSrm_Int VR128:$dst, addr:$src)>;

def : Pat<(v4f32 (X86Movss
                   (v4f32 VR128:$dst),
                   (v4f32 (scalar_to_vector (f32 (sint_to_fp GR32:$src)))))),
          (VCVTSI2SSrr_Int VR128:$dst, GR32:$src)>;

def : Pat<(v4f32 (X86Movss
                   (v4f32 VR128:$dst),
                   (v4f32 (scalar_to_vector (f32 (sint_to_fp (loadi32 addr:$src))))))),
          (VCVTSI2SSrm_Int VR128:$dst, addr:$src)>;

def : Pat<(v2f64 (X86Movsd
                   (v2f64 VR128:$dst),
                   (v2f64 (scalar_to_vector (f64 (sint_to_fp GR64:$src)))))),
          (VCVTSI642SDrr_Int VR128:$dst, GR64:$src)>;

def : Pat<(v2f64 (X86Movsd
                   (v2f64 VR128:$dst),
                   (v2f64 (scalar_to_vector (f64 (sint_to_fp (loadi64 addr:$src))))))),
          (VCVTSI642SDrm_Int VR128:$dst, addr:$src)>;

def : Pat<(v2f64 (X86Movsd
                   (v2f64 VR128:$dst),
                   (v2f64 (scalar_to_vector (f64 (sint_to_fp GR32:$src)))))),
          (VCVTSI2SDrr_Int VR128:$dst, GR32:$src)>;

def : Pat<(v2f64 (X86Movsd
                   (v2f64 VR128:$dst),
                   (v2f64 (scalar_to_vector (f64 (sint_to_fp (loadi32 addr:$src))))))),
          (VCVTSI2SDrm_Int VR128:$dst, addr:$src)>;
} // Predicates = [UseAVX]

let Predicates = [UseSSE2] in {
def : Pat<(v4f32 (X86Movss
                   (v4f32 VR128:$dst),
                   (v4f32 (scalar_to_vector
                     (f32 (fpround (f64 (extractelt VR128:$src, (iPTR 0))))))))),
          (CVTSD2SSrr_Int VR128:$dst, VR128:$src)>;

def : Pat<(v2f64 (X86Movsd
                   (v2f64 VR128:$dst),
                   (v2f64 (scalar_to_vector
                     (f64 (fpextend (f32 (extractelt VR128:$src, (iPTR 0))))))))),
          (CVTSS2SDrr_Int VR128:$dst, VR128:$src)>;

def : Pat<(v2f64 (X86Movsd
                   (v2f64 VR128:$dst),
                   (v2f64 (scalar_to_vector (f64 (sint_to_fp GR64:$src)))))),
          (CVTSI642SDrr_Int VR128:$dst, GR64:$src)>;

def : Pat<(v2f64 (X86Movsd
                   (v2f64 VR128:$dst),
                   (v2f64 (scalar_to_vector (f64 (sint_to_fp (loadi64 addr:$src))))))),
          (CVTSI642SDrm_Int VR128:$dst, addr:$src)>;

def : Pat<(v2f64 (X86Movsd
                   (v2f64 VR128:$dst),
                   (v2f64 (scalar_to_vector (f64 (sint_to_fp GR32:$src)))))),
          (CVTSI2SDrr_Int VR128:$dst, GR32:$src)>;

def : Pat<(v2f64 (X86Movsd
                   (v2f64 VR128:$dst),
                   (v2f64 (scalar_to_vector (f64 (sint_to_fp (loadi32 addr:$src))))))),
          (CVTSI2SDrm_Int VR128:$dst, addr:$src)>;
} // Predicates = [UseSSE2]

let Predicates = [UseSSE1] in {
def : Pat<(v4f32 (X86Movss
                   (v4f32 VR128:$dst),
                   (v4f32 (scalar_to_vector (f32 (sint_to_fp GR64:$src)))))),
          (CVTSI642SSrr_Int VR128:$dst, GR64:$src)>;

def : Pat<(v4f32 (X86Movss
                   (v4f32 VR128:$dst),
                   (v4f32 (scalar_to_vector (f32 (sint_to_fp (loadi64 addr:$src))))))),
          (CVTSI642SSrm_Int VR128:$dst, addr:$src)>;

def : Pat<(v4f32 (X86Movss
                   (v4f32 VR128:$dst),
                   (v4f32 (scalar_to_vector (f32 (sint_to_fp GR32:$src)))))),
          (CVTSI2SSrr_Int VR128:$dst, GR32:$src)>;

def : Pat<(v4f32 (X86Movss
                   (v4f32 VR128:$dst),
                   (v4f32 (scalar_to_vector (f32 (sint_to_fp (loadi32 addr:$src))))))),
          (CVTSI2SSrm_Int VR128:$dst, addr:$src)>;
} // Predicates = [UseSSE1]

let Predicates = [HasAVX, NoVLX] in {
// Convert packed single/double fp to doubleword
def VCVTPS2DQrr : VPDI<0x5B, MRMSrcReg, (outs VR128:$dst), (ins VR128:$src),
                       "cvtps2dq\t{$src, $dst|$dst, $src}",
                       [(set VR128:$dst, (v4i32 (X86cvtp2Int (v4f32 VR128:$src))))]>,
                       VEX, Sched<[WriteCvtPS2I]>, VEX_WIG;
def VCVTPS2DQrm : VPDI<0x5B, MRMSrcMem, (outs VR128:$dst), (ins f128mem:$src),
                       "cvtps2dq\t{$src, $dst|$dst, $src}",
                       [(set VR128:$dst,
                         (v4i32 (X86cvtp2Int (loadv4f32 addr:$src))))]>,
                       VEX, Sched<[WriteCvtPS2ILd]>, VEX_WIG;
def VCVTPS2DQYrr : VPDI<0x5B, MRMSrcReg, (outs VR256:$dst), (ins VR256:$src),
                        "cvtps2dq\t{$src, $dst|$dst, $src}",
                        [(set VR256:$dst,
                          (v8i32 (X86cvtp2Int (v8f32 VR256:$src))))]>,
                        VEX, VEX_L, Sched<[WriteCvtPS2IY]>, VEX_WIG;
def VCVTPS2DQYrm : VPDI<0x5B, MRMSrcMem, (outs VR256:$dst), (ins f256mem:$src),
                        "cvtps2dq\t{$src, $dst|$dst, $src}",
                        [(set VR256:$dst,
                          (v8i32 (X86cvtp2Int (loadv8f32 addr:$src))))]>,
                        VEX, VEX_L, Sched<[WriteCvtPS2IYLd]>, VEX_WIG;
}
def CVTPS2DQrr : PDI<0x5B, MRMSrcReg, (outs VR128:$dst), (ins VR128:$src),
                     "cvtps2dq\t{$src, $dst|$dst, $src}",
                     [(set VR128:$dst, (v4i32 (X86cvtp2Int (v4f32 VR128:$src))))]>,
                     Sched<[WriteCvtPS2I]>;
def CVTPS2DQrm : PDI<0x5B, MRMSrcMem, (outs VR128:$dst), (ins f128mem:$src),
                     "cvtps2dq\t{$src, $dst|$dst, $src}",
                     [(set VR128:$dst,
                       (v4i32 (X86cvtp2Int (memopv4f32 addr:$src))))]>,
                     Sched<[WriteCvtPS2ILd]>;


// Convert Packed Double FP to Packed DW Integers
let Predicates = [HasAVX, NoVLX] in {
// The assembler can recognize rr 256-bit instructions by seeing a ymm
// register, but the same isn't true when using memory operands instead.
// Provide other assembly rr and rm forms to address this explicitly.
def VCVTPD2DQrr  : SDI<0xE6, MRMSrcReg, (outs VR128:$dst), (ins VR128:$src),
                       "vcvtpd2dq\t{$src, $dst|$dst, $src}",
                       [(set VR128:$dst,
                         (v4i32 (X86cvtp2Int (v2f64 VR128:$src))))]>,
                       VEX, Sched<[WriteCvtPD2I]>, VEX_WIG;

// XMM only
def : InstAlias<"vcvtpd2dqx\t{$src, $dst|$dst, $src}",
                (VCVTPD2DQrr VR128:$dst, VR128:$src), 0>;
def VCVTPD2DQrm : SDI<0xE6, MRMSrcMem, (outs VR128:$dst), (ins f128mem:$src),
                      "vcvtpd2dq{x}\t{$src, $dst|$dst, $src}",
                      [(set VR128:$dst,
                        (v4i32 (X86cvtp2Int (loadv2f64 addr:$src))))]>, VEX,
                      Sched<[WriteCvtPD2ILd]>, VEX_WIG;
def : InstAlias<"vcvtpd2dqx\t{$src, $dst|$dst, $src}",
                (VCVTPD2DQrm VR128:$dst, f128mem:$src), 0, "intel">;

// YMM only
def VCVTPD2DQYrr : SDI<0xE6, MRMSrcReg, (outs VR128:$dst), (ins VR256:$src),
                       "vcvtpd2dq\t{$src, $dst|$dst, $src}",
                       [(set VR128:$dst,
                         (v4i32 (X86cvtp2Int (v4f64 VR256:$src))))]>,
                       VEX, VEX_L, Sched<[WriteCvtPD2IY]>, VEX_WIG;
def VCVTPD2DQYrm : SDI<0xE6, MRMSrcMem, (outs VR128:$dst), (ins f256mem:$src),
                       "vcvtpd2dq{y}\t{$src, $dst|$dst, $src}",
                       [(set VR128:$dst,
                         (v4i32 (X86cvtp2Int (loadv4f64 addr:$src))))]>,
                       VEX, VEX_L, Sched<[WriteCvtPD2IYLd]>, VEX_WIG;
def : InstAlias<"vcvtpd2dqy\t{$src, $dst|$dst, $src}",
                (VCVTPD2DQYrr VR128:$dst, VR256:$src), 0>;
def : InstAlias<"vcvtpd2dqy\t{$src, $dst|$dst, $src}",
                (VCVTPD2DQYrm VR128:$dst, f256mem:$src), 0, "intel">;
}

def CVTPD2DQrm  : SDI<0xE6, MRMSrcMem, (outs VR128:$dst), (ins f128mem:$src),
                      "cvtpd2dq\t{$src, $dst|$dst, $src}",
                      [(set VR128:$dst,
                        (v4i32 (X86cvtp2Int (memopv2f64 addr:$src))))]>,
                      Sched<[WriteCvtPD2ILd]>;
def CVTPD2DQrr  : SDI<0xE6, MRMSrcReg, (outs VR128:$dst), (ins VR128:$src),
                      "cvtpd2dq\t{$src, $dst|$dst, $src}",
                      [(set VR128:$dst,
                        (v4i32 (X86cvtp2Int (v2f64 VR128:$src))))]>,
                      Sched<[WriteCvtPD2I]>;

// Convert with truncation packed single/double fp to doubleword
// SSE2 packed instructions with XS prefix
let Predicates = [HasAVX, NoVLX] in {
def VCVTTPS2DQrr : VS2SI<0x5B, MRMSrcReg, (outs VR128:$dst), (ins VR128:$src),
                         "cvttps2dq\t{$src, $dst|$dst, $src}",
                         [(set VR128:$dst,
                           (v4i32 (X86cvttp2si (v4f32 VR128:$src))))]>,
                         VEX, Sched<[WriteCvtPS2I]>, VEX_WIG;
def VCVTTPS2DQrm : VS2SI<0x5B, MRMSrcMem, (outs VR128:$dst), (ins f128mem:$src),
                         "cvttps2dq\t{$src, $dst|$dst, $src}",
                         [(set VR128:$dst,
                           (v4i32 (X86cvttp2si (loadv4f32 addr:$src))))]>,
                         VEX, Sched<[WriteCvtPS2ILd]>, VEX_WIG;
def VCVTTPS2DQYrr : VS2SI<0x5B, MRMSrcReg, (outs VR256:$dst), (ins VR256:$src),
                          "cvttps2dq\t{$src, $dst|$dst, $src}",
                          [(set VR256:$dst,
                            (v8i32 (X86cvttp2si (v8f32 VR256:$src))))]>,
                          VEX, VEX_L, Sched<[WriteCvtPS2IY]>, VEX_WIG;
def VCVTTPS2DQYrm : VS2SI<0x5B, MRMSrcMem, (outs VR256:$dst), (ins f256mem:$src),
                          "cvttps2dq\t{$src, $dst|$dst, $src}",
                          [(set VR256:$dst,
                            (v8i32 (X86cvttp2si (loadv8f32 addr:$src))))]>,
                          VEX, VEX_L,
                          Sched<[WriteCvtPS2IYLd]>, VEX_WIG;
}

let Predicates = [HasAVX, NoVLX] in {
  def : Pat<(v4i32 (fp_to_sint (v4f32 VR128:$src))),
            (VCVTTPS2DQrr VR128:$src)>;
  def : Pat<(v4i32 (fp_to_sint (loadv4f32 addr:$src))),
            (VCVTTPS2DQrm addr:$src)>;
  def : Pat<(v8i32 (fp_to_sint (v8f32 VR256:$src))),
            (VCVTTPS2DQYrr VR256:$src)>;
  def : Pat<(v8i32 (fp_to_sint (loadv8f32 addr:$src))),
            (VCVTTPS2DQYrm addr:$src)>;
}

def CVTTPS2DQrr : S2SI<0x5B, MRMSrcReg, (outs VR128:$dst), (ins VR128:$src),
                       "cvttps2dq\t{$src, $dst|$dst, $src}",
                       [(set VR128:$dst,
                         (v4i32 (X86cvttp2si (v4f32 VR128:$src))))]>,
                       Sched<[WriteCvtPS2I]>;
def CVTTPS2DQrm : S2SI<0x5B, MRMSrcMem, (outs VR128:$dst), (ins f128mem:$src),
                       "cvttps2dq\t{$src, $dst|$dst, $src}",
                       [(set VR128:$dst,
                         (v4i32 (X86cvttp2si (memopv4f32 addr:$src))))]>,
                       Sched<[WriteCvtPS2ILd]>;

let Predicates = [UseSSE2] in {
  def : Pat<(v4i32 (fp_to_sint (v4f32 VR128:$src))),
            (CVTTPS2DQrr VR128:$src)>;
  def : Pat<(v4i32 (fp_to_sint (memopv4f32 addr:$src))),
            (CVTTPS2DQrm addr:$src)>;
}

let Predicates = [HasAVX, NoVLX] in
def VCVTTPD2DQrr : VPDI<0xE6, MRMSrcReg, (outs VR128:$dst), (ins VR128:$src),
                        "cvttpd2dq\t{$src, $dst|$dst, $src}",
                        [(set VR128:$dst,
                          (v4i32 (X86cvttp2si (v2f64 VR128:$src))))]>,
                        VEX, Sched<[WriteCvtPD2I]>, VEX_WIG;

// The assembler can recognize rr 256-bit instructions by seeing a ymm
// register, but the same isn't true when using memory operands instead.
// Provide other assembly rr and rm forms to address this explicitly.

// XMM only
def : InstAlias<"vcvttpd2dqx\t{$src, $dst|$dst, $src}",
                (VCVTTPD2DQrr VR128:$dst, VR128:$src), 0>;

let Predicates = [HasAVX, NoVLX] in
def VCVTTPD2DQrm : VPDI<0xE6, MRMSrcMem, (outs VR128:$dst), (ins f128mem:$src),
                        "cvttpd2dq{x}\t{$src, $dst|$dst, $src}",
                        [(set VR128:$dst,
                          (v4i32 (X86cvttp2si (loadv2f64 addr:$src))))]>,
                        VEX, Sched<[WriteCvtPD2ILd]>, VEX_WIG;
def : InstAlias<"vcvttpd2dqx\t{$src, $dst|$dst, $src}",
                (VCVTTPD2DQrm VR128:$dst, f128mem:$src), 0, "intel">;

// YMM only
let Predicates = [HasAVX, NoVLX] in {
def VCVTTPD2DQYrr : VPDI<0xE6, MRMSrcReg, (outs VR128:$dst), (ins VR256:$src),
                         "cvttpd2dq\t{$src, $dst|$dst, $src}",
                         [(set VR128:$dst,
                           (v4i32 (X86cvttp2si (v4f64 VR256:$src))))]>,
                         VEX, VEX_L, Sched<[WriteCvtPD2IY]>, VEX_WIG;
def VCVTTPD2DQYrm : VPDI<0xE6, MRMSrcMem, (outs VR128:$dst), (ins f256mem:$src),
                         "cvttpd2dq{y}\t{$src, $dst|$dst, $src}",
                         [(set VR128:$dst,
                           (v4i32 (X86cvttp2si (loadv4f64 addr:$src))))]>,
                         VEX, VEX_L, Sched<[WriteCvtPD2IYLd]>, VEX_WIG;
}
def : InstAlias<"vcvttpd2dqy\t{$src, $dst|$dst, $src}",
                (VCVTTPD2DQYrr VR128:$dst, VR256:$src), 0>;
def : InstAlias<"vcvttpd2dqy\t{$src, $dst|$dst, $src}",
                (VCVTTPD2DQYrm VR128:$dst, f256mem:$src), 0, "intel">;

let Predicates = [HasAVX, NoVLX] in {
  def : Pat<(v4i32 (fp_to_sint (v4f64 VR256:$src))),
            (VCVTTPD2DQYrr VR256:$src)>;
  def : Pat<(v4i32 (fp_to_sint (loadv4f64 addr:$src))),
            (VCVTTPD2DQYrm addr:$src)>;
}

def CVTTPD2DQrr : PDI<0xE6, MRMSrcReg, (outs VR128:$dst), (ins VR128:$src),
                      "cvttpd2dq\t{$src, $dst|$dst, $src}",
                      [(set VR128:$dst,
                        (v4i32 (X86cvttp2si (v2f64 VR128:$src))))]>,
                      Sched<[WriteCvtPD2I]>;
def CVTTPD2DQrm : PDI<0xE6, MRMSrcMem, (outs VR128:$dst),(ins f128mem:$src),
                      "cvttpd2dq\t{$src, $dst|$dst, $src}",
                      [(set VR128:$dst,
                        (v4i32 (X86cvttp2si (memopv2f64 addr:$src))))]>,
                      Sched<[WriteCvtPD2ILd]>;

// Convert packed single to packed double
let Predicates = [HasAVX, NoVLX] in {
                  // SSE2 instructions without OpSize prefix
def VCVTPS2PDrr : I<0x5A, MRMSrcReg, (outs VR128:$dst), (ins VR128:$src),
                    "vcvtps2pd\t{$src, $dst|$dst, $src}",
                    [(set VR128:$dst, (v2f64 (X86vfpext (v4f32 VR128:$src))))]>,
                    PS, VEX, Sched<[WriteCvtPS2PD]>, VEX_WIG;
def VCVTPS2PDrm : I<0x5A, MRMSrcMem, (outs VR128:$dst), (ins f64mem:$src),
                    "vcvtps2pd\t{$src, $dst|$dst, $src}",
                    [(set VR128:$dst, (v2f64 (extloadv2f32 addr:$src)))]>,
                    PS, VEX, Sched<[WriteCvtPS2PD.Folded]>, VEX_WIG;
def VCVTPS2PDYrr : I<0x5A, MRMSrcReg, (outs VR256:$dst), (ins VR128:$src),
                     "vcvtps2pd\t{$src, $dst|$dst, $src}",
                     [(set VR256:$dst, (v4f64 (fpextend (v4f32 VR128:$src))))]>,
                     PS, VEX, VEX_L, Sched<[WriteCvtPS2PDY]>, VEX_WIG;
def VCVTPS2PDYrm : I<0x5A, MRMSrcMem, (outs VR256:$dst), (ins f128mem:$src),
                     "vcvtps2pd\t{$src, $dst|$dst, $src}",
                     [(set VR256:$dst, (v4f64 (extloadv4f32 addr:$src)))]>,
                     PS, VEX, VEX_L, Sched<[WriteCvtPS2PDY.Folded]>, VEX_WIG;
}

let Predicates = [UseSSE2] in {
def CVTPS2PDrr : I<0x5A, MRMSrcReg, (outs VR128:$dst), (ins VR128:$src),
                   "cvtps2pd\t{$src, $dst|$dst, $src}",
                   [(set VR128:$dst, (v2f64 (X86vfpext (v4f32 VR128:$src))))]>,
                   PS, Sched<[WriteCvtPS2PD]>;
def CVTPS2PDrm : I<0x5A, MRMSrcMem, (outs VR128:$dst), (ins f64mem:$src),
                   "cvtps2pd\t{$src, $dst|$dst, $src}",
                   [(set VR128:$dst, (v2f64 (extloadv2f32 addr:$src)))]>,
                   PS, Sched<[WriteCvtPS2PD.Folded]>;
}

// Convert Packed DW Integers to Packed Double FP
let Predicates = [HasAVX, NoVLX] in {
let hasSideEffects = 0, mayLoad = 1 in
def VCVTDQ2PDrm  : S2SI<0xE6, MRMSrcMem, (outs VR128:$dst), (ins i64mem:$src),
                        "vcvtdq2pd\t{$src, $dst|$dst, $src}",
                        [(set VR128:$dst,
                          (v2f64 (X86VSintToFP (loadv4i32 addr:$src))))]>,
                        VEX, Sched<[WriteCvtI2PDLd]>, VEX_WIG;
def VCVTDQ2PDrr  : S2SI<0xE6, MRMSrcReg, (outs VR128:$dst), (ins VR128:$src),
                        "vcvtdq2pd\t{$src, $dst|$dst, $src}",
                        [(set VR128:$dst,
                          (v2f64 (X86VSintToFP (v4i32 VR128:$src))))]>,
                        VEX, Sched<[WriteCvtI2PD]>, VEX_WIG;
def VCVTDQ2PDYrm  : S2SI<0xE6, MRMSrcMem, (outs VR256:$dst), (ins i128mem:$src),
                         "vcvtdq2pd\t{$src, $dst|$dst, $src}",
                         [(set VR256:$dst,
                           (v4f64 (sint_to_fp (loadv4i32 addr:$src))))]>,
                         VEX, VEX_L, Sched<[WriteCvtI2PDYLd]>,
                         VEX_WIG;
def VCVTDQ2PDYrr  : S2SI<0xE6, MRMSrcReg, (outs VR256:$dst), (ins VR128:$src),
                         "vcvtdq2pd\t{$src, $dst|$dst, $src}",
                         [(set VR256:$dst,
                           (v4f64 (sint_to_fp (v4i32 VR128:$src))))]>,
                         VEX, VEX_L, Sched<[WriteCvtI2PDY]>, VEX_WIG;
}

let hasSideEffects = 0, mayLoad = 1 in
def CVTDQ2PDrm  : S2SI<0xE6, MRMSrcMem, (outs VR128:$dst), (ins i64mem:$src),
                       "cvtdq2pd\t{$src, $dst|$dst, $src}",
                       [(set VR128:$dst,
                         (v2f64 (X86VSintToFP (loadv4i32 addr:$src))))]>,
                       Sched<[WriteCvtI2PDLd]>;
def CVTDQ2PDrr  : S2SI<0xE6, MRMSrcReg, (outs VR128:$dst), (ins VR128:$src),
                       "cvtdq2pd\t{$src, $dst|$dst, $src}",
                       [(set VR128:$dst,
                         (v2f64 (X86VSintToFP (v4i32 VR128:$src))))]>,
                       Sched<[WriteCvtI2PD]>;

// AVX register conversion intrinsics
let Predicates = [HasAVX, NoVLX] in {
  def : Pat<(v2f64 (X86VSintToFP (bc_v4i32 (v2i64 (scalar_to_vector (loadi64 addr:$src)))))),
            (VCVTDQ2PDrm addr:$src)>;
  def : Pat<(v2f64 (X86VSintToFP (bc_v4i32 (v2i64 (X86vzload addr:$src))))),
            (VCVTDQ2PDrm addr:$src)>;
} // Predicates = [HasAVX, NoVLX]

// SSE2 register conversion intrinsics
let Predicates = [UseSSE2] in {
  def : Pat<(v2f64 (X86VSintToFP (bc_v4i32 (v2i64 (scalar_to_vector (loadi64 addr:$src)))))),
            (CVTDQ2PDrm addr:$src)>;
  def : Pat<(v2f64 (X86VSintToFP (bc_v4i32 (v2i64 (X86vzload addr:$src))))),
            (CVTDQ2PDrm addr:$src)>;
} // Predicates = [UseSSE2]

// Convert packed double to packed single
// The assembler can recognize rr 256-bit instructions by seeing a ymm
// register, but the same isn't true when using memory operands instead.
// Provide other assembly rr and rm forms to address this explicitly.
let Predicates = [HasAVX, NoVLX] in
def VCVTPD2PSrr : VPDI<0x5A, MRMSrcReg, (outs VR128:$dst), (ins VR128:$src),
                       "cvtpd2ps\t{$src, $dst|$dst, $src}",
                       [(set VR128:$dst, (X86vfpround (v2f64 VR128:$src)))]>,
                       VEX, Sched<[WriteCvtPD2PS]>, VEX_WIG;

// XMM only
def : InstAlias<"vcvtpd2psx\t{$src, $dst|$dst, $src}",
                (VCVTPD2PSrr VR128:$dst, VR128:$src), 0>;
let Predicates = [HasAVX, NoVLX] in
def VCVTPD2PSrm : VPDI<0x5A, MRMSrcMem, (outs VR128:$dst), (ins f128mem:$src),
                       "cvtpd2ps{x}\t{$src, $dst|$dst, $src}",
                       [(set VR128:$dst, (X86vfpround (loadv2f64 addr:$src)))]>,
                       VEX, Sched<[WriteCvtPD2PS.Folded]>, VEX_WIG;
def : InstAlias<"vcvtpd2psx\t{$src, $dst|$dst, $src}",
                (VCVTPD2PSrm VR128:$dst, f128mem:$src), 0, "intel">;

// YMM only
let Predicates = [HasAVX, NoVLX] in {
def VCVTPD2PSYrr : VPDI<0x5A, MRMSrcReg, (outs VR128:$dst), (ins VR256:$src),
                        "cvtpd2ps\t{$src, $dst|$dst, $src}",
<<<<<<< HEAD
#if INTEL_CUSTOMIZATION
#if INTEL_FEATURE_ISA_FP16
                        [(set VR128:$dst, (v4f32 (fpround VR256:$src)))]>,
#else // INTEL_FEATURE_ISA_FP16
                        [(set VR128:$dst, (fpround VR256:$src))]>,
#endif // INTEL_FEATURE_ISA_FP16
#endif // INTEL_CUSTOMIZATION
                        VEX, VEX_L, Sched<[WriteCvtPD2PSY]>, VEX_WIG;
def VCVTPD2PSYrm : VPDI<0x5A, MRMSrcMem, (outs VR128:$dst), (ins f256mem:$src),
                        "cvtpd2ps{y}\t{$src, $dst|$dst, $src}",
#if INTEL_CUSTOMIZATION
#if INTEL_FEATURE_ISA_FP16
                        [(set VR128:$dst, (v4f32 (fpround (loadv4f64 addr:$src))))]>,
#else // INTEL_FEATURE_ISA_FP16
                        [(set VR128:$dst, (fpround (loadv4f64 addr:$src)))]>,
#endif // INTEL_FEATURE_ISA_FP16
#endif // INTEL_CUSTOMIZATION
=======
                        [(set VR128:$dst, (X86vfpround VR256:$src))]>,
                        VEX, VEX_L, Sched<[WriteCvtPD2PSY]>, VEX_WIG;
def VCVTPD2PSYrm : VPDI<0x5A, MRMSrcMem, (outs VR128:$dst), (ins f256mem:$src),
                        "cvtpd2ps{y}\t{$src, $dst|$dst, $src}",
                        [(set VR128:$dst, (X86vfpround (loadv4f64 addr:$src)))]>,
>>>>>>> 34eeeec3
                        VEX, VEX_L, Sched<[WriteCvtPD2PSY.Folded]>, VEX_WIG;
}
def : InstAlias<"vcvtpd2psy\t{$src, $dst|$dst, $src}",
                (VCVTPD2PSYrr VR128:$dst, VR256:$src), 0>;
def : InstAlias<"vcvtpd2psy\t{$src, $dst|$dst, $src}",
                (VCVTPD2PSYrm VR128:$dst, f256mem:$src), 0, "intel">;

def CVTPD2PSrr : PDI<0x5A, MRMSrcReg, (outs VR128:$dst), (ins VR128:$src),
                     "cvtpd2ps\t{$src, $dst|$dst, $src}",
                     [(set VR128:$dst, (X86vfpround (v2f64 VR128:$src)))]>,
                     Sched<[WriteCvtPD2PS]>;
def CVTPD2PSrm : PDI<0x5A, MRMSrcMem, (outs VR128:$dst), (ins f128mem:$src),
                     "cvtpd2ps\t{$src, $dst|$dst, $src}",
                     [(set VR128:$dst, (X86vfpround (memopv2f64 addr:$src)))]>,
                     Sched<[WriteCvtPD2PS.Folded]>;

let Predicates = [HasAVX, NoVLX] in {
  def : Pat<(v4f32 (fpround (v4f64 VR256:$src))),
            (VCVTPD2PSYrr VR256:$src)>;
  def : Pat<(v4f32 (fpround (loadv4f64 addr:$src))),
            (VCVTPD2PSYrm addr:$src)>;
}

//===----------------------------------------------------------------------===//
// SSE 1 & 2 - Compare Instructions
//===----------------------------------------------------------------------===//

// sse12_cmp_scalar - sse 1 & 2 compare scalar instructions
multiclass sse12_cmp_scalar<RegisterClass RC, X86MemOperand x86memop,
                            Operand CC, SDNode OpNode, ValueType VT,
                            PatFrag ld_frag, string asm, string asm_alt,
                            X86FoldableSchedWrite sched> {
  let isCommutable = 1 in
  def rr : SIi8<0xC2, MRMSrcReg,
                (outs RC:$dst), (ins RC:$src1, RC:$src2, CC:$cc), asm,
                [(set RC:$dst, (OpNode (VT RC:$src1), RC:$src2, imm:$cc))]>,
                Sched<[sched]>;
  def rm : SIi8<0xC2, MRMSrcMem,
                (outs RC:$dst), (ins RC:$src1, x86memop:$src2, CC:$cc), asm,
                [(set RC:$dst, (OpNode (VT RC:$src1),
                                         (ld_frag addr:$src2), imm:$cc))]>,
                Sched<[sched.Folded, sched.ReadAfterFold]>;

  // Accept explicit immediate argument form instead of comparison code.
  let isAsmParserOnly = 1, hasSideEffects = 0 in {
    def rr_alt : SIi8<0xC2, MRMSrcReg, (outs RC:$dst),
                      (ins RC:$src1, RC:$src2, u8imm:$cc), asm_alt, []>,
                      Sched<[sched]>, NotMemoryFoldable;
    let mayLoad = 1 in
    def rm_alt : SIi8<0xC2, MRMSrcMem, (outs RC:$dst),
                      (ins RC:$src1, x86memop:$src2, u8imm:$cc), asm_alt, []>,
                      Sched<[sched.Folded, sched.ReadAfterFold]>, NotMemoryFoldable;
  }
}

let ExeDomain = SSEPackedSingle in
defm VCMPSS : sse12_cmp_scalar<FR32, f32mem, AVXCC, X86cmps, f32, loadf32,
                 "cmp${cc}ss\t{$src2, $src1, $dst|$dst, $src1, $src2}",
                 "cmpss\t{$cc, $src2, $src1, $dst|$dst, $src1, $src2, $cc}",
                 SchedWriteFCmpSizes.PS.Scl>, XS, VEX_4V, VEX_LIG, VEX_WIG;
let ExeDomain = SSEPackedDouble in
defm VCMPSD : sse12_cmp_scalar<FR64, f64mem, AVXCC, X86cmps, f64, loadf64,
                 "cmp${cc}sd\t{$src2, $src1, $dst|$dst, $src1, $src2}",
                 "cmpsd\t{$cc, $src2, $src1, $dst|$dst, $src1, $src2, $cc}",
                 SchedWriteFCmpSizes.PD.Scl>,
                 XD, VEX_4V, VEX_LIG, VEX_WIG;

let Constraints = "$src1 = $dst" in {
  let ExeDomain = SSEPackedSingle in
  defm CMPSS : sse12_cmp_scalar<FR32, f32mem, SSECC, X86cmps, f32, loadf32,
                  "cmp${cc}ss\t{$src2, $dst|$dst, $src2}",
                  "cmpss\t{$cc, $src2, $dst|$dst, $src2, $cc}",
                  SchedWriteFCmpSizes.PS.Scl>, XS;
  let ExeDomain = SSEPackedDouble in
  defm CMPSD : sse12_cmp_scalar<FR64, f64mem, SSECC, X86cmps, f64, loadf64,
                  "cmp${cc}sd\t{$src2, $dst|$dst, $src2}",
                  "cmpsd\t{$cc, $src2, $dst|$dst, $src2, $cc}",
                  SchedWriteFCmpSizes.PD.Scl>, XD;
}

multiclass sse12_cmp_scalar_int<Operand memop, Operand CC,
                         Intrinsic Int, string asm, X86FoldableSchedWrite sched,
                         ComplexPattern mem_cpat> {
  def rr_Int : SIi8<0xC2, MRMSrcReg, (outs VR128:$dst),
                      (ins VR128:$src1, VR128:$src, CC:$cc), asm,
                        [(set VR128:$dst, (Int VR128:$src1,
                                               VR128:$src, imm:$cc))]>,
           Sched<[sched]>;
let mayLoad = 1 in
  def rm_Int : SIi8<0xC2, MRMSrcMem, (outs VR128:$dst),
                      (ins VR128:$src1, memop:$src, CC:$cc), asm,
                        [(set VR128:$dst, (Int VR128:$src1,
                                               mem_cpat:$src, imm:$cc))]>,
           Sched<[sched.Folded, sched.ReadAfterFold]>;
}

let isCodeGenOnly = 1 in {
  // Aliases to match intrinsics which expect XMM operand(s).
  let ExeDomain = SSEPackedSingle in
  defm VCMPSS  : sse12_cmp_scalar_int<ssmem, AVXCC, int_x86_sse_cmp_ss,
                       "cmp${cc}ss\t{$src, $src1, $dst|$dst, $src1, $src}",
                       SchedWriteFCmpSizes.PS.Scl, sse_load_f32>, XS, VEX_4V;
  let ExeDomain = SSEPackedDouble in
  defm VCMPSD  : sse12_cmp_scalar_int<sdmem, AVXCC, int_x86_sse2_cmp_sd,
                       "cmp${cc}sd\t{$src, $src1, $dst|$dst, $src1, $src}",
                       SchedWriteFCmpSizes.PD.Scl, sse_load_f64>,
                       XD, VEX_4V;
  let Constraints = "$src1 = $dst" in {
    let ExeDomain = SSEPackedSingle in
    defm CMPSS  : sse12_cmp_scalar_int<ssmem, SSECC, int_x86_sse_cmp_ss,
                         "cmp${cc}ss\t{$src, $dst|$dst, $src}",
                         SchedWriteFCmpSizes.PS.Scl, sse_load_f32>, XS;
    let ExeDomain = SSEPackedDouble in
    defm CMPSD  : sse12_cmp_scalar_int<sdmem, SSECC, int_x86_sse2_cmp_sd,
                         "cmp${cc}sd\t{$src, $dst|$dst, $src}",
                         SchedWriteFCmpSizes.PD.Scl, sse_load_f64>, XD;
}
}


// sse12_ord_cmp - Unordered/Ordered scalar fp compare and set EFLAGS
multiclass sse12_ord_cmp<bits<8> opc, RegisterClass RC, SDNode OpNode,
                         ValueType vt, X86MemOperand x86memop,
                         PatFrag ld_frag, string OpcodeStr,
                         X86FoldableSchedWrite sched> {
let hasSideEffects = 0 in {
  def rr: SI<opc, MRMSrcReg, (outs), (ins RC:$src1, RC:$src2),
                     !strconcat(OpcodeStr, "\t{$src2, $src1|$src1, $src2}"),
                     [(set EFLAGS, (OpNode (vt RC:$src1), RC:$src2))]>,
          Sched<[sched]>;
let mayLoad = 1 in
  def rm: SI<opc, MRMSrcMem, (outs), (ins RC:$src1, x86memop:$src2),
                     !strconcat(OpcodeStr, "\t{$src2, $src1|$src1, $src2}"),
                     [(set EFLAGS, (OpNode (vt RC:$src1),
                                           (ld_frag addr:$src2)))]>,
          Sched<[sched.Folded, sched.ReadAfterFold]>;
}
}

// sse12_ord_cmp_int - Intrinsic version of sse12_ord_cmp
multiclass sse12_ord_cmp_int<bits<8> opc, RegisterClass RC, SDNode OpNode,
                             ValueType vt, Operand memop,
                             ComplexPattern mem_cpat, string OpcodeStr,
                             X86FoldableSchedWrite sched> {
  def rr_Int: SI<opc, MRMSrcReg, (outs), (ins RC:$src1, RC:$src2),
                     !strconcat(OpcodeStr, "\t{$src2, $src1|$src1, $src2}"),
                     [(set EFLAGS, (OpNode (vt RC:$src1), RC:$src2))]>,
          Sched<[sched]>;
let mayLoad = 1 in
  def rm_Int: SI<opc, MRMSrcMem, (outs), (ins RC:$src1, memop:$src2),
                     !strconcat(OpcodeStr, "\t{$src2, $src1|$src1, $src2}"),
                     [(set EFLAGS, (OpNode (vt RC:$src1),
                                           mem_cpat:$src2))]>,
          Sched<[sched.Folded, sched.ReadAfterFold]>;
}

let Defs = [EFLAGS] in {
  defm VUCOMISS : sse12_ord_cmp<0x2E, FR32, X86cmp, f32, f32mem, loadf32,
                               "ucomiss", WriteFCom>, PS, VEX, VEX_LIG, VEX_WIG;
  defm VUCOMISD : sse12_ord_cmp<0x2E, FR64, X86cmp, f64, f64mem, loadf64,
                               "ucomisd", WriteFCom>, PD, VEX, VEX_LIG, VEX_WIG;
  let Pattern = []<dag> in {
    defm VCOMISS  : sse12_ord_cmp<0x2F, FR32, undef, f32, f32mem, loadf32,
                                "comiss", WriteFCom>, PS, VEX, VEX_LIG, VEX_WIG;
    defm VCOMISD  : sse12_ord_cmp<0x2F, FR64, undef, f64, f64mem, loadf64,
                                "comisd", WriteFCom>, PD, VEX, VEX_LIG, VEX_WIG;
  }

  let isCodeGenOnly = 1 in {
    defm VUCOMISS  : sse12_ord_cmp_int<0x2E, VR128, X86ucomi, v4f32, ssmem,
                      sse_load_f32, "ucomiss", WriteFCom>, PS, VEX, VEX_WIG;
    defm VUCOMISD  : sse12_ord_cmp_int<0x2E, VR128, X86ucomi, v2f64, sdmem,
                      sse_load_f64, "ucomisd", WriteFCom>, PD, VEX, VEX_WIG;

    defm VCOMISS  : sse12_ord_cmp_int<0x2F, VR128, X86comi, v4f32, ssmem,
                       sse_load_f32, "comiss", WriteFCom>, PS, VEX, VEX_WIG;
    defm VCOMISD  : sse12_ord_cmp_int<0x2F, VR128, X86comi, v2f64, sdmem,
                       sse_load_f64, "comisd", WriteFCom>, PD, VEX, VEX_WIG;
  }
  defm UCOMISS  : sse12_ord_cmp<0x2E, FR32, X86cmp, f32, f32mem, loadf32,
                                  "ucomiss", WriteFCom>, PS;
  defm UCOMISD  : sse12_ord_cmp<0x2E, FR64, X86cmp, f64, f64mem, loadf64,
                                  "ucomisd", WriteFCom>, PD;

  let Pattern = []<dag> in {
    defm COMISS  : sse12_ord_cmp<0x2F, FR32, undef, f32, f32mem, loadf32,
                                    "comiss", WriteFCom>, PS;
    defm COMISD  : sse12_ord_cmp<0x2F, FR64, undef, f64, f64mem, loadf64,
                                    "comisd", WriteFCom>, PD;
  }

  let isCodeGenOnly = 1 in {
    defm UCOMISS  : sse12_ord_cmp_int<0x2E, VR128, X86ucomi, v4f32, ssmem,
                            sse_load_f32, "ucomiss", WriteFCom>, PS;
    defm UCOMISD  : sse12_ord_cmp_int<0x2E, VR128, X86ucomi, v2f64, sdmem,
                            sse_load_f64, "ucomisd", WriteFCom>, PD;

    defm COMISS  : sse12_ord_cmp_int<0x2F, VR128, X86comi, v4f32, ssmem,
                                sse_load_f32, "comiss", WriteFCom>, PS;
    defm COMISD  : sse12_ord_cmp_int<0x2F, VR128, X86comi, v2f64, sdmem,
                                    sse_load_f64, "comisd", WriteFCom>, PD;
  }
} // Defs = [EFLAGS]

// sse12_cmp_packed - sse 1 & 2 compare packed instructions
multiclass sse12_cmp_packed<RegisterClass RC, X86MemOperand x86memop,
                            Operand CC,  ValueType VT, string asm,
                            string asm_alt, X86FoldableSchedWrite sched,
                            Domain d, PatFrag ld_frag> {
  let isCommutable = 1 in
  def rri : PIi8<0xC2, MRMSrcReg,
             (outs RC:$dst), (ins RC:$src1, RC:$src2, CC:$cc), asm,
             [(set RC:$dst, (VT (X86cmpp RC:$src1, RC:$src2, imm:$cc)))], d>,
            Sched<[sched]>;
  def rmi : PIi8<0xC2, MRMSrcMem,
             (outs RC:$dst), (ins RC:$src1, x86memop:$src2, CC:$cc), asm,
             [(set RC:$dst,
               (VT (X86cmpp RC:$src1, (ld_frag addr:$src2), imm:$cc)))], d>,
            Sched<[sched.Folded, sched.ReadAfterFold]>;

  // Accept explicit immediate argument form instead of comparison code.
  let isAsmParserOnly = 1, hasSideEffects = 0 in {
    def rri_alt : PIi8<0xC2, MRMSrcReg,
               (outs RC:$dst), (ins RC:$src1, RC:$src2, u8imm:$cc),
               asm_alt, [], d>, Sched<[sched]>, NotMemoryFoldable;
    let mayLoad = 1 in
    def rmi_alt : PIi8<0xC2, MRMSrcMem,
               (outs RC:$dst), (ins RC:$src1, x86memop:$src2, u8imm:$cc),
               asm_alt, [], d>, Sched<[sched.Folded, sched.ReadAfterFold]>,
               NotMemoryFoldable;
  }
}

defm VCMPPS : sse12_cmp_packed<VR128, f128mem, AVXCC, v4f32,
               "cmp${cc}ps\t{$src2, $src1, $dst|$dst, $src1, $src2}",
               "cmpps\t{$cc, $src2, $src1, $dst|$dst, $src1, $src2, $cc}",
               SchedWriteFCmpSizes.PS.XMM, SSEPackedSingle, loadv4f32>, PS, VEX_4V, VEX_WIG;
defm VCMPPD : sse12_cmp_packed<VR128, f128mem, AVXCC, v2f64,
               "cmp${cc}pd\t{$src2, $src1, $dst|$dst, $src1, $src2}",
               "cmppd\t{$cc, $src2, $src1, $dst|$dst, $src1, $src2, $cc}",
               SchedWriteFCmpSizes.PD.XMM, SSEPackedDouble, loadv2f64>, PD, VEX_4V, VEX_WIG;
defm VCMPPSY : sse12_cmp_packed<VR256, f256mem, AVXCC, v8f32,
               "cmp${cc}ps\t{$src2, $src1, $dst|$dst, $src1, $src2}",
               "cmpps\t{$cc, $src2, $src1, $dst|$dst, $src1, $src2, $cc}",
               SchedWriteFCmpSizes.PS.YMM, SSEPackedSingle, loadv8f32>, PS, VEX_4V, VEX_L, VEX_WIG;
defm VCMPPDY : sse12_cmp_packed<VR256, f256mem, AVXCC, v4f64,
               "cmp${cc}pd\t{$src2, $src1, $dst|$dst, $src1, $src2}",
               "cmppd\t{$cc, $src2, $src1, $dst|$dst, $src1, $src2, $cc}",
               SchedWriteFCmpSizes.PD.YMM, SSEPackedDouble, loadv4f64>, PD, VEX_4V, VEX_L, VEX_WIG;
let Constraints = "$src1 = $dst" in {
  defm CMPPS : sse12_cmp_packed<VR128, f128mem, SSECC, v4f32,
                 "cmp${cc}ps\t{$src2, $dst|$dst, $src2}",
                 "cmpps\t{$cc, $src2, $dst|$dst, $src2, $cc}",
                 SchedWriteFCmpSizes.PS.XMM, SSEPackedSingle, memopv4f32>, PS;
  defm CMPPD : sse12_cmp_packed<VR128, f128mem, SSECC, v2f64,
                 "cmp${cc}pd\t{$src2, $dst|$dst, $src2}",
                 "cmppd\t{$cc, $src2, $dst|$dst, $src2, $cc}",
                 SchedWriteFCmpSizes.PD.XMM, SSEPackedDouble, memopv2f64>, PD;
}

def CommutableCMPCC : PatLeaf<(imm), [{
  uint64_t Imm = N->getZExtValue() & 0x7;
  return (Imm == 0x00 || Imm == 0x03 || Imm == 0x04 || Imm == 0x07);
}]>;

// Patterns to select compares with loads in first operand.
let Predicates = [HasAVX] in {
  def : Pat<(v4f64 (X86cmpp (loadv4f64 addr:$src2), VR256:$src1,
                            CommutableCMPCC:$cc)),
            (VCMPPDYrmi VR256:$src1, addr:$src2, imm:$cc)>;

  def : Pat<(v8f32 (X86cmpp (loadv8f32 addr:$src2), VR256:$src1,
                            CommutableCMPCC:$cc)),
            (VCMPPSYrmi VR256:$src1, addr:$src2, imm:$cc)>;

  def : Pat<(v2f64 (X86cmpp (loadv2f64 addr:$src2), VR128:$src1,
                            CommutableCMPCC:$cc)),
            (VCMPPDrmi VR128:$src1, addr:$src2, imm:$cc)>;

  def : Pat<(v4f32 (X86cmpp (loadv4f32 addr:$src2), VR128:$src1,
                            CommutableCMPCC:$cc)),
            (VCMPPSrmi VR128:$src1, addr:$src2, imm:$cc)>;

  def : Pat<(f64 (X86cmps (loadf64 addr:$src2), FR64:$src1,
                          CommutableCMPCC:$cc)),
            (VCMPSDrm FR64:$src1, addr:$src2, imm:$cc)>;

  def : Pat<(f32 (X86cmps (loadf32 addr:$src2), FR32:$src1,
                          CommutableCMPCC:$cc)),
            (VCMPSSrm FR32:$src1, addr:$src2, imm:$cc)>;
}

let Predicates = [UseSSE2] in {
  def : Pat<(v2f64 (X86cmpp (memopv2f64 addr:$src2), VR128:$src1,
                            CommutableCMPCC:$cc)),
            (CMPPDrmi VR128:$src1, addr:$src2, imm:$cc)>;

  def : Pat<(f64 (X86cmps (loadf64 addr:$src2), FR64:$src1,
                          CommutableCMPCC:$cc)),
            (CMPSDrm FR64:$src1, addr:$src2, imm:$cc)>;
}

let Predicates = [UseSSE1] in {
  def : Pat<(v4f32 (X86cmpp (memopv4f32 addr:$src2), VR128:$src1,
                            CommutableCMPCC:$cc)),
            (CMPPSrmi VR128:$src1, addr:$src2, imm:$cc)>;

  def : Pat<(f32 (X86cmps (loadf32 addr:$src2), FR32:$src1,
                          CommutableCMPCC:$cc)),
            (CMPSSrm FR32:$src1, addr:$src2, imm:$cc)>;
}

//===----------------------------------------------------------------------===//
// SSE 1 & 2 - Shuffle Instructions
//===----------------------------------------------------------------------===//

/// sse12_shuffle - sse 1 & 2 fp shuffle instructions
multiclass sse12_shuffle<RegisterClass RC, X86MemOperand x86memop,
                         ValueType vt, string asm, PatFrag mem_frag,
                         X86FoldableSchedWrite sched, Domain d> {
  def rmi : PIi8<0xC6, MRMSrcMem, (outs RC:$dst),
                   (ins RC:$src1, x86memop:$src2, u8imm:$src3), asm,
                   [(set RC:$dst, (vt (X86Shufp RC:$src1, (mem_frag addr:$src2),
                                       (i8 imm:$src3))))], d>,
            Sched<[sched.Folded, sched.ReadAfterFold]>;
  def rri : PIi8<0xC6, MRMSrcReg, (outs RC:$dst),
                 (ins RC:$src1, RC:$src2, u8imm:$src3), asm,
                 [(set RC:$dst, (vt (X86Shufp RC:$src1, RC:$src2,
                                     (i8 imm:$src3))))], d>,
            Sched<[sched]>;
}

let Predicates = [HasAVX, NoVLX] in {
  defm VSHUFPS  : sse12_shuffle<VR128, f128mem, v4f32,
           "shufps\t{$src3, $src2, $src1, $dst|$dst, $src1, $src2, $src3}",
           loadv4f32, SchedWriteFShuffle.XMM, SSEPackedSingle>,
           PS, VEX_4V, VEX_WIG;
  defm VSHUFPSY : sse12_shuffle<VR256, f256mem, v8f32,
           "shufps\t{$src3, $src2, $src1, $dst|$dst, $src1, $src2, $src3}",
           loadv8f32, SchedWriteFShuffle.YMM, SSEPackedSingle>,
           PS, VEX_4V, VEX_L, VEX_WIG;
  defm VSHUFPD  : sse12_shuffle<VR128, f128mem, v2f64,
           "shufpd\t{$src3, $src2, $src1, $dst|$dst, $src1, $src2, $src3}",
           loadv2f64, SchedWriteFShuffle.XMM, SSEPackedDouble>,
           PD, VEX_4V, VEX_WIG;
  defm VSHUFPDY : sse12_shuffle<VR256, f256mem, v4f64,
           "shufpd\t{$src3, $src2, $src1, $dst|$dst, $src1, $src2, $src3}",
           loadv4f64, SchedWriteFShuffle.YMM, SSEPackedDouble>,
           PD, VEX_4V, VEX_L, VEX_WIG;
}
let Constraints = "$src1 = $dst" in {
  defm SHUFPS : sse12_shuffle<VR128, f128mem, v4f32,
                    "shufps\t{$src3, $src2, $dst|$dst, $src2, $src3}",
                    memopv4f32, SchedWriteFShuffle.XMM, SSEPackedSingle>, PS;
  defm SHUFPD : sse12_shuffle<VR128, f128mem, v2f64,
                    "shufpd\t{$src3, $src2, $dst|$dst, $src2, $src3}",
                    memopv2f64, SchedWriteFShuffle.XMM, SSEPackedDouble>, PD;
}

//===----------------------------------------------------------------------===//
// SSE 1 & 2 - Unpack FP Instructions
//===----------------------------------------------------------------------===//

/// sse12_unpack_interleave - sse 1 & 2 fp unpack and interleave
multiclass sse12_unpack_interleave<bits<8> opc, SDNode OpNode, ValueType vt,
                                   PatFrag mem_frag, RegisterClass RC,
                                   X86MemOperand x86memop, string asm,
                                   X86FoldableSchedWrite sched, Domain d,
                                   bit IsCommutable = 0> {
    let isCommutable = IsCommutable in
    def rr : PI<opc, MRMSrcReg,
                (outs RC:$dst), (ins RC:$src1, RC:$src2),
                asm, [(set RC:$dst,
                           (vt (OpNode RC:$src1, RC:$src2)))], d>,
                Sched<[sched]>;
    def rm : PI<opc, MRMSrcMem,
                (outs RC:$dst), (ins RC:$src1, x86memop:$src2),
                asm, [(set RC:$dst,
                           (vt (OpNode RC:$src1,
                                       (mem_frag addr:$src2))))], d>,
             Sched<[sched.Folded, sched.ReadAfterFold]>;
}

let Predicates = [HasAVX, NoVLX] in {
defm VUNPCKHPS: sse12_unpack_interleave<0x15, X86Unpckh, v4f32, load,
      VR128, f128mem, "unpckhps\t{$src2, $src1, $dst|$dst, $src1, $src2}",
                     SchedWriteFShuffle.XMM, SSEPackedSingle>, PS, VEX_4V, VEX_WIG;
defm VUNPCKHPD: sse12_unpack_interleave<0x15, X86Unpckh, v2f64, load,
      VR128, f128mem, "unpckhpd\t{$src2, $src1, $dst|$dst, $src1, $src2}",
                     SchedWriteFShuffle.XMM, SSEPackedDouble, 1>, PD, VEX_4V, VEX_WIG;
defm VUNPCKLPS: sse12_unpack_interleave<0x14, X86Unpckl, v4f32, load,
      VR128, f128mem, "unpcklps\t{$src2, $src1, $dst|$dst, $src1, $src2}",
                     SchedWriteFShuffle.XMM, SSEPackedSingle>, PS, VEX_4V, VEX_WIG;
defm VUNPCKLPD: sse12_unpack_interleave<0x14, X86Unpckl, v2f64, load,
      VR128, f128mem, "unpcklpd\t{$src2, $src1, $dst|$dst, $src1, $src2}",
                     SchedWriteFShuffle.XMM, SSEPackedDouble>, PD, VEX_4V, VEX_WIG;

defm VUNPCKHPSY: sse12_unpack_interleave<0x15, X86Unpckh, v8f32, load,
      VR256, f256mem, "unpckhps\t{$src2, $src1, $dst|$dst, $src1, $src2}",
                     SchedWriteFShuffle.YMM, SSEPackedSingle>, PS, VEX_4V, VEX_L, VEX_WIG;
defm VUNPCKHPDY: sse12_unpack_interleave<0x15, X86Unpckh, v4f64, load,
      VR256, f256mem, "unpckhpd\t{$src2, $src1, $dst|$dst, $src1, $src2}",
                     SchedWriteFShuffle.YMM, SSEPackedDouble>, PD, VEX_4V, VEX_L, VEX_WIG;
defm VUNPCKLPSY: sse12_unpack_interleave<0x14, X86Unpckl, v8f32, load,
      VR256, f256mem, "unpcklps\t{$src2, $src1, $dst|$dst, $src1, $src2}",
                     SchedWriteFShuffle.YMM, SSEPackedSingle>, PS, VEX_4V, VEX_L, VEX_WIG;
defm VUNPCKLPDY: sse12_unpack_interleave<0x14, X86Unpckl, v4f64, load,
      VR256, f256mem, "unpcklpd\t{$src2, $src1, $dst|$dst, $src1, $src2}",
                     SchedWriteFShuffle.YMM, SSEPackedDouble>, PD, VEX_4V, VEX_L, VEX_WIG;
}// Predicates = [HasAVX, NoVLX]

let Constraints = "$src1 = $dst" in {
  defm UNPCKHPS: sse12_unpack_interleave<0x15, X86Unpckh, v4f32, memop,
        VR128, f128mem, "unpckhps\t{$src2, $dst|$dst, $src2}",
                       SchedWriteFShuffle.XMM, SSEPackedSingle>, PS;
  defm UNPCKHPD: sse12_unpack_interleave<0x15, X86Unpckh, v2f64, memop,
        VR128, f128mem, "unpckhpd\t{$src2, $dst|$dst, $src2}",
                       SchedWriteFShuffle.XMM, SSEPackedDouble, 1>, PD;
  defm UNPCKLPS: sse12_unpack_interleave<0x14, X86Unpckl, v4f32, memop,
        VR128, f128mem, "unpcklps\t{$src2, $dst|$dst, $src2}",
                       SchedWriteFShuffle.XMM, SSEPackedSingle>, PS;
  defm UNPCKLPD: sse12_unpack_interleave<0x14, X86Unpckl, v2f64, memop,
        VR128, f128mem, "unpcklpd\t{$src2, $dst|$dst, $src2}",
                       SchedWriteFShuffle.XMM, SSEPackedDouble>, PD;
} // Constraints = "$src1 = $dst"

let Predicates = [HasAVX1Only] in {
  def : Pat<(v8i32 (X86Unpckl VR256:$src1, (loadv8i32 addr:$src2))),
            (VUNPCKLPSYrm VR256:$src1, addr:$src2)>;
  def : Pat<(v8i32 (X86Unpckl VR256:$src1, VR256:$src2)),
            (VUNPCKLPSYrr VR256:$src1, VR256:$src2)>;
  def : Pat<(v8i32 (X86Unpckh VR256:$src1, (loadv8i32 addr:$src2))),
            (VUNPCKHPSYrm VR256:$src1, addr:$src2)>;
  def : Pat<(v8i32 (X86Unpckh VR256:$src1, VR256:$src2)),
            (VUNPCKHPSYrr VR256:$src1, VR256:$src2)>;

  def : Pat<(v4i64 (X86Unpckl VR256:$src1, (loadv4i64 addr:$src2))),
            (VUNPCKLPDYrm VR256:$src1, addr:$src2)>;
  def : Pat<(v4i64 (X86Unpckl VR256:$src1, VR256:$src2)),
            (VUNPCKLPDYrr VR256:$src1, VR256:$src2)>;
  def : Pat<(v4i64 (X86Unpckh VR256:$src1, (loadv4i64 addr:$src2))),
            (VUNPCKHPDYrm VR256:$src1, addr:$src2)>;
  def : Pat<(v4i64 (X86Unpckh VR256:$src1, VR256:$src2)),
            (VUNPCKHPDYrr VR256:$src1, VR256:$src2)>;
}

//===----------------------------------------------------------------------===//
// SSE 1 & 2 - Extract Floating-Point Sign mask
//===----------------------------------------------------------------------===//

/// sse12_extr_sign_mask - sse 1 & 2 unpack and interleave
multiclass sse12_extr_sign_mask<RegisterClass RC, ValueType vt,
                                string asm, Domain d> {
  def rr : PI<0x50, MRMSrcReg, (outs GR32orGR64:$dst), (ins RC:$src),
              !strconcat(asm, "\t{$src, $dst|$dst, $src}"),
              [(set GR32orGR64:$dst, (X86movmsk (vt RC:$src)))], d>,
              Sched<[WriteFMOVMSK]>;
}

let Predicates = [HasAVX] in {
  defm VMOVMSKPS : sse12_extr_sign_mask<VR128, v4f32, "movmskps",
                                        SSEPackedSingle>, PS, VEX, VEX_WIG;
  defm VMOVMSKPD : sse12_extr_sign_mask<VR128, v2f64, "movmskpd",
                                        SSEPackedDouble>, PD, VEX, VEX_WIG;
  defm VMOVMSKPSY : sse12_extr_sign_mask<VR256, v8f32, "movmskps",
                                         SSEPackedSingle>, PS, VEX, VEX_L, VEX_WIG;
  defm VMOVMSKPDY : sse12_extr_sign_mask<VR256, v4f64, "movmskpd",
                                         SSEPackedDouble>, PD, VEX, VEX_L, VEX_WIG;

  // Also support integer VTs to avoid a int->fp bitcast in the DAG.
  def : Pat<(X86movmsk (v4i32 VR128:$src)),
            (VMOVMSKPSrr VR128:$src)>;
  def : Pat<(X86movmsk (v2i64 VR128:$src)),
            (VMOVMSKPDrr VR128:$src)>;
  def : Pat<(X86movmsk (v8i32 VR256:$src)),
            (VMOVMSKPSYrr VR256:$src)>;
  def : Pat<(X86movmsk (v4i64 VR256:$src)),
            (VMOVMSKPDYrr VR256:$src)>;
}

defm MOVMSKPS : sse12_extr_sign_mask<VR128, v4f32, "movmskps",
                                     SSEPackedSingle>, PS;
defm MOVMSKPD : sse12_extr_sign_mask<VR128, v2f64, "movmskpd",
                                     SSEPackedDouble>, PD;

let Predicates = [UseSSE2] in {
  // Also support integer VTs to avoid a int->fp bitcast in the DAG.
  def : Pat<(X86movmsk (v4i32 VR128:$src)),
            (MOVMSKPSrr VR128:$src)>;
  def : Pat<(X86movmsk (v2i64 VR128:$src)),
            (MOVMSKPDrr VR128:$src)>;
}

//===---------------------------------------------------------------------===//
// SSE2 - Packed Integer Logical Instructions
//===---------------------------------------------------------------------===//

let ExeDomain = SSEPackedInt in { // SSE integer instructions

/// PDI_binop_rm - Simple SSE2 binary operator.
multiclass PDI_binop_rm<bits<8> opc, string OpcodeStr, SDNode OpNode,
                        ValueType OpVT, RegisterClass RC, PatFrag memop_frag,
                        X86MemOperand x86memop, X86FoldableSchedWrite sched,
                        bit IsCommutable, bit Is2Addr> {
  let isCommutable = IsCommutable in
  def rr : PDI<opc, MRMSrcReg, (outs RC:$dst),
       (ins RC:$src1, RC:$src2),
       !if(Is2Addr,
           !strconcat(OpcodeStr, "\t{$src2, $dst|$dst, $src2}"),
           !strconcat(OpcodeStr, "\t{$src2, $src1, $dst|$dst, $src1, $src2}")),
       [(set RC:$dst, (OpVT (OpNode RC:$src1, RC:$src2)))]>,
       Sched<[sched]>;
  def rm : PDI<opc, MRMSrcMem, (outs RC:$dst),
       (ins RC:$src1, x86memop:$src2),
       !if(Is2Addr,
           !strconcat(OpcodeStr, "\t{$src2, $dst|$dst, $src2}"),
           !strconcat(OpcodeStr, "\t{$src2, $src1, $dst|$dst, $src1, $src2}")),
       [(set RC:$dst, (OpVT (OpNode RC:$src1, (memop_frag addr:$src2))))]>,
       Sched<[sched.Folded, sched.ReadAfterFold]>;
}
} // ExeDomain = SSEPackedInt

multiclass PDI_binop_all<bits<8> opc, string OpcodeStr, SDNode Opcode,
                         ValueType OpVT128, ValueType OpVT256,
                         X86SchedWriteWidths sched, bit IsCommutable,
                         Predicate prd> {
let Predicates = [HasAVX, prd] in
  defm V#NAME : PDI_binop_rm<opc, !strconcat("v", OpcodeStr), Opcode, OpVT128,
                             VR128, load, i128mem, sched.XMM,
                             IsCommutable, 0>, VEX_4V, VEX_WIG;

let Constraints = "$src1 = $dst" in
  defm NAME : PDI_binop_rm<opc, OpcodeStr, Opcode, OpVT128, VR128,
                           memop, i128mem, sched.XMM, IsCommutable, 1>;

let Predicates = [HasAVX2, prd] in
  defm V#NAME#Y : PDI_binop_rm<opc, !strconcat("v", OpcodeStr), Opcode,
                               OpVT256, VR256, load, i256mem, sched.YMM,
                               IsCommutable, 0>, VEX_4V, VEX_L, VEX_WIG;
}

// These are ordered here for pattern ordering requirements with the fp versions

defm PAND  : PDI_binop_all<0xDB, "pand", and, v2i64, v4i64,
                           SchedWriteVecLogic, 1, NoVLX>;
defm POR   : PDI_binop_all<0xEB, "por", or, v2i64, v4i64,
                           SchedWriteVecLogic, 1, NoVLX>;
defm PXOR  : PDI_binop_all<0xEF, "pxor", xor, v2i64, v4i64,
                           SchedWriteVecLogic, 1, NoVLX>;
defm PANDN : PDI_binop_all<0xDF, "pandn", X86andnp, v2i64, v4i64,
                           SchedWriteVecLogic, 0, NoVLX>;

//===----------------------------------------------------------------------===//
// SSE 1 & 2 - Logical Instructions
//===----------------------------------------------------------------------===//

/// sse12_fp_packed_logical - SSE 1 & 2 packed FP logical ops
///
/// There are no patterns here because isel prefers integer versions for SSE2
/// and later. There are SSE1 v4f32 patterns later.
multiclass sse12_fp_packed_logical<bits<8> opc, string OpcodeStr,
                                   SDNode OpNode, X86SchedWriteWidths sched> {
  let Predicates = [HasAVX, NoVLX] in {
  defm V#NAME#PSY : sse12_fp_packed_logical_rm<opc, VR256, SSEPackedSingle,
        !strconcat(OpcodeStr, "ps"), f256mem, sched.YMM,
        [], [], 0>, PS, VEX_4V, VEX_L, VEX_WIG;

  defm V#NAME#PDY : sse12_fp_packed_logical_rm<opc, VR256, SSEPackedDouble,
        !strconcat(OpcodeStr, "pd"), f256mem, sched.YMM,
        [], [], 0>, PD, VEX_4V, VEX_L, VEX_WIG;

  defm V#NAME#PS : sse12_fp_packed_logical_rm<opc, VR128, SSEPackedSingle,
       !strconcat(OpcodeStr, "ps"), f128mem, sched.XMM,
       [], [], 0>, PS, VEX_4V, VEX_WIG;

  defm V#NAME#PD : sse12_fp_packed_logical_rm<opc, VR128, SSEPackedDouble,
       !strconcat(OpcodeStr, "pd"), f128mem, sched.XMM,
       [], [], 0>, PD, VEX_4V, VEX_WIG;
  }

  let Constraints = "$src1 = $dst" in {
    defm PS : sse12_fp_packed_logical_rm<opc, VR128, SSEPackedSingle,
         !strconcat(OpcodeStr, "ps"), f128mem, sched.XMM,
         [], []>, PS;

    defm PD : sse12_fp_packed_logical_rm<opc, VR128, SSEPackedDouble,
         !strconcat(OpcodeStr, "pd"), f128mem, sched.XMM,
         [], []>, PD;
  }
}

defm AND  : sse12_fp_packed_logical<0x54, "and", and, SchedWriteFLogic>;
defm OR   : sse12_fp_packed_logical<0x56, "or", or, SchedWriteFLogic>;
defm XOR  : sse12_fp_packed_logical<0x57, "xor", xor, SchedWriteFLogic>;
let isCommutable = 0 in
  defm ANDN : sse12_fp_packed_logical<0x55, "andn", X86andnp, SchedWriteFLogic>;

let Predicates = [HasAVX2, NoVLX] in {
  def : Pat<(v32i8 (and VR256:$src1, VR256:$src2)),
            (VPANDYrr VR256:$src1, VR256:$src2)>;
  def : Pat<(v16i16 (and VR256:$src1, VR256:$src2)),
            (VPANDYrr VR256:$src1, VR256:$src2)>;
  def : Pat<(v8i32 (and VR256:$src1, VR256:$src2)),
            (VPANDYrr VR256:$src1, VR256:$src2)>;

  def : Pat<(v32i8 (or VR256:$src1, VR256:$src2)),
            (VPORYrr VR256:$src1, VR256:$src2)>;
  def : Pat<(v16i16 (or VR256:$src1, VR256:$src2)),
            (VPORYrr VR256:$src1, VR256:$src2)>;
  def : Pat<(v8i32 (or VR256:$src1, VR256:$src2)),
            (VPORYrr VR256:$src1, VR256:$src2)>;

  def : Pat<(v32i8 (xor VR256:$src1, VR256:$src2)),
            (VPXORYrr VR256:$src1, VR256:$src2)>;
  def : Pat<(v16i16 (xor VR256:$src1, VR256:$src2)),
            (VPXORYrr VR256:$src1, VR256:$src2)>;
  def : Pat<(v8i32 (xor VR256:$src1, VR256:$src2)),
            (VPXORYrr VR256:$src1, VR256:$src2)>;

  def : Pat<(v32i8 (X86andnp VR256:$src1, VR256:$src2)),
            (VPANDNYrr VR256:$src1, VR256:$src2)>;
  def : Pat<(v16i16 (X86andnp VR256:$src1, VR256:$src2)),
            (VPANDNYrr VR256:$src1, VR256:$src2)>;
  def : Pat<(v8i32 (X86andnp VR256:$src1, VR256:$src2)),
            (VPANDNYrr VR256:$src1, VR256:$src2)>;

  def : Pat<(and VR256:$src1, (loadv32i8 addr:$src2)),
            (VPANDYrm VR256:$src1, addr:$src2)>;
  def : Pat<(and VR256:$src1, (loadv16i16 addr:$src2)),
            (VPANDYrm VR256:$src1, addr:$src2)>;
  def : Pat<(and VR256:$src1, (loadv8i32 addr:$src2)),
            (VPANDYrm VR256:$src1, addr:$src2)>;

  def : Pat<(or VR256:$src1, (loadv32i8 addr:$src2)),
            (VPORYrm VR256:$src1, addr:$src2)>;
  def : Pat<(or VR256:$src1, (loadv16i16 addr:$src2)),
            (VPORYrm VR256:$src1, addr:$src2)>;
  def : Pat<(or VR256:$src1, (loadv8i32 addr:$src2)),
            (VPORYrm VR256:$src1, addr:$src2)>;

  def : Pat<(xor VR256:$src1, (loadv32i8 addr:$src2)),
            (VPXORYrm VR256:$src1, addr:$src2)>;
  def : Pat<(xor VR256:$src1, (loadv16i16 addr:$src2)),
            (VPXORYrm VR256:$src1, addr:$src2)>;
  def : Pat<(xor VR256:$src1, (loadv8i32 addr:$src2)),
            (VPXORYrm VR256:$src1, addr:$src2)>;

  def : Pat<(X86andnp VR256:$src1, (loadv32i8 addr:$src2)),
            (VPANDNYrm VR256:$src1, addr:$src2)>;
  def : Pat<(X86andnp VR256:$src1, (loadv16i16 addr:$src2)),
            (VPANDNYrm VR256:$src1, addr:$src2)>;
  def : Pat<(X86andnp VR256:$src1, (loadv8i32 addr:$src2)),
            (VPANDNYrm VR256:$src1, addr:$src2)>;
}

// If only AVX1 is supported, we need to handle integer operations with
// floating point instructions since the integer versions aren't available.
let Predicates = [HasAVX1Only] in {
  def : Pat<(v32i8 (and VR256:$src1, VR256:$src2)),
            (VANDPSYrr VR256:$src1, VR256:$src2)>;
  def : Pat<(v16i16 (and VR256:$src1, VR256:$src2)),
            (VANDPSYrr VR256:$src1, VR256:$src2)>;
  def : Pat<(v8i32 (and VR256:$src1, VR256:$src2)),
            (VANDPSYrr VR256:$src1, VR256:$src2)>;
  def : Pat<(v4i64 (and VR256:$src1, VR256:$src2)),
            (VANDPSYrr VR256:$src1, VR256:$src2)>;

  def : Pat<(v32i8 (or VR256:$src1, VR256:$src2)),
            (VORPSYrr VR256:$src1, VR256:$src2)>;
  def : Pat<(v16i16 (or VR256:$src1, VR256:$src2)),
            (VORPSYrr VR256:$src1, VR256:$src2)>;
  def : Pat<(v8i32 (or VR256:$src1, VR256:$src2)),
            (VORPSYrr VR256:$src1, VR256:$src2)>;
  def : Pat<(v4i64 (or VR256:$src1, VR256:$src2)),
            (VORPSYrr VR256:$src1, VR256:$src2)>;

  def : Pat<(v32i8 (xor VR256:$src1, VR256:$src2)),
            (VXORPSYrr VR256:$src1, VR256:$src2)>;
  def : Pat<(v16i16 (xor VR256:$src1, VR256:$src2)),
            (VXORPSYrr VR256:$src1, VR256:$src2)>;
  def : Pat<(v8i32 (xor VR256:$src1, VR256:$src2)),
            (VXORPSYrr VR256:$src1, VR256:$src2)>;
  def : Pat<(v4i64 (xor VR256:$src1, VR256:$src2)),
            (VXORPSYrr VR256:$src1, VR256:$src2)>;

  def : Pat<(v32i8 (X86andnp VR256:$src1, VR256:$src2)),
            (VANDNPSYrr VR256:$src1, VR256:$src2)>;
  def : Pat<(v16i16 (X86andnp VR256:$src1, VR256:$src2)),
            (VANDNPSYrr VR256:$src1, VR256:$src2)>;
  def : Pat<(v8i32 (X86andnp VR256:$src1, VR256:$src2)),
            (VANDNPSYrr VR256:$src1, VR256:$src2)>;
  def : Pat<(v4i64 (X86andnp VR256:$src1, VR256:$src2)),
            (VANDNPSYrr VR256:$src1, VR256:$src2)>;

  def : Pat<(and VR256:$src1, (loadv32i8 addr:$src2)),
            (VANDPSYrm VR256:$src1, addr:$src2)>;
  def : Pat<(and VR256:$src1, (loadv16i16 addr:$src2)),
            (VANDPSYrm VR256:$src1, addr:$src2)>;
  def : Pat<(and VR256:$src1, (loadv8i32 addr:$src2)),
            (VANDPSYrm VR256:$src1, addr:$src2)>;
  def : Pat<(and VR256:$src1, (loadv4i64 addr:$src2)),
            (VANDPSYrm VR256:$src1, addr:$src2)>;

  def : Pat<(or VR256:$src1, (loadv32i8 addr:$src2)),
            (VORPSYrm VR256:$src1, addr:$src2)>;
  def : Pat<(or VR256:$src1, (loadv16i16 addr:$src2)),
            (VORPSYrm VR256:$src1, addr:$src2)>;
  def : Pat<(or VR256:$src1, (loadv8i32 addr:$src2)),
            (VORPSYrm VR256:$src1, addr:$src2)>;
  def : Pat<(or VR256:$src1, (loadv4i64 addr:$src2)),
            (VORPSYrm VR256:$src1, addr:$src2)>;

  def : Pat<(xor VR256:$src1, (loadv32i8 addr:$src2)),
            (VXORPSYrm VR256:$src1, addr:$src2)>;
  def : Pat<(xor VR256:$src1, (loadv16i16 addr:$src2)),
            (VXORPSYrm VR256:$src1, addr:$src2)>;
  def : Pat<(xor VR256:$src1, (loadv8i32 addr:$src2)),
            (VXORPSYrm VR256:$src1, addr:$src2)>;
  def : Pat<(xor VR256:$src1, (loadv4i64 addr:$src2)),
            (VXORPSYrm VR256:$src1, addr:$src2)>;

  def : Pat<(X86andnp VR256:$src1, (loadv32i8 addr:$src2)),
            (VANDNPSYrm VR256:$src1, addr:$src2)>;
  def : Pat<(X86andnp VR256:$src1, (loadv16i16 addr:$src2)),
            (VANDNPSYrm VR256:$src1, addr:$src2)>;
  def : Pat<(X86andnp VR256:$src1, (loadv8i32 addr:$src2)),
            (VANDNPSYrm VR256:$src1, addr:$src2)>;
  def : Pat<(X86andnp VR256:$src1, (loadv4i64 addr:$src2)),
            (VANDNPSYrm VR256:$src1, addr:$src2)>;
}

let Predicates = [HasAVX, NoVLX_Or_NoDQI] in {
  // Use packed logical operations for scalar ops.
  def : Pat<(f64 (X86fand FR64:$src1, FR64:$src2)),
            (COPY_TO_REGCLASS
             (v2f64 (VANDPDrr (v2f64 (COPY_TO_REGCLASS FR64:$src1, VR128)),
                              (v2f64 (COPY_TO_REGCLASS FR64:$src2, VR128)))),
             FR64)>;
  def : Pat<(f64 (X86for FR64:$src1, FR64:$src2)),
            (COPY_TO_REGCLASS
             (v2f64 (VORPDrr (v2f64 (COPY_TO_REGCLASS FR64:$src1, VR128)),
                             (v2f64 (COPY_TO_REGCLASS FR64:$src2, VR128)))),
             FR64)>;
  def : Pat<(f64 (X86fxor FR64:$src1, FR64:$src2)),
            (COPY_TO_REGCLASS
             (v2f64 (VXORPDrr (v2f64 (COPY_TO_REGCLASS FR64:$src1, VR128)),
                              (v2f64 (COPY_TO_REGCLASS FR64:$src2, VR128)))),
             FR64)>;
  def : Pat<(f64 (X86fandn FR64:$src1, FR64:$src2)),
            (COPY_TO_REGCLASS
             (v2f64 (VANDNPDrr (v2f64 (COPY_TO_REGCLASS FR64:$src1, VR128)),
                               (v2f64 (COPY_TO_REGCLASS FR64:$src2, VR128)))),
             FR64)>;

  def : Pat<(f32 (X86fand FR32:$src1, FR32:$src2)),
            (COPY_TO_REGCLASS
             (v4f32 (VANDPSrr (v4f32 (COPY_TO_REGCLASS FR32:$src1, VR128)),
                              (v4f32 (COPY_TO_REGCLASS FR32:$src2, VR128)))),
             FR32)>;
  def : Pat<(f32 (X86for FR32:$src1, FR32:$src2)),
            (COPY_TO_REGCLASS
             (v4f32 (VORPSrr (v4f32 (COPY_TO_REGCLASS FR32:$src1, VR128)),
                             (v4f32 (COPY_TO_REGCLASS FR32:$src2, VR128)))),
             FR32)>;
  def : Pat<(f32 (X86fxor FR32:$src1, FR32:$src2)),
            (COPY_TO_REGCLASS
             (v4f32 (VXORPSrr (v4f32 (COPY_TO_REGCLASS FR32:$src1, VR128)),
                              (v4f32 (COPY_TO_REGCLASS FR32:$src2, VR128)))),
             FR32)>;
  def : Pat<(f32 (X86fandn FR32:$src1, FR32:$src2)),
            (COPY_TO_REGCLASS
             (v4f32 (VANDNPSrr (v4f32 (COPY_TO_REGCLASS FR32:$src1, VR128)),
                               (v4f32 (COPY_TO_REGCLASS FR32:$src2, VR128)))),
             FR32)>;
}

let Predicates = [UseSSE1] in {
  // Use packed logical operations for scalar ops.
  def : Pat<(f32 (X86fand FR32:$src1, FR32:$src2)),
            (COPY_TO_REGCLASS
             (v4f32 (ANDPSrr (v4f32 (COPY_TO_REGCLASS FR32:$src1, VR128)),
                             (v4f32 (COPY_TO_REGCLASS FR32:$src2, VR128)))),
             FR32)>;
  def : Pat<(f32 (X86for FR32:$src1, FR32:$src2)),
            (COPY_TO_REGCLASS
             (v4f32 (ORPSrr (v4f32 (COPY_TO_REGCLASS FR32:$src1, VR128)),
                            (v4f32 (COPY_TO_REGCLASS FR32:$src2, VR128)))),
             FR32)>;
  def : Pat<(f32 (X86fxor FR32:$src1, FR32:$src2)),
            (COPY_TO_REGCLASS
             (v4f32 (XORPSrr (v4f32 (COPY_TO_REGCLASS FR32:$src1, VR128)),
                             (v4f32 (COPY_TO_REGCLASS FR32:$src2, VR128)))),
             FR32)>;
  def : Pat<(f32 (X86fandn FR32:$src1, FR32:$src2)),
            (COPY_TO_REGCLASS
             (v4f32 (ANDNPSrr (v4f32 (COPY_TO_REGCLASS FR32:$src1, VR128)),
                              (v4f32 (COPY_TO_REGCLASS FR32:$src2, VR128)))),
             FR32)>;
}

let Predicates = [UseSSE2] in {
  // Use packed logical operations for scalar ops.
  def : Pat<(f64 (X86fand FR64:$src1, FR64:$src2)),
            (COPY_TO_REGCLASS
             (v2f64 (ANDPDrr (v2f64 (COPY_TO_REGCLASS FR64:$src1, VR128)),
                             (v2f64 (COPY_TO_REGCLASS FR64:$src2, VR128)))),
             FR64)>;
  def : Pat<(f64 (X86for FR64:$src1, FR64:$src2)),
            (COPY_TO_REGCLASS
             (v2f64 (ORPDrr (v2f64 (COPY_TO_REGCLASS FR64:$src1, VR128)),
                            (v2f64 (COPY_TO_REGCLASS FR64:$src2, VR128)))),
             FR64)>;
  def : Pat<(f64 (X86fxor FR64:$src1, FR64:$src2)),
            (COPY_TO_REGCLASS
             (v2f64 (XORPDrr (v2f64 (COPY_TO_REGCLASS FR64:$src1, VR128)),
                             (v2f64 (COPY_TO_REGCLASS FR64:$src2, VR128)))),
             FR64)>;
  def : Pat<(f64 (X86fandn FR64:$src1, FR64:$src2)),
            (COPY_TO_REGCLASS
             (v2f64 (ANDNPDrr (v2f64 (COPY_TO_REGCLASS FR64:$src1, VR128)),
                              (v2f64 (COPY_TO_REGCLASS FR64:$src2, VR128)))),
             FR64)>;
}

let Predicates = [HasAVX, NoVLX] in {
  def : Pat<(v16i8 (and VR128:$src1, VR128:$src2)),
            (VPANDrr VR128:$src1, VR128:$src2)>;
  def : Pat<(v8i16 (and VR128:$src1, VR128:$src2)),
            (VPANDrr VR128:$src1, VR128:$src2)>;
  def : Pat<(v4i32 (and VR128:$src1, VR128:$src2)),
            (VPANDrr VR128:$src1, VR128:$src2)>;

  def : Pat<(v16i8 (or VR128:$src1, VR128:$src2)),
            (VPORrr VR128:$src1, VR128:$src2)>;
  def : Pat<(v8i16 (or VR128:$src1, VR128:$src2)),
            (VPORrr VR128:$src1, VR128:$src2)>;
  def : Pat<(v4i32 (or VR128:$src1, VR128:$src2)),
            (VPORrr VR128:$src1, VR128:$src2)>;

  def : Pat<(v16i8 (xor VR128:$src1, VR128:$src2)),
            (VPXORrr VR128:$src1, VR128:$src2)>;
  def : Pat<(v8i16 (xor VR128:$src1, VR128:$src2)),
            (VPXORrr VR128:$src1, VR128:$src2)>;
  def : Pat<(v4i32 (xor VR128:$src1, VR128:$src2)),
            (VPXORrr VR128:$src1, VR128:$src2)>;

  def : Pat<(v16i8 (X86andnp VR128:$src1, VR128:$src2)),
            (VPANDNrr VR128:$src1, VR128:$src2)>;
  def : Pat<(v8i16 (X86andnp VR128:$src1, VR128:$src2)),
            (VPANDNrr VR128:$src1, VR128:$src2)>;
  def : Pat<(v4i32 (X86andnp VR128:$src1, VR128:$src2)),
            (VPANDNrr VR128:$src1, VR128:$src2)>;

  def : Pat<(and VR128:$src1, (loadv16i8 addr:$src2)),
            (VPANDrm VR128:$src1, addr:$src2)>;
  def : Pat<(and VR128:$src1, (loadv8i16 addr:$src2)),
            (VPANDrm VR128:$src1, addr:$src2)>;
  def : Pat<(and VR128:$src1, (loadv4i32 addr:$src2)),
            (VPANDrm VR128:$src1, addr:$src2)>;

  def : Pat<(or VR128:$src1, (loadv16i8 addr:$src2)),
            (VPORrm VR128:$src1, addr:$src2)>;
  def : Pat<(or VR128:$src1, (loadv8i16 addr:$src2)),
            (VPORrm VR128:$src1, addr:$src2)>;
  def : Pat<(or VR128:$src1, (loadv4i32 addr:$src2)),
            (VPORrm VR128:$src1, addr:$src2)>;

  def : Pat<(xor VR128:$src1, (loadv16i8 addr:$src2)),
            (VPXORrm VR128:$src1, addr:$src2)>;
  def : Pat<(xor VR128:$src1, (loadv8i16 addr:$src2)),
            (VPXORrm VR128:$src1, addr:$src2)>;
  def : Pat<(xor VR128:$src1, (loadv4i32 addr:$src2)),
            (VPXORrm VR128:$src1, addr:$src2)>;

  def : Pat<(X86andnp VR128:$src1, (loadv16i8 addr:$src2)),
            (VPANDNrm VR128:$src1, addr:$src2)>;
  def : Pat<(X86andnp VR128:$src1, (loadv8i16 addr:$src2)),
            (VPANDNrm VR128:$src1, addr:$src2)>;
  def : Pat<(X86andnp VR128:$src1, (loadv4i32 addr:$src2)),
            (VPANDNrm VR128:$src1, addr:$src2)>;
}

let Predicates = [UseSSE2] in {
  def : Pat<(v16i8 (and VR128:$src1, VR128:$src2)),
            (PANDrr VR128:$src1, VR128:$src2)>;
  def : Pat<(v8i16 (and VR128:$src1, VR128:$src2)),
            (PANDrr VR128:$src1, VR128:$src2)>;
  def : Pat<(v4i32 (and VR128:$src1, VR128:$src2)),
            (PANDrr VR128:$src1, VR128:$src2)>;

  def : Pat<(v16i8 (or VR128:$src1, VR128:$src2)),
            (PORrr VR128:$src1, VR128:$src2)>;
  def : Pat<(v8i16 (or VR128:$src1, VR128:$src2)),
            (PORrr VR128:$src1, VR128:$src2)>;
  def : Pat<(v4i32 (or VR128:$src1, VR128:$src2)),
            (PORrr VR128:$src1, VR128:$src2)>;

  def : Pat<(v16i8 (xor VR128:$src1, VR128:$src2)),
            (PXORrr VR128:$src1, VR128:$src2)>;
  def : Pat<(v8i16 (xor VR128:$src1, VR128:$src2)),
            (PXORrr VR128:$src1, VR128:$src2)>;
  def : Pat<(v4i32 (xor VR128:$src1, VR128:$src2)),
            (PXORrr VR128:$src1, VR128:$src2)>;

  def : Pat<(v16i8 (X86andnp VR128:$src1, VR128:$src2)),
            (PANDNrr VR128:$src1, VR128:$src2)>;
  def : Pat<(v8i16 (X86andnp VR128:$src1, VR128:$src2)),
            (PANDNrr VR128:$src1, VR128:$src2)>;
  def : Pat<(v4i32 (X86andnp VR128:$src1, VR128:$src2)),
            (PANDNrr VR128:$src1, VR128:$src2)>;

  def : Pat<(and VR128:$src1, (memopv16i8 addr:$src2)),
            (PANDrm VR128:$src1, addr:$src2)>;
  def : Pat<(and VR128:$src1, (memopv8i16 addr:$src2)),
            (PANDrm VR128:$src1, addr:$src2)>;
  def : Pat<(and VR128:$src1, (memopv4i32 addr:$src2)),
            (PANDrm VR128:$src1, addr:$src2)>;

  def : Pat<(or VR128:$src1, (memopv16i8 addr:$src2)),
            (PORrm VR128:$src1, addr:$src2)>;
  def : Pat<(or VR128:$src1, (memopv8i16 addr:$src2)),
            (PORrm VR128:$src1, addr:$src2)>;
  def : Pat<(or VR128:$src1, (memopv4i32 addr:$src2)),
            (PORrm VR128:$src1, addr:$src2)>;

  def : Pat<(xor VR128:$src1, (memopv16i8 addr:$src2)),
            (PXORrm VR128:$src1, addr:$src2)>;
  def : Pat<(xor VR128:$src1, (memopv8i16 addr:$src2)),
            (PXORrm VR128:$src1, addr:$src2)>;
  def : Pat<(xor VR128:$src1, (memopv4i32 addr:$src2)),
            (PXORrm VR128:$src1, addr:$src2)>;

  def : Pat<(X86andnp VR128:$src1, (memopv16i8 addr:$src2)),
            (PANDNrm VR128:$src1, addr:$src2)>;
  def : Pat<(X86andnp VR128:$src1, (memopv8i16 addr:$src2)),
            (PANDNrm VR128:$src1, addr:$src2)>;
  def : Pat<(X86andnp VR128:$src1, (memopv4i32 addr:$src2)),
            (PANDNrm VR128:$src1, addr:$src2)>;
}

// Patterns for packed operations when we don't have integer type available.
def : Pat<(v4f32 (X86fand VR128:$src1, VR128:$src2)),
          (ANDPSrr VR128:$src1, VR128:$src2)>;
def : Pat<(v4f32 (X86for VR128:$src1, VR128:$src2)),
          (ORPSrr VR128:$src1, VR128:$src2)>;
def : Pat<(v4f32 (X86fxor VR128:$src1, VR128:$src2)),
          (XORPSrr VR128:$src1, VR128:$src2)>;
def : Pat<(v4f32 (X86fandn VR128:$src1, VR128:$src2)),
          (ANDNPSrr VR128:$src1, VR128:$src2)>;

def : Pat<(X86fand VR128:$src1, (memopv4f32 addr:$src2)),
          (ANDPSrm VR128:$src1, addr:$src2)>;
def : Pat<(X86for VR128:$src1, (memopv4f32 addr:$src2)),
          (ORPSrm VR128:$src1, addr:$src2)>;
def : Pat<(X86fxor VR128:$src1, (memopv4f32 addr:$src2)),
          (XORPSrm VR128:$src1, addr:$src2)>;
def : Pat<(X86fandn VR128:$src1, (memopv4f32 addr:$src2)),
          (ANDNPSrm VR128:$src1, addr:$src2)>;

//===----------------------------------------------------------------------===//
// SSE 1 & 2 - Arithmetic Instructions
//===----------------------------------------------------------------------===//

/// basic_sse12_fp_binop_xxx - SSE 1 & 2 binops come in both scalar and
/// vector forms.
///
/// In addition, we also have a special variant of the scalar form here to
/// represent the associated intrinsic operation.  This form is unlike the
/// plain scalar form, in that it takes an entire vector (instead of a scalar)
/// and leaves the top elements unmodified (therefore these cannot be commuted).
///
/// These three forms can each be reg+reg or reg+mem.
///

/// FIXME: once all 256-bit intrinsics are matched, cleanup and refactor those
/// classes below
multiclass basic_sse12_fp_binop_p<bits<8> opc, string OpcodeStr,
                                  SDNode OpNode, X86SchedWriteSizes sched> {
  let Predicates = [HasAVX, NoVLX] in {
  defm V#NAME#PS : sse12_fp_packed<opc, !strconcat(OpcodeStr, "ps"), OpNode,
                               VR128, v4f32, f128mem, loadv4f32,
                               SSEPackedSingle, sched.PS.XMM, 0>, PS, VEX_4V, VEX_WIG;
  defm V#NAME#PD : sse12_fp_packed<opc, !strconcat(OpcodeStr, "pd"), OpNode,
                               VR128, v2f64, f128mem, loadv2f64,
                               SSEPackedDouble, sched.PD.XMM, 0>, PD, VEX_4V, VEX_WIG;

  defm V#NAME#PSY : sse12_fp_packed<opc, !strconcat(OpcodeStr, "ps"),
                        OpNode, VR256, v8f32, f256mem, loadv8f32,
                        SSEPackedSingle, sched.PS.YMM, 0>, PS, VEX_4V, VEX_L, VEX_WIG;
  defm V#NAME#PDY : sse12_fp_packed<opc, !strconcat(OpcodeStr, "pd"),
                        OpNode, VR256, v4f64, f256mem, loadv4f64,
                        SSEPackedDouble, sched.PD.YMM, 0>, PD, VEX_4V, VEX_L, VEX_WIG;
  }

  let Constraints = "$src1 = $dst" in {
    defm PS : sse12_fp_packed<opc, !strconcat(OpcodeStr, "ps"), OpNode, VR128,
                              v4f32, f128mem, memopv4f32, SSEPackedSingle,
                              sched.PS.XMM>, PS;
    defm PD : sse12_fp_packed<opc, !strconcat(OpcodeStr, "pd"), OpNode, VR128,
                              v2f64, f128mem, memopv2f64, SSEPackedDouble,
                              sched.PD.XMM>, PD;
  }
}

multiclass basic_sse12_fp_binop_s<bits<8> opc, string OpcodeStr, SDNode OpNode,
                                  X86SchedWriteSizes sched> {
  defm V#NAME#SS : sse12_fp_scalar<opc, !strconcat(OpcodeStr, "ss"),
                         OpNode, FR32, f32mem, SSEPackedSingle, sched.PS.Scl, 0>,
                         XS, VEX_4V, VEX_LIG, VEX_WIG;
  defm V#NAME#SD : sse12_fp_scalar<opc, !strconcat(OpcodeStr, "sd"),
                         OpNode, FR64, f64mem, SSEPackedDouble, sched.PD.Scl, 0>,
                         XD, VEX_4V, VEX_LIG, VEX_WIG;

  let Constraints = "$src1 = $dst" in {
    defm SS : sse12_fp_scalar<opc, !strconcat(OpcodeStr, "ss"),
                              OpNode, FR32, f32mem, SSEPackedSingle,
                              sched.PS.Scl>, XS;
    defm SD : sse12_fp_scalar<opc, !strconcat(OpcodeStr, "sd"),
                              OpNode, FR64, f64mem, SSEPackedDouble,
                              sched.PD.Scl>, XD;
  }
}

multiclass basic_sse12_fp_binop_s_int<bits<8> opc, string OpcodeStr,
                                      SDPatternOperator OpNode,
                                      X86SchedWriteSizes sched> {
  defm V#NAME#SS : sse12_fp_scalar_int<opc, OpcodeStr, OpNode, VR128, v4f32,
                   !strconcat(OpcodeStr, "ss"), ssmem, sse_load_f32,
                   SSEPackedSingle, sched.PS.Scl, 0>, XS, VEX_4V, VEX_LIG, VEX_WIG;
  defm V#NAME#SD : sse12_fp_scalar_int<opc, OpcodeStr, OpNode, VR128, v2f64,
                   !strconcat(OpcodeStr, "sd"), sdmem, sse_load_f64,
                   SSEPackedDouble, sched.PD.Scl, 0>, XD, VEX_4V, VEX_LIG, VEX_WIG;

  let Constraints = "$src1 = $dst" in {
    defm SS : sse12_fp_scalar_int<opc, OpcodeStr, OpNode, VR128, v4f32,
                   !strconcat(OpcodeStr, "ss"), ssmem, sse_load_f32,
                   SSEPackedSingle, sched.PS.Scl>, XS;
    defm SD : sse12_fp_scalar_int<opc, OpcodeStr, OpNode, VR128, v2f64,
                   !strconcat(OpcodeStr, "sd"), sdmem, sse_load_f64,
                   SSEPackedDouble, sched.PD.Scl>, XD;
  }
}

// Binary Arithmetic instructions
defm ADD : basic_sse12_fp_binop_p<0x58, "add", fadd, SchedWriteFAddSizes>,
           basic_sse12_fp_binop_s<0x58, "add", fadd, SchedWriteFAddSizes>,
           basic_sse12_fp_binop_s_int<0x58, "add", null_frag, SchedWriteFAddSizes>;
defm MUL : basic_sse12_fp_binop_p<0x59, "mul", fmul, SchedWriteFMulSizes>,
           basic_sse12_fp_binop_s<0x59, "mul", fmul, SchedWriteFMulSizes>,
           basic_sse12_fp_binop_s_int<0x59, "mul", null_frag, SchedWriteFMulSizes>;
let isCommutable = 0 in {
  defm SUB : basic_sse12_fp_binop_p<0x5C, "sub", fsub, SchedWriteFAddSizes>,
             basic_sse12_fp_binop_s<0x5C, "sub", fsub, SchedWriteFAddSizes>,
             basic_sse12_fp_binop_s_int<0x5C, "sub", null_frag, SchedWriteFAddSizes>;
  defm DIV : basic_sse12_fp_binop_p<0x5E, "div", fdiv, SchedWriteFDivSizes>,
             basic_sse12_fp_binop_s<0x5E, "div", fdiv, SchedWriteFDivSizes>,
             basic_sse12_fp_binop_s_int<0x5E, "div", null_frag, SchedWriteFDivSizes>;
  defm MAX : basic_sse12_fp_binop_p<0x5F, "max", X86fmax, SchedWriteFCmpSizes>,
             basic_sse12_fp_binop_s<0x5F, "max", X86fmax, SchedWriteFCmpSizes>,
             basic_sse12_fp_binop_s_int<0x5F, "max", X86fmaxs, SchedWriteFCmpSizes>;
  defm MIN : basic_sse12_fp_binop_p<0x5D, "min", X86fmin, SchedWriteFCmpSizes>,
             basic_sse12_fp_binop_s<0x5D, "min", X86fmin, SchedWriteFCmpSizes>,
             basic_sse12_fp_binop_s_int<0x5D, "min", X86fmins, SchedWriteFCmpSizes>;
}

let isCodeGenOnly = 1 in {
  defm MAXC: basic_sse12_fp_binop_p<0x5F, "max", X86fmaxc, SchedWriteFCmpSizes>,
             basic_sse12_fp_binop_s<0x5F, "max", X86fmaxc, SchedWriteFCmpSizes>;
  defm MINC: basic_sse12_fp_binop_p<0x5D, "min", X86fminc, SchedWriteFCmpSizes>,
             basic_sse12_fp_binop_s<0x5D, "min", X86fminc, SchedWriteFCmpSizes>;
}

// Patterns used to select SSE scalar fp arithmetic instructions from
// either:
//
// (1) a scalar fp operation followed by a blend
//
// The effect is that the backend no longer emits unnecessary vector
// insert instructions immediately after SSE scalar fp instructions
// like addss or mulss.
//
// For example, given the following code:
//   __m128 foo(__m128 A, __m128 B) {
//     A[0] += B[0];
//     return A;
//   }
//
// Previously we generated:
//   addss %xmm0, %xmm1
//   movss %xmm1, %xmm0
//
// We now generate:
//   addss %xmm1, %xmm0
//
// (2) a vector packed single/double fp operation followed by a vector insert
//
// The effect is that the backend converts the packed fp instruction
// followed by a vector insert into a single SSE scalar fp instruction.
//
// For example, given the following code:
//   __m128 foo(__m128 A, __m128 B) {
//     __m128 C = A + B;
//     return (__m128) {c[0], a[1], a[2], a[3]};
//   }
//
// Previously we generated:
//   addps %xmm0, %xmm1
//   movss %xmm1, %xmm0
//
// We now generate:
//   addss %xmm1, %xmm0

// TODO: Some canonicalization in lowering would simplify the number of
// patterns we have to try to match.
multiclass scalar_math_patterns<SDNode Op, string OpcPrefix, SDNode Move,
                                    ValueType VT, ValueType EltTy,
                                    RegisterClass RC, Predicate BasePredicate> {
  let Predicates = [BasePredicate] in {
    // extracted scalar math op with insert via movss/movsd
    def : Pat<(VT (Move (VT VR128:$dst),
                        (VT (scalar_to_vector
                             (Op (EltTy (extractelt (VT VR128:$dst), (iPTR 0))),
                                 RC:$src))))),
              (!cast<Instruction>(OpcPrefix#rr_Int) VT:$dst,
               (VT (COPY_TO_REGCLASS RC:$src, VR128)))>;
  }

  // Repeat for AVX versions of the instructions.
  let Predicates = [UseAVX] in {
    // extracted scalar math op with insert via movss/movsd
    def : Pat<(VT (Move (VT VR128:$dst),
                        (VT (scalar_to_vector
                             (Op (EltTy (extractelt (VT VR128:$dst), (iPTR 0))),
                                 RC:$src))))),
              (!cast<Instruction>("V"#OpcPrefix#rr_Int) VT:$dst,
               (VT (COPY_TO_REGCLASS RC:$src, VR128)))>;
  }
}

defm : scalar_math_patterns<fadd, "ADDSS", X86Movss, v4f32, f32, FR32, UseSSE1>;
defm : scalar_math_patterns<fsub, "SUBSS", X86Movss, v4f32, f32, FR32, UseSSE1>;
defm : scalar_math_patterns<fmul, "MULSS", X86Movss, v4f32, f32, FR32, UseSSE1>;
defm : scalar_math_patterns<fdiv, "DIVSS", X86Movss, v4f32, f32, FR32, UseSSE1>;

defm : scalar_math_patterns<fadd, "ADDSD", X86Movsd, v2f64, f64, FR64, UseSSE2>;
defm : scalar_math_patterns<fsub, "SUBSD", X86Movsd, v2f64, f64, FR64, UseSSE2>;
defm : scalar_math_patterns<fmul, "MULSD", X86Movsd, v2f64, f64, FR64, UseSSE2>;
defm : scalar_math_patterns<fdiv, "DIVSD", X86Movsd, v2f64, f64, FR64, UseSSE2>;
 
/// Unop Arithmetic
/// In addition, we also have a special variant of the scalar form here to
/// represent the associated intrinsic operation.  This form is unlike the
/// plain scalar form, in that it takes an entire vector (instead of a
/// scalar) and leaves the top elements undefined.
///
/// And, we have a special variant form for a full-vector intrinsic form.

/// sse_fp_unop_s - SSE1 unops in scalar form
/// For the non-AVX defs, we need $src1 to be tied to $dst because
/// the HW instructions are 2 operand / destructive.
multiclass sse_fp_unop_s<bits<8> opc, string OpcodeStr, RegisterClass RC,
                          ValueType ScalarVT, X86MemOperand x86memop,
                          Operand intmemop, SDNode OpNode, Domain d,
                          X86FoldableSchedWrite sched, Predicate target> {
  let hasSideEffects = 0 in {
  def r : I<opc, MRMSrcReg, (outs RC:$dst), (ins RC:$src1),
              !strconcat(OpcodeStr, "\t{$src1, $dst|$dst, $src1}"),
            [(set RC:$dst, (OpNode RC:$src1))], d>, Sched<[sched]>,
            Requires<[target]>;
  let mayLoad = 1 in
  def m : I<opc, MRMSrcMem, (outs RC:$dst), (ins x86memop:$src1),
            !strconcat(OpcodeStr, "\t{$src1, $dst|$dst, $src1}"),
            [(set RC:$dst, (OpNode (load addr:$src1)))], d>,
            Sched<[sched.Folded]>,
            Requires<[target, OptForSize]>;

  let isCodeGenOnly = 1, Constraints = "$src1 = $dst", ExeDomain = d in {
  def r_Int : I<opc, MRMSrcReg, (outs VR128:$dst), (ins VR128:$src1, VR128:$src2),
                !strconcat(OpcodeStr, "\t{$src2, $dst|$dst, $src2}"), []>,
                Sched<[sched]>;
  let mayLoad = 1 in
  def m_Int : I<opc, MRMSrcMem, (outs VR128:$dst), (ins VR128:$src1, intmemop:$src2),
                !strconcat(OpcodeStr, "\t{$src2, $dst|$dst, $src2}"), []>,
                Sched<[sched.Folded, sched.ReadAfterFold]>;
  }
  }

}

multiclass sse_fp_unop_s_intr<RegisterClass RC, ValueType vt,
                              ComplexPattern int_cpat, Intrinsic Intr,
                              Predicate target, string Suffix> {
  let Predicates = [target] in {
  // These are unary operations, but they are modeled as having 2 source operands
  // because the high elements of the destination are unchanged in SSE.
  def : Pat<(Intr VR128:$src),
            (!cast<Instruction>(NAME#r_Int) VR128:$src, VR128:$src)>;
  }
  // We don't want to fold scalar loads into these instructions unless
  // optimizing for size. This is because the folded instruction will have a
  // partial register update, while the unfolded sequence will not, e.g.
  // movss mem, %xmm0
  // rcpss %xmm0, %xmm0
  // which has a clobber before the rcp, vs.
  // rcpss mem, %xmm0
  let Predicates = [target, OptForSize] in {
    def : Pat<(Intr int_cpat:$src2),
               (!cast<Instruction>(NAME#m_Int)
                      (vt (IMPLICIT_DEF)), addr:$src2)>;
  }
}

multiclass avx_fp_unop_s_intr<RegisterClass RC, ValueType vt, ComplexPattern int_cpat,
                              Intrinsic Intr, Predicate target> {
  let Predicates = [target] in {
   def : Pat<(Intr VR128:$src),
             (!cast<Instruction>(NAME#r_Int) VR128:$src,
                                 VR128:$src)>;
  }
  let Predicates = [target, OptForSize] in {
    def : Pat<(Intr int_cpat:$src2),
              (!cast<Instruction>(NAME#m_Int)
                    (vt (IMPLICIT_DEF)), addr:$src2)>;
  }
}

multiclass avx_fp_unop_s<bits<8> opc, string OpcodeStr, RegisterClass RC,
                          ValueType ScalarVT, X86MemOperand x86memop,
                          Operand intmemop, SDNode OpNode, Domain d,
                          X86FoldableSchedWrite sched, Predicate target> {
  let hasSideEffects = 0 in {
  def r : I<opc, MRMSrcReg, (outs RC:$dst), (ins RC:$src1, RC:$src2),
            !strconcat(OpcodeStr, "\t{$src2, $src1, $dst|$dst, $src1, $src2}"),
            [], d>, Sched<[sched]>;
  let mayLoad = 1 in
  def m : I<opc, MRMSrcMem, (outs RC:$dst), (ins RC:$src1, x86memop:$src2),
             !strconcat(OpcodeStr, "\t{$src2, $src1, $dst|$dst, $src1, $src2}"),
            [], d>, Sched<[sched.Folded, sched.ReadAfterFold]>;
  let isCodeGenOnly = 1, ExeDomain = d in {
  def r_Int : I<opc, MRMSrcReg, (outs VR128:$dst),
                (ins VR128:$src1, VR128:$src2),
             !strconcat(OpcodeStr, "\t{$src2, $src1, $dst|$dst, $src1, $src2}"),
             []>, Sched<[sched]>;
  let mayLoad = 1 in
  def m_Int : I<opc, MRMSrcMem, (outs VR128:$dst),
                (ins VR128:$src1, intmemop:$src2),
             !strconcat(OpcodeStr, "\t{$src2, $src1, $dst|$dst, $src1, $src2}"),
             []>, Sched<[sched.Folded, sched.ReadAfterFold]>;
  }
  }

  // We don't want to fold scalar loads into these instructions unless
  // optimizing for size. This is because the folded instruction will have a
  // partial register update, while the unfolded sequence will not, e.g.
  // vmovss mem, %xmm0
  // vrcpss %xmm0, %xmm0, %xmm0
  // which has a clobber before the rcp, vs.
  // vrcpss mem, %xmm0, %xmm0
  // TODO: In theory, we could fold the load, and avoid the stall caused by
  // the partial register store, either in BreakFalseDeps or with smarter RA.
  let Predicates = [target] in {
   def : Pat<(OpNode RC:$src),  (!cast<Instruction>(NAME#r)
                                (ScalarVT (IMPLICIT_DEF)), RC:$src)>;
  }
  let Predicates = [target, OptForSize] in {
    def : Pat<(ScalarVT (OpNode (load addr:$src))),
              (!cast<Instruction>(NAME#m) (ScalarVT (IMPLICIT_DEF)),
            addr:$src)>;
  }
}

/// sse1_fp_unop_p - SSE1 unops in packed form.
multiclass sse1_fp_unop_p<bits<8> opc, string OpcodeStr, SDNode OpNode,
                          X86SchedWriteWidths sched, list<Predicate> prds> {
let Predicates = prds in {
  def V#NAME#PSr : PSI<opc, MRMSrcReg, (outs VR128:$dst), (ins VR128:$src),
                       !strconcat("v", OpcodeStr,
                                  "ps\t{$src, $dst|$dst, $src}"),
                       [(set VR128:$dst, (v4f32 (OpNode VR128:$src)))]>,
                       VEX, Sched<[sched.XMM]>, VEX_WIG;
  def V#NAME#PSm : PSI<opc, MRMSrcMem, (outs VR128:$dst), (ins f128mem:$src),
                       !strconcat("v", OpcodeStr,
                                  "ps\t{$src, $dst|$dst, $src}"),
                       [(set VR128:$dst, (OpNode (loadv4f32 addr:$src)))]>,
                       VEX, Sched<[sched.XMM.Folded]>, VEX_WIG;
  def V#NAME#PSYr : PSI<opc, MRMSrcReg, (outs VR256:$dst), (ins VR256:$src),
                        !strconcat("v", OpcodeStr,
                                   "ps\t{$src, $dst|$dst, $src}"),
                        [(set VR256:$dst, (v8f32 (OpNode VR256:$src)))]>,
                        VEX, VEX_L, Sched<[sched.YMM]>, VEX_WIG;
  def V#NAME#PSYm : PSI<opc, MRMSrcMem, (outs VR256:$dst), (ins f256mem:$src),
                        !strconcat("v", OpcodeStr,
                                   "ps\t{$src, $dst|$dst, $src}"),
                        [(set VR256:$dst, (OpNode (loadv8f32 addr:$src)))]>,
                        VEX, VEX_L, Sched<[sched.YMM.Folded]>, VEX_WIG;
}

  def PSr : PSI<opc, MRMSrcReg, (outs VR128:$dst), (ins VR128:$src),
                !strconcat(OpcodeStr, "ps\t{$src, $dst|$dst, $src}"),
                [(set VR128:$dst, (v4f32 (OpNode VR128:$src)))]>,
                Sched<[sched.XMM]>;
  def PSm : PSI<opc, MRMSrcMem, (outs VR128:$dst), (ins f128mem:$src),
                !strconcat(OpcodeStr, "ps\t{$src, $dst|$dst, $src}"),
                [(set VR128:$dst, (OpNode (memopv4f32 addr:$src)))]>,
                Sched<[sched.XMM.Folded]>;
}

/// sse2_fp_unop_p - SSE2 unops in vector forms.
multiclass sse2_fp_unop_p<bits<8> opc, string OpcodeStr,
                          SDNode OpNode, X86SchedWriteWidths sched> {
let Predicates = [HasAVX, NoVLX] in {
  def V#NAME#PDr : PDI<opc, MRMSrcReg, (outs VR128:$dst), (ins VR128:$src),
                       !strconcat("v", OpcodeStr,
                                  "pd\t{$src, $dst|$dst, $src}"),
                       [(set VR128:$dst, (v2f64 (OpNode VR128:$src)))]>,
                       VEX, Sched<[sched.XMM]>, VEX_WIG;
  def V#NAME#PDm : PDI<opc, MRMSrcMem, (outs VR128:$dst), (ins f128mem:$src),
                       !strconcat("v", OpcodeStr,
                                  "pd\t{$src, $dst|$dst, $src}"),
                       [(set VR128:$dst, (OpNode (loadv2f64 addr:$src)))]>,
                       VEX, Sched<[sched.XMM.Folded]>, VEX_WIG;
  def V#NAME#PDYr : PDI<opc, MRMSrcReg, (outs VR256:$dst), (ins VR256:$src),
                        !strconcat("v", OpcodeStr,
                                   "pd\t{$src, $dst|$dst, $src}"),
                        [(set VR256:$dst, (v4f64 (OpNode VR256:$src)))]>,
                        VEX, VEX_L, Sched<[sched.YMM]>, VEX_WIG;
  def V#NAME#PDYm : PDI<opc, MRMSrcMem, (outs VR256:$dst), (ins f256mem:$src),
                        !strconcat("v", OpcodeStr,
                                   "pd\t{$src, $dst|$dst, $src}"),
                        [(set VR256:$dst, (OpNode (loadv4f64 addr:$src)))]>,
                        VEX, VEX_L, Sched<[sched.YMM.Folded]>, VEX_WIG;
}

  def PDr : PDI<opc, MRMSrcReg, (outs VR128:$dst), (ins VR128:$src),
                !strconcat(OpcodeStr, "pd\t{$src, $dst|$dst, $src}"),
                [(set VR128:$dst, (v2f64 (OpNode VR128:$src)))]>,
                Sched<[sched.XMM]>;
  def PDm : PDI<opc, MRMSrcMem, (outs VR128:$dst), (ins f128mem:$src),
                !strconcat(OpcodeStr, "pd\t{$src, $dst|$dst, $src}"),
                [(set VR128:$dst, (OpNode (memopv2f64 addr:$src)))]>,
                Sched<[sched.XMM.Folded]>;
}

multiclass sse1_fp_unop_s_intr<bits<8> opc, string OpcodeStr, SDNode OpNode,
                          X86SchedWriteWidths sched, Predicate AVXTarget> {
  defm SS        :  sse_fp_unop_s_intr<FR32, v4f32, sse_load_f32,
                      !cast<Intrinsic>("int_x86_sse_"##OpcodeStr##_ss),
                      UseSSE1, "SS">, XS;
  defm V#NAME#SS  : avx_fp_unop_s_intr<FR32, v4f32, sse_load_f32,
                      !cast<Intrinsic>("int_x86_sse_"##OpcodeStr##_ss),
                      AVXTarget>,
                      XS, VEX_4V, VEX_LIG, VEX_WIG, NotMemoryFoldable;
}

multiclass sse1_fp_unop_s<bits<8> opc, string OpcodeStr, SDNode OpNode,
                          X86SchedWriteWidths sched, Predicate AVXTarget> {
  defm SS        :  sse_fp_unop_s<opc, OpcodeStr##ss, FR32, f32, f32mem,
                      ssmem, OpNode, SSEPackedSingle, sched.Scl, UseSSE1>, XS;
  defm V#NAME#SS  : avx_fp_unop_s<opc, "v"#OpcodeStr##ss, FR32, f32,
                      f32mem, ssmem, OpNode, SSEPackedSingle, sched.Scl, AVXTarget>,
                       XS, VEX_4V, VEX_LIG, VEX_WIG;
}

multiclass sse2_fp_unop_s<bits<8> opc, string OpcodeStr, SDNode OpNode,
                          X86SchedWriteWidths sched, Predicate AVXTarget> {
  defm SD         : sse_fp_unop_s<opc, OpcodeStr##sd, FR64, f64, f64mem,
                         sdmem, OpNode, SSEPackedDouble, sched.Scl, UseSSE2>, XD;
  defm V#NAME#SD  : avx_fp_unop_s<opc, "v"#OpcodeStr##sd, FR64, f64,
                         f64mem, sdmem, OpNode, SSEPackedDouble, sched.Scl, AVXTarget>,
                         XD, VEX_4V, VEX_LIG, VEX_WIG;
}

// Square root.
defm SQRT  : sse1_fp_unop_s<0x51, "sqrt", fsqrt, SchedWriteFSqrt, UseAVX>,
             sse1_fp_unop_p<0x51, "sqrt", fsqrt, SchedWriteFSqrt, [HasAVX, NoVLX]>,
             sse2_fp_unop_s<0x51, "sqrt", fsqrt, SchedWriteFSqrt64, UseAVX>,
             sse2_fp_unop_p<0x51, "sqrt", fsqrt, SchedWriteFSqrt64>;

// Reciprocal approximations. Note that these typically require refinement
// in order to obtain suitable precision.
defm RSQRT : sse1_fp_unop_s<0x52, "rsqrt", X86frsqrt, SchedWriteFRsqrt, HasAVX>,
             sse1_fp_unop_s_intr<0x52, "rsqrt", X86frsqrt, SchedWriteFRsqrt, HasAVX>,
             sse1_fp_unop_p<0x52, "rsqrt", X86frsqrt, SchedWriteFRsqrt, [HasAVX]>;
defm RCP   : sse1_fp_unop_s<0x53, "rcp", X86frcp, SchedWriteFRcp, HasAVX>,
             sse1_fp_unop_s_intr<0x53, "rcp", X86frcp, SchedWriteFRcp, HasAVX>,
             sse1_fp_unop_p<0x53, "rcp", X86frcp, SchedWriteFRcp, [HasAVX]>;

// There is no f64 version of the reciprocal approximation instructions.

multiclass scalar_unary_math_patterns<SDNode OpNode, string OpcPrefix, SDNode Move,
                                      ValueType VT, Predicate BasePredicate> {
  let Predicates = [BasePredicate] in {
    def : Pat<(VT (Move VT:$dst, (scalar_to_vector
                                  (OpNode (extractelt VT:$src, 0))))),
              (!cast<Instruction>(OpcPrefix#r_Int) VT:$dst, VT:$src)>;
  }

  // Repeat for AVX versions of the instructions.
  let Predicates = [UseAVX] in {
    def : Pat<(VT (Move VT:$dst, (scalar_to_vector
                                  (OpNode (extractelt VT:$src, 0))))),
              (!cast<Instruction>("V"#OpcPrefix#r_Int) VT:$dst, VT:$src)>;
  }
}

multiclass scalar_unary_math_imm_patterns<SDNode OpNode, string OpcPrefix, SDNode Move,
                                          ValueType VT, bits<8> ImmV,
                                          Predicate BasePredicate> {
  let Predicates = [BasePredicate] in {
    def : Pat<(VT (Move VT:$dst, (scalar_to_vector
                                  (OpNode (extractelt VT:$src, 0))))),
              (!cast<Instruction>(OpcPrefix#r_Int) VT:$dst, VT:$src, (i32 ImmV))>;
  }

  // Repeat for AVX versions of the instructions.
  let Predicates = [UseAVX] in {
    def : Pat<(VT (Move VT:$dst, (scalar_to_vector
                                  (OpNode (extractelt VT:$src, 0))))),
              (!cast<Instruction>("V"#OpcPrefix#r_Int) VT:$dst, VT:$src, (i32 ImmV))>;
  }
}

defm : scalar_unary_math_patterns<fsqrt, "SQRTSS", X86Movss, v4f32, UseSSE1>;
defm : scalar_unary_math_patterns<fsqrt, "SQRTSD", X86Movsd, v2f64, UseSSE2>;

multiclass scalar_unary_math_intr_patterns<Intrinsic Intr, string OpcPrefix,
                                           SDNode Move, ValueType VT,
                                           Predicate BasePredicate> {
  let Predicates = [BasePredicate] in {
    def : Pat<(VT (Move VT:$dst, (Intr VT:$src))),
              (!cast<Instruction>(OpcPrefix#r_Int) VT:$dst, VT:$src)>;
  }

  // Repeat for AVX versions of the instructions.
  let Predicates = [HasAVX] in {
    def : Pat<(VT (Move VT:$dst, (Intr VT:$src))),
              (!cast<Instruction>("V"#OpcPrefix#r_Int) VT:$dst, VT:$src)>;
  }
}

defm : scalar_unary_math_intr_patterns<int_x86_sse_rcp_ss, "RCPSS", X86Movss,
                                       v4f32, UseSSE1>;
defm : scalar_unary_math_intr_patterns<int_x86_sse_rsqrt_ss, "RSQRTSS", X86Movss,
                                       v4f32, UseSSE1>;


//===----------------------------------------------------------------------===//
// SSE 1 & 2 - Non-temporal stores
//===----------------------------------------------------------------------===//

let AddedComplexity = 400 in { // Prefer non-temporal versions
let Predicates = [HasAVX, NoVLX] in {
let SchedRW = [SchedWriteFMoveLSNT.XMM.MR] in {
def VMOVNTPSmr : VPSI<0x2B, MRMDestMem, (outs),
                     (ins f128mem:$dst, VR128:$src),
                     "movntps\t{$src, $dst|$dst, $src}",
                     [(alignednontemporalstore (v4f32 VR128:$src),
                                               addr:$dst)]>, VEX, VEX_WIG;
def VMOVNTPDmr : VPDI<0x2B, MRMDestMem, (outs),
                     (ins f128mem:$dst, VR128:$src),
                     "movntpd\t{$src, $dst|$dst, $src}",
                     [(alignednontemporalstore (v2f64 VR128:$src),
                                               addr:$dst)]>, VEX, VEX_WIG;
} // SchedRW

let SchedRW = [SchedWriteFMoveLSNT.YMM.MR] in {
def VMOVNTPSYmr : VPSI<0x2B, MRMDestMem, (outs),
                     (ins f256mem:$dst, VR256:$src),
                     "movntps\t{$src, $dst|$dst, $src}",
                     [(alignednontemporalstore (v8f32 VR256:$src),
                                               addr:$dst)]>, VEX, VEX_L, VEX_WIG;
def VMOVNTPDYmr : VPDI<0x2B, MRMDestMem, (outs),
                     (ins f256mem:$dst, VR256:$src),
                     "movntpd\t{$src, $dst|$dst, $src}",
                     [(alignednontemporalstore (v4f64 VR256:$src),
                                               addr:$dst)]>, VEX, VEX_L, VEX_WIG;
} // SchedRW

let ExeDomain = SSEPackedInt in {
def VMOVNTDQmr    : VPDI<0xE7, MRMDestMem, (outs),
                         (ins i128mem:$dst, VR128:$src),
                         "movntdq\t{$src, $dst|$dst, $src}",
                         [(alignednontemporalstore (v2i64 VR128:$src),
                                                   addr:$dst)]>, VEX, VEX_WIG,
                         Sched<[SchedWriteVecMoveLSNT.XMM.MR]>;
def VMOVNTDQYmr : VPDI<0xE7, MRMDestMem, (outs),
                    (ins i256mem:$dst, VR256:$src),
                    "movntdq\t{$src, $dst|$dst, $src}",
                    [(alignednontemporalstore (v4i64 VR256:$src),
                                              addr:$dst)]>, VEX, VEX_L, VEX_WIG,
                    Sched<[SchedWriteVecMoveLSNT.YMM.MR]>;
} // ExeDomain
} // Predicates

let SchedRW = [SchedWriteFMoveLSNT.XMM.MR] in {
def MOVNTPSmr : PSI<0x2B, MRMDestMem, (outs), (ins f128mem:$dst, VR128:$src),
                    "movntps\t{$src, $dst|$dst, $src}",
                    [(alignednontemporalstore (v4f32 VR128:$src), addr:$dst)]>;
def MOVNTPDmr : PDI<0x2B, MRMDestMem, (outs), (ins f128mem:$dst, VR128:$src),
                    "movntpd\t{$src, $dst|$dst, $src}",
                    [(alignednontemporalstore(v2f64 VR128:$src), addr:$dst)]>;
} // SchedRW

let ExeDomain = SSEPackedInt, SchedRW = [SchedWriteVecMoveLSNT.XMM.MR] in
def MOVNTDQmr : PDI<0xE7, MRMDestMem, (outs), (ins f128mem:$dst, VR128:$src),
                    "movntdq\t{$src, $dst|$dst, $src}",
                    [(alignednontemporalstore (v2i64 VR128:$src), addr:$dst)]>;

let SchedRW = [WriteStoreNT] in {
// There is no AVX form for instructions below this point
def MOVNTImr : I<0xC3, MRMDestMem, (outs), (ins i32mem:$dst, GR32:$src),
                 "movnti{l}\t{$src, $dst|$dst, $src}",
                 [(nontemporalstore (i32 GR32:$src), addr:$dst)]>,
               PS, Requires<[HasSSE2]>;
def MOVNTI_64mr : RI<0xC3, MRMDestMem, (outs), (ins i64mem:$dst, GR64:$src),
                     "movnti{q}\t{$src, $dst|$dst, $src}",
                     [(nontemporalstore (i64 GR64:$src), addr:$dst)]>,
                  PS, Requires<[HasSSE2]>;
} // SchedRW = [WriteStoreNT]

let Predicates = [HasAVX, NoVLX] in {
  def : Pat<(alignednontemporalstore (v8i32 VR256:$src), addr:$dst),
            (VMOVNTDQYmr addr:$dst, VR256:$src)>;
  def : Pat<(alignednontemporalstore (v16i16 VR256:$src), addr:$dst),
            (VMOVNTDQYmr addr:$dst, VR256:$src)>;
  def : Pat<(alignednontemporalstore (v32i8 VR256:$src), addr:$dst),
            (VMOVNTDQYmr addr:$dst, VR256:$src)>;

  def : Pat<(alignednontemporalstore (v4i32 VR128:$src), addr:$dst),
            (VMOVNTDQmr addr:$dst, VR128:$src)>;
  def : Pat<(alignednontemporalstore (v8i16 VR128:$src), addr:$dst),
            (VMOVNTDQmr addr:$dst, VR128:$src)>;
  def : Pat<(alignednontemporalstore (v16i8 VR128:$src), addr:$dst),
            (VMOVNTDQmr addr:$dst, VR128:$src)>;
}

let Predicates = [UseSSE2] in {
  def : Pat<(alignednontemporalstore (v4i32 VR128:$src), addr:$dst),
            (MOVNTDQmr addr:$dst, VR128:$src)>;
  def : Pat<(alignednontemporalstore (v8i16 VR128:$src), addr:$dst),
            (MOVNTDQmr addr:$dst, VR128:$src)>;
  def : Pat<(alignednontemporalstore (v16i8 VR128:$src), addr:$dst),
            (MOVNTDQmr addr:$dst, VR128:$src)>;
}

} // AddedComplexity

//===----------------------------------------------------------------------===//
// SSE 1 & 2 - Prefetch and memory fence
//===----------------------------------------------------------------------===//

// Prefetch intrinsic.
let Predicates = [HasSSEPrefetch], SchedRW = [WriteLoad] in {
def PREFETCHT0   : I<0x18, MRM1m, (outs), (ins i8mem:$src),
    "prefetcht0\t$src", [(prefetch addr:$src, imm, (i32 3), (i32 1))]>, TB;
def PREFETCHT1   : I<0x18, MRM2m, (outs), (ins i8mem:$src),
    "prefetcht1\t$src", [(prefetch addr:$src, imm, (i32 2), (i32 1))]>, TB;
def PREFETCHT2   : I<0x18, MRM3m, (outs), (ins i8mem:$src),
    "prefetcht2\t$src", [(prefetch addr:$src, imm, (i32 1), (i32 1))]>, TB;
def PREFETCHNTA  : I<0x18, MRM0m, (outs), (ins i8mem:$src),
    "prefetchnta\t$src", [(prefetch addr:$src, imm, (i32 0), (i32 1))]>, TB;
}

// FIXME: How should flush instruction be modeled?
let SchedRW = [WriteLoad] in {
// Flush cache
def CLFLUSH : I<0xAE, MRM7m, (outs), (ins i8mem:$src),
               "clflush\t$src", [(int_x86_sse2_clflush addr:$src)]>,
               PS, Requires<[HasSSE2]>;
}

let SchedRW = [WriteNop] in {
// Pause. This "instruction" is encoded as "rep; nop", so even though it
// was introduced with SSE2, it's backward compatible.
def PAUSE : I<0x90, RawFrm, (outs), (ins),
              "pause", [(int_x86_sse2_pause)]>, OBXS;
}

let SchedRW = [WriteFence] in {
// Load, store, and memory fence
// TODO: As with mfence, we may want to ease the availablity of sfence/lfence
// to include any 64-bit target.
def SFENCE : I<0xAE, MRM_F8, (outs), (ins), "sfence", [(int_x86_sse_sfence)]>,
               PS, Requires<[HasSSE1]>;
def LFENCE : I<0xAE, MRM_E8, (outs), (ins), "lfence", [(int_x86_sse2_lfence)]>,
               PS, Requires<[HasSSE2]>;
def MFENCE : I<0xAE, MRM_F0, (outs), (ins), "mfence", [(int_x86_sse2_mfence)]>,
               PS, Requires<[HasMFence]>;
} // SchedRW

def : Pat<(X86MFence), (MFENCE)>;

//===----------------------------------------------------------------------===//
// SSE 1 & 2 - Load/Store XCSR register
//===----------------------------------------------------------------------===//

def VLDMXCSR : VPSI<0xAE, MRM2m, (outs), (ins i32mem:$src),
               "ldmxcsr\t$src", [(int_x86_sse_ldmxcsr addr:$src)]>,
               VEX, Sched<[WriteLDMXCSR]>, VEX_WIG;
def VSTMXCSR : VPSI<0xAE, MRM3m, (outs), (ins i32mem:$dst),
               "stmxcsr\t$dst", [(int_x86_sse_stmxcsr addr:$dst)]>,
               VEX, Sched<[WriteSTMXCSR]>, VEX_WIG;

def LDMXCSR : I<0xAE, MRM2m, (outs), (ins i32mem:$src),
              "ldmxcsr\t$src", [(int_x86_sse_ldmxcsr addr:$src)]>,
              TB, Sched<[WriteLDMXCSR]>;
def STMXCSR : I<0xAE, MRM3m, (outs), (ins i32mem:$dst),
              "stmxcsr\t$dst", [(int_x86_sse_stmxcsr addr:$dst)]>,
              TB, Sched<[WriteSTMXCSR]>;

//===---------------------------------------------------------------------===//
// SSE2 - Move Aligned/Unaligned Packed Integer Instructions
//===---------------------------------------------------------------------===//

let ExeDomain = SSEPackedInt in { // SSE integer instructions

let hasSideEffects = 0 in {
def VMOVDQArr  : VPDI<0x6F, MRMSrcReg, (outs VR128:$dst), (ins VR128:$src),
                      "movdqa\t{$src, $dst|$dst, $src}", []>,
                      Sched<[SchedWriteVecMoveLS.XMM.RR]>, VEX, VEX_WIG;
def VMOVDQUrr  : VSSI<0x6F, MRMSrcReg, (outs VR128:$dst), (ins VR128:$src),
                      "movdqu\t{$src, $dst|$dst, $src}", []>,
                      Sched<[SchedWriteVecMoveLS.XMM.RR]>, VEX, VEX_WIG;
def VMOVDQAYrr : VPDI<0x6F, MRMSrcReg, (outs VR256:$dst), (ins VR256:$src),
                      "movdqa\t{$src, $dst|$dst, $src}", []>,
                      Sched<[SchedWriteVecMoveLS.YMM.RR]>, VEX, VEX_L, VEX_WIG;
def VMOVDQUYrr : VSSI<0x6F, MRMSrcReg, (outs VR256:$dst), (ins VR256:$src),
                      "movdqu\t{$src, $dst|$dst, $src}", []>,
                      Sched<[SchedWriteVecMoveLS.YMM.RR]>, VEX, VEX_L, VEX_WIG;
}

// For Disassembler
let isCodeGenOnly = 1, ForceDisassemble = 1, hasSideEffects = 0 in {
def VMOVDQArr_REV  : VPDI<0x7F, MRMDestReg, (outs VR128:$dst), (ins VR128:$src),
                          "movdqa\t{$src, $dst|$dst, $src}", []>,
                          Sched<[SchedWriteVecMoveLS.XMM.RR]>,
                          VEX, VEX_WIG, FoldGenData<"VMOVDQArr">;
def VMOVDQAYrr_REV : VPDI<0x7F, MRMDestReg, (outs VR256:$dst), (ins VR256:$src),
                          "movdqa\t{$src, $dst|$dst, $src}", []>,
                          Sched<[SchedWriteVecMoveLS.YMM.RR]>,
                          VEX, VEX_L, VEX_WIG, FoldGenData<"VMOVDQAYrr">;
def VMOVDQUrr_REV  : VSSI<0x7F, MRMDestReg, (outs VR128:$dst), (ins VR128:$src),
                          "movdqu\t{$src, $dst|$dst, $src}", []>,
                          Sched<[SchedWriteVecMoveLS.XMM.RR]>,
                          VEX, VEX_WIG, FoldGenData<"VMOVDQUrr">;
def VMOVDQUYrr_REV : VSSI<0x7F, MRMDestReg, (outs VR256:$dst), (ins VR256:$src),
                          "movdqu\t{$src, $dst|$dst, $src}", []>,
                          Sched<[SchedWriteVecMoveLS.YMM.RR]>,
                          VEX, VEX_L, VEX_WIG, FoldGenData<"VMOVDQUYrr">;
}

let canFoldAsLoad = 1, mayLoad = 1, isReMaterializable = 1,
    hasSideEffects = 0, Predicates = [HasAVX,NoVLX] in {
def VMOVDQArm  : VPDI<0x6F, MRMSrcMem, (outs VR128:$dst), (ins i128mem:$src),
                      "movdqa\t{$src, $dst|$dst, $src}",
                      [(set VR128:$dst, (alignedloadv2i64 addr:$src))]>,
                      Sched<[SchedWriteVecMoveLS.XMM.RM]>, VEX, VEX_WIG;
def VMOVDQAYrm : VPDI<0x6F, MRMSrcMem, (outs VR256:$dst), (ins i256mem:$src),
                      "movdqa\t{$src, $dst|$dst, $src}", []>,
                      Sched<[SchedWriteVecMoveLS.YMM.RM]>,
                      VEX, VEX_L, VEX_WIG;
def VMOVDQUrm  : I<0x6F, MRMSrcMem, (outs VR128:$dst), (ins i128mem:$src),
                   "vmovdqu\t{$src, $dst|$dst, $src}",
                   [(set VR128:$dst, (loadv2i64 addr:$src))]>,
                   Sched<[SchedWriteVecMoveLS.XMM.RM]>,
                   XS, VEX, VEX_WIG;
def VMOVDQUYrm : I<0x6F, MRMSrcMem, (outs VR256:$dst), (ins i256mem:$src),
                   "vmovdqu\t{$src, $dst|$dst, $src}", []>,
                   Sched<[SchedWriteVecMoveLS.YMM.RM]>,
                   XS, VEX, VEX_L, VEX_WIG;
}

let mayStore = 1, hasSideEffects = 0, Predicates = [HasAVX,NoVLX] in {
def VMOVDQAmr  : VPDI<0x7F, MRMDestMem, (outs),
                      (ins i128mem:$dst, VR128:$src),
                      "movdqa\t{$src, $dst|$dst, $src}",
                      [(alignedstore (v2i64 VR128:$src), addr:$dst)]>,
                      Sched<[SchedWriteVecMoveLS.XMM.MR]>, VEX, VEX_WIG;
def VMOVDQAYmr : VPDI<0x7F, MRMDestMem, (outs),
                      (ins i256mem:$dst, VR256:$src),
                      "movdqa\t{$src, $dst|$dst, $src}", []>,
                     Sched<[SchedWriteVecMoveLS.YMM.MR]>, VEX, VEX_L, VEX_WIG;
def VMOVDQUmr  : I<0x7F, MRMDestMem, (outs), (ins i128mem:$dst, VR128:$src),
                   "vmovdqu\t{$src, $dst|$dst, $src}",
                   [(store (v2i64 VR128:$src), addr:$dst)]>,
                   Sched<[SchedWriteVecMoveLS.XMM.MR]>, XS, VEX, VEX_WIG;
def VMOVDQUYmr : I<0x7F, MRMDestMem, (outs), (ins i256mem:$dst, VR256:$src),
                   "vmovdqu\t{$src, $dst|$dst, $src}",[]>,
                   Sched<[SchedWriteVecMoveLS.YMM.MR]>, XS, VEX, VEX_L, VEX_WIG;
}

let SchedRW = [SchedWriteVecMoveLS.XMM.RR] in {
let hasSideEffects = 0 in {
def MOVDQArr : PDI<0x6F, MRMSrcReg, (outs VR128:$dst), (ins VR128:$src),
                   "movdqa\t{$src, $dst|$dst, $src}", []>;

def MOVDQUrr :   I<0x6F, MRMSrcReg, (outs VR128:$dst), (ins VR128:$src),
                   "movdqu\t{$src, $dst|$dst, $src}", []>,
                   XS, Requires<[UseSSE2]>;
}

// For Disassembler
let isCodeGenOnly = 1, ForceDisassemble = 1, hasSideEffects = 0 in {
def MOVDQArr_REV : PDI<0x7F, MRMDestReg, (outs VR128:$dst), (ins VR128:$src),
                       "movdqa\t{$src, $dst|$dst, $src}", []>,
                       FoldGenData<"MOVDQArr">;

def MOVDQUrr_REV :   I<0x7F, MRMDestReg, (outs VR128:$dst), (ins VR128:$src),
                       "movdqu\t{$src, $dst|$dst, $src}", []>,
                       XS, Requires<[UseSSE2]>, FoldGenData<"MOVDQUrr">;
}
} // SchedRW

let canFoldAsLoad = 1, mayLoad = 1, isReMaterializable = 1,
    hasSideEffects = 0, SchedRW = [SchedWriteVecMoveLS.XMM.RM] in {
def MOVDQArm : PDI<0x6F, MRMSrcMem, (outs VR128:$dst), (ins i128mem:$src),
                   "movdqa\t{$src, $dst|$dst, $src}",
                   [/*(set VR128:$dst, (alignedloadv2i64 addr:$src))*/]>;
def MOVDQUrm :   I<0x6F, MRMSrcMem, (outs VR128:$dst), (ins i128mem:$src),
                   "movdqu\t{$src, $dst|$dst, $src}",
                   [/*(set VR128:$dst, (loadv2i64 addr:$src))*/]>,
                 XS, Requires<[UseSSE2]>;
}

let mayStore = 1, hasSideEffects = 0,
    SchedRW = [SchedWriteVecMoveLS.XMM.MR] in {
def MOVDQAmr : PDI<0x7F, MRMDestMem, (outs), (ins i128mem:$dst, VR128:$src),
                   "movdqa\t{$src, $dst|$dst, $src}",
                   [/*(alignedstore (v2i64 VR128:$src), addr:$dst)*/]>;
def MOVDQUmr :   I<0x7F, MRMDestMem, (outs), (ins i128mem:$dst, VR128:$src),
                   "movdqu\t{$src, $dst|$dst, $src}",
                   [/*(store (v2i64 VR128:$src), addr:$dst)*/]>,
                 XS, Requires<[UseSSE2]>;
}

} // ExeDomain = SSEPackedInt

// Aliases to help the assembler pick two byte VEX encodings by swapping the
// operands relative to the normal instructions to use VEX.R instead of VEX.B.
def : InstAlias<"vmovdqa\t{$src, $dst|$dst, $src}",
                (VMOVDQArr_REV VR128L:$dst, VR128H:$src), 0>;
def : InstAlias<"vmovdqa\t{$src, $dst|$dst, $src}",
                (VMOVDQAYrr_REV VR256L:$dst, VR256H:$src), 0>;
def : InstAlias<"vmovdqu\t{$src, $dst|$dst, $src}",
                (VMOVDQUrr_REV VR128L:$dst, VR128H:$src), 0>;
def : InstAlias<"vmovdqu\t{$src, $dst|$dst, $src}",
                (VMOVDQUYrr_REV VR256L:$dst, VR256H:$src), 0>;

// Reversed version with ".s" suffix for GAS compatibility.
def : InstAlias<"vmovdqa.s\t{$src, $dst|$dst, $src}",
                (VMOVDQArr_REV VR128:$dst, VR128:$src), 0>;
def : InstAlias<"vmovdqa.s\t{$src, $dst|$dst, $src}",
                (VMOVDQAYrr_REV VR256:$dst, VR256:$src), 0>;
def : InstAlias<"vmovdqu.s\t{$src, $dst|$dst, $src}",
                (VMOVDQUrr_REV VR128:$dst, VR128:$src), 0>;
def : InstAlias<"vmovdqu.s\t{$src, $dst|$dst, $src}",
                (VMOVDQUYrr_REV VR256:$dst, VR256:$src), 0>;

// Reversed version with ".s" suffix for GAS compatibility.
def : InstAlias<"movdqa.s\t{$src, $dst|$dst, $src}",
                (MOVDQArr_REV VR128:$dst, VR128:$src), 0>;
def : InstAlias<"movdqu.s\t{$src, $dst|$dst, $src}",
                (MOVDQUrr_REV VR128:$dst, VR128:$src), 0>;

let Predicates = [HasAVX, NoVLX] in {
  // Additional patterns for other integer sizes.
  def : Pat<(alignedloadv4i32 addr:$src),
            (VMOVDQArm addr:$src)>;
  def : Pat<(alignedloadv8i16 addr:$src),
            (VMOVDQArm addr:$src)>;
  def : Pat<(alignedloadv16i8 addr:$src),
            (VMOVDQArm addr:$src)>;
  def : Pat<(loadv4i32 addr:$src),
            (VMOVDQUrm addr:$src)>;
  def : Pat<(loadv8i16 addr:$src),
            (VMOVDQUrm addr:$src)>;
  def : Pat<(loadv16i8 addr:$src),
            (VMOVDQUrm addr:$src)>;

  def : Pat<(alignedstore (v4i32 VR128:$src), addr:$dst),
            (VMOVDQAmr addr:$dst, VR128:$src)>;
  def : Pat<(alignedstore (v8i16 VR128:$src), addr:$dst),
            (VMOVDQAmr addr:$dst, VR128:$src)>;
  def : Pat<(alignedstore (v16i8 VR128:$src), addr:$dst),
            (VMOVDQAmr addr:$dst, VR128:$src)>;
  def : Pat<(store (v4i32 VR128:$src), addr:$dst),
            (VMOVDQUmr addr:$dst, VR128:$src)>;
  def : Pat<(store (v8i16 VR128:$src), addr:$dst),
            (VMOVDQUmr addr:$dst, VR128:$src)>;
  def : Pat<(store (v16i8 VR128:$src), addr:$dst),
            (VMOVDQUmr addr:$dst, VR128:$src)>;
}

//===---------------------------------------------------------------------===//
// SSE2 - Packed Integer Arithmetic Instructions
//===---------------------------------------------------------------------===//

let ExeDomain = SSEPackedInt in { // SSE integer instructions

/// PDI_binop_rm2 - Simple SSE2 binary operator with different src and dst types
multiclass PDI_binop_rm2<bits<8> opc, string OpcodeStr, SDNode OpNode,
                         ValueType DstVT, ValueType SrcVT, RegisterClass RC,
                         PatFrag memop_frag, X86MemOperand x86memop,
                         X86FoldableSchedWrite sched, bit Is2Addr = 1> {
  let isCommutable = 1 in
  def rr : PDI<opc, MRMSrcReg, (outs RC:$dst),
       (ins RC:$src1, RC:$src2),
       !if(Is2Addr,
           !strconcat(OpcodeStr, "\t{$src2, $dst|$dst, $src2}"),
           !strconcat(OpcodeStr, "\t{$src2, $src1, $dst|$dst, $src1, $src2}")),
       [(set RC:$dst, (DstVT (OpNode (SrcVT RC:$src1), RC:$src2)))]>,
       Sched<[sched]>;
  def rm : PDI<opc, MRMSrcMem, (outs RC:$dst),
       (ins RC:$src1, x86memop:$src2),
       !if(Is2Addr,
           !strconcat(OpcodeStr, "\t{$src2, $dst|$dst, $src2}"),
           !strconcat(OpcodeStr, "\t{$src2, $src1, $dst|$dst, $src1, $src2}")),
       [(set RC:$dst, (DstVT (OpNode (SrcVT RC:$src1),
                                     (memop_frag addr:$src2))))]>,
       Sched<[sched.Folded, sched.ReadAfterFold]>;
}
} // ExeDomain = SSEPackedInt

defm PADDB   : PDI_binop_all<0xFC, "paddb", add, v16i8, v32i8,
                             SchedWriteVecALU, 1, NoVLX_Or_NoBWI>;
defm PADDW   : PDI_binop_all<0xFD, "paddw", add, v8i16, v16i16,
                             SchedWriteVecALU, 1, NoVLX_Or_NoBWI>;
defm PADDD   : PDI_binop_all<0xFE, "paddd", add, v4i32, v8i32,
                             SchedWriteVecALU, 1, NoVLX>;
defm PADDQ   : PDI_binop_all<0xD4, "paddq", add, v2i64, v4i64,
                             SchedWriteVecALU, 1, NoVLX>;
defm PADDSB  : PDI_binop_all<0xEC, "paddsb", saddsat, v16i8, v32i8,
                             SchedWriteVecALU, 1, NoVLX_Or_NoBWI>;
defm PADDSW  : PDI_binop_all<0xED, "paddsw", saddsat, v8i16, v16i16,
                             SchedWriteVecALU, 1, NoVLX_Or_NoBWI>;
defm PADDUSB : PDI_binop_all<0xDC, "paddusb", uaddsat, v16i8, v32i8,
                             SchedWriteVecALU, 1, NoVLX_Or_NoBWI>;
defm PADDUSW : PDI_binop_all<0xDD, "paddusw", uaddsat, v8i16, v16i16,
                             SchedWriteVecALU, 1, NoVLX_Or_NoBWI>;
defm PMULLW  : PDI_binop_all<0xD5, "pmullw", mul, v8i16, v16i16,
                             SchedWriteVecIMul, 1, NoVLX_Or_NoBWI>;
defm PMULHUW : PDI_binop_all<0xE4, "pmulhuw", mulhu, v8i16, v16i16,
                             SchedWriteVecIMul, 1, NoVLX_Or_NoBWI>;
defm PMULHW  : PDI_binop_all<0xE5, "pmulhw", mulhs, v8i16, v16i16,
                             SchedWriteVecIMul, 1, NoVLX_Or_NoBWI>;
defm PSUBB   : PDI_binop_all<0xF8, "psubb", sub, v16i8, v32i8,
                             SchedWriteVecALU, 0, NoVLX_Or_NoBWI>;
defm PSUBW   : PDI_binop_all<0xF9, "psubw", sub, v8i16, v16i16,
                             SchedWriteVecALU, 0, NoVLX_Or_NoBWI>;
defm PSUBD   : PDI_binop_all<0xFA, "psubd", sub, v4i32, v8i32,
                             SchedWriteVecALU, 0, NoVLX>;
defm PSUBQ   : PDI_binop_all<0xFB, "psubq", sub, v2i64, v4i64,
                             SchedWriteVecALU, 0, NoVLX>;
defm PSUBSB  : PDI_binop_all<0xE8, "psubsb", ssubsat, v16i8, v32i8,
                             SchedWriteVecALU, 0, NoVLX_Or_NoBWI>;
defm PSUBSW  : PDI_binop_all<0xE9, "psubsw", ssubsat, v8i16, v16i16,
                             SchedWriteVecALU, 0, NoVLX_Or_NoBWI>;
defm PSUBUSB : PDI_binop_all<0xD8, "psubusb", usubsat, v16i8, v32i8,
                             SchedWriteVecALU, 0, NoVLX_Or_NoBWI>;
defm PSUBUSW : PDI_binop_all<0xD9, "psubusw", usubsat, v8i16, v16i16,
                             SchedWriteVecALU, 0, NoVLX_Or_NoBWI>;
defm PMINUB  : PDI_binop_all<0xDA, "pminub", umin, v16i8, v32i8,
                             SchedWriteVecALU, 1, NoVLX_Or_NoBWI>;
defm PMINSW  : PDI_binop_all<0xEA, "pminsw", smin, v8i16, v16i16,
                             SchedWriteVecALU, 1, NoVLX_Or_NoBWI>;
defm PMAXUB  : PDI_binop_all<0xDE, "pmaxub", umax, v16i8, v32i8,
                             SchedWriteVecALU, 1, NoVLX_Or_NoBWI>;
defm PMAXSW  : PDI_binop_all<0xEE, "pmaxsw", smax, v8i16, v16i16,
                             SchedWriteVecALU, 1, NoVLX_Or_NoBWI>;
defm PAVGB   : PDI_binop_all<0xE0, "pavgb", X86avg, v16i8, v32i8,
                             SchedWriteVecALU, 1, NoVLX_Or_NoBWI>;
defm PAVGW   : PDI_binop_all<0xE3, "pavgw", X86avg, v8i16, v16i16,
                             SchedWriteVecALU, 1, NoVLX_Or_NoBWI>;
defm PMULUDQ : PDI_binop_all<0xF4, "pmuludq", X86pmuludq, v2i64, v4i64,
                             SchedWriteVecIMul, 1, NoVLX>;

let Predicates = [HasAVX, NoVLX_Or_NoBWI] in
defm VPMADDWD : PDI_binop_rm2<0xF5, "vpmaddwd", X86vpmaddwd, v4i32, v8i16, VR128,
                              load, i128mem, SchedWriteVecIMul.XMM, 0>,
                              VEX_4V, VEX_WIG;

let Predicates = [HasAVX2, NoVLX_Or_NoBWI] in
defm VPMADDWDY : PDI_binop_rm2<0xF5, "vpmaddwd", X86vpmaddwd, v8i32, v16i16,
                               VR256, load, i256mem, SchedWriteVecIMul.YMM,
                               0>, VEX_4V, VEX_L, VEX_WIG;
let Constraints = "$src1 = $dst" in
defm PMADDWD : PDI_binop_rm2<0xF5, "pmaddwd", X86vpmaddwd, v4i32, v8i16, VR128,
                             memop, i128mem, SchedWriteVecIMul.XMM>;

let Predicates = [HasAVX, NoVLX_Or_NoBWI] in
defm VPSADBW : PDI_binop_rm2<0xF6, "vpsadbw", X86psadbw, v2i64, v16i8, VR128,
                             load, i128mem, SchedWritePSADBW.XMM, 0>,
                             VEX_4V, VEX_WIG;
let Predicates = [HasAVX2, NoVLX_Or_NoBWI] in
defm VPSADBWY : PDI_binop_rm2<0xF6, "vpsadbw", X86psadbw, v4i64, v32i8, VR256,
                             load, i256mem, SchedWritePSADBW.YMM, 0>,
                             VEX_4V, VEX_L, VEX_WIG;
let Constraints = "$src1 = $dst" in
defm PSADBW : PDI_binop_rm2<0xF6, "psadbw", X86psadbw, v2i64, v16i8, VR128,
                            memop, i128mem, SchedWritePSADBW.XMM>;

//===---------------------------------------------------------------------===//
// SSE2 - Packed Integer Logical Instructions
//===---------------------------------------------------------------------===//

multiclass PDI_binop_rmi<bits<8> opc, bits<8> opc2, Format ImmForm,
                         string OpcodeStr, SDNode OpNode,
                         SDNode OpNode2, RegisterClass RC,
                         X86FoldableSchedWrite sched,
                         X86FoldableSchedWrite schedImm,
                         ValueType DstVT, ValueType SrcVT,
                         PatFrag ld_frag, bit Is2Addr = 1> {
  // src2 is always 128-bit
  def rr : PDI<opc, MRMSrcReg, (outs RC:$dst),
       (ins RC:$src1, VR128:$src2),
       !if(Is2Addr,
           !strconcat(OpcodeStr, "\t{$src2, $dst|$dst, $src2}"),
           !strconcat(OpcodeStr, "\t{$src2, $src1, $dst|$dst, $src1, $src2}")),
       [(set RC:$dst, (DstVT (OpNode RC:$src1, (SrcVT VR128:$src2))))]>,
       Sched<[sched]>;
  def rm : PDI<opc, MRMSrcMem, (outs RC:$dst),
       (ins RC:$src1, i128mem:$src2),
       !if(Is2Addr,
           !strconcat(OpcodeStr, "\t{$src2, $dst|$dst, $src2}"),
           !strconcat(OpcodeStr, "\t{$src2, $src1, $dst|$dst, $src1, $src2}")),
       [(set RC:$dst, (DstVT (OpNode RC:$src1,
                       (SrcVT (ld_frag addr:$src2)))))]>,
       Sched<[sched.Folded, sched.ReadAfterFold]>;
  def ri : PDIi8<opc2, ImmForm, (outs RC:$dst),
       (ins RC:$src1, u8imm:$src2),
       !if(Is2Addr,
           !strconcat(OpcodeStr, "\t{$src2, $dst|$dst, $src2}"),
           !strconcat(OpcodeStr, "\t{$src2, $src1, $dst|$dst, $src1, $src2}")),
       [(set RC:$dst, (DstVT (OpNode2 RC:$src1, (i8 imm:$src2))))]>,
       Sched<[schedImm]>;
}

multiclass PDI_binop_rmi_all<bits<8> opc, bits<8> opc2, Format ImmForm,
                             string OpcodeStr, SDNode OpNode,
                             SDNode OpNode2, ValueType DstVT128,
                             ValueType DstVT256, ValueType SrcVT,
                             X86SchedWriteWidths sched,
                             X86SchedWriteWidths schedImm, Predicate prd> {
let Predicates = [HasAVX, prd] in
  defm V#NAME : PDI_binop_rmi<opc, opc2, ImmForm, !strconcat("v", OpcodeStr),
                              OpNode, OpNode2, VR128, sched.XMM, schedImm.XMM,
                              DstVT128, SrcVT, load, 0>, VEX_4V, VEX_WIG;
let Predicates = [HasAVX2, prd] in
  defm V#NAME#Y : PDI_binop_rmi<opc, opc2, ImmForm, !strconcat("v", OpcodeStr),
                                OpNode, OpNode2, VR256, sched.YMM, schedImm.YMM,
                                DstVT256, SrcVT, load, 0>, VEX_4V, VEX_L,
                                VEX_WIG;
let Constraints = "$src1 = $dst" in
  defm NAME : PDI_binop_rmi<opc, opc2, ImmForm, OpcodeStr, OpNode, OpNode2,
                            VR128, sched.XMM, schedImm.XMM, DstVT128, SrcVT,
                            memop>;
}

multiclass PDI_binop_ri<bits<8> opc, Format ImmForm, string OpcodeStr,
                        SDNode OpNode, RegisterClass RC, ValueType VT,
                        X86FoldableSchedWrite sched, bit Is2Addr = 1> {
  def ri : PDIi8<opc, ImmForm, (outs RC:$dst), (ins RC:$src1, u8imm:$src2),
       !if(Is2Addr,
           !strconcat(OpcodeStr, "\t{$src2, $dst|$dst, $src2}"),
           !strconcat(OpcodeStr, "\t{$src2, $src1, $dst|$dst, $src1, $src2}")),
       [(set RC:$dst, (VT (OpNode RC:$src1, (i8 imm:$src2))))]>,
       Sched<[sched]>;
}

multiclass PDI_binop_ri_all<bits<8> opc, Format ImmForm, string OpcodeStr,
                            SDNode OpNode, X86SchedWriteWidths sched> {
let Predicates = [HasAVX, NoVLX_Or_NoBWI] in
  defm V#NAME : PDI_binop_ri<opc, ImmForm, !strconcat("v", OpcodeStr), OpNode,
                             VR128, v16i8, sched.XMM, 0>, VEX_4V, VEX_WIG;
let Predicates = [HasAVX2, NoVLX_Or_NoBWI] in
  defm V#NAME#Y : PDI_binop_ri<opc, ImmForm, !strconcat("v", OpcodeStr), OpNode,
                               VR256, v32i8, sched.YMM, 0>,
                               VEX_4V, VEX_L, VEX_WIG;
let Constraints = "$src1 = $dst" in
  defm NAME : PDI_binop_ri<opc, ImmForm, OpcodeStr, OpNode, VR128, v16i8,
                           sched.XMM>;
}

let ExeDomain = SSEPackedInt in {
  defm PSLLW : PDI_binop_rmi_all<0xF1, 0x71, MRM6r, "psllw", X86vshl, X86vshli,
                                 v8i16, v16i16, v8i16, SchedWriteVecShift,
                                 SchedWriteVecShiftImm, NoVLX_Or_NoBWI>;
  defm PSLLD : PDI_binop_rmi_all<0xF2, 0x72, MRM6r, "pslld", X86vshl, X86vshli,
                                 v4i32, v8i32, v4i32, SchedWriteVecShift,
                                 SchedWriteVecShiftImm, NoVLX>;
  defm PSLLQ : PDI_binop_rmi_all<0xF3, 0x73, MRM6r, "psllq", X86vshl, X86vshli,
                                 v2i64, v4i64, v2i64, SchedWriteVecShift,
                                 SchedWriteVecShiftImm, NoVLX>;

  defm PSRLW : PDI_binop_rmi_all<0xD1, 0x71, MRM2r, "psrlw", X86vsrl, X86vsrli,
                                 v8i16, v16i16, v8i16, SchedWriteVecShift,
                                 SchedWriteVecShiftImm, NoVLX_Or_NoBWI>;
  defm PSRLD : PDI_binop_rmi_all<0xD2, 0x72, MRM2r, "psrld", X86vsrl, X86vsrli,
                                 v4i32, v8i32, v4i32, SchedWriteVecShift,
                                 SchedWriteVecShiftImm, NoVLX>;
  defm PSRLQ : PDI_binop_rmi_all<0xD3, 0x73, MRM2r, "psrlq", X86vsrl, X86vsrli,
                                 v2i64, v4i64, v2i64, SchedWriteVecShift,
                                 SchedWriteVecShiftImm, NoVLX>;

  defm PSRAW : PDI_binop_rmi_all<0xE1, 0x71, MRM4r, "psraw", X86vsra, X86vsrai,
                                 v8i16, v16i16, v8i16, SchedWriteVecShift,
                                 SchedWriteVecShiftImm, NoVLX_Or_NoBWI>;
  defm PSRAD : PDI_binop_rmi_all<0xE2, 0x72, MRM4r, "psrad", X86vsra, X86vsrai,
                                 v4i32, v8i32, v4i32, SchedWriteVecShift,
                                 SchedWriteVecShiftImm, NoVLX>;

  defm PSLLDQ : PDI_binop_ri_all<0x73, MRM7r, "pslldq", X86vshldq,
                                 SchedWriteShuffle>;
  defm PSRLDQ : PDI_binop_ri_all<0x73, MRM3r, "psrldq", X86vshrdq,
                                 SchedWriteShuffle>;
} // ExeDomain = SSEPackedInt

//===---------------------------------------------------------------------===//
// SSE2 - Packed Integer Comparison Instructions
//===---------------------------------------------------------------------===//

defm PCMPEQB : PDI_binop_all<0x74, "pcmpeqb", X86pcmpeq, v16i8, v32i8,
                             SchedWriteVecALU, 1, TruePredicate>;
defm PCMPEQW : PDI_binop_all<0x75, "pcmpeqw", X86pcmpeq, v8i16, v16i16,
                             SchedWriteVecALU, 1, TruePredicate>;
defm PCMPEQD : PDI_binop_all<0x76, "pcmpeqd", X86pcmpeq, v4i32, v8i32,
                             SchedWriteVecALU, 1, TruePredicate>;
defm PCMPGTB : PDI_binop_all<0x64, "pcmpgtb", X86pcmpgt, v16i8, v32i8,
                             SchedWriteVecALU, 0, TruePredicate>;
defm PCMPGTW : PDI_binop_all<0x65, "pcmpgtw", X86pcmpgt, v8i16, v16i16,
                             SchedWriteVecALU, 0, TruePredicate>;
defm PCMPGTD : PDI_binop_all<0x66, "pcmpgtd", X86pcmpgt, v4i32, v8i32,
                             SchedWriteVecALU, 0, TruePredicate>;

//===---------------------------------------------------------------------===//
// SSE2 - Packed Integer Shuffle Instructions
//===---------------------------------------------------------------------===//

let ExeDomain = SSEPackedInt in {
multiclass sse2_pshuffle<string OpcodeStr, ValueType vt128, ValueType vt256,
                         SDNode OpNode, X86SchedWriteWidths sched,
                         Predicate prd> {
let Predicates = [HasAVX, prd] in {
  def V#NAME#ri : Ii8<0x70, MRMSrcReg, (outs VR128:$dst),
                      (ins VR128:$src1, u8imm:$src2),
                      !strconcat("v", OpcodeStr,
                                 "\t{$src2, $src1, $dst|$dst, $src1, $src2}"),
                      [(set VR128:$dst,
                        (vt128 (OpNode VR128:$src1, (i8 imm:$src2))))]>,
                      VEX, Sched<[sched.XMM]>, VEX_WIG;
  def V#NAME#mi : Ii8<0x70, MRMSrcMem, (outs VR128:$dst),
                      (ins i128mem:$src1, u8imm:$src2),
                      !strconcat("v", OpcodeStr,
                                 "\t{$src2, $src1, $dst|$dst, $src1, $src2}"),
                     [(set VR128:$dst,
                       (vt128 (OpNode (load addr:$src1),
                        (i8 imm:$src2))))]>, VEX,
                  Sched<[sched.XMM.Folded]>, VEX_WIG;
}

let Predicates = [HasAVX2, prd] in {
  def V#NAME#Yri : Ii8<0x70, MRMSrcReg, (outs VR256:$dst),
                       (ins VR256:$src1, u8imm:$src2),
                       !strconcat("v", OpcodeStr,
                                  "\t{$src2, $src1, $dst|$dst, $src1, $src2}"),
                       [(set VR256:$dst,
                         (vt256 (OpNode VR256:$src1, (i8 imm:$src2))))]>,
                       VEX, VEX_L, Sched<[sched.YMM]>, VEX_WIG;
  def V#NAME#Ymi : Ii8<0x70, MRMSrcMem, (outs VR256:$dst),
                       (ins i256mem:$src1, u8imm:$src2),
                       !strconcat("v", OpcodeStr,
                                  "\t{$src2, $src1, $dst|$dst, $src1, $src2}"),
                      [(set VR256:$dst,
                        (vt256 (OpNode (load addr:$src1),
                         (i8 imm:$src2))))]>, VEX, VEX_L,
                   Sched<[sched.YMM.Folded]>, VEX_WIG;
}

let Predicates = [UseSSE2] in {
  def ri : Ii8<0x70, MRMSrcReg,
               (outs VR128:$dst), (ins VR128:$src1, u8imm:$src2),
               !strconcat(OpcodeStr,
                          "\t{$src2, $src1, $dst|$dst, $src1, $src2}"),
               [(set VR128:$dst,
                 (vt128 (OpNode VR128:$src1, (i8 imm:$src2))))]>,
               Sched<[sched.XMM]>;
  def mi : Ii8<0x70, MRMSrcMem,
               (outs VR128:$dst), (ins i128mem:$src1, u8imm:$src2),
               !strconcat(OpcodeStr,
                          "\t{$src2, $src1, $dst|$dst, $src1, $src2}"),
               [(set VR128:$dst,
                 (vt128 (OpNode (memop addr:$src1),
                        (i8 imm:$src2))))]>,
               Sched<[sched.XMM.Folded]>;
}
}
} // ExeDomain = SSEPackedInt

defm PSHUFD  : sse2_pshuffle<"pshufd", v4i32, v8i32, X86PShufd,
                             SchedWriteShuffle, NoVLX>, PD;
defm PSHUFHW : sse2_pshuffle<"pshufhw", v8i16, v16i16, X86PShufhw,
                             SchedWriteShuffle, NoVLX_Or_NoBWI>, XS;
defm PSHUFLW : sse2_pshuffle<"pshuflw", v8i16, v16i16, X86PShuflw,
                             SchedWriteShuffle, NoVLX_Or_NoBWI>, XD;

//===---------------------------------------------------------------------===//
// Packed Integer Pack Instructions (SSE & AVX)
//===---------------------------------------------------------------------===//

let ExeDomain = SSEPackedInt in {
multiclass sse2_pack<bits<8> opc, string OpcodeStr, ValueType OutVT,
                     ValueType ArgVT, SDNode OpNode, RegisterClass RC,
                     X86MemOperand x86memop, X86FoldableSchedWrite sched,
                     PatFrag ld_frag, bit Is2Addr = 1> {
  def rr : PDI<opc, MRMSrcReg,
               (outs RC:$dst), (ins RC:$src1, RC:$src2),
               !if(Is2Addr,
                   !strconcat(OpcodeStr, "\t{$src2, $dst|$dst, $src2}"),
                   !strconcat(OpcodeStr,
                              "\t{$src2, $src1, $dst|$dst, $src1, $src2}")),
               [(set RC:$dst,
                     (OutVT (OpNode (ArgVT RC:$src1), RC:$src2)))]>,
               Sched<[sched]>;
  def rm : PDI<opc, MRMSrcMem,
               (outs RC:$dst), (ins RC:$src1, x86memop:$src2),
               !if(Is2Addr,
                   !strconcat(OpcodeStr, "\t{$src2, $dst|$dst, $src2}"),
                   !strconcat(OpcodeStr,
                              "\t{$src2, $src1, $dst|$dst, $src1, $src2}")),
               [(set RC:$dst,
                     (OutVT (OpNode (ArgVT RC:$src1),
                                    (ld_frag addr:$src2))))]>,
               Sched<[sched.Folded, sched.ReadAfterFold]>;
}

multiclass sse4_pack<bits<8> opc, string OpcodeStr, ValueType OutVT,
                     ValueType ArgVT, SDNode OpNode, RegisterClass RC,
                     X86MemOperand x86memop, X86FoldableSchedWrite sched,
                     PatFrag ld_frag, bit Is2Addr = 1> {
  def rr : SS48I<opc, MRMSrcReg,
                 (outs RC:$dst), (ins RC:$src1, RC:$src2),
                 !if(Is2Addr,
                     !strconcat(OpcodeStr, "\t{$src2, $dst|$dst, $src2}"),
                     !strconcat(OpcodeStr,
                                "\t{$src2, $src1, $dst|$dst, $src1, $src2}")),
                 [(set RC:$dst,
                       (OutVT (OpNode (ArgVT RC:$src1), RC:$src2)))]>,
                 Sched<[sched]>;
  def rm : SS48I<opc, MRMSrcMem,
                 (outs RC:$dst), (ins RC:$src1, x86memop:$src2),
                 !if(Is2Addr,
                     !strconcat(OpcodeStr, "\t{$src2, $dst|$dst, $src2}"),
                     !strconcat(OpcodeStr,
                                "\t{$src2, $src1, $dst|$dst, $src1, $src2}")),
                 [(set RC:$dst,
                       (OutVT (OpNode (ArgVT RC:$src1),
                                      (ld_frag addr:$src2))))]>,
                 Sched<[sched.Folded, sched.ReadAfterFold]>;
}

let Predicates = [HasAVX, NoVLX_Or_NoBWI] in {
  defm VPACKSSWB : sse2_pack<0x63, "vpacksswb", v16i8, v8i16, X86Packss, VR128,
                             i128mem, SchedWriteShuffle.XMM, load, 0>,
                             VEX_4V, VEX_WIG;
  defm VPACKSSDW : sse2_pack<0x6B, "vpackssdw", v8i16, v4i32, X86Packss, VR128,
                             i128mem, SchedWriteShuffle.XMM, load, 0>,
                             VEX_4V, VEX_WIG;

  defm VPACKUSWB : sse2_pack<0x67, "vpackuswb", v16i8, v8i16, X86Packus, VR128,
                             i128mem, SchedWriteShuffle.XMM, load, 0>,
                             VEX_4V, VEX_WIG;
  defm VPACKUSDW : sse4_pack<0x2B, "vpackusdw", v8i16, v4i32, X86Packus, VR128,
                             i128mem, SchedWriteShuffle.XMM, load, 0>,
                             VEX_4V;
}

let Predicates = [HasAVX2, NoVLX_Or_NoBWI] in {
  defm VPACKSSWBY : sse2_pack<0x63, "vpacksswb", v32i8, v16i16, X86Packss, VR256,
                              i256mem, SchedWriteShuffle.YMM, load, 0>,
                              VEX_4V, VEX_L, VEX_WIG;
  defm VPACKSSDWY : sse2_pack<0x6B, "vpackssdw", v16i16, v8i32, X86Packss, VR256,
                              i256mem, SchedWriteShuffle.YMM, load, 0>,
                              VEX_4V, VEX_L, VEX_WIG;

  defm VPACKUSWBY : sse2_pack<0x67, "vpackuswb", v32i8, v16i16, X86Packus, VR256,
                              i256mem, SchedWriteShuffle.YMM, load, 0>,
                              VEX_4V, VEX_L, VEX_WIG;
  defm VPACKUSDWY : sse4_pack<0x2B, "vpackusdw", v16i16, v8i32, X86Packus, VR256,
                              i256mem, SchedWriteShuffle.YMM, load, 0>,
                              VEX_4V, VEX_L;
}

let Constraints = "$src1 = $dst" in {
  defm PACKSSWB : sse2_pack<0x63, "packsswb", v16i8, v8i16, X86Packss, VR128,
                            i128mem, SchedWriteShuffle.XMM, memop>;
  defm PACKSSDW : sse2_pack<0x6B, "packssdw", v8i16, v4i32, X86Packss, VR128,
                            i128mem, SchedWriteShuffle.XMM, memop>;

  defm PACKUSWB : sse2_pack<0x67, "packuswb", v16i8, v8i16, X86Packus, VR128,
                            i128mem, SchedWriteShuffle.XMM, memop>;

  defm PACKUSDW : sse4_pack<0x2B, "packusdw", v8i16, v4i32, X86Packus, VR128,
                            i128mem, SchedWriteShuffle.XMM, memop>;
}
} // ExeDomain = SSEPackedInt

//===---------------------------------------------------------------------===//
// SSE2 - Packed Integer Unpack Instructions
//===---------------------------------------------------------------------===//

let ExeDomain = SSEPackedInt in {
multiclass sse2_unpack<bits<8> opc, string OpcodeStr, ValueType vt,
                       SDNode OpNode, RegisterClass RC, X86MemOperand x86memop,
                       X86FoldableSchedWrite sched, PatFrag ld_frag,
                       bit Is2Addr = 1> {
  def rr : PDI<opc, MRMSrcReg,
      (outs RC:$dst), (ins RC:$src1, RC:$src2),
      !if(Is2Addr,
          !strconcat(OpcodeStr,"\t{$src2, $dst|$dst, $src2}"),
          !strconcat(OpcodeStr,"\t{$src2, $src1, $dst|$dst, $src1, $src2}")),
      [(set RC:$dst, (vt (OpNode RC:$src1, RC:$src2)))]>,
      Sched<[sched]>;
  def rm : PDI<opc, MRMSrcMem,
      (outs RC:$dst), (ins RC:$src1, x86memop:$src2),
      !if(Is2Addr,
          !strconcat(OpcodeStr,"\t{$src2, $dst|$dst, $src2}"),
          !strconcat(OpcodeStr,"\t{$src2, $src1, $dst|$dst, $src1, $src2}")),
      [(set RC:$dst, (vt (OpNode RC:$src1, (ld_frag addr:$src2))))]>,
      Sched<[sched.Folded, sched.ReadAfterFold]>;
}

let Predicates = [HasAVX, NoVLX_Or_NoBWI] in {
  defm VPUNPCKLBW  : sse2_unpack<0x60, "vpunpcklbw", v16i8, X86Unpckl, VR128,
                                 i128mem, SchedWriteShuffle.XMM, load, 0>,
                                 VEX_4V, VEX_WIG;
  defm VPUNPCKLWD  : sse2_unpack<0x61, "vpunpcklwd", v8i16, X86Unpckl, VR128,
                                 i128mem, SchedWriteShuffle.XMM, load, 0>,
                                 VEX_4V, VEX_WIG;
  defm VPUNPCKHBW  : sse2_unpack<0x68, "vpunpckhbw", v16i8, X86Unpckh, VR128,
                                 i128mem, SchedWriteShuffle.XMM, load, 0>,
                                 VEX_4V, VEX_WIG;
  defm VPUNPCKHWD  : sse2_unpack<0x69, "vpunpckhwd", v8i16, X86Unpckh, VR128,
                                 i128mem, SchedWriteShuffle.XMM, load, 0>,
                                 VEX_4V, VEX_WIG;
}

let Predicates = [HasAVX, NoVLX] in {
  defm VPUNPCKLDQ  : sse2_unpack<0x62, "vpunpckldq", v4i32, X86Unpckl, VR128,
                                 i128mem, SchedWriteShuffle.XMM, load, 0>,
                                 VEX_4V, VEX_WIG;
  defm VPUNPCKLQDQ : sse2_unpack<0x6C, "vpunpcklqdq", v2i64, X86Unpckl, VR128,
                                 i128mem, SchedWriteShuffle.XMM, load, 0>,
                                 VEX_4V, VEX_WIG;
  defm VPUNPCKHDQ  : sse2_unpack<0x6A, "vpunpckhdq", v4i32, X86Unpckh, VR128,
                                 i128mem, SchedWriteShuffle.XMM, load, 0>,
                                 VEX_4V, VEX_WIG;
  defm VPUNPCKHQDQ : sse2_unpack<0x6D, "vpunpckhqdq", v2i64, X86Unpckh, VR128,
                                 i128mem, SchedWriteShuffle.XMM, load, 0>,
                                 VEX_4V, VEX_WIG;
}

let Predicates = [HasAVX2, NoVLX_Or_NoBWI] in {
  defm VPUNPCKLBWY  : sse2_unpack<0x60, "vpunpcklbw", v32i8, X86Unpckl, VR256,
                                  i256mem, SchedWriteShuffle.YMM, load, 0>,
                                  VEX_4V, VEX_L, VEX_WIG;
  defm VPUNPCKLWDY  : sse2_unpack<0x61, "vpunpcklwd", v16i16, X86Unpckl, VR256,
                                  i256mem, SchedWriteShuffle.YMM, load, 0>,
                                  VEX_4V, VEX_L, VEX_WIG;
  defm VPUNPCKHBWY  : sse2_unpack<0x68, "vpunpckhbw", v32i8, X86Unpckh, VR256,
                                  i256mem, SchedWriteShuffle.YMM, load, 0>,
                                  VEX_4V, VEX_L, VEX_WIG;
  defm VPUNPCKHWDY  : sse2_unpack<0x69, "vpunpckhwd", v16i16, X86Unpckh, VR256,
                                  i256mem, SchedWriteShuffle.YMM, load, 0>,
                                  VEX_4V, VEX_L, VEX_WIG;
}

let Predicates = [HasAVX2, NoVLX] in {
  defm VPUNPCKLDQY  : sse2_unpack<0x62, "vpunpckldq", v8i32, X86Unpckl, VR256,
                                  i256mem, SchedWriteShuffle.YMM, load, 0>,
                                  VEX_4V, VEX_L, VEX_WIG;
  defm VPUNPCKLQDQY : sse2_unpack<0x6C, "vpunpcklqdq", v4i64, X86Unpckl, VR256,
                                  i256mem, SchedWriteShuffle.YMM, load, 0>,
                                  VEX_4V, VEX_L, VEX_WIG;
  defm VPUNPCKHDQY  : sse2_unpack<0x6A, "vpunpckhdq", v8i32, X86Unpckh, VR256,
                                  i256mem, SchedWriteShuffle.YMM, load, 0>,
                                  VEX_4V, VEX_L, VEX_WIG;
  defm VPUNPCKHQDQY : sse2_unpack<0x6D, "vpunpckhqdq", v4i64, X86Unpckh, VR256,
                                  i256mem, SchedWriteShuffle.YMM, load, 0>,
                                  VEX_4V, VEX_L, VEX_WIG;
}

let Constraints = "$src1 = $dst" in {
  defm PUNPCKLBW  : sse2_unpack<0x60, "punpcklbw", v16i8, X86Unpckl, VR128,
                                i128mem, SchedWriteShuffle.XMM, memop>;
  defm PUNPCKLWD  : sse2_unpack<0x61, "punpcklwd", v8i16, X86Unpckl, VR128,
                                i128mem, SchedWriteShuffle.XMM, memop>;
  defm PUNPCKLDQ  : sse2_unpack<0x62, "punpckldq", v4i32, X86Unpckl, VR128,
                                i128mem, SchedWriteShuffle.XMM, memop>;
  defm PUNPCKLQDQ : sse2_unpack<0x6C, "punpcklqdq", v2i64, X86Unpckl, VR128,
                                i128mem, SchedWriteShuffle.XMM, memop>;

  defm PUNPCKHBW  : sse2_unpack<0x68, "punpckhbw", v16i8, X86Unpckh, VR128,
                                i128mem, SchedWriteShuffle.XMM, memop>;
  defm PUNPCKHWD  : sse2_unpack<0x69, "punpckhwd", v8i16, X86Unpckh, VR128,
                                i128mem, SchedWriteShuffle.XMM, memop>;
  defm PUNPCKHDQ  : sse2_unpack<0x6A, "punpckhdq", v4i32, X86Unpckh, VR128,
                                i128mem, SchedWriteShuffle.XMM, memop>;
  defm PUNPCKHQDQ : sse2_unpack<0x6D, "punpckhqdq", v2i64, X86Unpckh, VR128,
                                i128mem, SchedWriteShuffle.XMM, memop>;
}
} // ExeDomain = SSEPackedInt

//===---------------------------------------------------------------------===//
// SSE2 - Packed Integer Extract and Insert
//===---------------------------------------------------------------------===//

let ExeDomain = SSEPackedInt in {
multiclass sse2_pinsrw<bit Is2Addr = 1> {
  def rr : Ii8<0xC4, MRMSrcReg,
       (outs VR128:$dst), (ins VR128:$src1,
        GR32orGR64:$src2, u8imm:$src3),
       !if(Is2Addr,
           "pinsrw\t{$src3, $src2, $dst|$dst, $src2, $src3}",
           "vpinsrw\t{$src3, $src2, $src1, $dst|$dst, $src1, $src2, $src3}"),
       [(set VR128:$dst,
         (X86pinsrw VR128:$src1, GR32orGR64:$src2, imm:$src3))]>,
       Sched<[WriteVecInsert, ReadDefault, ReadInt2Fpu]>;
  def rm : Ii8<0xC4, MRMSrcMem,
                      (outs VR128:$dst), (ins VR128:$src1,
                       i16mem:$src2, u8imm:$src3),
       !if(Is2Addr,
           "pinsrw\t{$src3, $src2, $dst|$dst, $src2, $src3}",
           "vpinsrw\t{$src3, $src2, $src1, $dst|$dst, $src1, $src2, $src3}"),
       [(set VR128:$dst,
         (X86pinsrw VR128:$src1, (extloadi16 addr:$src2),
                    imm:$src3))]>,
       Sched<[WriteVecInsert.Folded, WriteVecInsert.ReadAfterFold]>;
}

// Extract
let Predicates = [HasAVX, NoBWI] in
def VPEXTRWrr : Ii8<0xC5, MRMSrcReg,
                    (outs GR32orGR64:$dst), (ins VR128:$src1, u8imm:$src2),
                    "vpextrw\t{$src2, $src1, $dst|$dst, $src1, $src2}",
                    [(set GR32orGR64:$dst, (X86pextrw (v8i16 VR128:$src1),
                                            imm:$src2))]>,
                PD, VEX, Sched<[WriteVecExtract]>;
def PEXTRWrr : PDIi8<0xC5, MRMSrcReg,
                    (outs GR32orGR64:$dst), (ins VR128:$src1, u8imm:$src2),
                    "pextrw\t{$src2, $src1, $dst|$dst, $src1, $src2}",
                    [(set GR32orGR64:$dst, (X86pextrw (v8i16 VR128:$src1),
                                            imm:$src2))]>,
               Sched<[WriteVecExtract]>;

// Insert
let Predicates = [HasAVX, NoBWI] in
defm VPINSRW : sse2_pinsrw<0>, PD, VEX_4V;

let Predicates = [UseSSE2], Constraints = "$src1 = $dst" in
defm PINSRW : sse2_pinsrw, PD;

} // ExeDomain = SSEPackedInt

//===---------------------------------------------------------------------===//
// SSE2 - Packed Mask Creation
//===---------------------------------------------------------------------===//

let ExeDomain = SSEPackedInt in {

def VPMOVMSKBrr  : VPDI<0xD7, MRMSrcReg, (outs GR32orGR64:$dst),
           (ins VR128:$src),
           "pmovmskb\t{$src, $dst|$dst, $src}",
           [(set GR32orGR64:$dst, (X86movmsk (v16i8 VR128:$src)))]>,
           Sched<[WriteVecMOVMSK]>, VEX, VEX_WIG;

let Predicates = [HasAVX2] in {
def VPMOVMSKBYrr  : VPDI<0xD7, MRMSrcReg, (outs GR32orGR64:$dst),
           (ins VR256:$src),
           "pmovmskb\t{$src, $dst|$dst, $src}",
           [(set GR32orGR64:$dst, (X86movmsk (v32i8 VR256:$src)))]>,
           Sched<[WriteVecMOVMSKY]>, VEX, VEX_L, VEX_WIG;
}

def PMOVMSKBrr : PDI<0xD7, MRMSrcReg, (outs GR32orGR64:$dst), (ins VR128:$src),
           "pmovmskb\t{$src, $dst|$dst, $src}",
           [(set GR32orGR64:$dst, (X86movmsk (v16i8 VR128:$src)))]>,
           Sched<[WriteVecMOVMSK]>;

} // ExeDomain = SSEPackedInt

//===---------------------------------------------------------------------===//
// SSE2 - Conditional Store
//===---------------------------------------------------------------------===//

let ExeDomain = SSEPackedInt, SchedRW = [SchedWriteVecMoveLS.XMM.MR] in {
let Uses = [EDI], Predicates = [HasAVX,Not64BitMode] in
def VMASKMOVDQU : VPDI<0xF7, MRMSrcReg, (outs),
           (ins VR128:$src, VR128:$mask),
           "maskmovdqu\t{$mask, $src|$src, $mask}",
           [(int_x86_sse2_maskmov_dqu VR128:$src, VR128:$mask, EDI)]>,
           VEX, VEX_WIG;
let Uses = [RDI], Predicates = [HasAVX,In64BitMode] in
def VMASKMOVDQU64 : VPDI<0xF7, MRMSrcReg, (outs),
           (ins VR128:$src, VR128:$mask),
           "maskmovdqu\t{$mask, $src|$src, $mask}",
           [(int_x86_sse2_maskmov_dqu VR128:$src, VR128:$mask, RDI)]>,
           VEX, VEX_WIG;

let Uses = [EDI], Predicates = [UseSSE2,Not64BitMode] in
def MASKMOVDQU : PDI<0xF7, MRMSrcReg, (outs), (ins VR128:$src, VR128:$mask),
           "maskmovdqu\t{$mask, $src|$src, $mask}",
           [(int_x86_sse2_maskmov_dqu VR128:$src, VR128:$mask, EDI)]>;
let Uses = [RDI], Predicates = [UseSSE2,In64BitMode] in
def MASKMOVDQU64 : PDI<0xF7, MRMSrcReg, (outs), (ins VR128:$src, VR128:$mask),
           "maskmovdqu\t{$mask, $src|$src, $mask}",
           [(int_x86_sse2_maskmov_dqu VR128:$src, VR128:$mask, RDI)]>;

} // ExeDomain = SSEPackedInt

//===---------------------------------------------------------------------===//
// SSE2 - Move Doubleword/Quadword
//===---------------------------------------------------------------------===//

//===---------------------------------------------------------------------===//
// Move Int Doubleword to Packed Double Int
//
let ExeDomain = SSEPackedInt in {
def VMOVDI2PDIrr : VS2I<0x6E, MRMSrcReg, (outs VR128:$dst), (ins GR32:$src),
                        "movd\t{$src, $dst|$dst, $src}",
                        [(set VR128:$dst,
                          (v4i32 (scalar_to_vector GR32:$src)))]>,
                          VEX, Sched<[WriteVecMoveFromGpr]>;
def VMOVDI2PDIrm : VS2I<0x6E, MRMSrcMem, (outs VR128:$dst), (ins i32mem:$src),
                        "movd\t{$src, $dst|$dst, $src}",
                        [(set VR128:$dst,
                          (v4i32 (scalar_to_vector (loadi32 addr:$src))))]>,
                        VEX, Sched<[WriteVecLoad]>;
def VMOV64toPQIrr : VRS2I<0x6E, MRMSrcReg, (outs VR128:$dst), (ins GR64:$src),
                          "movq\t{$src, $dst|$dst, $src}",
                          [(set VR128:$dst,
                            (v2i64 (scalar_to_vector GR64:$src)))]>,
                          VEX, Sched<[WriteVecMoveFromGpr]>;
let isCodeGenOnly = 1, ForceDisassemble = 1, hasSideEffects = 0, mayLoad = 1 in
def VMOV64toPQIrm : VRS2I<0x6E, MRMSrcMem, (outs VR128:$dst), (ins i64mem:$src),
                          "movq\t{$src, $dst|$dst, $src}", []>,
                          VEX, Sched<[WriteVecLoad]>;
let isCodeGenOnly = 1 in
def VMOV64toSDrr : VRS2I<0x6E, MRMSrcReg, (outs FR64:$dst), (ins GR64:$src),
                         "movq\t{$src, $dst|$dst, $src}",
                         [(set FR64:$dst, (bitconvert GR64:$src))]>,
                         VEX, Sched<[WriteVecMoveFromGpr]>;

def MOVDI2PDIrr : S2I<0x6E, MRMSrcReg, (outs VR128:$dst), (ins GR32:$src),
                      "movd\t{$src, $dst|$dst, $src}",
                      [(set VR128:$dst,
                        (v4i32 (scalar_to_vector GR32:$src)))]>,
                      Sched<[WriteVecMoveFromGpr]>;
def MOVDI2PDIrm : S2I<0x6E, MRMSrcMem, (outs VR128:$dst), (ins i32mem:$src),
                      "movd\t{$src, $dst|$dst, $src}",
                      [(set VR128:$dst,
                        (v4i32 (scalar_to_vector (loadi32 addr:$src))))]>,
                      Sched<[WriteVecLoad]>;
def MOV64toPQIrr : RS2I<0x6E, MRMSrcReg, (outs VR128:$dst), (ins GR64:$src),
                        "movq\t{$src, $dst|$dst, $src}",
                        [(set VR128:$dst,
                          (v2i64 (scalar_to_vector GR64:$src)))]>,
                        Sched<[WriteVecMoveFromGpr]>;
let isCodeGenOnly = 1, ForceDisassemble = 1, hasSideEffects = 0, mayLoad = 1 in
def MOV64toPQIrm : RS2I<0x6E, MRMSrcMem, (outs VR128:$dst), (ins i64mem:$src),
                        "movq\t{$src, $dst|$dst, $src}", []>,
                        Sched<[WriteVecLoad]>;
let isCodeGenOnly = 1 in
def MOV64toSDrr : RS2I<0x6E, MRMSrcReg, (outs FR64:$dst), (ins GR64:$src),
                       "movq\t{$src, $dst|$dst, $src}",
                       [(set FR64:$dst, (bitconvert GR64:$src))]>,
                       Sched<[WriteVecMoveFromGpr]>;
} // ExeDomain = SSEPackedInt

//===---------------------------------------------------------------------===//
// Move Int Doubleword to Single Scalar
//
let ExeDomain = SSEPackedInt, isCodeGenOnly = 1 in {
  def VMOVDI2SSrr  : VS2I<0x6E, MRMSrcReg, (outs FR32:$dst), (ins GR32:$src),
                        "movd\t{$src, $dst|$dst, $src}",
                        [(set FR32:$dst, (bitconvert GR32:$src))]>,
                        VEX, Sched<[WriteVecMoveFromGpr]>;

  def VMOVDI2SSrm  : VS2I<0x6E, MRMSrcMem, (outs FR32:$dst), (ins i32mem:$src),
                        "movd\t{$src, $dst|$dst, $src}",
                        [(set FR32:$dst, (bitconvert (loadi32 addr:$src)))]>,
                        VEX, Sched<[WriteVecLoad]>;
  def MOVDI2SSrr  : S2I<0x6E, MRMSrcReg, (outs FR32:$dst), (ins GR32:$src),
                        "movd\t{$src, $dst|$dst, $src}",
                        [(set FR32:$dst, (bitconvert GR32:$src))]>,
                        Sched<[WriteVecMoveFromGpr]>;

  def MOVDI2SSrm  : S2I<0x6E, MRMSrcMem, (outs FR32:$dst), (ins i32mem:$src),
                        "movd\t{$src, $dst|$dst, $src}",
                        [(set FR32:$dst, (bitconvert (loadi32 addr:$src)))]>,
                        Sched<[WriteVecLoad]>;
} // ExeDomain = SSEPackedInt, isCodeGenOnly = 1

//===---------------------------------------------------------------------===//
// Move Packed Doubleword Int to Packed Double Int
//
let ExeDomain = SSEPackedInt in {
def VMOVPDI2DIrr  : VS2I<0x7E, MRMDestReg, (outs GR32:$dst), (ins VR128:$src),
                         "movd\t{$src, $dst|$dst, $src}",
                         [(set GR32:$dst, (extractelt (v4i32 VR128:$src),
                                          (iPTR 0)))]>, VEX,
                         Sched<[WriteVecMoveToGpr]>;
def VMOVPDI2DImr  : VS2I<0x7E, MRMDestMem, (outs),
                         (ins i32mem:$dst, VR128:$src),
                         "movd\t{$src, $dst|$dst, $src}",
                         [(store (i32 (extractelt (v4i32 VR128:$src),
                                       (iPTR 0))), addr:$dst)]>,
                         VEX, Sched<[WriteVecStore]>;
def MOVPDI2DIrr  : S2I<0x7E, MRMDestReg, (outs GR32:$dst), (ins VR128:$src),
                       "movd\t{$src, $dst|$dst, $src}",
                       [(set GR32:$dst, (extractelt (v4i32 VR128:$src),
                                        (iPTR 0)))]>,
                   Sched<[WriteVecMoveToGpr]>;
def MOVPDI2DImr  : S2I<0x7E, MRMDestMem, (outs), (ins i32mem:$dst, VR128:$src),
                       "movd\t{$src, $dst|$dst, $src}",
                       [(store (i32 (extractelt (v4i32 VR128:$src),
                                     (iPTR 0))), addr:$dst)]>,
                       Sched<[WriteVecStore]>;
} // ExeDomain = SSEPackedInt

//===---------------------------------------------------------------------===//
// Move Packed Doubleword Int first element to Doubleword Int
//
let ExeDomain = SSEPackedInt in {
let SchedRW = [WriteVecMoveToGpr] in {
def VMOVPQIto64rr : VRS2I<0x7E, MRMDestReg, (outs GR64:$dst), (ins VR128:$src),
                          "movq\t{$src, $dst|$dst, $src}",
                          [(set GR64:$dst, (extractelt (v2i64 VR128:$src),
                                                        (iPTR 0)))]>,
                      VEX;

def MOVPQIto64rr : RS2I<0x7E, MRMDestReg, (outs GR64:$dst), (ins VR128:$src),
                        "movq\t{$src, $dst|$dst, $src}",
                        [(set GR64:$dst, (extractelt (v2i64 VR128:$src),
                                                         (iPTR 0)))]>;
} //SchedRW

let isCodeGenOnly = 1, ForceDisassemble = 1, hasSideEffects = 0, mayStore = 1 in
def VMOVPQIto64mr : VRS2I<0x7E, MRMDestMem, (outs),
                          (ins i64mem:$dst, VR128:$src),
                          "movq\t{$src, $dst|$dst, $src}", []>,
                          VEX, Sched<[WriteVecStore]>;
let isCodeGenOnly = 1, ForceDisassemble = 1, hasSideEffects = 0, mayStore = 1 in
def MOVPQIto64mr : RS2I<0x7E, MRMDestMem, (outs), (ins i64mem:$dst, VR128:$src),
                        "movq\t{$src, $dst|$dst, $src}", []>,
                        Sched<[WriteVecStore]>;
} // ExeDomain = SSEPackedInt

//===---------------------------------------------------------------------===//
// Bitcast FR64 <-> GR64
//
let ExeDomain = SSEPackedInt, isCodeGenOnly = 1 in {
  let Predicates = [UseAVX] in
  def VMOV64toSDrm : VS2SI<0x7E, MRMSrcMem, (outs FR64:$dst), (ins i64mem:$src),
                          "movq\t{$src, $dst|$dst, $src}",
                          [(set FR64:$dst, (bitconvert (loadi64 addr:$src)))]>,
                          VEX, Sched<[WriteVecLoad]>;
  def VMOVSDto64rr : VRS2I<0x7E, MRMDestReg, (outs GR64:$dst), (ins FR64:$src),
                           "movq\t{$src, $dst|$dst, $src}",
                           [(set GR64:$dst, (bitconvert FR64:$src))]>,
                           VEX, Sched<[WriteVecMoveToGpr]>;
  def VMOVSDto64mr : VRS2I<0x7E, MRMDestMem, (outs), (ins i64mem:$dst, FR64:$src),
                           "movq\t{$src, $dst|$dst, $src}",
                           [(store (i64 (bitconvert FR64:$src)), addr:$dst)]>,
                           VEX, Sched<[WriteVecStore]>;

  def MOV64toSDrm : S2SI<0x7E, MRMSrcMem, (outs FR64:$dst), (ins i64mem:$src),
                         "movq\t{$src, $dst|$dst, $src}",
                         [(set FR64:$dst, (bitconvert (loadi64 addr:$src)))]>,
                         Sched<[WriteVecLoad]>;
  def MOVSDto64rr : RS2I<0x7E, MRMDestReg, (outs GR64:$dst), (ins FR64:$src),
                         "movq\t{$src, $dst|$dst, $src}",
                         [(set GR64:$dst, (bitconvert FR64:$src))]>,
                         Sched<[WriteVecMoveToGpr]>;
  def MOVSDto64mr : RS2I<0x7E, MRMDestMem, (outs), (ins i64mem:$dst, FR64:$src),
                         "movq\t{$src, $dst|$dst, $src}",
                         [(store (i64 (bitconvert FR64:$src)), addr:$dst)]>,
                         Sched<[WriteVecStore]>;
} // ExeDomain = SSEPackedInt, isCodeGenOnly = 1

//===---------------------------------------------------------------------===//
// Move Scalar Single to Double Int
//
let ExeDomain = SSEPackedInt, isCodeGenOnly = 1 in {
  def VMOVSS2DIrr  : VS2I<0x7E, MRMDestReg, (outs GR32:$dst), (ins FR32:$src),
                        "movd\t{$src, $dst|$dst, $src}",
                        [(set GR32:$dst, (bitconvert FR32:$src))]>,
                        VEX, Sched<[WriteVecMoveToGpr]>;
  def VMOVSS2DImr  : VS2I<0x7E, MRMDestMem, (outs), (ins i32mem:$dst, FR32:$src),
                        "movd\t{$src, $dst|$dst, $src}",
                        [(store (i32 (bitconvert FR32:$src)), addr:$dst)]>,
                        VEX, Sched<[WriteVecStore]>;
  def MOVSS2DIrr  : S2I<0x7E, MRMDestReg, (outs GR32:$dst), (ins FR32:$src),
                        "movd\t{$src, $dst|$dst, $src}",
                        [(set GR32:$dst, (bitconvert FR32:$src))]>,
                        Sched<[WriteVecMoveToGpr]>;
  def MOVSS2DImr  : S2I<0x7E, MRMDestMem, (outs), (ins i32mem:$dst, FR32:$src),
                        "movd\t{$src, $dst|$dst, $src}",
                        [(store (i32 (bitconvert FR32:$src)), addr:$dst)]>,
                        Sched<[WriteVecStore]>;
} // ExeDomain = SSEPackedInt, isCodeGenOnly = 1

let Predicates = [UseAVX] in {
  def : Pat<(v4i32 (X86vzmovl (v4i32 (scalar_to_vector GR32:$src)))),
            (VMOVDI2PDIrr GR32:$src)>;

  def : Pat<(v2i64 (X86vzmovl (v2i64 (scalar_to_vector GR64:$src)))),
            (VMOV64toPQIrr GR64:$src)>;

  def : Pat<(v4i64 (X86vzmovl (insert_subvector undef,
              (v2i64 (scalar_to_vector GR64:$src)),(iPTR 0)))),
            (SUBREG_TO_REG (i64 0), (v2i64 (VMOV64toPQIrr GR64:$src)), sub_xmm)>;
  // AVX 128-bit movd/movq instructions write zeros in the high 128-bit part.
  // These instructions also write zeros in the high part of a 256-bit register.
  def : Pat<(v2i64 (X86vzmovl (v2i64 (scalar_to_vector (zextloadi64i32 addr:$src))))),
            (VMOVDI2PDIrm addr:$src)>;
  def : Pat<(v4i32 (X86vzmovl (v4i32 (scalar_to_vector (loadi32 addr:$src))))),
            (VMOVDI2PDIrm addr:$src)>;
  def : Pat<(v4i32 (X86vzmovl (loadv4i32 addr:$src))),
            (VMOVDI2PDIrm addr:$src)>;
  def : Pat<(v4i32 (X86vzload addr:$src)),
            (VMOVDI2PDIrm addr:$src)>;
  def : Pat<(v8i32 (X86vzmovl (insert_subvector undef,
              (v4i32 (scalar_to_vector (loadi32 addr:$src))), (iPTR 0)))),
            (SUBREG_TO_REG (i32 0), (v4i32 (VMOVDI2PDIrm addr:$src)), sub_xmm)>;
  def : Pat<(v8i32 (X86vzload addr:$src)),
            (SUBREG_TO_REG (i64 0), (v4i32 (VMOVDI2PDIrm addr:$src)), sub_xmm)>;
  // Use regular 128-bit instructions to match 256-bit scalar_to_vec+zext.
  def : Pat<(v8i32 (X86vzmovl (insert_subvector undef,
                               (v4i32 (scalar_to_vector GR32:$src)),(iPTR 0)))),
            (SUBREG_TO_REG (i32 0), (v4i32 (VMOVDI2PDIrr GR32:$src)), sub_xmm)>;
}

let Predicates = [UseSSE2] in {
  def : Pat<(v4i32 (X86vzmovl (v4i32 (scalar_to_vector GR32:$src)))),
            (MOVDI2PDIrr GR32:$src)>;

  def : Pat<(v2i64 (X86vzmovl (v2i64 (scalar_to_vector GR64:$src)))),
            (MOV64toPQIrr GR64:$src)>;
  def : Pat<(v2i64 (X86vzmovl (v2i64 (scalar_to_vector (zextloadi64i32 addr:$src))))),
            (MOVDI2PDIrm addr:$src)>;
  def : Pat<(v4i32 (X86vzmovl (v4i32 (scalar_to_vector (loadi32 addr:$src))))),
            (MOVDI2PDIrm addr:$src)>;
  def : Pat<(v4i32 (X86vzmovl (loadv4i32 addr:$src))),
            (MOVDI2PDIrm addr:$src)>;
  def : Pat<(v4i32 (X86vzload addr:$src)),
            (MOVDI2PDIrm addr:$src)>;
}

// Before the MC layer of LLVM existed, clang emitted "movd" assembly instead of
// "movq" due to MacOS parsing limitation. In order to parse old assembly, we add
// these aliases.
def : InstAlias<"movd\t{$src, $dst|$dst, $src}",
                (MOV64toPQIrr VR128:$dst, GR64:$src), 0>;
def : InstAlias<"movd\t{$src, $dst|$dst, $src}",
                (MOVPQIto64rr GR64:$dst, VR128:$src), 0>;
// Allow "vmovd" but print "vmovq" since we don't need compatibility for AVX.
def : InstAlias<"vmovd\t{$src, $dst|$dst, $src}",
                (VMOV64toPQIrr VR128:$dst, GR64:$src), 0>;
def : InstAlias<"vmovd\t{$src, $dst|$dst, $src}",
                (VMOVPQIto64rr GR64:$dst, VR128:$src), 0>;

//===---------------------------------------------------------------------===//
// SSE2 - Move Quadword
//===---------------------------------------------------------------------===//

//===---------------------------------------------------------------------===//
// Move Quadword Int to Packed Quadword Int
//

let ExeDomain = SSEPackedInt, SchedRW = [WriteVecLoad] in {
def VMOVQI2PQIrm : I<0x7E, MRMSrcMem, (outs VR128:$dst), (ins i64mem:$src),
                    "vmovq\t{$src, $dst|$dst, $src}",
                    [(set VR128:$dst,
                      (v2i64 (scalar_to_vector (loadi64 addr:$src))))]>, XS,
                    VEX, Requires<[UseAVX]>, VEX_WIG;
def MOVQI2PQIrm : I<0x7E, MRMSrcMem, (outs VR128:$dst), (ins i64mem:$src),
                    "movq\t{$src, $dst|$dst, $src}",
                    [(set VR128:$dst,
                      (v2i64 (scalar_to_vector (loadi64 addr:$src))))]>,
                    XS, Requires<[UseSSE2]>; // SSE2 instruction with XS Prefix
} // ExeDomain, SchedRW

//===---------------------------------------------------------------------===//
// Move Packed Quadword Int to Quadword Int
//
let ExeDomain = SSEPackedInt, SchedRW = [WriteVecStore] in {
def VMOVPQI2QImr : VS2I<0xD6, MRMDestMem, (outs), (ins i64mem:$dst, VR128:$src),
                        "movq\t{$src, $dst|$dst, $src}",
                        [(store (i64 (extractelt (v2i64 VR128:$src),
                                      (iPTR 0))), addr:$dst)]>,
                        VEX, VEX_WIG;
def MOVPQI2QImr : S2I<0xD6, MRMDestMem, (outs), (ins i64mem:$dst, VR128:$src),
                      "movq\t{$src, $dst|$dst, $src}",
                      [(store (i64 (extractelt (v2i64 VR128:$src),
                                    (iPTR 0))), addr:$dst)]>;
} // ExeDomain, SchedRW

// For disassembler only
let isCodeGenOnly = 1, ForceDisassemble = 1, hasSideEffects = 0,
    SchedRW = [SchedWriteVecLogic.XMM] in {
def VMOVPQI2QIrr : VS2I<0xD6, MRMDestReg, (outs VR128:$dst), (ins VR128:$src),
                     "movq\t{$src, $dst|$dst, $src}", []>, VEX, VEX_WIG;
def MOVPQI2QIrr : S2I<0xD6, MRMDestReg, (outs VR128:$dst), (ins VR128:$src),
                      "movq\t{$src, $dst|$dst, $src}", []>;
}

// Aliases to help the assembler pick two byte VEX encodings by swapping the
// operands relative to the normal instructions to use VEX.R instead of VEX.B.
def : InstAlias<"vmovq\t{$src, $dst|$dst, $src}",
                (VMOVPQI2QIrr VR128L:$dst, VR128H:$src), 0>;

def : InstAlias<"vmovq.s\t{$src, $dst|$dst, $src}",
                (VMOVPQI2QIrr VR128:$dst, VR128:$src), 0>;
def : InstAlias<"movq.s\t{$src, $dst|$dst, $src}",
                (MOVPQI2QIrr VR128:$dst, VR128:$src), 0>;

let Predicates = [UseAVX] in {
  def : Pat<(v2i64 (X86vzmovl (loadv2i64 addr:$src))),
            (VMOVQI2PQIrm addr:$src)>;
  def : Pat<(v2i64 (X86vzload addr:$src)),
            (VMOVQI2PQIrm addr:$src)>;
  def : Pat<(v4i64 (X86vzmovl (insert_subvector undef,
              (v2i64 (scalar_to_vector (loadi64 addr:$src))), (iPTR 0)))),
            (SUBREG_TO_REG (i64 0), (v2i64 (VMOVQI2PQIrm addr:$src)), sub_xmm)>;
  def : Pat<(v4i64 (X86vzload addr:$src)),
            (SUBREG_TO_REG (i64 0), (v2i64 (VMOVQI2PQIrm addr:$src)), sub_xmm)>;
}

let Predicates = [UseSSE2] in {
  def : Pat<(v2i64 (X86vzmovl (loadv2i64 addr:$src))),
            (MOVQI2PQIrm addr:$src)>;
  def : Pat<(v2i64 (X86vzload addr:$src)), (MOVQI2PQIrm addr:$src)>;
}

//===---------------------------------------------------------------------===//
// Moving from XMM to XMM and clear upper 64 bits. Note, there is a bug in
// IA32 document. movq xmm1, xmm2 does clear the high bits.
//
let ExeDomain = SSEPackedInt, SchedRW = [SchedWriteVecLogic.XMM] in {
def VMOVZPQILo2PQIrr : I<0x7E, MRMSrcReg, (outs VR128:$dst), (ins VR128:$src),
                        "vmovq\t{$src, $dst|$dst, $src}",
                    [(set VR128:$dst, (v2i64 (X86vzmovl (v2i64 VR128:$src))))]>,
                         XS, VEX, Requires<[UseAVX]>, VEX_WIG;
def MOVZPQILo2PQIrr : I<0x7E, MRMSrcReg, (outs VR128:$dst), (ins VR128:$src),
                        "movq\t{$src, $dst|$dst, $src}",
                    [(set VR128:$dst, (v2i64 (X86vzmovl (v2i64 VR128:$src))))]>,
                        XS, Requires<[UseSSE2]>;
} // ExeDomain, SchedRW

let Predicates = [UseAVX] in {
  def : Pat<(v2f64 (X86vzmovl (v2f64 VR128:$src))),
            (VMOVZPQILo2PQIrr VR128:$src)>;
}
let Predicates = [UseSSE2] in {
  def : Pat<(v2f64 (X86vzmovl (v2f64 VR128:$src))),
            (MOVZPQILo2PQIrr VR128:$src)>;
}

//===---------------------------------------------------------------------===//
// SSE3 - Replicate Single FP - MOVSHDUP and MOVSLDUP
//===---------------------------------------------------------------------===//

multiclass sse3_replicate_sfp<bits<8> op, SDNode OpNode, string OpcodeStr,
                              ValueType vt, RegisterClass RC, PatFrag mem_frag,
                              X86MemOperand x86memop, X86FoldableSchedWrite sched> {
def rr : S3SI<op, MRMSrcReg, (outs RC:$dst), (ins RC:$src),
                    !strconcat(OpcodeStr, "\t{$src, $dst|$dst, $src}"),
                      [(set RC:$dst, (vt (OpNode RC:$src)))]>,
                      Sched<[sched]>;
def rm : S3SI<op, MRMSrcMem, (outs RC:$dst), (ins x86memop:$src),
                    !strconcat(OpcodeStr, "\t{$src, $dst|$dst, $src}"),
                      [(set RC:$dst, (OpNode (mem_frag addr:$src)))]>,
                      Sched<[sched.Folded]>;
}

let Predicates = [HasAVX, NoVLX] in {
  defm VMOVSHDUP  : sse3_replicate_sfp<0x16, X86Movshdup, "vmovshdup",
                                       v4f32, VR128, loadv4f32, f128mem,
                                       SchedWriteFShuffle.XMM>, VEX, VEX_WIG;
  defm VMOVSLDUP  : sse3_replicate_sfp<0x12, X86Movsldup, "vmovsldup",
                                       v4f32, VR128, loadv4f32, f128mem,
                                       SchedWriteFShuffle.XMM>, VEX, VEX_WIG;
  defm VMOVSHDUPY : sse3_replicate_sfp<0x16, X86Movshdup, "vmovshdup",
                                       v8f32, VR256, loadv8f32, f256mem,
                                       SchedWriteFShuffle.YMM>, VEX, VEX_L, VEX_WIG;
  defm VMOVSLDUPY : sse3_replicate_sfp<0x12, X86Movsldup, "vmovsldup",
                                       v8f32, VR256, loadv8f32, f256mem,
                                       SchedWriteFShuffle.YMM>, VEX, VEX_L, VEX_WIG;
}
defm MOVSHDUP : sse3_replicate_sfp<0x16, X86Movshdup, "movshdup", v4f32, VR128,
                                   memopv4f32, f128mem, SchedWriteFShuffle.XMM>;
defm MOVSLDUP : sse3_replicate_sfp<0x12, X86Movsldup, "movsldup", v4f32, VR128,
                                   memopv4f32, f128mem, SchedWriteFShuffle.XMM>;

let Predicates = [HasAVX, NoVLX] in {
  def : Pat<(v4i32 (X86Movshdup VR128:$src)),
            (VMOVSHDUPrr VR128:$src)>;
  def : Pat<(v4i32 (X86Movshdup (load addr:$src))),
            (VMOVSHDUPrm addr:$src)>;
  def : Pat<(v4i32 (X86Movsldup VR128:$src)),
            (VMOVSLDUPrr VR128:$src)>;
  def : Pat<(v4i32 (X86Movsldup (load addr:$src))),
            (VMOVSLDUPrm addr:$src)>;
  def : Pat<(v8i32 (X86Movshdup VR256:$src)),
            (VMOVSHDUPYrr VR256:$src)>;
  def : Pat<(v8i32 (X86Movshdup (load addr:$src))),
            (VMOVSHDUPYrm addr:$src)>;
  def : Pat<(v8i32 (X86Movsldup VR256:$src)),
            (VMOVSLDUPYrr VR256:$src)>;
  def : Pat<(v8i32 (X86Movsldup (load addr:$src))),
            (VMOVSLDUPYrm addr:$src)>;
}

let Predicates = [UseSSE3] in {
  def : Pat<(v4i32 (X86Movshdup VR128:$src)),
            (MOVSHDUPrr VR128:$src)>;
  def : Pat<(v4i32 (X86Movshdup (memop addr:$src))),
            (MOVSHDUPrm addr:$src)>;
  def : Pat<(v4i32 (X86Movsldup VR128:$src)),
            (MOVSLDUPrr VR128:$src)>;
  def : Pat<(v4i32 (X86Movsldup (memop addr:$src))),
            (MOVSLDUPrm addr:$src)>;
}

//===---------------------------------------------------------------------===//
// SSE3 - Replicate Double FP - MOVDDUP
//===---------------------------------------------------------------------===//

multiclass sse3_replicate_dfp<string OpcodeStr, X86SchedWriteWidths sched> {
def rr  : S3DI<0x12, MRMSrcReg, (outs VR128:$dst), (ins VR128:$src),
                    !strconcat(OpcodeStr, "\t{$src, $dst|$dst, $src}"),
                    [(set VR128:$dst, (v2f64 (X86Movddup VR128:$src)))]>,
                    Sched<[sched.XMM]>;
def rm  : S3DI<0x12, MRMSrcMem, (outs VR128:$dst), (ins f64mem:$src),
                    !strconcat(OpcodeStr, "\t{$src, $dst|$dst, $src}"),
                    [(set VR128:$dst,
                      (v2f64 (X86Movddup
                              (scalar_to_vector (loadf64 addr:$src)))))]>,
                    Sched<[sched.XMM.Folded]>;
}

// FIXME: Merge with above classes when there are patterns for the ymm version
multiclass sse3_replicate_dfp_y<string OpcodeStr, X86SchedWriteWidths sched> {
def rr  : S3DI<0x12, MRMSrcReg, (outs VR256:$dst), (ins VR256:$src),
                    !strconcat(OpcodeStr, "\t{$src, $dst|$dst, $src}"),
                    [(set VR256:$dst, (v4f64 (X86Movddup VR256:$src)))]>,
                    Sched<[sched.YMM]>;
def rm  : S3DI<0x12, MRMSrcMem, (outs VR256:$dst), (ins f256mem:$src),
                    !strconcat(OpcodeStr, "\t{$src, $dst|$dst, $src}"),
                    [(set VR256:$dst,
                      (v4f64 (X86Movddup (loadv4f64 addr:$src))))]>,
                    Sched<[sched.YMM.Folded]>;
}

let Predicates = [HasAVX, NoVLX] in {
  defm VMOVDDUP  : sse3_replicate_dfp<"vmovddup", SchedWriteFShuffle>,
                                      VEX, VEX_WIG;
  defm VMOVDDUPY : sse3_replicate_dfp_y<"vmovddup", SchedWriteFShuffle>,
                                        VEX, VEX_L, VEX_WIG;
}

defm MOVDDUP : sse3_replicate_dfp<"movddup", SchedWriteFShuffle>;


let Predicates = [HasAVX, NoVLX] in {
  def : Pat<(X86Movddup (loadv2f64 addr:$src)),
            (VMOVDDUPrm addr:$src)>, Requires<[HasAVX]>;
  def : Pat<(X86Movddup (v2f64 (X86vzload addr:$src))),
            (VMOVDDUPrm addr:$src)>, Requires<[HasAVX]>;
}

let Predicates = [UseSSE3] in {
  // No need for aligned memory as this only loads 64-bits.
  def : Pat<(X86Movddup (loadv2f64 addr:$src)),
            (MOVDDUPrm addr:$src)>;
  def : Pat<(X86Movddup (v2f64 (X86vzload addr:$src))),
            (MOVDDUPrm addr:$src)>;
}

//===---------------------------------------------------------------------===//
// SSE3 - Move Unaligned Integer
//===---------------------------------------------------------------------===//

let Predicates = [HasAVX] in {
  def VLDDQUrm : S3DI<0xF0, MRMSrcMem, (outs VR128:$dst), (ins i128mem:$src),
                      "vlddqu\t{$src, $dst|$dst, $src}",
                      [(set VR128:$dst, (int_x86_sse3_ldu_dq addr:$src))]>,
                      Sched<[SchedWriteVecMoveLS.XMM.RM]>, VEX, VEX_WIG;
  def VLDDQUYrm : S3DI<0xF0, MRMSrcMem, (outs VR256:$dst), (ins i256mem:$src),
                       "vlddqu\t{$src, $dst|$dst, $src}",
                       [(set VR256:$dst, (int_x86_avx_ldu_dq_256 addr:$src))]>,
                       Sched<[SchedWriteVecMoveLS.YMM.RM]>, VEX, VEX_L, VEX_WIG;
} // Predicates

def LDDQUrm : S3DI<0xF0, MRMSrcMem, (outs VR128:$dst), (ins i128mem:$src),
                   "lddqu\t{$src, $dst|$dst, $src}",
                   [(set VR128:$dst, (int_x86_sse3_ldu_dq addr:$src))]>,
                   Sched<[SchedWriteVecMoveLS.XMM.RM]>;

//===---------------------------------------------------------------------===//
// SSE3 - Arithmetic
//===---------------------------------------------------------------------===//

multiclass sse3_addsub<string OpcodeStr, ValueType vt, RegisterClass RC,
                       X86MemOperand x86memop, X86FoldableSchedWrite sched,
                       PatFrag ld_frag, bit Is2Addr = 1> {
  def rr : I<0xD0, MRMSrcReg,
       (outs RC:$dst), (ins RC:$src1, RC:$src2),
       !if(Is2Addr,
           !strconcat(OpcodeStr, "\t{$src2, $dst|$dst, $src2}"),
           !strconcat(OpcodeStr, "\t{$src2, $src1, $dst|$dst, $src1, $src2}")),
       [(set RC:$dst, (vt (X86Addsub RC:$src1, RC:$src2)))]>,
       Sched<[sched]>;
  def rm : I<0xD0, MRMSrcMem,
       (outs RC:$dst), (ins RC:$src1, x86memop:$src2),
       !if(Is2Addr,
           !strconcat(OpcodeStr, "\t{$src2, $dst|$dst, $src2}"),
           !strconcat(OpcodeStr, "\t{$src2, $src1, $dst|$dst, $src1, $src2}")),
       [(set RC:$dst, (vt (X86Addsub RC:$src1, (ld_frag addr:$src2))))]>,
       Sched<[sched.Folded, sched.ReadAfterFold]>;
}

let Predicates = [HasAVX] in {
  let ExeDomain = SSEPackedSingle in {
    defm VADDSUBPS : sse3_addsub<"vaddsubps", v4f32, VR128, f128mem,
                                 SchedWriteFAddSizes.PS.XMM, loadv4f32, 0>,
                                 XD, VEX_4V, VEX_WIG;
    defm VADDSUBPSY : sse3_addsub<"vaddsubps", v8f32, VR256, f256mem,
                                  SchedWriteFAddSizes.PS.YMM, loadv8f32, 0>,
                                  XD, VEX_4V, VEX_L, VEX_WIG;
  }
  let ExeDomain = SSEPackedDouble in {
    defm VADDSUBPD : sse3_addsub<"vaddsubpd", v2f64, VR128, f128mem,
                                 SchedWriteFAddSizes.PD.XMM, loadv2f64, 0>,
                                 PD, VEX_4V, VEX_WIG;
    defm VADDSUBPDY : sse3_addsub<"vaddsubpd", v4f64, VR256, f256mem,
                                  SchedWriteFAddSizes.PD.YMM, loadv4f64, 0>,
                                  PD, VEX_4V, VEX_L, VEX_WIG;
  }
}
let Constraints = "$src1 = $dst", Predicates = [UseSSE3] in {
  let ExeDomain = SSEPackedSingle in
  defm ADDSUBPS : sse3_addsub<"addsubps", v4f32, VR128, f128mem,
                              SchedWriteFAddSizes.PS.XMM, memopv4f32>, XD;
  let ExeDomain = SSEPackedDouble in
  defm ADDSUBPD : sse3_addsub<"addsubpd", v2f64, VR128, f128mem,
                              SchedWriteFAddSizes.PD.XMM, memopv2f64>, PD;
}

//===---------------------------------------------------------------------===//
// SSE3 Instructions
//===---------------------------------------------------------------------===//

// Horizontal ops
multiclass S3D_Int<bits<8> o, string OpcodeStr, ValueType vt, RegisterClass RC,
                   X86MemOperand x86memop, SDNode OpNode,
                   X86FoldableSchedWrite sched, PatFrag ld_frag,
                   bit Is2Addr = 1> {
  def rr : S3DI<o, MRMSrcReg, (outs RC:$dst), (ins RC:$src1, RC:$src2),
       !if(Is2Addr,
         !strconcat(OpcodeStr, "\t{$src2, $dst|$dst, $src2}"),
         !strconcat(OpcodeStr, "\t{$src2, $src1, $dst|$dst, $src1, $src2}")),
      [(set RC:$dst, (vt (OpNode RC:$src1, RC:$src2)))]>,
      Sched<[sched]>;

  def rm : S3DI<o, MRMSrcMem, (outs RC:$dst), (ins RC:$src1, x86memop:$src2),
       !if(Is2Addr,
         !strconcat(OpcodeStr, "\t{$src2, $dst|$dst, $src2}"),
         !strconcat(OpcodeStr, "\t{$src2, $src1, $dst|$dst, $src1, $src2}")),
      [(set RC:$dst, (vt (OpNode RC:$src1, (ld_frag addr:$src2))))]>,
      Sched<[sched.Folded, sched.ReadAfterFold]>;
}
multiclass S3_Int<bits<8> o, string OpcodeStr, ValueType vt, RegisterClass RC,
                  X86MemOperand x86memop, SDNode OpNode,
                  X86FoldableSchedWrite sched, PatFrag ld_frag,
                  bit Is2Addr = 1> {
  def rr : S3I<o, MRMSrcReg, (outs RC:$dst), (ins RC:$src1, RC:$src2),
       !if(Is2Addr,
         !strconcat(OpcodeStr, "\t{$src2, $dst|$dst, $src2}"),
         !strconcat(OpcodeStr, "\t{$src2, $src1, $dst|$dst, $src1, $src2}")),
      [(set RC:$dst, (vt (OpNode RC:$src1, RC:$src2)))]>,
        Sched<[sched]>;

  def rm : S3I<o, MRMSrcMem, (outs RC:$dst), (ins RC:$src1, x86memop:$src2),
       !if(Is2Addr,
         !strconcat(OpcodeStr, "\t{$src2, $dst|$dst, $src2}"),
         !strconcat(OpcodeStr, "\t{$src2, $src1, $dst|$dst, $src1, $src2}")),
      [(set RC:$dst, (vt (OpNode RC:$src1, (ld_frag addr:$src2))))]>,
        Sched<[sched.Folded, sched.ReadAfterFold]>;
}

let Predicates = [HasAVX] in {
  let ExeDomain = SSEPackedSingle in {
    defm VHADDPS  : S3D_Int<0x7C, "vhaddps", v4f32, VR128, f128mem,
                            X86fhadd, WriteFHAdd, loadv4f32, 0>, VEX_4V, VEX_WIG;
    defm VHSUBPS  : S3D_Int<0x7D, "vhsubps", v4f32, VR128, f128mem,
                            X86fhsub, WriteFHAdd, loadv4f32, 0>, VEX_4V, VEX_WIG;
    defm VHADDPSY : S3D_Int<0x7C, "vhaddps", v8f32, VR256, f256mem,
                            X86fhadd, WriteFHAddY, loadv8f32, 0>, VEX_4V, VEX_L, VEX_WIG;
    defm VHSUBPSY : S3D_Int<0x7D, "vhsubps", v8f32, VR256, f256mem,
                            X86fhsub, WriteFHAddY, loadv8f32, 0>, VEX_4V, VEX_L, VEX_WIG;
  }
  let ExeDomain = SSEPackedDouble in {
    defm VHADDPD  : S3_Int<0x7C, "vhaddpd", v2f64, VR128, f128mem,
                           X86fhadd, WriteFHAdd, loadv2f64, 0>, VEX_4V, VEX_WIG;
    defm VHSUBPD  : S3_Int<0x7D, "vhsubpd", v2f64, VR128, f128mem,
                           X86fhsub, WriteFHAdd, loadv2f64, 0>, VEX_4V, VEX_WIG;
    defm VHADDPDY : S3_Int<0x7C, "vhaddpd", v4f64, VR256, f256mem,
                           X86fhadd, WriteFHAddY, loadv4f64, 0>, VEX_4V, VEX_L, VEX_WIG;
    defm VHSUBPDY : S3_Int<0x7D, "vhsubpd", v4f64, VR256, f256mem,
                           X86fhsub, WriteFHAddY, loadv4f64, 0>, VEX_4V, VEX_L, VEX_WIG;
  }
}

let Constraints = "$src1 = $dst" in {
  let ExeDomain = SSEPackedSingle in {
    defm HADDPS : S3D_Int<0x7C, "haddps", v4f32, VR128, f128mem, X86fhadd,
                          WriteFHAdd, memopv4f32>;
    defm HSUBPS : S3D_Int<0x7D, "hsubps", v4f32, VR128, f128mem, X86fhsub,
                          WriteFHAdd, memopv4f32>;
  }
  let ExeDomain = SSEPackedDouble in {
    defm HADDPD : S3_Int<0x7C, "haddpd", v2f64, VR128, f128mem, X86fhadd,
                         WriteFHAdd, memopv2f64>;
    defm HSUBPD : S3_Int<0x7D, "hsubpd", v2f64, VR128, f128mem, X86fhsub,
                         WriteFHAdd, memopv2f64>;
  }
}

//===---------------------------------------------------------------------===//
// SSSE3 - Packed Absolute Instructions
//===---------------------------------------------------------------------===//

/// SS3I_unop_rm_int - Simple SSSE3 unary op whose type can be v*{i8,i16,i32}.
multiclass SS3I_unop_rm<bits<8> opc, string OpcodeStr, ValueType vt,
                        SDNode OpNode, X86SchedWriteWidths sched, PatFrag ld_frag> {
  def rr : SS38I<opc, MRMSrcReg, (outs VR128:$dst),
                 (ins VR128:$src),
                 !strconcat(OpcodeStr, "\t{$src, $dst|$dst, $src}"),
                 [(set VR128:$dst, (vt (OpNode VR128:$src)))]>,
                 Sched<[sched.XMM]>;

  def rm : SS38I<opc, MRMSrcMem, (outs VR128:$dst),
                 (ins i128mem:$src),
                 !strconcat(OpcodeStr, "\t{$src, $dst|$dst, $src}"),
                 [(set VR128:$dst,
                   (vt (OpNode (ld_frag addr:$src))))]>,
                 Sched<[sched.XMM.Folded]>;
}

/// SS3I_unop_rm_int_y - Simple SSSE3 unary op whose type can be v*{i8,i16,i32}.
multiclass SS3I_unop_rm_y<bits<8> opc, string OpcodeStr, ValueType vt,
                          SDNode OpNode, X86SchedWriteWidths sched> {
  def Yrr : SS38I<opc, MRMSrcReg, (outs VR256:$dst),
                  (ins VR256:$src),
                  !strconcat(OpcodeStr, "\t{$src, $dst|$dst, $src}"),
                  [(set VR256:$dst, (vt (OpNode VR256:$src)))]>,
                  Sched<[sched.YMM]>;

  def Yrm : SS38I<opc, MRMSrcMem, (outs VR256:$dst),
                  (ins i256mem:$src),
                  !strconcat(OpcodeStr, "\t{$src, $dst|$dst, $src}"),
                  [(set VR256:$dst,
                    (vt (OpNode (load addr:$src))))]>,
                  Sched<[sched.YMM.Folded]>;
}

let Predicates = [HasAVX, NoVLX_Or_NoBWI] in {
  defm VPABSB  : SS3I_unop_rm<0x1C, "vpabsb", v16i8, abs, SchedWriteVecALU,
                              load>, VEX, VEX_WIG;
  defm VPABSW  : SS3I_unop_rm<0x1D, "vpabsw", v8i16, abs, SchedWriteVecALU,
                              load>, VEX, VEX_WIG;
}
let Predicates = [HasAVX, NoVLX] in {
  defm VPABSD  : SS3I_unop_rm<0x1E, "vpabsd", v4i32, abs, SchedWriteVecALU,
                              load>, VEX, VEX_WIG;
}
let Predicates = [HasAVX2, NoVLX_Or_NoBWI] in {
  defm VPABSB  : SS3I_unop_rm_y<0x1C, "vpabsb", v32i8, abs, SchedWriteVecALU>,
                                VEX, VEX_L, VEX_WIG;
  defm VPABSW  : SS3I_unop_rm_y<0x1D, "vpabsw", v16i16, abs, SchedWriteVecALU>,
                                VEX, VEX_L, VEX_WIG;
}
let Predicates = [HasAVX2, NoVLX] in {
  defm VPABSD  : SS3I_unop_rm_y<0x1E, "vpabsd", v8i32, abs, SchedWriteVecALU>,
                                VEX, VEX_L, VEX_WIG;
}

defm PABSB : SS3I_unop_rm<0x1C, "pabsb", v16i8, abs, SchedWriteVecALU,
                          memop>;
defm PABSW : SS3I_unop_rm<0x1D, "pabsw", v8i16, abs, SchedWriteVecALU,
                          memop>;
defm PABSD : SS3I_unop_rm<0x1E, "pabsd", v4i32, abs, SchedWriteVecALU,
                          memop>;

//===---------------------------------------------------------------------===//
// SSSE3 - Packed Binary Operator Instructions
//===---------------------------------------------------------------------===//

/// SS3I_binop_rm - Simple SSSE3 bin op
multiclass SS3I_binop_rm<bits<8> opc, string OpcodeStr, SDNode OpNode,
                         ValueType DstVT, ValueType OpVT, RegisterClass RC,
                         PatFrag memop_frag, X86MemOperand x86memop,
                         X86FoldableSchedWrite sched, bit Is2Addr = 1> {
  let isCommutable = 1 in
  def rr : SS38I<opc, MRMSrcReg, (outs RC:$dst),
       (ins RC:$src1, RC:$src2),
       !if(Is2Addr,
         !strconcat(OpcodeStr, "\t{$src2, $dst|$dst, $src2}"),
         !strconcat(OpcodeStr, "\t{$src2, $src1, $dst|$dst, $src1, $src2}")),
       [(set RC:$dst, (DstVT (OpNode (OpVT RC:$src1), RC:$src2)))]>,
       Sched<[sched]>;
  def rm : SS38I<opc, MRMSrcMem, (outs RC:$dst),
       (ins RC:$src1, x86memop:$src2),
       !if(Is2Addr,
         !strconcat(OpcodeStr, "\t{$src2, $dst|$dst, $src2}"),
         !strconcat(OpcodeStr, "\t{$src2, $src1, $dst|$dst, $src1, $src2}")),
       [(set RC:$dst,
         (DstVT (OpNode (OpVT RC:$src1), (memop_frag addr:$src2))))]>,
       Sched<[sched.Folded, sched.ReadAfterFold]>;
}

/// SS3I_binop_rm_int - Simple SSSE3 bin op whose type can be v*{i8,i16,i32}.
multiclass SS3I_binop_rm_int<bits<8> opc, string OpcodeStr,
                             Intrinsic IntId128, X86FoldableSchedWrite sched,
                             PatFrag ld_frag, bit Is2Addr = 1> {
  let isCommutable = 1 in
  def rr : SS38I<opc, MRMSrcReg, (outs VR128:$dst),
       (ins VR128:$src1, VR128:$src2),
       !if(Is2Addr,
         !strconcat(OpcodeStr, "\t{$src2, $dst|$dst, $src2}"),
         !strconcat(OpcodeStr, "\t{$src2, $src1, $dst|$dst, $src1, $src2}")),
       [(set VR128:$dst, (IntId128 VR128:$src1, VR128:$src2))]>,
       Sched<[sched]>;
  def rm : SS38I<opc, MRMSrcMem, (outs VR128:$dst),
       (ins VR128:$src1, i128mem:$src2),
       !if(Is2Addr,
         !strconcat(OpcodeStr, "\t{$src2, $dst|$dst, $src2}"),
         !strconcat(OpcodeStr, "\t{$src2, $src1, $dst|$dst, $src1, $src2}")),
       [(set VR128:$dst,
         (IntId128 VR128:$src1, (ld_frag addr:$src2)))]>,
       Sched<[sched.Folded, sched.ReadAfterFold]>;
}

multiclass SS3I_binop_rm_int_y<bits<8> opc, string OpcodeStr,
                               Intrinsic IntId256,
                               X86FoldableSchedWrite sched> {
  let isCommutable = 1 in
  def Yrr : SS38I<opc, MRMSrcReg, (outs VR256:$dst),
       (ins VR256:$src1, VR256:$src2),
       !strconcat(OpcodeStr, "\t{$src2, $src1, $dst|$dst, $src1, $src2}"),
       [(set VR256:$dst, (IntId256 VR256:$src1, VR256:$src2))]>,
       Sched<[sched]>;
  def Yrm : SS38I<opc, MRMSrcMem, (outs VR256:$dst),
       (ins VR256:$src1, i256mem:$src2),
       !strconcat(OpcodeStr, "\t{$src2, $src1, $dst|$dst, $src1, $src2}"),
       [(set VR256:$dst,
         (IntId256 VR256:$src1, (load addr:$src2)))]>,
       Sched<[sched.Folded, sched.ReadAfterFold]>;
}

let ImmT = NoImm, Predicates = [HasAVX, NoVLX_Or_NoBWI] in {
let isCommutable = 0 in {
  defm VPSHUFB    : SS3I_binop_rm<0x00, "vpshufb", X86pshufb, v16i8, v16i8,
                                  VR128, load, i128mem,
                                  SchedWriteVarShuffle.XMM, 0>, VEX_4V, VEX_WIG;
  defm VPMADDUBSW : SS3I_binop_rm<0x04, "vpmaddubsw", X86vpmaddubsw, v8i16,
                                  v16i8, VR128, load, i128mem,
                                  SchedWriteVecIMul.XMM, 0>, VEX_4V, VEX_WIG;
}
defm VPMULHRSW    : SS3I_binop_rm<0x0B, "vpmulhrsw", X86mulhrs, v8i16, v8i16,
                                  VR128, load, i128mem,
                                  SchedWriteVecIMul.XMM, 0>, VEX_4V, VEX_WIG;
}

let ImmT = NoImm, Predicates = [HasAVX] in {
let isCommutable = 0 in {
  defm VPHADDW    : SS3I_binop_rm<0x01, "vphaddw", X86hadd, v8i16, v8i16, VR128,
                                  load, i128mem,
                                  SchedWritePHAdd.XMM, 0>, VEX_4V, VEX_WIG;
  defm VPHADDD    : SS3I_binop_rm<0x02, "vphaddd", X86hadd, v4i32, v4i32, VR128,
                                  load, i128mem,
                                  SchedWritePHAdd.XMM, 0>, VEX_4V, VEX_WIG;
  defm VPHSUBW    : SS3I_binop_rm<0x05, "vphsubw", X86hsub, v8i16, v8i16, VR128,
                                  load, i128mem,
                                  SchedWritePHAdd.XMM, 0>, VEX_4V, VEX_WIG;
  defm VPHSUBD    : SS3I_binop_rm<0x06, "vphsubd", X86hsub, v4i32, v4i32, VR128,
                                  load, i128mem,
                                  SchedWritePHAdd.XMM, 0>, VEX_4V;
  defm VPSIGNB    : SS3I_binop_rm_int<0x08, "vpsignb",
                                      int_x86_ssse3_psign_b_128,
                                      SchedWriteVecALU.XMM, load, 0>, VEX_4V, VEX_WIG;
  defm VPSIGNW    : SS3I_binop_rm_int<0x09, "vpsignw",
                                      int_x86_ssse3_psign_w_128,
                                      SchedWriteVecALU.XMM, load, 0>, VEX_4V, VEX_WIG;
  defm VPSIGND    : SS3I_binop_rm_int<0x0A, "vpsignd",
                                      int_x86_ssse3_psign_d_128,
                                      SchedWriteVecALU.XMM, load, 0>, VEX_4V, VEX_WIG;
  defm VPHADDSW   : SS3I_binop_rm_int<0x03, "vphaddsw",
                                      int_x86_ssse3_phadd_sw_128,
                                      SchedWritePHAdd.XMM, load, 0>, VEX_4V, VEX_WIG;
  defm VPHSUBSW   : SS3I_binop_rm_int<0x07, "vphsubsw",
                                      int_x86_ssse3_phsub_sw_128,
                                      SchedWritePHAdd.XMM, load, 0>, VEX_4V, VEX_WIG;
}
}

let ImmT = NoImm, Predicates = [HasAVX2, NoVLX_Or_NoBWI] in {
let isCommutable = 0 in {
  defm VPSHUFBY   : SS3I_binop_rm<0x00, "vpshufb", X86pshufb, v32i8, v32i8,
                                  VR256, load, i256mem,
                                  SchedWriteVarShuffle.YMM, 0>, VEX_4V, VEX_L, VEX_WIG;
  defm VPMADDUBSWY : SS3I_binop_rm<0x04, "vpmaddubsw", X86vpmaddubsw, v16i16,
                                   v32i8, VR256, load, i256mem,
                                   SchedWriteVecIMul.YMM, 0>, VEX_4V, VEX_L, VEX_WIG;
}
defm VPMULHRSWY   : SS3I_binop_rm<0x0B, "vpmulhrsw", X86mulhrs, v16i16, v16i16,
                                  VR256, load, i256mem,
                                  SchedWriteVecIMul.YMM, 0>, VEX_4V, VEX_L, VEX_WIG;
}

let ImmT = NoImm, Predicates = [HasAVX2] in {
let isCommutable = 0 in {
  defm VPHADDWY   : SS3I_binop_rm<0x01, "vphaddw", X86hadd, v16i16, v16i16,
                                  VR256, load, i256mem,
                                  SchedWritePHAdd.YMM, 0>, VEX_4V, VEX_L, VEX_WIG;
  defm VPHADDDY   : SS3I_binop_rm<0x02, "vphaddd", X86hadd, v8i32, v8i32, VR256,
                                  load, i256mem,
                                  SchedWritePHAdd.YMM, 0>, VEX_4V, VEX_L, VEX_WIG;
  defm VPHSUBWY   : SS3I_binop_rm<0x05, "vphsubw", X86hsub, v16i16, v16i16,
                                  VR256, load, i256mem,
                                  SchedWritePHAdd.YMM, 0>, VEX_4V, VEX_L, VEX_WIG;
  defm VPHSUBDY   : SS3I_binop_rm<0x06, "vphsubd", X86hsub, v8i32, v8i32, VR256,
                                  load, i256mem,
                                  SchedWritePHAdd.YMM, 0>, VEX_4V, VEX_L;
  defm VPSIGNB   : SS3I_binop_rm_int_y<0x08, "vpsignb", int_x86_avx2_psign_b,
                                       SchedWriteVecALU.YMM>, VEX_4V, VEX_L, VEX_WIG;
  defm VPSIGNW   : SS3I_binop_rm_int_y<0x09, "vpsignw", int_x86_avx2_psign_w,
                                       SchedWriteVecALU.YMM>, VEX_4V, VEX_L, VEX_WIG;
  defm VPSIGND   : SS3I_binop_rm_int_y<0x0A, "vpsignd", int_x86_avx2_psign_d,
                                       SchedWriteVecALU.YMM>, VEX_4V, VEX_L, VEX_WIG;
  defm VPHADDSW  : SS3I_binop_rm_int_y<0x03, "vphaddsw",
                                       int_x86_avx2_phadd_sw,
                                       SchedWritePHAdd.YMM>, VEX_4V, VEX_L, VEX_WIG;
  defm VPHSUBSW  : SS3I_binop_rm_int_y<0x07, "vphsubsw",
                                       int_x86_avx2_phsub_sw,
                                       SchedWritePHAdd.YMM>, VEX_4V, VEX_L, VEX_WIG;
}
}

// None of these have i8 immediate fields.
let ImmT = NoImm, Constraints = "$src1 = $dst" in {
let isCommutable = 0 in {
  defm PHADDW    : SS3I_binop_rm<0x01, "phaddw", X86hadd, v8i16, v8i16, VR128,
                                 memop, i128mem, SchedWritePHAdd.XMM>;
  defm PHADDD    : SS3I_binop_rm<0x02, "phaddd", X86hadd, v4i32, v4i32, VR128,
                                 memop, i128mem, SchedWritePHAdd.XMM>;
  defm PHSUBW    : SS3I_binop_rm<0x05, "phsubw", X86hsub, v8i16, v8i16, VR128,
                                 memop, i128mem, SchedWritePHAdd.XMM>;
  defm PHSUBD    : SS3I_binop_rm<0x06, "phsubd", X86hsub, v4i32, v4i32, VR128,
                                 memop, i128mem, SchedWritePHAdd.XMM>;
  defm PSIGNB    : SS3I_binop_rm_int<0x08, "psignb", int_x86_ssse3_psign_b_128,
                                     SchedWriteVecALU.XMM, memop>;
  defm PSIGNW    : SS3I_binop_rm_int<0x09, "psignw", int_x86_ssse3_psign_w_128,
                                     SchedWriteVecALU.XMM, memop>;
  defm PSIGND    : SS3I_binop_rm_int<0x0A, "psignd", int_x86_ssse3_psign_d_128,
                                     SchedWriteVecALU.XMM, memop>;
  defm PSHUFB    : SS3I_binop_rm<0x00, "pshufb", X86pshufb, v16i8, v16i8, VR128,
                                 memop, i128mem, SchedWriteVarShuffle.XMM>;
  defm PHADDSW   : SS3I_binop_rm_int<0x03, "phaddsw",
                                     int_x86_ssse3_phadd_sw_128,
                                     SchedWritePHAdd.XMM, memop>;
  defm PHSUBSW   : SS3I_binop_rm_int<0x07, "phsubsw",
                                     int_x86_ssse3_phsub_sw_128,
                                     SchedWritePHAdd.XMM, memop>;
  defm PMADDUBSW : SS3I_binop_rm<0x04, "pmaddubsw", X86vpmaddubsw, v8i16,
                                 v16i8, VR128, memop, i128mem,
                                 SchedWriteVecIMul.XMM>;
}
defm PMULHRSW    : SS3I_binop_rm<0x0B, "pmulhrsw", X86mulhrs, v8i16, v8i16,
                                 VR128, memop, i128mem, SchedWriteVecIMul.XMM>;
}

//===---------------------------------------------------------------------===//
// SSSE3 - Packed Align Instruction Patterns
//===---------------------------------------------------------------------===//

multiclass ssse3_palignr<string asm, ValueType VT, RegisterClass RC,
                         PatFrag memop_frag, X86MemOperand x86memop,
                         X86FoldableSchedWrite sched, bit Is2Addr = 1> {
  let hasSideEffects = 0 in {
  def rri : SS3AI<0x0F, MRMSrcReg, (outs RC:$dst),
      (ins RC:$src1, RC:$src2, u8imm:$src3),
      !if(Is2Addr,
        !strconcat(asm, "\t{$src3, $src2, $dst|$dst, $src2, $src3}"),
        !strconcat(asm,
                  "\t{$src3, $src2, $src1, $dst|$dst, $src1, $src2, $src3}")),
      [(set RC:$dst, (VT (X86PAlignr RC:$src1, RC:$src2, (i8 imm:$src3))))]>,
      Sched<[sched]>;
  let mayLoad = 1 in
  def rmi : SS3AI<0x0F, MRMSrcMem, (outs RC:$dst),
      (ins RC:$src1, x86memop:$src2, u8imm:$src3),
      !if(Is2Addr,
        !strconcat(asm, "\t{$src3, $src2, $dst|$dst, $src2, $src3}"),
        !strconcat(asm,
                  "\t{$src3, $src2, $src1, $dst|$dst, $src1, $src2, $src3}")),
      [(set RC:$dst, (VT (X86PAlignr RC:$src1,
                                     (memop_frag addr:$src2),
                                     (i8 imm:$src3))))]>,
      Sched<[sched.Folded, sched.ReadAfterFold]>;
  }
}

let Predicates = [HasAVX, NoVLX_Or_NoBWI] in
  defm VPALIGNR : ssse3_palignr<"vpalignr", v16i8, VR128, load, i128mem,
                                SchedWriteShuffle.XMM, 0>, VEX_4V, VEX_WIG;
let Predicates = [HasAVX2, NoVLX_Or_NoBWI] in
  defm VPALIGNRY : ssse3_palignr<"vpalignr", v32i8, VR256, load, i256mem,
                                 SchedWriteShuffle.YMM, 0>, VEX_4V, VEX_L, VEX_WIG;
let Constraints = "$src1 = $dst", Predicates = [UseSSSE3] in
  defm PALIGNR : ssse3_palignr<"palignr", v16i8, VR128, memop, i128mem,
                               SchedWriteShuffle.XMM>;

//===---------------------------------------------------------------------===//
// SSSE3 - Thread synchronization
//===---------------------------------------------------------------------===//

let SchedRW = [WriteSystem] in {
let usesCustomInserter = 1 in {
def MONITOR : PseudoI<(outs), (ins i32mem:$src1, GR32:$src2, GR32:$src3),
                [(int_x86_sse3_monitor addr:$src1, GR32:$src2, GR32:$src3)]>,
                Requires<[HasSSE3]>;
}

let Uses = [EAX, ECX, EDX] in
def MONITORrrr : I<0x01, MRM_C8, (outs), (ins), "monitor", []>,
                   TB, Requires<[HasSSE3]>;

let Uses = [ECX, EAX] in
def MWAITrr   : I<0x01, MRM_C9, (outs), (ins), "mwait",
                  [(int_x86_sse3_mwait ECX, EAX)]>, TB, Requires<[HasSSE3]>;
} // SchedRW

def : InstAlias<"mwait\t{%eax, %ecx|ecx, eax}", (MWAITrr)>, Requires<[Not64BitMode]>;
def : InstAlias<"mwait\t{%rax, %rcx|rcx, rax}", (MWAITrr)>, Requires<[In64BitMode]>;

def : InstAlias<"monitor\t{%eax, %ecx, %edx|edx, ecx, eax}", (MONITORrrr)>,
      Requires<[Not64BitMode]>;
def : InstAlias<"monitor\t{%rax, %rcx, %rdx|rdx, rcx, rax}", (MONITORrrr)>,
      Requires<[In64BitMode]>;

//===----------------------------------------------------------------------===//
// SSE4.1 - Packed Move with Sign/Zero Extend
//===----------------------------------------------------------------------===//

multiclass SS41I_pmovx_rrrm<bits<8> opc, string OpcodeStr, X86MemOperand MemOp,
                            RegisterClass OutRC, RegisterClass InRC,
                            X86FoldableSchedWrite sched> {
  def rr : SS48I<opc, MRMSrcReg, (outs OutRC:$dst), (ins InRC:$src),
                 !strconcat(OpcodeStr, "\t{$src, $dst|$dst, $src}"), []>,
                 Sched<[sched]>;

  def rm : SS48I<opc, MRMSrcMem, (outs OutRC:$dst), (ins MemOp:$src),
                 !strconcat(OpcodeStr, "\t{$src, $dst|$dst, $src}"), []>,
                 Sched<[sched.Folded]>;
}

multiclass SS41I_pmovx_rm_all<bits<8> opc, string OpcodeStr,
                              X86MemOperand MemOp, X86MemOperand MemYOp,
                              Predicate prd> {
  defm NAME : SS41I_pmovx_rrrm<opc, OpcodeStr, MemOp, VR128, VR128,
                               SchedWriteShuffle.XMM>;
  let Predicates = [HasAVX, prd] in
    defm V#NAME   : SS41I_pmovx_rrrm<opc, !strconcat("v", OpcodeStr), MemOp,
                                     VR128, VR128, SchedWriteShuffle.XMM>,
                                     VEX, VEX_WIG;
  let Predicates = [HasAVX2, prd] in
    defm V#NAME#Y : SS41I_pmovx_rrrm<opc, !strconcat("v", OpcodeStr), MemYOp,
                                     VR256, VR128, WriteShuffle256>,
                                     VEX, VEX_L, VEX_WIG;
}

multiclass SS41I_pmovx_rm<bits<8> opc, string OpcodeStr, X86MemOperand MemOp,
                          X86MemOperand MemYOp, Predicate prd> {
  defm PMOVSX#NAME : SS41I_pmovx_rm_all<opc, !strconcat("pmovsx", OpcodeStr),
                                        MemOp, MemYOp, prd>;
  defm PMOVZX#NAME : SS41I_pmovx_rm_all<!add(opc, 0x10),
                                        !strconcat("pmovzx", OpcodeStr),
                                        MemOp, MemYOp, prd>;
}

defm BW : SS41I_pmovx_rm<0x20, "bw", i64mem, i128mem, NoVLX_Or_NoBWI>;
defm WD : SS41I_pmovx_rm<0x23, "wd", i64mem, i128mem, NoVLX>;
defm DQ : SS41I_pmovx_rm<0x25, "dq", i64mem, i128mem, NoVLX>;

defm BD : SS41I_pmovx_rm<0x21, "bd", i32mem, i64mem, NoVLX>;
defm WQ : SS41I_pmovx_rm<0x24, "wq", i32mem, i64mem, NoVLX>;

defm BQ : SS41I_pmovx_rm<0x22, "bq", i16mem, i32mem, NoVLX>;

// Patterns that we also need for any_extend.
// Any_extend_vector_inreg is currently legalized to zero_extend_vector_inreg.
multiclass SS41I_pmovx_avx2_patterns_base<string OpcPrefix, SDNode ExtOp> {
  // Register-Register patterns
  let Predicates = [HasAVX2, NoVLX_Or_NoBWI] in {
    def : Pat<(v16i16 (ExtOp (v16i8 VR128:$src))),
              (!cast<I>(OpcPrefix#BWYrr) VR128:$src)>;
  }

  let Predicates = [HasAVX2, NoVLX] in {
    def : Pat<(v8i32 (ExtOp (v8i16 VR128:$src))),
              (!cast<I>(OpcPrefix#WDYrr) VR128:$src)>;

    def : Pat<(v4i64 (ExtOp (v4i32 VR128:$src))),
              (!cast<I>(OpcPrefix#DQYrr) VR128:$src)>;
  }

  // AVX2 Register-Memory patterns
  let Predicates = [HasAVX2, NoVLX_Or_NoBWI] in {
    def : Pat<(v16i16 (ExtOp (loadv16i8 addr:$src))),
              (!cast<I>(OpcPrefix#BWYrm) addr:$src)>;
    def : Pat<(v16i16 (ExtOp (v16i8 (vzmovl_v2i64 addr:$src)))),
              (!cast<I>(OpcPrefix#BWYrm) addr:$src)>;
    def : Pat<(v16i16 (ExtOp (v16i8 (vzload_v2i64 addr:$src)))),
              (!cast<I>(OpcPrefix#BWYrm) addr:$src)>;
  }

  let Predicates = [HasAVX2, NoVLX] in {
    def : Pat<(v8i32 (ExtOp (loadv8i16 addr:$src))),
              (!cast<I>(OpcPrefix#WDYrm) addr:$src)>;
    def : Pat<(v8i32 (ExtOp (v8i16 (vzmovl_v2i64 addr:$src)))),
              (!cast<I>(OpcPrefix#WDYrm) addr:$src)>;
    def : Pat<(v8i32 (ExtOp (v8i16 (vzload_v2i64 addr:$src)))),
              (!cast<I>(OpcPrefix#WDYrm) addr:$src)>;

    def : Pat<(v4i64 (ExtOp (loadv4i32 addr:$src))),
              (!cast<I>(OpcPrefix#DQYrm) addr:$src)>;
    def : Pat<(v4i64 (ExtOp (v4i32 (vzmovl_v2i64 addr:$src)))),
              (!cast<I>(OpcPrefix#DQYrm) addr:$src)>;
    def : Pat<(v4i64 (ExtOp (v4i32 (vzload_v2i64 addr:$src)))),
              (!cast<I>(OpcPrefix#DQYrm) addr:$src)>;
  }
}

// AVX2 Patterns
multiclass SS41I_pmovx_avx2_patterns<string OpcPrefix, string ExtTy,
                                     SDNode ExtOp, SDNode InVecOp> :
    SS41I_pmovx_avx2_patterns_base<OpcPrefix, ExtOp> {

  // Register-Register patterns
  let Predicates = [HasAVX2, NoVLX] in {
  def : Pat<(v8i32 (InVecOp (v16i8 VR128:$src))),
            (!cast<I>(OpcPrefix#BDYrr) VR128:$src)>;
  def : Pat<(v4i64 (InVecOp (v16i8 VR128:$src))),
            (!cast<I>(OpcPrefix#BQYrr) VR128:$src)>;

  def : Pat<(v4i64 (InVecOp (v8i16 VR128:$src))),
            (!cast<I>(OpcPrefix#WQYrr) VR128:$src)>;
  }

  // Simple Register-Memory patterns
  let Predicates = [HasAVX2, NoVLX_Or_NoBWI] in {
  def : Pat<(v16i16 (!cast<PatFrag>(ExtTy#"extloadvi8") addr:$src)),
            (!cast<I>(OpcPrefix#BWYrm) addr:$src)>;
  }
  let Predicates = [HasAVX2, NoVLX] in {
  def : Pat<(v8i32 (!cast<PatFrag>(ExtTy#"extloadvi8") addr:$src)),
            (!cast<I>(OpcPrefix#BDYrm) addr:$src)>;
  def : Pat<(v4i64 (!cast<PatFrag>(ExtTy#"extloadvi8") addr:$src)),
            (!cast<I>(OpcPrefix#BQYrm) addr:$src)>;

  def : Pat<(v8i32 (!cast<PatFrag>(ExtTy#"extloadvi16") addr:$src)),
            (!cast<I>(OpcPrefix#WDYrm) addr:$src)>;
  def : Pat<(v4i64 (!cast<PatFrag>(ExtTy#"extloadvi16") addr:$src)),
            (!cast<I>(OpcPrefix#WQYrm) addr:$src)>;

  def : Pat<(v4i64 (!cast<PatFrag>(ExtTy#"extloadvi32") addr:$src)),
            (!cast<I>(OpcPrefix#DQYrm) addr:$src)>;
  }

  // AVX2 Register-Memory patterns
  let Predicates = [HasAVX2, NoVLX] in {
  def : Pat<(v8i32 (InVecOp (bc_v16i8 (v2i64 (scalar_to_vector (loadi64 addr:$src)))))),
            (!cast<I>(OpcPrefix#BDYrm) addr:$src)>;
  def : Pat<(v8i32 (InVecOp (v16i8 (vzmovl_v2i64 addr:$src)))),
            (!cast<I>(OpcPrefix#BDYrm) addr:$src)>;
  def : Pat<(v8i32 (InVecOp (v16i8 (vzload_v2i64 addr:$src)))),
            (!cast<I>(OpcPrefix#BDYrm) addr:$src)>;
  def : Pat<(v8i32 (InVecOp (loadv16i8 addr:$src))),
            (!cast<I>(OpcPrefix#BDYrm) addr:$src)>;

  def : Pat<(v4i64 (InVecOp (bc_v16i8 (v4i32 (scalar_to_vector (loadi32 addr:$src)))))),
            (!cast<I>(OpcPrefix#BQYrm) addr:$src)>;
  def : Pat<(v4i64 (InVecOp (v16i8 (vzmovl_v4i32 addr:$src)))),
            (!cast<I>(OpcPrefix#BQYrm) addr:$src)>;
  def : Pat<(v4i64 (InVecOp (v16i8 (vzload_v2i64 addr:$src)))),
            (!cast<I>(OpcPrefix#BQYrm) addr:$src)>;
  def : Pat<(v4i64 (InVecOp (loadv16i8 addr:$src))),
            (!cast<I>(OpcPrefix#BQYrm) addr:$src)>;

  def : Pat<(v4i64 (InVecOp (bc_v8i16 (v2i64 (scalar_to_vector (loadi64 addr:$src)))))),
            (!cast<I>(OpcPrefix#WQYrm) addr:$src)>;
  def : Pat<(v4i64 (InVecOp (v8i16 (vzmovl_v2i64 addr:$src)))),
            (!cast<I>(OpcPrefix#WQYrm) addr:$src)>;
  def : Pat<(v4i64 (InVecOp (v8i16 (vzload_v2i64 addr:$src)))),
            (!cast<I>(OpcPrefix#WQYrm) addr:$src)>;
  def : Pat<(v4i64 (InVecOp (loadv8i16 addr:$src))),
            (!cast<I>(OpcPrefix#WQYrm) addr:$src)>;
  }
}

defm : SS41I_pmovx_avx2_patterns<"VPMOVSX", "s", sext, sext_invec>;
defm : SS41I_pmovx_avx2_patterns<"VPMOVZX", "z", zext, zext_invec>;
defm : SS41I_pmovx_avx2_patterns_base<"VPMOVZX", anyext>;

// SSE4.1/AVX patterns.
multiclass SS41I_pmovx_patterns<string OpcPrefix, string ExtTy,
                                SDNode ExtOp> {
  let Predicates = [HasAVX, NoVLX_Or_NoBWI] in {
  def : Pat<(v8i16 (ExtOp (v16i8 VR128:$src))),
            (!cast<I>(OpcPrefix#BWrr) VR128:$src)>;
  }
  let Predicates = [HasAVX, NoVLX] in {
  def : Pat<(v4i32 (ExtOp (v16i8 VR128:$src))),
            (!cast<I>(OpcPrefix#BDrr) VR128:$src)>;
  def : Pat<(v2i64 (ExtOp (v16i8 VR128:$src))),
            (!cast<I>(OpcPrefix#BQrr) VR128:$src)>;

  def : Pat<(v4i32 (ExtOp (v8i16 VR128:$src))),
            (!cast<I>(OpcPrefix#WDrr) VR128:$src)>;
  def : Pat<(v2i64 (ExtOp (v8i16 VR128:$src))),
            (!cast<I>(OpcPrefix#WQrr) VR128:$src)>;

  def : Pat<(v2i64 (ExtOp (v4i32 VR128:$src))),
            (!cast<I>(OpcPrefix#DQrr) VR128:$src)>;
  }
  let Predicates = [HasAVX, NoVLX_Or_NoBWI] in {
  def : Pat<(v8i16 (!cast<PatFrag>(ExtTy#"extloadvi8") addr:$src)),
            (!cast<I>(OpcPrefix#BWrm) addr:$src)>;
  }
  let Predicates = [HasAVX, NoVLX] in {
  def : Pat<(v4i32 (!cast<PatFrag>(ExtTy#"extloadvi8") addr:$src)),
            (!cast<I>(OpcPrefix#BDrm) addr:$src)>;
  def : Pat<(v2i64 (!cast<PatFrag>(ExtTy#"extloadvi8") addr:$src)),
            (!cast<I>(OpcPrefix#BQrm) addr:$src)>;

  def : Pat<(v4i32 (!cast<PatFrag>(ExtTy#"extloadvi16") addr:$src)),
            (!cast<I>(OpcPrefix#WDrm) addr:$src)>;
  def : Pat<(v2i64 (!cast<PatFrag>(ExtTy#"extloadvi16") addr:$src)),
            (!cast<I>(OpcPrefix#WQrm) addr:$src)>;

  def : Pat<(v2i64 (!cast<PatFrag>(ExtTy#"extloadvi32") addr:$src)),
            (!cast<I>(OpcPrefix#DQrm) addr:$src)>;
  }
  let Predicates = [HasAVX, NoVLX_Or_NoBWI] in {
  def : Pat<(v8i16 (ExtOp (bc_v16i8 (v2i64 (scalar_to_vector (loadi64 addr:$src)))))),
            (!cast<I>(OpcPrefix#BWrm) addr:$src)>;
  def : Pat<(v8i16 (ExtOp (bc_v16i8 (v2f64 (scalar_to_vector (loadf64 addr:$src)))))),
            (!cast<I>(OpcPrefix#BWrm) addr:$src)>;
  def : Pat<(v8i16 (ExtOp (v16i8 (vzmovl_v2i64 addr:$src)))),
            (!cast<I>(OpcPrefix#BWrm) addr:$src)>;
  def : Pat<(v8i16 (ExtOp (v16i8 (vzload_v2i64 addr:$src)))),
            (!cast<I>(OpcPrefix#BWrm) addr:$src)>;
  def : Pat<(v8i16 (ExtOp (loadv16i8 addr:$src))),
            (!cast<I>(OpcPrefix#BWrm) addr:$src)>;
  }
  let Predicates = [HasAVX, NoVLX] in {
  def : Pat<(v4i32 (ExtOp (bc_v16i8 (v4i32 (scalar_to_vector (loadi32 addr:$src)))))),
            (!cast<I>(OpcPrefix#BDrm) addr:$src)>;
  def : Pat<(v4i32 (ExtOp (v16i8 (vzmovl_v4i32 addr:$src)))),
            (!cast<I>(OpcPrefix#BDrm) addr:$src)>;
  def : Pat<(v4i32 (ExtOp (v16i8 (vzload_v2i64 addr:$src)))),
            (!cast<I>(OpcPrefix#BDrm) addr:$src)>;
  def : Pat<(v4i32 (ExtOp (loadv16i8 addr:$src))),
            (!cast<I>(OpcPrefix#BDrm) addr:$src)>;

  def : Pat<(v2i64 (ExtOp (bc_v16i8 (v4i32 (scalar_to_vector (extloadi32i16 addr:$src)))))),
            (!cast<I>(OpcPrefix#BQrm) addr:$src)>;
  def : Pat<(v2i64 (ExtOp (v16i8 (vzmovl_v4i32 addr:$src)))),
            (!cast<I>(OpcPrefix#BQrm) addr:$src)>;
  def : Pat<(v2i64 (ExtOp (v16i8 (vzload_v2i64 addr:$src)))),
            (!cast<I>(OpcPrefix#BQrm) addr:$src)>;
  def : Pat<(v2i64 (ExtOp (loadv16i8 addr:$src))),
            (!cast<I>(OpcPrefix#BQrm) addr:$src)>;

  def : Pat<(v4i32 (ExtOp (bc_v8i16 (v2i64 (scalar_to_vector (loadi64 addr:$src)))))),
            (!cast<I>(OpcPrefix#WDrm) addr:$src)>;
  def : Pat<(v4i32 (ExtOp (bc_v8i16 (v2f64 (scalar_to_vector (loadf64 addr:$src)))))),
            (!cast<I>(OpcPrefix#WDrm) addr:$src)>;
  def : Pat<(v4i32 (ExtOp (v8i16 (vzmovl_v2i64 addr:$src)))),
            (!cast<I>(OpcPrefix#WDrm) addr:$src)>;
  def : Pat<(v4i32 (ExtOp (v8i16 (vzload_v2i64 addr:$src)))),
            (!cast<I>(OpcPrefix#WDrm) addr:$src)>;
  def : Pat<(v4i32 (ExtOp (loadv8i16 addr:$src))),
            (!cast<I>(OpcPrefix#WDrm) addr:$src)>;

  def : Pat<(v2i64 (ExtOp (bc_v8i16 (v4i32 (scalar_to_vector (loadi32 addr:$src)))))),
            (!cast<I>(OpcPrefix#WQrm) addr:$src)>;
  def : Pat<(v2i64 (ExtOp (v8i16 (vzmovl_v4i32 addr:$src)))),
            (!cast<I>(OpcPrefix#WQrm) addr:$src)>;
  def : Pat<(v2i64 (ExtOp (v8i16 (vzload_v2i64 addr:$src)))),
            (!cast<I>(OpcPrefix#WQrm) addr:$src)>;
  def : Pat<(v2i64 (ExtOp (loadv8i16 addr:$src))),
            (!cast<I>(OpcPrefix#WQrm) addr:$src)>;

  def : Pat<(v2i64 (ExtOp (bc_v4i32 (v2i64 (scalar_to_vector (loadi64 addr:$src)))))),
            (!cast<I>(OpcPrefix#DQrm) addr:$src)>;
  def : Pat<(v2i64 (ExtOp (bc_v4i32 (v2f64 (scalar_to_vector (loadf64 addr:$src)))))),
            (!cast<I>(OpcPrefix#DQrm) addr:$src)>;
  def : Pat<(v2i64 (ExtOp (v4i32 (vzmovl_v2i64 addr:$src)))),
            (!cast<I>(OpcPrefix#DQrm) addr:$src)>;
  def : Pat<(v2i64 (ExtOp (v4i32 (vzload_v2i64 addr:$src)))),
            (!cast<I>(OpcPrefix#DQrm) addr:$src)>;
  def : Pat<(v2i64 (ExtOp (loadv4i32 addr:$src))),
            (!cast<I>(OpcPrefix#DQrm) addr:$src)>;
  }
}

defm : SS41I_pmovx_patterns<"VPMOVSX", "s", sext_invec>;
defm : SS41I_pmovx_patterns<"VPMOVZX", "z", zext_invec>;

let Predicates = [UseSSE41] in {
  defm : SS41I_pmovx_patterns<"PMOVSX", "s", sext_invec>;
  defm : SS41I_pmovx_patterns<"PMOVZX", "z", zext_invec>;
}

//===----------------------------------------------------------------------===//
// SSE4.1 - Extract Instructions
//===----------------------------------------------------------------------===//

/// SS41I_binop_ext8 - SSE 4.1 extract 8 bits to 32 bit reg or 8 bit mem
multiclass SS41I_extract8<bits<8> opc, string OpcodeStr> {
  def rr : SS4AIi8<opc, MRMDestReg, (outs GR32orGR64:$dst),
                 (ins VR128:$src1, u8imm:$src2),
                 !strconcat(OpcodeStr,
                            "\t{$src2, $src1, $dst|$dst, $src1, $src2}"),
                 [(set GR32orGR64:$dst, (X86pextrb (v16i8 VR128:$src1),
                                         imm:$src2))]>,
                  Sched<[WriteVecExtract]>;
  let hasSideEffects = 0, mayStore = 1 in
  def mr : SS4AIi8<opc, MRMDestMem, (outs),
                 (ins i8mem:$dst, VR128:$src1, u8imm:$src2),
                 !strconcat(OpcodeStr,
                            "\t{$src2, $src1, $dst|$dst, $src1, $src2}"),
                 [(store (i8 (trunc (X86pextrb (v16i8 VR128:$src1), imm:$src2))),
                          addr:$dst)]>, Sched<[WriteVecExtractSt]>;
}

let Predicates = [HasAVX, NoBWI] in
  defm VPEXTRB : SS41I_extract8<0x14, "vpextrb">, VEX;

defm PEXTRB      : SS41I_extract8<0x14, "pextrb">;


/// SS41I_extract16 - SSE 4.1 extract 16 bits to memory destination
multiclass SS41I_extract16<bits<8> opc, string OpcodeStr> {
  let isCodeGenOnly = 1, ForceDisassemble = 1, hasSideEffects = 0 in
  def rr_REV : SS4AIi8<opc, MRMDestReg, (outs GR32orGR64:$dst),
                   (ins VR128:$src1, u8imm:$src2),
                   !strconcat(OpcodeStr,
                   "\t{$src2, $src1, $dst|$dst, $src1, $src2}"), []>,
                   Sched<[WriteVecExtract]>, FoldGenData<NAME#rr>;

  let hasSideEffects = 0, mayStore = 1 in
  def mr : SS4AIi8<opc, MRMDestMem, (outs),
                 (ins i16mem:$dst, VR128:$src1, u8imm:$src2),
                 !strconcat(OpcodeStr,
                  "\t{$src2, $src1, $dst|$dst, $src1, $src2}"),
                 [(store (i16 (trunc (X86pextrw (v8i16 VR128:$src1), imm:$src2))),
                          addr:$dst)]>, Sched<[WriteVecExtractSt]>;
}

let Predicates = [HasAVX, NoBWI] in
  defm VPEXTRW : SS41I_extract16<0x15, "vpextrw">, VEX;

defm PEXTRW      : SS41I_extract16<0x15, "pextrw">;


/// SS41I_extract32 - SSE 4.1 extract 32 bits to int reg or memory destination
multiclass SS41I_extract32<bits<8> opc, string OpcodeStr> {
  def rr : SS4AIi8<opc, MRMDestReg, (outs GR32:$dst),
                 (ins VR128:$src1, u8imm:$src2),
                 !strconcat(OpcodeStr,
                  "\t{$src2, $src1, $dst|$dst, $src1, $src2}"),
                 [(set GR32:$dst,
                  (extractelt (v4i32 VR128:$src1), imm:$src2))]>,
                  Sched<[WriteVecExtract]>;
  def mr : SS4AIi8<opc, MRMDestMem, (outs),
                 (ins i32mem:$dst, VR128:$src1, u8imm:$src2),
                 !strconcat(OpcodeStr,
                  "\t{$src2, $src1, $dst|$dst, $src1, $src2}"),
                 [(store (extractelt (v4i32 VR128:$src1), imm:$src2),
                          addr:$dst)]>, Sched<[WriteVecExtractSt]>;
}

let Predicates = [HasAVX, NoDQI] in
  defm VPEXTRD : SS41I_extract32<0x16, "vpextrd">, VEX;

defm PEXTRD      : SS41I_extract32<0x16, "pextrd">;

/// SS41I_extract32 - SSE 4.1 extract 32 bits to int reg or memory destination
multiclass SS41I_extract64<bits<8> opc, string OpcodeStr> {
  def rr : SS4AIi8<opc, MRMDestReg, (outs GR64:$dst),
                 (ins VR128:$src1, u8imm:$src2),
                 !strconcat(OpcodeStr,
                  "\t{$src2, $src1, $dst|$dst, $src1, $src2}"),
                 [(set GR64:$dst,
                  (extractelt (v2i64 VR128:$src1), imm:$src2))]>,
                  Sched<[WriteVecExtract]>;
  def mr : SS4AIi8<opc, MRMDestMem, (outs),
                 (ins i64mem:$dst, VR128:$src1, u8imm:$src2),
                 !strconcat(OpcodeStr,
                  "\t{$src2, $src1, $dst|$dst, $src1, $src2}"),
                 [(store (extractelt (v2i64 VR128:$src1), imm:$src2),
                          addr:$dst)]>, Sched<[WriteVecExtractSt]>;
}

let Predicates = [HasAVX, NoDQI] in
  defm VPEXTRQ : SS41I_extract64<0x16, "vpextrq">, VEX, VEX_W;

defm PEXTRQ      : SS41I_extract64<0x16, "pextrq">, REX_W;

/// SS41I_extractf32 - SSE 4.1 extract 32 bits fp value to int reg or memory
/// destination
multiclass SS41I_extractf32<bits<8> opc, string OpcodeStr> {
  def rr : SS4AIi8<opc, MRMDestReg, (outs GR32orGR64:$dst),
                   (ins VR128:$src1, u8imm:$src2),
                   !strconcat(OpcodeStr,
                    "\t{$src2, $src1, $dst|$dst, $src1, $src2}"),
                   [(set GR32orGR64:$dst,
                      (extractelt (bc_v4i32 (v4f32 VR128:$src1)), imm:$src2))]>,
                   Sched<[WriteVecExtract]>;
  def mr : SS4AIi8<opc, MRMDestMem, (outs),
                   (ins f32mem:$dst, VR128:$src1, u8imm:$src2),
                   !strconcat(OpcodeStr,
                    "\t{$src2, $src1, $dst|$dst, $src1, $src2}"),
                   [(store (extractelt (bc_v4i32 (v4f32 VR128:$src1)), imm:$src2),
                            addr:$dst)]>, Sched<[WriteVecExtractSt]>;
}

let ExeDomain = SSEPackedSingle in {
  let Predicates = [UseAVX] in
    defm VEXTRACTPS : SS41I_extractf32<0x17, "vextractps">, VEX, VEX_WIG;
  defm EXTRACTPS   : SS41I_extractf32<0x17, "extractps">;
}

// Also match an EXTRACTPS store when the store is done as f32 instead of i32.
def : Pat<(store (f32 (bitconvert (extractelt (bc_v4i32 (v4f32 VR128:$src1)),
                                              imm:$src2))),
                 addr:$dst),
          (VEXTRACTPSmr addr:$dst, VR128:$src1, imm:$src2)>,
          Requires<[HasAVX]>;
def : Pat<(store (f32 (bitconvert (extractelt (bc_v4i32 (v4f32 VR128:$src1)),
                                              imm:$src2))),
                 addr:$dst),
          (EXTRACTPSmr addr:$dst, VR128:$src1, imm:$src2)>,
          Requires<[UseSSE41]>;

//===----------------------------------------------------------------------===//
// SSE4.1 - Insert Instructions
//===----------------------------------------------------------------------===//

multiclass SS41I_insert8<bits<8> opc, string asm, bit Is2Addr = 1> {
  def rr : SS4AIi8<opc, MRMSrcReg, (outs VR128:$dst),
      (ins VR128:$src1, GR32orGR64:$src2, u8imm:$src3),
      !if(Is2Addr,
        !strconcat(asm, "\t{$src3, $src2, $dst|$dst, $src2, $src3}"),
        !strconcat(asm,
                   "\t{$src3, $src2, $src1, $dst|$dst, $src1, $src2, $src3}")),
      [(set VR128:$dst,
        (X86pinsrb VR128:$src1, GR32orGR64:$src2, imm:$src3))]>,
      Sched<[WriteVecInsert, ReadDefault, ReadInt2Fpu]>;
  def rm : SS4AIi8<opc, MRMSrcMem, (outs VR128:$dst),
      (ins VR128:$src1, i8mem:$src2, u8imm:$src3),
      !if(Is2Addr,
        !strconcat(asm, "\t{$src3, $src2, $dst|$dst, $src2, $src3}"),
        !strconcat(asm,
                   "\t{$src3, $src2, $src1, $dst|$dst, $src1, $src2, $src3}")),
      [(set VR128:$dst,
        (X86pinsrb VR128:$src1, (extloadi8 addr:$src2), imm:$src3))]>,
                   Sched<[WriteVecInsert.Folded, WriteVecInsert.ReadAfterFold]>;
}

let Predicates = [HasAVX, NoBWI] in
  defm VPINSRB : SS41I_insert8<0x20, "vpinsrb", 0>, VEX_4V;
let Constraints = "$src1 = $dst" in
  defm PINSRB  : SS41I_insert8<0x20, "pinsrb">;

multiclass SS41I_insert32<bits<8> opc, string asm, bit Is2Addr = 1> {
  def rr : SS4AIi8<opc, MRMSrcReg, (outs VR128:$dst),
      (ins VR128:$src1, GR32:$src2, u8imm:$src3),
      !if(Is2Addr,
        !strconcat(asm, "\t{$src3, $src2, $dst|$dst, $src2, $src3}"),
        !strconcat(asm,
                   "\t{$src3, $src2, $src1, $dst|$dst, $src1, $src2, $src3}")),
      [(set VR128:$dst,
        (v4i32 (insertelt VR128:$src1, GR32:$src2, imm:$src3)))]>,
      Sched<[WriteVecInsert, ReadDefault, ReadInt2Fpu]>;
  def rm : SS4AIi8<opc, MRMSrcMem, (outs VR128:$dst),
      (ins VR128:$src1, i32mem:$src2, u8imm:$src3),
      !if(Is2Addr,
        !strconcat(asm, "\t{$src3, $src2, $dst|$dst, $src2, $src3}"),
        !strconcat(asm,
                   "\t{$src3, $src2, $src1, $dst|$dst, $src1, $src2, $src3}")),
      [(set VR128:$dst,
        (v4i32 (insertelt VR128:$src1, (loadi32 addr:$src2), imm:$src3)))]>,
                   Sched<[WriteVecInsert.Folded, WriteVecInsert.ReadAfterFold]>;
}

let Predicates = [HasAVX, NoDQI] in
  defm VPINSRD : SS41I_insert32<0x22, "vpinsrd", 0>, VEX_4V;
let Constraints = "$src1 = $dst" in
  defm PINSRD : SS41I_insert32<0x22, "pinsrd">;

multiclass SS41I_insert64<bits<8> opc, string asm, bit Is2Addr = 1> {
  def rr : SS4AIi8<opc, MRMSrcReg, (outs VR128:$dst),
      (ins VR128:$src1, GR64:$src2, u8imm:$src3),
      !if(Is2Addr,
        !strconcat(asm, "\t{$src3, $src2, $dst|$dst, $src2, $src3}"),
        !strconcat(asm,
                   "\t{$src3, $src2, $src1, $dst|$dst, $src1, $src2, $src3}")),
      [(set VR128:$dst,
        (v2i64 (insertelt VR128:$src1, GR64:$src2, imm:$src3)))]>,
      Sched<[WriteVecInsert, ReadDefault, ReadInt2Fpu]>;
  def rm : SS4AIi8<opc, MRMSrcMem, (outs VR128:$dst),
      (ins VR128:$src1, i64mem:$src2, u8imm:$src3),
      !if(Is2Addr,
        !strconcat(asm, "\t{$src3, $src2, $dst|$dst, $src2, $src3}"),
        !strconcat(asm,
                   "\t{$src3, $src2, $src1, $dst|$dst, $src1, $src2, $src3}")),
      [(set VR128:$dst,
        (v2i64 (insertelt VR128:$src1, (loadi64 addr:$src2), imm:$src3)))]>,
                   Sched<[WriteVecInsert.Folded, WriteVecInsert.ReadAfterFold]>;
}

let Predicates = [HasAVX, NoDQI] in
  defm VPINSRQ : SS41I_insert64<0x22, "vpinsrq", 0>, VEX_4V, VEX_W;
let Constraints = "$src1 = $dst" in
  defm PINSRQ : SS41I_insert64<0x22, "pinsrq">, REX_W;

// insertps has a few different modes, there's the first two here below which
// are optimized inserts that won't zero arbitrary elements in the destination
// vector. The next one matches the intrinsic and could zero arbitrary elements
// in the target vector.
multiclass SS41I_insertf32<bits<8> opc, string asm, bit Is2Addr = 1> {
  let isCommutable = 1 in
  def rr : SS4AIi8<opc, MRMSrcReg, (outs VR128:$dst),
      (ins VR128:$src1, VR128:$src2, u8imm:$src3),
      !if(Is2Addr,
        !strconcat(asm, "\t{$src3, $src2, $dst|$dst, $src2, $src3}"),
        !strconcat(asm,
                   "\t{$src3, $src2, $src1, $dst|$dst, $src1, $src2, $src3}")),
      [(set VR128:$dst,
        (X86insertps VR128:$src1, VR128:$src2, imm:$src3))]>,
      Sched<[SchedWriteFShuffle.XMM]>;
  def rm : SS4AIi8<opc, MRMSrcMem, (outs VR128:$dst),
      (ins VR128:$src1, f32mem:$src2, u8imm:$src3),
      !if(Is2Addr,
        !strconcat(asm, "\t{$src3, $src2, $dst|$dst, $src2, $src3}"),
        !strconcat(asm,
                   "\t{$src3, $src2, $src1, $dst|$dst, $src1, $src2, $src3}")),
      [(set VR128:$dst,
        (X86insertps VR128:$src1,
                   (v4f32 (scalar_to_vector (loadf32 addr:$src2))),
                    imm:$src3))]>,
      Sched<[SchedWriteFShuffle.XMM.Folded, SchedWriteFShuffle.XMM.ReadAfterFold]>;
}

let ExeDomain = SSEPackedSingle in {
  let Predicates = [UseAVX] in
    defm VINSERTPS : SS41I_insertf32<0x21, "vinsertps", 0>,
                     VEX_4V, VEX_WIG;
  let Constraints = "$src1 = $dst" in
    defm INSERTPS : SS41I_insertf32<0x21, "insertps", 1>;
}

let Predicates = [UseAVX] in {
  // If we're inserting an element from a vbroadcast of a load, fold the
  // load into the X86insertps instruction.
  def : Pat<(v4f32 (X86insertps (v4f32 VR128:$src1),
                (X86VBroadcast (loadf32 addr:$src2)), imm:$src3)),
            (VINSERTPSrm VR128:$src1, addr:$src2, imm:$src3)>;
  def : Pat<(v4f32 (X86insertps (v4f32 VR128:$src1),
                (X86VBroadcast (loadv4f32 addr:$src2)), imm:$src3)),
            (VINSERTPSrm VR128:$src1, addr:$src2, imm:$src3)>;
}

//===----------------------------------------------------------------------===//
// SSE4.1 - Round Instructions
//===----------------------------------------------------------------------===//

multiclass sse41_fp_unop_p<bits<8> opc, string OpcodeStr,
                           X86MemOperand x86memop, RegisterClass RC,
                           ValueType VT, PatFrag mem_frag, SDNode OpNode,
                           X86FoldableSchedWrite sched> {
  // Intrinsic operation, reg.
  // Vector intrinsic operation, reg
  def r : SS4AIi8<opc, MRMSrcReg,
                  (outs RC:$dst), (ins RC:$src1, i32u8imm:$src2),
                  !strconcat(OpcodeStr,
                  "\t{$src2, $src1, $dst|$dst, $src1, $src2}"),
                  [(set RC:$dst, (VT (OpNode RC:$src1, imm:$src2)))]>,
                  Sched<[sched]>;

  // Vector intrinsic operation, mem
  def m : SS4AIi8<opc, MRMSrcMem,
                  (outs RC:$dst), (ins x86memop:$src1, i32u8imm:$src2),
                  !strconcat(OpcodeStr,
                  "\t{$src2, $src1, $dst|$dst, $src1, $src2}"),
                  [(set RC:$dst,
                        (VT (OpNode (mem_frag addr:$src1),imm:$src2)))]>,
                  Sched<[sched.Folded]>;
}

multiclass avx_fp_unop_rm<bits<8> opcss, bits<8> opcsd,
                          string OpcodeStr, X86FoldableSchedWrite sched> {
let ExeDomain = SSEPackedSingle, hasSideEffects = 0 in {
  def SSr : SS4AIi8<opcss, MRMSrcReg,
        (outs FR32:$dst), (ins FR32:$src1, FR32:$src2, i32u8imm:$src3),
        !strconcat(OpcodeStr,
            "ss\t{$src3, $src2, $src1, $dst|$dst, $src1, $src2, $src3}"),
      []>, Sched<[sched]>;

  let mayLoad = 1 in
  def SSm : SS4AIi8<opcss, MRMSrcMem,
        (outs FR32:$dst), (ins FR32:$src1, f32mem:$src2, i32u8imm:$src3),
        !strconcat(OpcodeStr,
             "ss\t{$src3, $src2, $src1, $dst|$dst, $src1, $src2, $src3}"),
        []>, Sched<[sched.Folded, sched.ReadAfterFold]>;
} // ExeDomain = SSEPackedSingle, hasSideEffects = 0

let ExeDomain = SSEPackedDouble, hasSideEffects = 0 in {
  def SDr : SS4AIi8<opcsd, MRMSrcReg,
        (outs FR64:$dst), (ins FR64:$src1, FR64:$src2, i32u8imm:$src3),
        !strconcat(OpcodeStr,
              "sd\t{$src3, $src2, $src1, $dst|$dst, $src1, $src2, $src3}"),
        []>, Sched<[sched]>;

  let mayLoad = 1 in
  def SDm : SS4AIi8<opcsd, MRMSrcMem,
        (outs FR64:$dst), (ins FR64:$src1, f64mem:$src2, i32u8imm:$src3),
        !strconcat(OpcodeStr,
             "sd\t{$src3, $src2, $src1, $dst|$dst, $src1, $src2, $src3}"),
        []>, Sched<[sched.Folded, sched.ReadAfterFold]>;
} // ExeDomain = SSEPackedDouble, hasSideEffects = 0
}

multiclass sse41_fp_unop_s<bits<8> opcss, bits<8> opcsd,
                           string OpcodeStr, X86FoldableSchedWrite sched> {
let ExeDomain = SSEPackedSingle, hasSideEffects = 0 in {
  def SSr : SS4AIi8<opcss, MRMSrcReg,
                    (outs FR32:$dst), (ins FR32:$src1, i32u8imm:$src2),
                    !strconcat(OpcodeStr,
                               "ss\t{$src2, $src1, $dst|$dst, $src1, $src2}"),
                    []>, Sched<[sched]>;

  let mayLoad = 1 in
  def SSm : SS4AIi8<opcss, MRMSrcMem,
                    (outs FR32:$dst), (ins f32mem:$src1, i32u8imm:$src2),
                    !strconcat(OpcodeStr,
                               "ss\t{$src2, $src1, $dst|$dst, $src1, $src2}"),
                    []>, Sched<[sched.Folded, sched.ReadAfterFold]>;
} // ExeDomain = SSEPackedSingle, hasSideEffects = 0

let ExeDomain = SSEPackedDouble, hasSideEffects = 0 in {
  def SDr : SS4AIi8<opcsd, MRMSrcReg,
                    (outs FR64:$dst), (ins FR64:$src1, i32u8imm:$src2),
                    !strconcat(OpcodeStr,
                               "sd\t{$src2, $src1, $dst|$dst, $src1, $src2}"),
                    []>, Sched<[sched]>;

  let mayLoad = 1 in
  def SDm : SS4AIi8<opcsd, MRMSrcMem,
                    (outs FR64:$dst), (ins f64mem:$src1, i32u8imm:$src2),
                    !strconcat(OpcodeStr,
                               "sd\t{$src2, $src1, $dst|$dst, $src1, $src2}"),
                    []>, Sched<[sched.Folded, sched.ReadAfterFold]>;
} // ExeDomain = SSEPackedDouble, hasSideEffects = 0
}

multiclass sse41_fp_binop_s<bits<8> opcss, bits<8> opcsd,
                            string OpcodeStr, X86FoldableSchedWrite sched,
                            ValueType VT32, ValueType VT64,
                            SDNode OpNode, bit Is2Addr = 1> {
let ExeDomain = SSEPackedSingle, isCodeGenOnly = 1 in {
  def SSr_Int : SS4AIi8<opcss, MRMSrcReg,
        (outs VR128:$dst), (ins VR128:$src1, VR128:$src2, i32u8imm:$src3),
        !if(Is2Addr,
            !strconcat(OpcodeStr,
                "ss\t{$src3, $src2, $dst|$dst, $src2, $src3}"),
            !strconcat(OpcodeStr,
                "ss\t{$src3, $src2, $src1, $dst|$dst, $src1, $src2, $src3}")),
        [(set VR128:$dst, (VT32 (OpNode VR128:$src1, VR128:$src2, imm:$src3)))]>,
        Sched<[sched]>;

  def SSm_Int : SS4AIi8<opcss, MRMSrcMem,
        (outs VR128:$dst), (ins VR128:$src1, ssmem:$src2, i32u8imm:$src3),
        !if(Is2Addr,
            !strconcat(OpcodeStr,
                "ss\t{$src3, $src2, $dst|$dst, $src2, $src3}"),
            !strconcat(OpcodeStr,
                "ss\t{$src3, $src2, $src1, $dst|$dst, $src1, $src2, $src3}")),
        [(set VR128:$dst,
             (OpNode VR128:$src1, sse_load_f32:$src2, imm:$src3))]>,
        Sched<[sched.Folded, sched.ReadAfterFold]>;
} // ExeDomain = SSEPackedSingle, isCodeGenOnly = 1

let ExeDomain = SSEPackedDouble, isCodeGenOnly = 1 in {
  def SDr_Int : SS4AIi8<opcsd, MRMSrcReg,
        (outs VR128:$dst), (ins VR128:$src1, VR128:$src2, i32u8imm:$src3),
        !if(Is2Addr,
            !strconcat(OpcodeStr,
                "sd\t{$src3, $src2, $dst|$dst, $src2, $src3}"),
            !strconcat(OpcodeStr,
                "sd\t{$src3, $src2, $src1, $dst|$dst, $src1, $src2, $src3}")),
        [(set VR128:$dst, (VT64 (OpNode VR128:$src1, VR128:$src2, imm:$src3)))]>,
        Sched<[sched]>;

  def SDm_Int : SS4AIi8<opcsd, MRMSrcMem,
        (outs VR128:$dst), (ins VR128:$src1, sdmem:$src2, i32u8imm:$src3),
        !if(Is2Addr,
            !strconcat(OpcodeStr,
                "sd\t{$src3, $src2, $dst|$dst, $src2, $src3}"),
            !strconcat(OpcodeStr,
                "sd\t{$src3, $src2, $src1, $dst|$dst, $src1, $src2, $src3}")),
        [(set VR128:$dst,
              (OpNode VR128:$src1, sse_load_f64:$src2, imm:$src3))]>,
        Sched<[sched.Folded, sched.ReadAfterFold]>;
} // ExeDomain = SSEPackedDouble, isCodeGenOnly = 1
}

// FP round - roundss, roundps, roundsd, roundpd
let Predicates = [HasAVX, NoVLX] in {
  let ExeDomain = SSEPackedSingle in {
    // Intrinsic form
    defm VROUNDPS  : sse41_fp_unop_p<0x08, "vroundps", f128mem, VR128, v4f32,
                                     loadv4f32, X86VRndScale, SchedWriteFRnd.XMM>,
                                   VEX, VEX_WIG;
    defm VROUNDPSY : sse41_fp_unop_p<0x08, "vroundps", f256mem, VR256, v8f32,
                                     loadv8f32, X86VRndScale, SchedWriteFRnd.YMM>,
                                   VEX, VEX_L, VEX_WIG;
  }

  let ExeDomain = SSEPackedDouble in {
    defm VROUNDPD  : sse41_fp_unop_p<0x09, "vroundpd", f128mem, VR128, v2f64,
                                     loadv2f64, X86VRndScale, SchedWriteFRnd.XMM>,
                                   VEX, VEX_WIG;
    defm VROUNDPDY : sse41_fp_unop_p<0x09, "vroundpd", f256mem, VR256, v4f64,
                                     loadv4f64, X86VRndScale, SchedWriteFRnd.YMM>,
                                   VEX, VEX_L, VEX_WIG;
  }
}
let Predicates = [HasAVX, NoAVX512] in {
  defm VROUND  : sse41_fp_binop_s<0x0A, 0x0B, "vround", SchedWriteFRnd.Scl,
                                  v4f32, v2f64, X86RndScales, 0>,
                                  VEX_4V, VEX_LIG, VEX_WIG;
  defm VROUND  : avx_fp_unop_rm<0x0A, 0x0B, "vround", SchedWriteFRnd.Scl>,
                                VEX_4V, VEX_LIG, VEX_WIG;
}

let Predicates = [UseAVX] in {
  def : Pat<(ffloor FR32:$src),
            (VROUNDSSr (f32 (IMPLICIT_DEF)), FR32:$src, (i32 0x9))>;
  def : Pat<(f32 (fnearbyint FR32:$src)),
            (VROUNDSSr (f32 (IMPLICIT_DEF)), FR32:$src, (i32 0xC))>;
  def : Pat<(f32 (fceil FR32:$src)),
            (VROUNDSSr (f32 (IMPLICIT_DEF)), FR32:$src, (i32 0xA))>;
  def : Pat<(f32 (frint FR32:$src)),
            (VROUNDSSr (f32 (IMPLICIT_DEF)), FR32:$src, (i32 0x4))>;
  def : Pat<(f32 (ftrunc FR32:$src)),
            (VROUNDSSr (f32 (IMPLICIT_DEF)), FR32:$src, (i32 0xB))>;

  def : Pat<(f64 (ffloor FR64:$src)),
            (VROUNDSDr (f64 (IMPLICIT_DEF)), FR64:$src, (i32 0x9))>;
  def : Pat<(f64 (fnearbyint FR64:$src)),
            (VROUNDSDr (f64 (IMPLICIT_DEF)), FR64:$src, (i32 0xC))>;
  def : Pat<(f64 (fceil FR64:$src)),
            (VROUNDSDr (f64 (IMPLICIT_DEF)), FR64:$src, (i32 0xA))>;
  def : Pat<(f64 (frint FR64:$src)),
            (VROUNDSDr (f64 (IMPLICIT_DEF)), FR64:$src, (i32 0x4))>;
  def : Pat<(f64 (ftrunc FR64:$src)),
            (VROUNDSDr (f64 (IMPLICIT_DEF)), FR64:$src, (i32 0xB))>;
}

let Predicates = [UseAVX, OptForSize] in {
  def : Pat<(ffloor (loadf32 addr:$src)),
            (VROUNDSSm (f32 (IMPLICIT_DEF)), addr:$src, (i32 0x9))>;
  def : Pat<(f32 (fnearbyint (loadf32 addr:$src))),
            (VROUNDSSm (f32 (IMPLICIT_DEF)), addr:$src, (i32 0xC))>;
  def : Pat<(f32 (fceil (loadf32 addr:$src))),
            (VROUNDSSm (f32 (IMPLICIT_DEF)), addr:$src, (i32 0xA))>;
  def : Pat<(f32 (frint (loadf32 addr:$src))),
            (VROUNDSSm (f32 (IMPLICIT_DEF)), addr:$src, (i32 0x4))>;
  def : Pat<(f32 (ftrunc (loadf32 addr:$src))),
            (VROUNDSSm (f32 (IMPLICIT_DEF)), addr:$src, (i32 0xB))>;

  def : Pat<(f64 (ffloor (loadf64 addr:$src))),
            (VROUNDSDm (f64 (IMPLICIT_DEF)), addr:$src, (i32 0x9))>;
  def : Pat<(f64 (fnearbyint (loadf64 addr:$src))),
            (VROUNDSDm (f64 (IMPLICIT_DEF)), addr:$src, (i32 0xC))>;
  def : Pat<(f64 (fceil (loadf64 addr:$src))),
            (VROUNDSDm (f64 (IMPLICIT_DEF)), addr:$src, (i32 0xA))>;
  def : Pat<(f64 (frint (loadf64 addr:$src))),
            (VROUNDSDm (f64 (IMPLICIT_DEF)), addr:$src, (i32 0x4))>;
  def : Pat<(f64 (ftrunc (loadf64 addr:$src))),
            (VROUNDSDm (f64 (IMPLICIT_DEF)), addr:$src, (i32 0xB))>;
}

let Predicates = [HasAVX, NoVLX] in {
  def : Pat<(v4f32 (ffloor VR128:$src)),
            (VROUNDPSr VR128:$src, (i32 0x9))>;
  def : Pat<(v4f32 (fnearbyint VR128:$src)),
            (VROUNDPSr VR128:$src, (i32 0xC))>;
  def : Pat<(v4f32 (fceil VR128:$src)),
            (VROUNDPSr VR128:$src, (i32 0xA))>;
  def : Pat<(v4f32 (frint VR128:$src)),
            (VROUNDPSr VR128:$src, (i32 0x4))>;
  def : Pat<(v4f32 (ftrunc VR128:$src)),
            (VROUNDPSr VR128:$src, (i32 0xB))>;

  def : Pat<(v4f32 (ffloor (loadv4f32 addr:$src))),
            (VROUNDPSm addr:$src, (i32 0x9))>;
  def : Pat<(v4f32 (fnearbyint (loadv4f32 addr:$src))),
            (VROUNDPSm addr:$src, (i32 0xC))>;
  def : Pat<(v4f32 (fceil (loadv4f32 addr:$src))),
            (VROUNDPSm addr:$src, (i32 0xA))>;
  def : Pat<(v4f32 (frint (loadv4f32 addr:$src))),
            (VROUNDPSm addr:$src, (i32 0x4))>;
  def : Pat<(v4f32 (ftrunc (loadv4f32 addr:$src))),
            (VROUNDPSm addr:$src, (i32 0xB))>;

  def : Pat<(v2f64 (ffloor VR128:$src)),
            (VROUNDPDr VR128:$src, (i32 0x9))>;
  def : Pat<(v2f64 (fnearbyint VR128:$src)),
            (VROUNDPDr VR128:$src, (i32 0xC))>;
  def : Pat<(v2f64 (fceil VR128:$src)),
            (VROUNDPDr VR128:$src, (i32 0xA))>;
  def : Pat<(v2f64 (frint VR128:$src)),
            (VROUNDPDr VR128:$src, (i32 0x4))>;
  def : Pat<(v2f64 (ftrunc VR128:$src)),
            (VROUNDPDr VR128:$src, (i32 0xB))>;

  def : Pat<(v2f64 (ffloor (loadv2f64 addr:$src))),
            (VROUNDPDm addr:$src, (i32 0x9))>;
  def : Pat<(v2f64 (fnearbyint (loadv2f64 addr:$src))),
            (VROUNDPDm addr:$src, (i32 0xC))>;
  def : Pat<(v2f64 (fceil (loadv2f64 addr:$src))),
            (VROUNDPDm addr:$src, (i32 0xA))>;
  def : Pat<(v2f64 (frint (loadv2f64 addr:$src))),
            (VROUNDPDm addr:$src, (i32 0x4))>;
  def : Pat<(v2f64 (ftrunc (loadv2f64 addr:$src))),
            (VROUNDPDm addr:$src, (i32 0xB))>;

  def : Pat<(v8f32 (ffloor VR256:$src)),
            (VROUNDPSYr VR256:$src, (i32 0x9))>;
  def : Pat<(v8f32 (fnearbyint VR256:$src)),
            (VROUNDPSYr VR256:$src, (i32 0xC))>;
  def : Pat<(v8f32 (fceil VR256:$src)),
            (VROUNDPSYr VR256:$src, (i32 0xA))>;
  def : Pat<(v8f32 (frint VR256:$src)),
            (VROUNDPSYr VR256:$src, (i32 0x4))>;
  def : Pat<(v8f32 (ftrunc VR256:$src)),
            (VROUNDPSYr VR256:$src, (i32 0xB))>;

  def : Pat<(v8f32 (ffloor (loadv8f32 addr:$src))),
            (VROUNDPSYm addr:$src, (i32 0x9))>;
  def : Pat<(v8f32 (fnearbyint (loadv8f32 addr:$src))),
            (VROUNDPSYm addr:$src, (i32 0xC))>;
  def : Pat<(v8f32 (fceil (loadv8f32 addr:$src))),
            (VROUNDPSYm addr:$src, (i32 0xA))>;
  def : Pat<(v8f32 (frint (loadv8f32 addr:$src))),
            (VROUNDPSYm addr:$src, (i32 0x4))>;
  def : Pat<(v8f32 (ftrunc (loadv8f32 addr:$src))),
            (VROUNDPSYm addr:$src, (i32 0xB))>;

  def : Pat<(v4f64 (ffloor VR256:$src)),
            (VROUNDPDYr VR256:$src, (i32 0x9))>;
  def : Pat<(v4f64 (fnearbyint VR256:$src)),
            (VROUNDPDYr VR256:$src, (i32 0xC))>;
  def : Pat<(v4f64 (fceil VR256:$src)),
            (VROUNDPDYr VR256:$src, (i32 0xA))>;
  def : Pat<(v4f64 (frint VR256:$src)),
            (VROUNDPDYr VR256:$src, (i32 0x4))>;
  def : Pat<(v4f64 (ftrunc VR256:$src)),
            (VROUNDPDYr VR256:$src, (i32 0xB))>;

  def : Pat<(v4f64 (ffloor (loadv4f64 addr:$src))),
            (VROUNDPDYm addr:$src, (i32 0x9))>;
  def : Pat<(v4f64 (fnearbyint (loadv4f64 addr:$src))),
            (VROUNDPDYm addr:$src, (i32 0xC))>;
  def : Pat<(v4f64 (fceil (loadv4f64 addr:$src))),
            (VROUNDPDYm addr:$src, (i32 0xA))>;
  def : Pat<(v4f64 (frint (loadv4f64 addr:$src))),
            (VROUNDPDYm addr:$src, (i32 0x4))>;
  def : Pat<(v4f64 (ftrunc (loadv4f64 addr:$src))),
            (VROUNDPDYm addr:$src, (i32 0xB))>;
}

let ExeDomain = SSEPackedSingle in
defm ROUNDPS  : sse41_fp_unop_p<0x08, "roundps", f128mem, VR128, v4f32,
                                memopv4f32, X86VRndScale, SchedWriteFRnd.XMM>;
let ExeDomain = SSEPackedDouble in
defm ROUNDPD  : sse41_fp_unop_p<0x09, "roundpd", f128mem, VR128, v2f64,
                                memopv2f64, X86VRndScale, SchedWriteFRnd.XMM>;

defm ROUND  : sse41_fp_unop_s<0x0A, 0x0B, "round", SchedWriteFRnd.Scl>;

let Constraints = "$src1 = $dst" in
defm ROUND  : sse41_fp_binop_s<0x0A, 0x0B, "round", SchedWriteFRnd.Scl,
                               v4f32, v2f64, X86RndScales>;

let Predicates = [UseSSE41] in {
  def : Pat<(ffloor FR32:$src),
            (ROUNDSSr FR32:$src, (i32 0x9))>;
  def : Pat<(f32 (fnearbyint FR32:$src)),
            (ROUNDSSr FR32:$src, (i32 0xC))>;
  def : Pat<(f32 (fceil FR32:$src)),
            (ROUNDSSr FR32:$src, (i32 0xA))>;
  def : Pat<(f32 (frint FR32:$src)),
            (ROUNDSSr FR32:$src, (i32 0x4))>;
  def : Pat<(f32 (ftrunc FR32:$src)),
            (ROUNDSSr FR32:$src, (i32 0xB))>;

  def : Pat<(f64 (ffloor FR64:$src)),
            (ROUNDSDr FR64:$src, (i32 0x9))>;
  def : Pat<(f64 (fnearbyint FR64:$src)),
            (ROUNDSDr FR64:$src, (i32 0xC))>;
  def : Pat<(f64 (fceil FR64:$src)),
            (ROUNDSDr FR64:$src, (i32 0xA))>;
  def : Pat<(f64 (frint FR64:$src)),
            (ROUNDSDr FR64:$src, (i32 0x4))>;
  def : Pat<(f64 (ftrunc FR64:$src)),
            (ROUNDSDr FR64:$src, (i32 0xB))>;
}

let Predicates = [UseSSE41, OptForSize] in {
  def : Pat<(ffloor (loadf32 addr:$src)),
            (ROUNDSSm addr:$src, (i32 0x9))>;
  def : Pat<(f32 (fnearbyint (loadf32 addr:$src))),
            (ROUNDSSm addr:$src, (i32 0xC))>;
  def : Pat<(f32 (fceil (loadf32 addr:$src))),
            (ROUNDSSm addr:$src, (i32 0xA))>;
  def : Pat<(f32 (frint (loadf32 addr:$src))),
            (ROUNDSSm addr:$src, (i32 0x4))>;
  def : Pat<(f32 (ftrunc (loadf32 addr:$src))),
            (ROUNDSSm addr:$src, (i32 0xB))>;

  def : Pat<(f64 (ffloor (loadf64 addr:$src))),
            (ROUNDSDm addr:$src, (i32 0x9))>;
  def : Pat<(f64 (fnearbyint (loadf64 addr:$src))),
            (ROUNDSDm addr:$src, (i32 0xC))>;
  def : Pat<(f64 (fceil (loadf64 addr:$src))),
            (ROUNDSDm addr:$src, (i32 0xA))>;
  def : Pat<(f64 (frint (loadf64 addr:$src))),
            (ROUNDSDm addr:$src, (i32 0x4))>;
  def : Pat<(f64 (ftrunc (loadf64 addr:$src))),
            (ROUNDSDm addr:$src, (i32 0xB))>;
}

let Predicates = [UseSSE41] in {
  def : Pat<(v4f32 (ffloor VR128:$src)),
            (ROUNDPSr VR128:$src, (i32 0x9))>;
  def : Pat<(v4f32 (fnearbyint VR128:$src)),
            (ROUNDPSr VR128:$src, (i32 0xC))>;
  def : Pat<(v4f32 (fceil VR128:$src)),
            (ROUNDPSr VR128:$src, (i32 0xA))>;
  def : Pat<(v4f32 (frint VR128:$src)),
            (ROUNDPSr VR128:$src, (i32 0x4))>;
  def : Pat<(v4f32 (ftrunc VR128:$src)),
            (ROUNDPSr VR128:$src, (i32 0xB))>;

  def : Pat<(v4f32 (ffloor (memopv4f32 addr:$src))),
            (ROUNDPSm addr:$src, (i32 0x9))>;
  def : Pat<(v4f32 (fnearbyint (memopv4f32 addr:$src))),
            (ROUNDPSm addr:$src, (i32 0xC))>;
  def : Pat<(v4f32 (fceil (memopv4f32 addr:$src))),
            (ROUNDPSm addr:$src, (i32 0xA))>;
  def : Pat<(v4f32 (frint (memopv4f32 addr:$src))),
            (ROUNDPSm addr:$src, (i32 0x4))>;
  def : Pat<(v4f32 (ftrunc (memopv4f32 addr:$src))),
            (ROUNDPSm addr:$src, (i32 0xB))>;

  def : Pat<(v2f64 (ffloor VR128:$src)),
            (ROUNDPDr VR128:$src, (i32 0x9))>;
  def : Pat<(v2f64 (fnearbyint VR128:$src)),
            (ROUNDPDr VR128:$src, (i32 0xC))>;
  def : Pat<(v2f64 (fceil VR128:$src)),
            (ROUNDPDr VR128:$src, (i32 0xA))>;
  def : Pat<(v2f64 (frint VR128:$src)),
            (ROUNDPDr VR128:$src, (i32 0x4))>;
  def : Pat<(v2f64 (ftrunc VR128:$src)),
            (ROUNDPDr VR128:$src, (i32 0xB))>;

  def : Pat<(v2f64 (ffloor (memopv2f64 addr:$src))),
            (ROUNDPDm addr:$src, (i32 0x9))>;
  def : Pat<(v2f64 (fnearbyint (memopv2f64 addr:$src))),
            (ROUNDPDm addr:$src, (i32 0xC))>;
  def : Pat<(v2f64 (fceil (memopv2f64 addr:$src))),
            (ROUNDPDm addr:$src, (i32 0xA))>;
  def : Pat<(v2f64 (frint (memopv2f64 addr:$src))),
            (ROUNDPDm addr:$src, (i32 0x4))>;
  def : Pat<(v2f64 (ftrunc (memopv2f64 addr:$src))),
            (ROUNDPDm addr:$src, (i32 0xB))>;
}

defm : scalar_unary_math_imm_patterns<ffloor, "ROUNDSS", X86Movss,
                                      v4f32, 0x01, UseSSE41>;
defm : scalar_unary_math_imm_patterns<fceil, "ROUNDSS", X86Movss,
                                      v4f32, 0x02, UseSSE41>;
defm : scalar_unary_math_imm_patterns<ffloor, "ROUNDSD", X86Movsd,
                                      v2f64, 0x01, UseSSE41>;
defm : scalar_unary_math_imm_patterns<fceil, "ROUNDSD", X86Movsd,
                                      v2f64, 0x02, UseSSE41>;

//===----------------------------------------------------------------------===//
// SSE4.1 - Packed Bit Test
//===----------------------------------------------------------------------===//

// ptest instruction we'll lower to this in X86ISelLowering primarily from
// the intel intrinsic that corresponds to this.
let Defs = [EFLAGS], Predicates = [HasAVX] in {
def VPTESTrr  : SS48I<0x17, MRMSrcReg, (outs), (ins VR128:$src1, VR128:$src2),
                "vptest\t{$src2, $src1|$src1, $src2}",
                [(set EFLAGS, (X86ptest VR128:$src1, (v2i64 VR128:$src2)))]>,
                Sched<[SchedWriteVecTest.XMM]>, VEX, VEX_WIG;
def VPTESTrm  : SS48I<0x17, MRMSrcMem, (outs), (ins VR128:$src1, f128mem:$src2),
                "vptest\t{$src2, $src1|$src1, $src2}",
                [(set EFLAGS,(X86ptest VR128:$src1, (loadv2i64 addr:$src2)))]>,
                Sched<[SchedWriteVecTest.XMM.Folded, SchedWriteVecTest.XMM.ReadAfterFold]>,
                VEX, VEX_WIG;

def VPTESTYrr : SS48I<0x17, MRMSrcReg, (outs), (ins VR256:$src1, VR256:$src2),
                "vptest\t{$src2, $src1|$src1, $src2}",
                [(set EFLAGS, (X86ptest VR256:$src1, (v4i64 VR256:$src2)))]>,
                Sched<[SchedWriteVecTest.YMM]>, VEX, VEX_L, VEX_WIG;
def VPTESTYrm : SS48I<0x17, MRMSrcMem, (outs), (ins VR256:$src1, i256mem:$src2),
                "vptest\t{$src2, $src1|$src1, $src2}",
                [(set EFLAGS,(X86ptest VR256:$src1, (loadv4i64 addr:$src2)))]>,
                Sched<[SchedWriteVecTest.YMM.Folded, SchedWriteVecTest.YMM.ReadAfterFold]>,
                VEX, VEX_L, VEX_WIG;
}

let Defs = [EFLAGS] in {
def PTESTrr : SS48I<0x17, MRMSrcReg, (outs), (ins VR128:$src1, VR128:$src2),
              "ptest\t{$src2, $src1|$src1, $src2}",
              [(set EFLAGS, (X86ptest VR128:$src1, (v2i64 VR128:$src2)))]>,
              Sched<[SchedWriteVecTest.XMM]>;
def PTESTrm : SS48I<0x17, MRMSrcMem, (outs), (ins VR128:$src1, f128mem:$src2),
              "ptest\t{$src2, $src1|$src1, $src2}",
              [(set EFLAGS, (X86ptest VR128:$src1, (memopv2i64 addr:$src2)))]>,
              Sched<[SchedWriteVecTest.XMM.Folded, SchedWriteVecTest.XMM.ReadAfterFold]>;
}

// The bit test instructions below are AVX only
multiclass avx_bittest<bits<8> opc, string OpcodeStr, RegisterClass RC,
                       X86MemOperand x86memop, PatFrag mem_frag, ValueType vt,
                       X86FoldableSchedWrite sched> {
  def rr : SS48I<opc, MRMSrcReg, (outs), (ins RC:$src1, RC:$src2),
            !strconcat(OpcodeStr, "\t{$src2, $src1|$src1, $src2}"),
            [(set EFLAGS, (X86testp RC:$src1, (vt RC:$src2)))]>,
            Sched<[sched]>, VEX;
  def rm : SS48I<opc, MRMSrcMem, (outs), (ins RC:$src1, x86memop:$src2),
            !strconcat(OpcodeStr, "\t{$src2, $src1|$src1, $src2}"),
            [(set EFLAGS, (X86testp RC:$src1, (mem_frag addr:$src2)))]>,
            Sched<[sched.Folded, sched.ReadAfterFold]>, VEX;
}

let Defs = [EFLAGS], Predicates = [HasAVX] in {
let ExeDomain = SSEPackedSingle in {
defm VTESTPS  : avx_bittest<0x0E, "vtestps", VR128, f128mem, loadv4f32, v4f32,
                            SchedWriteFTest.XMM>;
defm VTESTPSY : avx_bittest<0x0E, "vtestps", VR256, f256mem, loadv8f32, v8f32,
                            SchedWriteFTest.YMM>, VEX_L;
}
let ExeDomain = SSEPackedDouble in {
defm VTESTPD  : avx_bittest<0x0F, "vtestpd", VR128, f128mem, loadv2f64, v2f64,
                            SchedWriteFTest.XMM>;
defm VTESTPDY : avx_bittest<0x0F, "vtestpd", VR256, f256mem, loadv4f64, v4f64,
                            SchedWriteFTest.YMM>, VEX_L;
}
}

//===----------------------------------------------------------------------===//
// SSE4.1 - Misc Instructions
//===----------------------------------------------------------------------===//

let Defs = [EFLAGS], Predicates = [HasPOPCNT] in {
  def POPCNT16rr : I<0xB8, MRMSrcReg, (outs GR16:$dst), (ins GR16:$src),
                     "popcnt{w}\t{$src, $dst|$dst, $src}",
                     [(set GR16:$dst, (ctpop GR16:$src)), (implicit EFLAGS)]>,
                     Sched<[WritePOPCNT]>, OpSize16, XS;
  def POPCNT16rm : I<0xB8, MRMSrcMem, (outs GR16:$dst), (ins i16mem:$src),
                     "popcnt{w}\t{$src, $dst|$dst, $src}",
                     [(set GR16:$dst, (ctpop (loadi16 addr:$src))),
                      (implicit EFLAGS)]>,
                      Sched<[WritePOPCNT.Folded]>, OpSize16, XS;

  def POPCNT32rr : I<0xB8, MRMSrcReg, (outs GR32:$dst), (ins GR32:$src),
                     "popcnt{l}\t{$src, $dst|$dst, $src}",
                     [(set GR32:$dst, (ctpop GR32:$src)), (implicit EFLAGS)]>,
                     Sched<[WritePOPCNT]>, OpSize32, XS;

  def POPCNT32rm : I<0xB8, MRMSrcMem, (outs GR32:$dst), (ins i32mem:$src),
                     "popcnt{l}\t{$src, $dst|$dst, $src}",
                     [(set GR32:$dst, (ctpop (loadi32 addr:$src))),
                      (implicit EFLAGS)]>,
                      Sched<[WritePOPCNT.Folded]>, OpSize32, XS;

  def POPCNT64rr : RI<0xB8, MRMSrcReg, (outs GR64:$dst), (ins GR64:$src),
                      "popcnt{q}\t{$src, $dst|$dst, $src}",
                      [(set GR64:$dst, (ctpop GR64:$src)), (implicit EFLAGS)]>,
                      Sched<[WritePOPCNT]>, XS;
  def POPCNT64rm : RI<0xB8, MRMSrcMem, (outs GR64:$dst), (ins i64mem:$src),
                      "popcnt{q}\t{$src, $dst|$dst, $src}",
                      [(set GR64:$dst, (ctpop (loadi64 addr:$src))),
                       (implicit EFLAGS)]>,
                       Sched<[WritePOPCNT.Folded]>, XS;
}

// SS41I_unop_rm_int_v16 - SSE 4.1 unary operator whose type is v8i16.
multiclass SS41I_unop_rm_int_v16<bits<8> opc, string OpcodeStr,
                                 SDNode OpNode, PatFrag ld_frag,
                                 X86FoldableSchedWrite Sched> {
  def rr : SS48I<opc, MRMSrcReg, (outs VR128:$dst),
                 (ins VR128:$src),
                 !strconcat(OpcodeStr, "\t{$src, $dst|$dst, $src}"),
                 [(set VR128:$dst, (v8i16 (OpNode (v8i16 VR128:$src))))]>,
                 Sched<[Sched]>;
  def rm : SS48I<opc, MRMSrcMem, (outs VR128:$dst),
                  (ins i128mem:$src),
                  !strconcat(OpcodeStr, "\t{$src, $dst|$dst, $src}"),
                  [(set VR128:$dst,
                    (v8i16 (OpNode (ld_frag addr:$src))))]>,
                 Sched<[Sched.Folded]>;
}

// PHMIN has the same profile as PSAD, thus we use the same scheduling
// model, although the naming is misleading.
let Predicates = [HasAVX] in
defm VPHMINPOSUW : SS41I_unop_rm_int_v16<0x41, "vphminposuw",
                                         X86phminpos, load,
                                         WritePHMINPOS>, VEX, VEX_WIG;
defm PHMINPOSUW : SS41I_unop_rm_int_v16<0x41, "phminposuw",
                                         X86phminpos, memop,
                                         WritePHMINPOS>;

/// SS48I_binop_rm - Simple SSE41 binary operator.
multiclass SS48I_binop_rm<bits<8> opc, string OpcodeStr, SDNode OpNode,
                          ValueType OpVT, RegisterClass RC, PatFrag memop_frag,
                          X86MemOperand x86memop, X86FoldableSchedWrite sched,
                          bit Is2Addr = 1> {
  let isCommutable = 1 in
  def rr : SS48I<opc, MRMSrcReg, (outs RC:$dst),
       (ins RC:$src1, RC:$src2),
       !if(Is2Addr,
           !strconcat(OpcodeStr, "\t{$src2, $dst|$dst, $src2}"),
           !strconcat(OpcodeStr, "\t{$src2, $src1, $dst|$dst, $src1, $src2}")),
       [(set RC:$dst, (OpVT (OpNode RC:$src1, RC:$src2)))]>,
       Sched<[sched]>;
  def rm : SS48I<opc, MRMSrcMem, (outs RC:$dst),
       (ins RC:$src1, x86memop:$src2),
       !if(Is2Addr,
           !strconcat(OpcodeStr, "\t{$src2, $dst|$dst, $src2}"),
           !strconcat(OpcodeStr, "\t{$src2, $src1, $dst|$dst, $src1, $src2}")),
       [(set RC:$dst,
         (OpVT (OpNode RC:$src1, (memop_frag addr:$src2))))]>,
       Sched<[sched.Folded, sched.ReadAfterFold]>;
}

let Predicates = [HasAVX, NoVLX] in {
  defm VPMINSD   : SS48I_binop_rm<0x39, "vpminsd", smin, v4i32, VR128,
                                  load, i128mem, SchedWriteVecALU.XMM, 0>,
                                  VEX_4V, VEX_WIG;
  defm VPMINUD   : SS48I_binop_rm<0x3B, "vpminud", umin, v4i32, VR128,
                                  load, i128mem, SchedWriteVecALU.XMM, 0>,
                                  VEX_4V, VEX_WIG;
  defm VPMAXSD   : SS48I_binop_rm<0x3D, "vpmaxsd", smax, v4i32, VR128,
                                  load, i128mem, SchedWriteVecALU.XMM, 0>,
                                  VEX_4V, VEX_WIG;
  defm VPMAXUD   : SS48I_binop_rm<0x3F, "vpmaxud", umax, v4i32, VR128,
                                  load, i128mem, SchedWriteVecALU.XMM, 0>,
                                  VEX_4V, VEX_WIG;
  defm VPMULDQ   : SS48I_binop_rm<0x28, "vpmuldq", X86pmuldq, v2i64, VR128,
                                  load, i128mem, SchedWriteVecIMul.XMM, 0>,
                                  VEX_4V, VEX_WIG;
}
let Predicates = [HasAVX, NoVLX_Or_NoBWI] in {
  defm VPMINSB   : SS48I_binop_rm<0x38, "vpminsb", smin, v16i8, VR128,
                                  load, i128mem, SchedWriteVecALU.XMM, 0>,
                                  VEX_4V, VEX_WIG;
  defm VPMINUW   : SS48I_binop_rm<0x3A, "vpminuw", umin, v8i16, VR128,
                                  load, i128mem, SchedWriteVecALU.XMM, 0>,
                                  VEX_4V, VEX_WIG;
  defm VPMAXSB   : SS48I_binop_rm<0x3C, "vpmaxsb", smax, v16i8, VR128,
                                  load, i128mem, SchedWriteVecALU.XMM, 0>,
                                  VEX_4V, VEX_WIG;
  defm VPMAXUW   : SS48I_binop_rm<0x3E, "vpmaxuw", umax, v8i16, VR128,
                                  load, i128mem, SchedWriteVecALU.XMM, 0>,
                                  VEX_4V, VEX_WIG;
}

let Predicates = [HasAVX2, NoVLX] in {
  defm VPMINSDY  : SS48I_binop_rm<0x39, "vpminsd", smin, v8i32, VR256,
                                  load, i256mem, SchedWriteVecALU.YMM, 0>,
                                  VEX_4V, VEX_L, VEX_WIG;
  defm VPMINUDY  : SS48I_binop_rm<0x3B, "vpminud", umin, v8i32, VR256,
                                  load, i256mem, SchedWriteVecALU.YMM, 0>,
                                  VEX_4V, VEX_L, VEX_WIG;
  defm VPMAXSDY  : SS48I_binop_rm<0x3D, "vpmaxsd", smax, v8i32, VR256,
                                  load, i256mem, SchedWriteVecALU.YMM, 0>,
                                  VEX_4V, VEX_L, VEX_WIG;
  defm VPMAXUDY  : SS48I_binop_rm<0x3F, "vpmaxud", umax, v8i32, VR256,
                                  load, i256mem, SchedWriteVecALU.YMM, 0>,
                                  VEX_4V, VEX_L, VEX_WIG;
  defm VPMULDQY  : SS48I_binop_rm<0x28, "vpmuldq", X86pmuldq, v4i64, VR256,
                                  load, i256mem, SchedWriteVecIMul.YMM, 0>,
                                  VEX_4V, VEX_L, VEX_WIG;
}
let Predicates = [HasAVX2, NoVLX_Or_NoBWI] in {
  defm VPMINSBY  : SS48I_binop_rm<0x38, "vpminsb", smin, v32i8, VR256,
                                  load, i256mem, SchedWriteVecALU.YMM, 0>,
                                  VEX_4V, VEX_L, VEX_WIG;
  defm VPMINUWY  : SS48I_binop_rm<0x3A, "vpminuw", umin, v16i16, VR256,
                                  load, i256mem, SchedWriteVecALU.YMM, 0>,
                                  VEX_4V, VEX_L, VEX_WIG;
  defm VPMAXSBY  : SS48I_binop_rm<0x3C, "vpmaxsb", smax, v32i8, VR256,
                                  load, i256mem, SchedWriteVecALU.YMM, 0>,
                                  VEX_4V, VEX_L, VEX_WIG;
  defm VPMAXUWY  : SS48I_binop_rm<0x3E, "vpmaxuw", umax, v16i16, VR256,
                                  load, i256mem, SchedWriteVecALU.YMM, 0>,
                                  VEX_4V, VEX_L, VEX_WIG;
}

let Constraints = "$src1 = $dst" in {
  defm PMINSB   : SS48I_binop_rm<0x38, "pminsb", smin, v16i8, VR128,
                                 memop, i128mem, SchedWriteVecALU.XMM, 1>;
  defm PMINSD   : SS48I_binop_rm<0x39, "pminsd", smin, v4i32, VR128,
                                 memop, i128mem, SchedWriteVecALU.XMM, 1>;
  defm PMINUD   : SS48I_binop_rm<0x3B, "pminud", umin, v4i32, VR128,
                                 memop, i128mem, SchedWriteVecALU.XMM, 1>;
  defm PMINUW   : SS48I_binop_rm<0x3A, "pminuw", umin, v8i16, VR128,
                                 memop, i128mem, SchedWriteVecALU.XMM, 1>;
  defm PMAXSB   : SS48I_binop_rm<0x3C, "pmaxsb", smax, v16i8, VR128,
                                 memop, i128mem, SchedWriteVecALU.XMM, 1>;
  defm PMAXSD   : SS48I_binop_rm<0x3D, "pmaxsd", smax, v4i32, VR128,
                                 memop, i128mem, SchedWriteVecALU.XMM, 1>;
  defm PMAXUD   : SS48I_binop_rm<0x3F, "pmaxud", umax, v4i32, VR128,
                                 memop, i128mem, SchedWriteVecALU.XMM, 1>;
  defm PMAXUW   : SS48I_binop_rm<0x3E, "pmaxuw", umax, v8i16, VR128,
                                 memop, i128mem, SchedWriteVecALU.XMM, 1>;
  defm PMULDQ   : SS48I_binop_rm<0x28, "pmuldq", X86pmuldq, v2i64, VR128,
                                 memop, i128mem, SchedWriteVecIMul.XMM, 1>;
}

let Predicates = [HasAVX, NoVLX] in
  defm VPMULLD  : SS48I_binop_rm<0x40, "vpmulld", mul, v4i32, VR128,
                                 load, i128mem, SchedWritePMULLD.XMM, 0>,
                                 VEX_4V, VEX_WIG;
let Predicates = [HasAVX] in
  defm VPCMPEQQ : SS48I_binop_rm<0x29, "vpcmpeqq", X86pcmpeq, v2i64, VR128,
                                 load, i128mem, SchedWriteVecALU.XMM, 0>,
                                 VEX_4V, VEX_WIG;

let Predicates = [HasAVX2, NoVLX] in
  defm VPMULLDY  : SS48I_binop_rm<0x40, "vpmulld", mul, v8i32, VR256,
                                  load, i256mem, SchedWritePMULLD.YMM, 0>,
                                  VEX_4V, VEX_L, VEX_WIG;
let Predicates = [HasAVX2] in
  defm VPCMPEQQY : SS48I_binop_rm<0x29, "vpcmpeqq", X86pcmpeq, v4i64, VR256,
                                  load, i256mem, SchedWriteVecALU.YMM, 0>,
                                  VEX_4V, VEX_L, VEX_WIG;

let Constraints = "$src1 = $dst" in {
  defm PMULLD  : SS48I_binop_rm<0x40, "pmulld", mul, v4i32, VR128,
                                memop, i128mem, SchedWritePMULLD.XMM, 1>;
  defm PCMPEQQ : SS48I_binop_rm<0x29, "pcmpeqq", X86pcmpeq, v2i64, VR128,
                                memop, i128mem, SchedWriteVecALU.XMM, 1>;
}

/// SS41I_binop_rmi_int - SSE 4.1 binary operator with 8-bit immediate
multiclass SS41I_binop_rmi_int<bits<8> opc, string OpcodeStr,
                 Intrinsic IntId, RegisterClass RC, PatFrag memop_frag,
                 X86MemOperand x86memop, bit Is2Addr,
                 X86FoldableSchedWrite sched> {
  let isCommutable = 1 in
  def rri : SS4AIi8<opc, MRMSrcReg, (outs RC:$dst),
        (ins RC:$src1, RC:$src2, u8imm:$src3),
        !if(Is2Addr,
            !strconcat(OpcodeStr,
                "\t{$src3, $src2, $dst|$dst, $src2, $src3}"),
            !strconcat(OpcodeStr,
                "\t{$src3, $src2, $src1, $dst|$dst, $src1, $src2, $src3}")),
        [(set RC:$dst, (IntId RC:$src1, RC:$src2, imm:$src3))]>,
        Sched<[sched]>;
  def rmi : SS4AIi8<opc, MRMSrcMem, (outs RC:$dst),
        (ins RC:$src1, x86memop:$src2, u8imm:$src3),
        !if(Is2Addr,
            !strconcat(OpcodeStr,
                "\t{$src3, $src2, $dst|$dst, $src2, $src3}"),
            !strconcat(OpcodeStr,
                "\t{$src3, $src2, $src1, $dst|$dst, $src1, $src2, $src3}")),
        [(set RC:$dst,
          (IntId RC:$src1, (memop_frag addr:$src2), imm:$src3))]>,
        Sched<[sched.Folded, sched.ReadAfterFold]>;
}

/// SS41I_binop_rmi - SSE 4.1 binary operator with 8-bit immediate
multiclass SS41I_binop_rmi<bits<8> opc, string OpcodeStr, SDNode OpNode,
                           ValueType OpVT, RegisterClass RC, PatFrag memop_frag,
                           X86MemOperand x86memop, bit Is2Addr,
                           X86FoldableSchedWrite sched> {
  let isCommutable = 1 in
  def rri : SS4AIi8<opc, MRMSrcReg, (outs RC:$dst),
        (ins RC:$src1, RC:$src2, u8imm:$src3),
        !if(Is2Addr,
            !strconcat(OpcodeStr,
                "\t{$src3, $src2, $dst|$dst, $src2, $src3}"),
            !strconcat(OpcodeStr,
                "\t{$src3, $src2, $src1, $dst|$dst, $src1, $src2, $src3}")),
        [(set RC:$dst, (OpVT (OpNode RC:$src1, RC:$src2, imm:$src3)))]>,
        Sched<[sched]>;
  def rmi : SS4AIi8<opc, MRMSrcMem, (outs RC:$dst),
        (ins RC:$src1, x86memop:$src2, u8imm:$src3),
        !if(Is2Addr,
            !strconcat(OpcodeStr,
                "\t{$src3, $src2, $dst|$dst, $src2, $src3}"),
            !strconcat(OpcodeStr,
                "\t{$src3, $src2, $src1, $dst|$dst, $src1, $src2, $src3}")),
        [(set RC:$dst,
          (OpVT (OpNode RC:$src1, (memop_frag addr:$src2), imm:$src3)))]>,
        Sched<[sched.Folded, sched.ReadAfterFold]>;
}

def BlendCommuteImm2 : SDNodeXForm<imm, [{
  uint8_t Imm = N->getZExtValue() & 0x03;
  return getI8Imm(Imm ^ 0x03, SDLoc(N));
}]>;

def BlendCommuteImm4 : SDNodeXForm<imm, [{
  uint8_t Imm = N->getZExtValue() & 0x0f;
  return getI8Imm(Imm ^ 0x0f, SDLoc(N));
}]>;

def BlendCommuteImm8 : SDNodeXForm<imm, [{
  uint8_t Imm = N->getZExtValue() & 0xff;
  return getI8Imm(Imm ^ 0xff, SDLoc(N));
}]>;

let Predicates = [HasAVX] in {
  let isCommutable = 0 in {
    defm VMPSADBW : SS41I_binop_rmi_int<0x42, "vmpsadbw", int_x86_sse41_mpsadbw,
                                        VR128, load, i128mem, 0,
                                        SchedWriteMPSAD.XMM>, VEX_4V, VEX_WIG;
  }

  let ExeDomain = SSEPackedSingle in
  defm VDPPS : SS41I_binop_rmi_int<0x40, "vdpps", int_x86_sse41_dpps,
                                   VR128, load, f128mem, 0,
                                   SchedWriteDPPS.XMM>, VEX_4V, VEX_WIG;
  let ExeDomain = SSEPackedDouble in
  defm VDPPD : SS41I_binop_rmi_int<0x41, "vdppd", int_x86_sse41_dppd,
                                   VR128, load, f128mem, 0,
                                   SchedWriteDPPD.XMM>, VEX_4V, VEX_WIG;
  let ExeDomain = SSEPackedSingle in
  defm VDPPSY : SS41I_binop_rmi_int<0x40, "vdpps", int_x86_avx_dp_ps_256,
                                    VR256, load, i256mem, 0,
                                    SchedWriteDPPS.YMM>, VEX_4V, VEX_L, VEX_WIG;
}

let Predicates = [HasAVX2] in {
  let isCommutable = 0 in {
  defm VMPSADBWY : SS41I_binop_rmi_int<0x42, "vmpsadbw", int_x86_avx2_mpsadbw,
                                  VR256, load, i256mem, 0,
                                  SchedWriteMPSAD.YMM>, VEX_4V, VEX_L, VEX_WIG;
  }
}

let Constraints = "$src1 = $dst" in {
  let isCommutable = 0 in {
  defm MPSADBW : SS41I_binop_rmi_int<0x42, "mpsadbw", int_x86_sse41_mpsadbw,
                                     VR128, memop, i128mem, 1,
                                     SchedWriteMPSAD.XMM>;
  }

  let ExeDomain = SSEPackedSingle in
  defm DPPS : SS41I_binop_rmi_int<0x40, "dpps", int_x86_sse41_dpps,
                                  VR128, memop, f128mem, 1,
                                  SchedWriteDPPS.XMM>;
  let ExeDomain = SSEPackedDouble in
  defm DPPD : SS41I_binop_rmi_int<0x41, "dppd", int_x86_sse41_dppd,
                                  VR128, memop, f128mem, 1,
                                  SchedWriteDPPD.XMM>;
}

/// SS41I_blend_rmi - SSE 4.1 blend with 8-bit immediate
multiclass SS41I_blend_rmi<bits<8> opc, string OpcodeStr, SDNode OpNode,
                           ValueType OpVT, RegisterClass RC, PatFrag memop_frag,
                           X86MemOperand x86memop, bit Is2Addr, Domain d,
                           X86FoldableSchedWrite sched, SDNodeXForm commuteXForm> {
let ExeDomain = d, Constraints = !if(Is2Addr, "$src1 = $dst", "") in {
  let isCommutable = 1 in
  def rri : SS4AIi8<opc, MRMSrcReg, (outs RC:$dst),
        (ins RC:$src1, RC:$src2, u8imm:$src3),
        !if(Is2Addr,
            !strconcat(OpcodeStr,
                "\t{$src3, $src2, $dst|$dst, $src2, $src3}"),
            !strconcat(OpcodeStr,
                "\t{$src3, $src2, $src1, $dst|$dst, $src1, $src2, $src3}")),
        [(set RC:$dst, (OpVT (OpNode RC:$src1, RC:$src2, imm:$src3)))]>,
        Sched<[sched]>;
  def rmi : SS4AIi8<opc, MRMSrcMem, (outs RC:$dst),
        (ins RC:$src1, x86memop:$src2, u8imm:$src3),
        !if(Is2Addr,
            !strconcat(OpcodeStr,
                "\t{$src3, $src2, $dst|$dst, $src2, $src3}"),
            !strconcat(OpcodeStr,
                "\t{$src3, $src2, $src1, $dst|$dst, $src1, $src2, $src3}")),
        [(set RC:$dst,
          (OpVT (OpNode RC:$src1, (memop_frag addr:$src2), imm:$src3)))]>,
        Sched<[sched.Folded, sched.ReadAfterFold]>;
}

  // Pattern to commute if load is in first source.
  def : Pat<(OpVT (OpNode (memop_frag addr:$src2), RC:$src1, imm:$src3)),
            (!cast<Instruction>(NAME#"rmi") RC:$src1, addr:$src2,
                                            (commuteXForm imm:$src3))>;
}

let Predicates = [HasAVX] in {
  defm VBLENDPS : SS41I_blend_rmi<0x0C, "vblendps", X86Blendi, v4f32,
                                  VR128, load, f128mem, 0, SSEPackedSingle,
                                  SchedWriteFBlend.XMM, BlendCommuteImm4>,
                                  VEX_4V, VEX_WIG;
  defm VBLENDPSY : SS41I_blend_rmi<0x0C, "vblendps", X86Blendi, v8f32,
                                   VR256, load, f256mem, 0, SSEPackedSingle,
                                   SchedWriteFBlend.YMM, BlendCommuteImm8>,
                                   VEX_4V, VEX_L, VEX_WIG;
  defm VBLENDPD : SS41I_blend_rmi<0x0D, "vblendpd", X86Blendi, v2f64,
                                  VR128, load, f128mem, 0, SSEPackedDouble,
                                  SchedWriteFBlend.XMM, BlendCommuteImm2>,
                                  VEX_4V, VEX_WIG;
  defm VBLENDPDY : SS41I_blend_rmi<0x0D, "vblendpd", X86Blendi, v4f64,
                                   VR256, load, f256mem, 0, SSEPackedDouble,
                                   SchedWriteFBlend.YMM, BlendCommuteImm4>,
                                   VEX_4V, VEX_L, VEX_WIG;
  defm VPBLENDW : SS41I_blend_rmi<0x0E, "vpblendw", X86Blendi, v8i16,
                                  VR128, load, i128mem, 0, SSEPackedInt,
                                  SchedWriteBlend.XMM, BlendCommuteImm8>,
                                  VEX_4V, VEX_WIG;
}

let Predicates = [HasAVX2] in {
  defm VPBLENDWY : SS41I_blend_rmi<0x0E, "vpblendw", X86Blendi, v16i16,
                                   VR256, load, i256mem, 0, SSEPackedInt,
                                   SchedWriteBlend.YMM, BlendCommuteImm8>,
                                   VEX_4V, VEX_L, VEX_WIG;
}

defm BLENDPS : SS41I_blend_rmi<0x0C, "blendps", X86Blendi, v4f32,
                               VR128, memop, f128mem, 1, SSEPackedSingle,
                               SchedWriteFBlend.XMM, BlendCommuteImm4>;
defm BLENDPD : SS41I_blend_rmi<0x0D, "blendpd", X86Blendi, v2f64,
                               VR128, memop, f128mem, 1, SSEPackedDouble,
                               SchedWriteFBlend.XMM, BlendCommuteImm2>;
defm PBLENDW : SS41I_blend_rmi<0x0E, "pblendw", X86Blendi, v8i16,
                               VR128, memop, i128mem, 1, SSEPackedInt,
                               SchedWriteBlend.XMM, BlendCommuteImm8>;

// For insertion into the zero index (low half) of a 256-bit vector, it is
// more efficient to generate a blend with immediate instead of an insert*128.
let Predicates = [HasAVX] in {
def : Pat<(insert_subvector (v4f64 VR256:$src1), (v2f64 VR128:$src2), (iPTR 0)),
          (VBLENDPDYrri VR256:$src1,
                        (INSERT_SUBREG (v4f64 (IMPLICIT_DEF)),
                                       VR128:$src2, sub_xmm), 0x3)>;
def : Pat<(insert_subvector (v8f32 VR256:$src1), (v4f32 VR128:$src2), (iPTR 0)),
          (VBLENDPSYrri VR256:$src1,
                        (INSERT_SUBREG (v8f32 (IMPLICIT_DEF)),
                                       VR128:$src2, sub_xmm), 0xf)>;
}

/// SS41I_quaternary_vx - AVX SSE 4.1 with 4 operators
multiclass SS41I_quaternary_avx<bits<8> opc, string OpcodeStr, RegisterClass RC,
                                X86MemOperand x86memop, ValueType VT,
                                PatFrag mem_frag, SDNode OpNode,
                                X86FoldableSchedWrite sched> {
  def rr : Ii8Reg<opc, MRMSrcReg, (outs RC:$dst),
                  (ins RC:$src1, RC:$src2, RC:$src3),
                  !strconcat(OpcodeStr,
                    "\t{$src3, $src2, $src1, $dst|$dst, $src1, $src2, $src3}"),
                  [(set RC:$dst, (VT (OpNode RC:$src3, RC:$src2, RC:$src1)))],
                  SSEPackedInt>, TAPD, VEX_4V,
                Sched<[sched]>;

  def rm : Ii8Reg<opc, MRMSrcMem, (outs RC:$dst),
                  (ins RC:$src1, x86memop:$src2, RC:$src3),
                  !strconcat(OpcodeStr,
                    "\t{$src3, $src2, $src1, $dst|$dst, $src1, $src2, $src3}"),
                  [(set RC:$dst,
                        (OpNode RC:$src3, (mem_frag addr:$src2),
                                RC:$src1))], SSEPackedInt>, TAPD, VEX_4V,
                Sched<[sched.Folded, sched.ReadAfterFold,
                       // x86memop:$src2
                       ReadDefault, ReadDefault, ReadDefault, ReadDefault,
                       ReadDefault,
                       // RC::$src3
                       sched.ReadAfterFold]>;
}

let Predicates = [HasAVX] in {
let ExeDomain = SSEPackedDouble in {
defm VBLENDVPD  : SS41I_quaternary_avx<0x4B, "vblendvpd", VR128, f128mem,
                                       v2f64, loadv2f64, X86Blendv,
                                       SchedWriteFVarBlend.XMM>;
defm VBLENDVPDY : SS41I_quaternary_avx<0x4B, "vblendvpd", VR256, f256mem,
                                       v4f64, loadv4f64, X86Blendv,
                                       SchedWriteFVarBlend.YMM>, VEX_L;
} // ExeDomain = SSEPackedDouble
let ExeDomain = SSEPackedSingle in {
defm VBLENDVPS  : SS41I_quaternary_avx<0x4A, "vblendvps", VR128, f128mem,
                                       v4f32, loadv4f32, X86Blendv,
                                       SchedWriteFVarBlend.XMM>;
defm VBLENDVPSY : SS41I_quaternary_avx<0x4A, "vblendvps", VR256, f256mem,
                                       v8f32, loadv8f32, X86Blendv,
                                       SchedWriteFVarBlend.YMM>, VEX_L;
} // ExeDomain = SSEPackedSingle
defm VPBLENDVB  : SS41I_quaternary_avx<0x4C, "vpblendvb", VR128, i128mem,
                                       v16i8, loadv16i8, X86Blendv,
                                       SchedWriteVarBlend.XMM>;
}

let Predicates = [HasAVX2] in {
defm VPBLENDVBY : SS41I_quaternary_avx<0x4C, "vpblendvb", VR256, i256mem,
                                       v32i8, loadv32i8, X86Blendv,
                                       SchedWriteVarBlend.YMM>, VEX_L;
}

let Predicates = [HasAVX] in {
  def : Pat<(v4i32 (X86Blendv (v4i32 VR128:$mask), (v4i32 VR128:$src1),
                              (v4i32 VR128:$src2))),
            (VBLENDVPSrr VR128:$src2, VR128:$src1, VR128:$mask)>;
  def : Pat<(v2i64 (X86Blendv (v2i64 VR128:$mask), (v2i64 VR128:$src1),
                              (v2i64 VR128:$src2))),
            (VBLENDVPDrr VR128:$src2, VR128:$src1, VR128:$mask)>;
  def : Pat<(v8i32 (X86Blendv (v8i32 VR256:$mask), (v8i32 VR256:$src1),
                              (v8i32 VR256:$src2))),
            (VBLENDVPSYrr VR256:$src2, VR256:$src1, VR256:$mask)>;
  def : Pat<(v4i64 (X86Blendv (v4i64 VR256:$mask), (v4i64 VR256:$src1),
                              (v4i64 VR256:$src2))),
            (VBLENDVPDYrr VR256:$src2, VR256:$src1, VR256:$mask)>;
}

// Prefer a movss or movsd over a blendps when optimizing for size. these were
// changed to use blends because blends have better throughput on sandybridge
// and haswell, but movs[s/d] are 1-2 byte shorter instructions.
let Predicates = [HasAVX, OptForSpeed] in {
  def : Pat<(v4f32 (X86vzmovl (v4f32 VR128:$src))),
            (VBLENDPSrri (v4f32 (V_SET0)), VR128:$src, (i8 1))>;
  def : Pat<(v4i32 (X86vzmovl (v4i32 VR128:$src))),
            (VPBLENDWrri (v4i32 (V_SET0)), VR128:$src, (i8 3))>;

  def : Pat<(v4f32 (X86Movss VR128:$src1, VR128:$src2)),
            (VBLENDPSrri VR128:$src1, VR128:$src2, (i8 1))>;
  def : Pat<(v4f32 (X86Movss VR128:$src1, (loadv4f32 addr:$src2))),
            (VBLENDPSrmi VR128:$src1, addr:$src2, (i8 1))>;
  def : Pat<(v4f32 (X86Movss (loadv4f32 addr:$src2), VR128:$src1)),
            (VBLENDPSrmi VR128:$src1, addr:$src2, (i8 0xe))>;

  def : Pat<(v2f64 (X86Movsd VR128:$src1, VR128:$src2)),
            (VBLENDPDrri VR128:$src1, VR128:$src2, (i8 1))>;
  def : Pat<(v2f64 (X86Movsd VR128:$src1, (loadv2f64 addr:$src2))),
            (VBLENDPDrmi VR128:$src1, addr:$src2, (i8 1))>;
  def : Pat<(v2f64 (X86Movsd (loadv2f64 addr:$src2), VR128:$src1)),
            (VBLENDPDrmi VR128:$src1, addr:$src2, (i8 2))>;

  // Move low f32 and clear high bits.
  def : Pat<(v8f32 (X86vzmovl (v8f32 VR256:$src))),
            (SUBREG_TO_REG (i32 0),
             (v4f32 (VBLENDPSrri (v4f32 (V_SET0)),
                          (v4f32 (EXTRACT_SUBREG (v8f32 VR256:$src), sub_xmm)),
                          (i8 1))), sub_xmm)>;
  def : Pat<(v8i32 (X86vzmovl (v8i32 VR256:$src))),
            (SUBREG_TO_REG (i32 0),
             (v4i32 (VPBLENDWrri (v4i32 (V_SET0)),
                          (v4i32 (EXTRACT_SUBREG (v8i32 VR256:$src), sub_xmm)),
                          (i8 3))), sub_xmm)>;

  def : Pat<(v4f64 (X86vzmovl (v4f64 VR256:$src))),
            (SUBREG_TO_REG (i32 0),
             (v2f64 (VBLENDPDrri (v2f64 (V_SET0)),
                          (v2f64 (EXTRACT_SUBREG (v4f64 VR256:$src), sub_xmm)),
                          (i8 1))), sub_xmm)>;
  def : Pat<(v4i64 (X86vzmovl (v4i64 VR256:$src))),
            (SUBREG_TO_REG (i32 0),
             (v2i64 (VPBLENDWrri (v2i64 (V_SET0)),
                          (v2i64 (EXTRACT_SUBREG (v4i64 VR256:$src), sub_xmm)),
                          (i8 0xf))), sub_xmm)>;
}

// Prefer a movss or movsd over a blendps when optimizing for size. these were
// changed to use blends because blends have better throughput on sandybridge
// and haswell, but movs[s/d] are 1-2 byte shorter instructions.
let Predicates = [UseSSE41, OptForSpeed] in {
  // With SSE41 we can use blends for these patterns.
  def : Pat<(v4f32 (X86vzmovl (v4f32 VR128:$src))),
            (BLENDPSrri (v4f32 (V_SET0)), VR128:$src, (i8 1))>;
  def : Pat<(v4i32 (X86vzmovl (v4i32 VR128:$src))),
            (PBLENDWrri (v4i32 (V_SET0)), VR128:$src, (i8 3))>;

  def : Pat<(v4f32 (X86Movss VR128:$src1, VR128:$src2)),
            (BLENDPSrri VR128:$src1, VR128:$src2, (i8 1))>;
  def : Pat<(v4f32 (X86Movss VR128:$src1, (memopv4f32 addr:$src2))),
            (BLENDPSrmi VR128:$src1, addr:$src2, (i8 1))>;
  def : Pat<(v4f32 (X86Movss (memopv4f32 addr:$src2), VR128:$src1)),
            (BLENDPSrmi VR128:$src1, addr:$src2, (i8 0xe))>;

  def : Pat<(v2f64 (X86Movsd VR128:$src1, VR128:$src2)),
            (BLENDPDrri VR128:$src1, VR128:$src2, (i8 1))>;
  def : Pat<(v2f64 (X86Movsd VR128:$src1, (memopv2f64 addr:$src2))),
            (BLENDPDrmi VR128:$src1, addr:$src2, (i8 1))>;
  def : Pat<(v2f64 (X86Movsd (memopv2f64 addr:$src2), VR128:$src1)),
            (BLENDPDrmi VR128:$src1, addr:$src2, (i8 2))>;
}


/// SS41I_ternary - SSE 4.1 ternary operator
let Uses = [XMM0], Constraints = "$src1 = $dst" in {
  multiclass SS41I_ternary<bits<8> opc, string OpcodeStr, ValueType VT,
                           PatFrag mem_frag, X86MemOperand x86memop,
                           SDNode OpNode, X86FoldableSchedWrite sched> {
    def rr0 : SS48I<opc, MRMSrcReg, (outs VR128:$dst),
                    (ins VR128:$src1, VR128:$src2),
                    !strconcat(OpcodeStr,
                     "\t{%xmm0, $src2, $dst|$dst, $src2, xmm0}"),
                    [(set VR128:$dst,
                      (VT (OpNode XMM0, VR128:$src2, VR128:$src1)))]>,
                    Sched<[sched]>;

    def rm0 : SS48I<opc, MRMSrcMem, (outs VR128:$dst),
                    (ins VR128:$src1, x86memop:$src2),
                    !strconcat(OpcodeStr,
                     "\t{%xmm0, $src2, $dst|$dst, $src2, xmm0}"),
                    [(set VR128:$dst,
                      (OpNode XMM0, (mem_frag addr:$src2), VR128:$src1))]>,
                    Sched<[sched.Folded, sched.ReadAfterFold]>;
  }
}

let ExeDomain = SSEPackedDouble in
defm BLENDVPD : SS41I_ternary<0x15, "blendvpd", v2f64, memopv2f64, f128mem,
                              X86Blendv, SchedWriteFVarBlend.XMM>;
let ExeDomain = SSEPackedSingle in
defm BLENDVPS : SS41I_ternary<0x14, "blendvps", v4f32, memopv4f32, f128mem,
                              X86Blendv, SchedWriteFVarBlend.XMM>;
defm PBLENDVB : SS41I_ternary<0x10, "pblendvb", v16i8, memopv16i8, i128mem,
                              X86Blendv, SchedWriteVarBlend.XMM>;

// Aliases with the implicit xmm0 argument
def : InstAlias<"blendvpd\t{$src2, $dst|$dst, $src2}",
                (BLENDVPDrr0 VR128:$dst, VR128:$src2), 0>;
def : InstAlias<"blendvpd\t{$src2, $dst|$dst, $src2}",
                (BLENDVPDrm0 VR128:$dst, f128mem:$src2), 0>;
def : InstAlias<"blendvps\t{$src2, $dst|$dst, $src2}",
                (BLENDVPSrr0 VR128:$dst, VR128:$src2), 0>;
def : InstAlias<"blendvps\t{$src2, $dst|$dst, $src2}",
                (BLENDVPSrm0 VR128:$dst, f128mem:$src2), 0>;
def : InstAlias<"pblendvb\t{$src2, $dst|$dst, $src2}",
                (PBLENDVBrr0 VR128:$dst, VR128:$src2), 0>;
def : InstAlias<"pblendvb\t{$src2, $dst|$dst, $src2}",
                (PBLENDVBrm0 VR128:$dst, i128mem:$src2), 0>;

let Predicates = [UseSSE41] in {
  def : Pat<(v4i32 (X86Blendv (v4i32 XMM0), (v4i32 VR128:$src1),
                              (v4i32 VR128:$src2))),
            (BLENDVPSrr0 VR128:$src2, VR128:$src1)>;
  def : Pat<(v2i64 (X86Blendv (v2i64 XMM0), (v2i64 VR128:$src1),
                              (v2i64 VR128:$src2))),
            (BLENDVPDrr0 VR128:$src2, VR128:$src1)>;
}

let AddedComplexity = 400 in { // Prefer non-temporal versions

let Predicates = [HasAVX, NoVLX] in
def VMOVNTDQArm : SS48I<0x2A, MRMSrcMem, (outs VR128:$dst), (ins i128mem:$src),
                        "vmovntdqa\t{$src, $dst|$dst, $src}", []>,
                        Sched<[SchedWriteVecMoveLSNT.XMM.RM]>, VEX, VEX_WIG;
let Predicates = [HasAVX2, NoVLX] in
def VMOVNTDQAYrm : SS48I<0x2A, MRMSrcMem, (outs VR256:$dst), (ins i256mem:$src),
                         "vmovntdqa\t{$src, $dst|$dst, $src}", []>,
                         Sched<[SchedWriteVecMoveLSNT.YMM.RM]>, VEX, VEX_L, VEX_WIG;
def MOVNTDQArm : SS48I<0x2A, MRMSrcMem, (outs VR128:$dst), (ins i128mem:$src),
                       "movntdqa\t{$src, $dst|$dst, $src}", []>,
                       Sched<[SchedWriteVecMoveLSNT.XMM.RM]>;

let Predicates = [HasAVX2, NoVLX] in {
  def : Pat<(v8f32 (alignednontemporalload addr:$src)),
            (VMOVNTDQAYrm addr:$src)>;
  def : Pat<(v4f64 (alignednontemporalload addr:$src)),
            (VMOVNTDQAYrm addr:$src)>;
  def : Pat<(v4i64 (alignednontemporalload addr:$src)),
            (VMOVNTDQAYrm addr:$src)>;
  def : Pat<(v8i32 (alignednontemporalload addr:$src)),
            (VMOVNTDQAYrm addr:$src)>;
  def : Pat<(v16i16 (alignednontemporalload addr:$src)),
            (VMOVNTDQAYrm addr:$src)>;
  def : Pat<(v32i8 (alignednontemporalload addr:$src)),
            (VMOVNTDQAYrm addr:$src)>;
}

let Predicates = [HasAVX, NoVLX] in {
  def : Pat<(v4f32 (alignednontemporalload addr:$src)),
            (VMOVNTDQArm addr:$src)>;
  def : Pat<(v2f64 (alignednontemporalload addr:$src)),
            (VMOVNTDQArm addr:$src)>;
  def : Pat<(v2i64 (alignednontemporalload addr:$src)),
            (VMOVNTDQArm addr:$src)>;
  def : Pat<(v4i32 (alignednontemporalload addr:$src)),
            (VMOVNTDQArm addr:$src)>;
  def : Pat<(v8i16 (alignednontemporalload addr:$src)),
            (VMOVNTDQArm addr:$src)>;
  def : Pat<(v16i8 (alignednontemporalload addr:$src)),
            (VMOVNTDQArm addr:$src)>;
}

let Predicates = [UseSSE41] in {
  def : Pat<(v4f32 (alignednontemporalload addr:$src)),
            (MOVNTDQArm addr:$src)>;
  def : Pat<(v2f64 (alignednontemporalload addr:$src)),
            (MOVNTDQArm addr:$src)>;
  def : Pat<(v2i64 (alignednontemporalload addr:$src)),
            (MOVNTDQArm addr:$src)>;
  def : Pat<(v4i32 (alignednontemporalload addr:$src)),
            (MOVNTDQArm addr:$src)>;
  def : Pat<(v8i16 (alignednontemporalload addr:$src)),
            (MOVNTDQArm addr:$src)>;
  def : Pat<(v16i8 (alignednontemporalload addr:$src)),
            (MOVNTDQArm addr:$src)>;
}

} // AddedComplexity

//===----------------------------------------------------------------------===//
// SSE4.2 - Compare Instructions
//===----------------------------------------------------------------------===//

/// SS42I_binop_rm - Simple SSE 4.2 binary operator
multiclass SS42I_binop_rm<bits<8> opc, string OpcodeStr, SDNode OpNode,
                          ValueType OpVT, RegisterClass RC, PatFrag memop_frag,
                          X86MemOperand x86memop, X86FoldableSchedWrite sched,
                          bit Is2Addr = 1> {
  def rr : SS428I<opc, MRMSrcReg, (outs RC:$dst),
       (ins RC:$src1, RC:$src2),
       !if(Is2Addr,
           !strconcat(OpcodeStr, "\t{$src2, $dst|$dst, $src2}"),
           !strconcat(OpcodeStr, "\t{$src2, $src1, $dst|$dst, $src1, $src2}")),
       [(set RC:$dst, (OpVT (OpNode RC:$src1, RC:$src2)))]>,
       Sched<[sched]>;
  def rm : SS428I<opc, MRMSrcMem, (outs RC:$dst),
       (ins RC:$src1, x86memop:$src2),
       !if(Is2Addr,
           !strconcat(OpcodeStr, "\t{$src2, $dst|$dst, $src2}"),
           !strconcat(OpcodeStr, "\t{$src2, $src1, $dst|$dst, $src1, $src2}")),
       [(set RC:$dst,
         (OpVT (OpNode RC:$src1, (memop_frag addr:$src2))))]>,
       Sched<[sched.Folded, sched.ReadAfterFold]>;
}

let Predicates = [HasAVX] in
  defm VPCMPGTQ : SS42I_binop_rm<0x37, "vpcmpgtq", X86pcmpgt, v2i64, VR128,
                                 load, i128mem, SchedWriteVecALU.XMM, 0>,
                                 VEX_4V, VEX_WIG;

let Predicates = [HasAVX2] in
  defm VPCMPGTQY : SS42I_binop_rm<0x37, "vpcmpgtq", X86pcmpgt, v4i64, VR256,
                                  load, i256mem, SchedWriteVecALU.YMM, 0>,
                                  VEX_4V, VEX_L, VEX_WIG;

let Constraints = "$src1 = $dst" in
  defm PCMPGTQ : SS42I_binop_rm<0x37, "pcmpgtq", X86pcmpgt, v2i64, VR128,
                                memop, i128mem, SchedWriteVecALU.XMM>;

//===----------------------------------------------------------------------===//
// SSE4.2 - String/text Processing Instructions
//===----------------------------------------------------------------------===//

multiclass pcmpistrm_SS42AI<string asm> {
  def rr : SS42AI<0x62, MRMSrcReg, (outs),
    (ins VR128:$src1, VR128:$src2, u8imm:$src3),
    !strconcat(asm, "\t{$src3, $src2, $src1|$src1, $src2, $src3}"),
    []>, Sched<[WritePCmpIStrM]>;
  let mayLoad = 1 in
  def rm :SS42AI<0x62, MRMSrcMem, (outs),
    (ins VR128:$src1, i128mem:$src2, u8imm:$src3),
    !strconcat(asm, "\t{$src3, $src2, $src1|$src1, $src2, $src3}"),
    []>, Sched<[WritePCmpIStrM.Folded, WritePCmpIStrM.ReadAfterFold]>;
}

let Defs = [XMM0, EFLAGS], hasSideEffects = 0 in {
  let Predicates = [HasAVX] in
  defm VPCMPISTRM : pcmpistrm_SS42AI<"vpcmpistrm">, VEX;
  defm PCMPISTRM  : pcmpistrm_SS42AI<"pcmpistrm"> ;
}

multiclass SS42AI_pcmpestrm<string asm> {
  def rr : SS42AI<0x60, MRMSrcReg, (outs),
    (ins VR128:$src1, VR128:$src3, u8imm:$src5),
    !strconcat(asm, "\t{$src5, $src3, $src1|$src1, $src3, $src5}"),
    []>, Sched<[WritePCmpEStrM]>;
  let mayLoad = 1 in
  def rm : SS42AI<0x60, MRMSrcMem, (outs),
    (ins VR128:$src1, i128mem:$src3, u8imm:$src5),
    !strconcat(asm, "\t{$src5, $src3, $src1|$src1, $src3, $src5}"),
    []>, Sched<[WritePCmpEStrM.Folded, WritePCmpEStrM.ReadAfterFold]>;
}

let Defs = [XMM0, EFLAGS], Uses = [EAX, EDX], hasSideEffects = 0 in {
  let Predicates = [HasAVX] in
  defm VPCMPESTRM : SS42AI_pcmpestrm<"vpcmpestrm">, VEX;
  defm PCMPESTRM :  SS42AI_pcmpestrm<"pcmpestrm">;
}

multiclass SS42AI_pcmpistri<string asm> {
  def rr : SS42AI<0x63, MRMSrcReg, (outs),
    (ins VR128:$src1, VR128:$src2, u8imm:$src3),
    !strconcat(asm, "\t{$src3, $src2, $src1|$src1, $src2, $src3}"),
    []>, Sched<[WritePCmpIStrI]>;
  let mayLoad = 1 in
  def rm : SS42AI<0x63, MRMSrcMem, (outs),
    (ins VR128:$src1, i128mem:$src2, u8imm:$src3),
    !strconcat(asm, "\t{$src3, $src2, $src1|$src1, $src2, $src3}"),
    []>, Sched<[WritePCmpIStrI.Folded, WritePCmpIStrI.ReadAfterFold]>;
}

let Defs = [ECX, EFLAGS], hasSideEffects = 0 in {
  let Predicates = [HasAVX] in
  defm VPCMPISTRI : SS42AI_pcmpistri<"vpcmpistri">, VEX;
  defm PCMPISTRI  : SS42AI_pcmpistri<"pcmpistri">;
}

multiclass SS42AI_pcmpestri<string asm> {
  def rr : SS42AI<0x61, MRMSrcReg, (outs),
    (ins VR128:$src1, VR128:$src3, u8imm:$src5),
    !strconcat(asm, "\t{$src5, $src3, $src1|$src1, $src3, $src5}"),
    []>, Sched<[WritePCmpEStrI]>;
  let mayLoad = 1 in
  def rm : SS42AI<0x61, MRMSrcMem, (outs),
    (ins VR128:$src1, i128mem:$src3, u8imm:$src5),
    !strconcat(asm, "\t{$src5, $src3, $src1|$src1, $src3, $src5}"),
    []>, Sched<[WritePCmpEStrI.Folded, WritePCmpEStrI.ReadAfterFold]>;
}

let Defs = [ECX, EFLAGS], Uses = [EAX, EDX], hasSideEffects = 0 in {
  let Predicates = [HasAVX] in
  defm VPCMPESTRI : SS42AI_pcmpestri<"vpcmpestri">, VEX;
  defm PCMPESTRI  : SS42AI_pcmpestri<"pcmpestri">;
}

//===----------------------------------------------------------------------===//
// SSE4.2 - CRC Instructions
//===----------------------------------------------------------------------===//

// No CRC instructions have AVX equivalents

// crc intrinsic instruction
// This set of instructions are only rm, the only difference is the size
// of r and m.
class SS42I_crc32r<bits<8> opc, string asm, RegisterClass RCOut,
                   RegisterClass RCIn, SDPatternOperator Int> :
  SS42FI<opc, MRMSrcReg, (outs RCOut:$dst), (ins RCOut:$src1, RCIn:$src2),
         !strconcat(asm, "\t{$src2, $src1|$src1, $src2}"),
         [(set RCOut:$dst, (Int RCOut:$src1, RCIn:$src2))]>,
         Sched<[WriteCRC32]>;

class SS42I_crc32m<bits<8> opc, string asm, RegisterClass RCOut,
                   X86MemOperand x86memop, SDPatternOperator Int> :
  SS42FI<opc, MRMSrcMem, (outs RCOut:$dst), (ins RCOut:$src1, x86memop:$src2),
         !strconcat(asm, "\t{$src2, $src1|$src1, $src2}"),
         [(set RCOut:$dst, (Int RCOut:$src1, (load addr:$src2)))]>,
         Sched<[WriteCRC32.Folded, WriteCRC32.ReadAfterFold]>;

let Constraints = "$src1 = $dst" in {
  def CRC32r32m8  : SS42I_crc32m<0xF0, "crc32{b}", GR32, i8mem,
                                 int_x86_sse42_crc32_32_8>;
  def CRC32r32r8  : SS42I_crc32r<0xF0, "crc32{b}", GR32, GR8,
                                 int_x86_sse42_crc32_32_8>;
  def CRC32r32m16 : SS42I_crc32m<0xF1, "crc32{w}", GR32, i16mem,
                                 int_x86_sse42_crc32_32_16>, OpSize16;
  def CRC32r32r16 : SS42I_crc32r<0xF1, "crc32{w}", GR32, GR16,
                                 int_x86_sse42_crc32_32_16>, OpSize16;
  def CRC32r32m32 : SS42I_crc32m<0xF1, "crc32{l}", GR32, i32mem,
                                 int_x86_sse42_crc32_32_32>, OpSize32;
  def CRC32r32r32 : SS42I_crc32r<0xF1, "crc32{l}", GR32, GR32,
                                 int_x86_sse42_crc32_32_32>, OpSize32;
  def CRC32r64m64 : SS42I_crc32m<0xF1, "crc32{q}", GR64, i64mem,
                                 int_x86_sse42_crc32_64_64>, REX_W;
  def CRC32r64r64 : SS42I_crc32r<0xF1, "crc32{q}", GR64, GR64,
                                 int_x86_sse42_crc32_64_64>, REX_W;
  let hasSideEffects = 0 in {
    let mayLoad = 1 in
    def CRC32r64m8 : SS42I_crc32m<0xF0, "crc32{b}", GR64, i8mem,
                                   null_frag>, REX_W;
    def CRC32r64r8 : SS42I_crc32r<0xF0, "crc32{b}", GR64, GR8,
                                   null_frag>, REX_W;
  }
}

//===----------------------------------------------------------------------===//
// SHA-NI Instructions
//===----------------------------------------------------------------------===//

// FIXME: Is there a better scheduler class for SHA than WriteVecIMul?
multiclass SHAI_binop<bits<8> Opc, string OpcodeStr, Intrinsic IntId,
                      X86FoldableSchedWrite sched, bit UsesXMM0 = 0> {
  def rr : I<Opc, MRMSrcReg, (outs VR128:$dst),
             (ins VR128:$src1, VR128:$src2),
             !if(UsesXMM0,
                 !strconcat(OpcodeStr, "\t{%xmm0, $src2, $dst|$dst, $src2, xmm0}"),
                 !strconcat(OpcodeStr, "\t{$src2, $dst|$dst, $src2}")),
             [!if(UsesXMM0,
                  (set VR128:$dst, (IntId VR128:$src1, VR128:$src2, XMM0)),
                  (set VR128:$dst, (IntId VR128:$src1, VR128:$src2)))]>,
             T8, Sched<[sched]>;

  def rm : I<Opc, MRMSrcMem, (outs VR128:$dst),
             (ins VR128:$src1, i128mem:$src2),
             !if(UsesXMM0,
                 !strconcat(OpcodeStr, "\t{%xmm0, $src2, $dst|$dst, $src2, xmm0}"),
                 !strconcat(OpcodeStr, "\t{$src2, $dst|$dst, $src2}")),
             [!if(UsesXMM0,
                  (set VR128:$dst, (IntId VR128:$src1,
                    (memop addr:$src2), XMM0)),
                  (set VR128:$dst, (IntId VR128:$src1,
                    (memop addr:$src2))))]>, T8,
             Sched<[sched.Folded, sched.ReadAfterFold]>;
}

let Constraints = "$src1 = $dst", Predicates = [HasSHA] in {
  def SHA1RNDS4rri : Ii8<0xCC, MRMSrcReg, (outs VR128:$dst),
                         (ins VR128:$src1, VR128:$src2, u8imm:$src3),
                         "sha1rnds4\t{$src3, $src2, $dst|$dst, $src2, $src3}",
                         [(set VR128:$dst,
                           (int_x86_sha1rnds4 VR128:$src1, VR128:$src2,
                            (i8 imm:$src3)))]>, TA,
                         Sched<[SchedWriteVecIMul.XMM]>;
  def SHA1RNDS4rmi : Ii8<0xCC, MRMSrcMem, (outs VR128:$dst),
                         (ins VR128:$src1, i128mem:$src2, u8imm:$src3),
                         "sha1rnds4\t{$src3, $src2, $dst|$dst, $src2, $src3}",
                         [(set VR128:$dst,
                           (int_x86_sha1rnds4 VR128:$src1,
                            (memop addr:$src2),
                            (i8 imm:$src3)))]>, TA,
                         Sched<[SchedWriteVecIMul.XMM.Folded,
                                SchedWriteVecIMul.XMM.ReadAfterFold]>;

  defm SHA1NEXTE : SHAI_binop<0xC8, "sha1nexte", int_x86_sha1nexte,
                              SchedWriteVecIMul.XMM>;
  defm SHA1MSG1  : SHAI_binop<0xC9, "sha1msg1", int_x86_sha1msg1,
                              SchedWriteVecIMul.XMM>;
  defm SHA1MSG2  : SHAI_binop<0xCA, "sha1msg2", int_x86_sha1msg2,
                              SchedWriteVecIMul.XMM>;

  let Uses=[XMM0] in
  defm SHA256RNDS2 : SHAI_binop<0xCB, "sha256rnds2", int_x86_sha256rnds2,
                                SchedWriteVecIMul.XMM, 1>;

  defm SHA256MSG1 : SHAI_binop<0xCC, "sha256msg1", int_x86_sha256msg1,
                               SchedWriteVecIMul.XMM>;
  defm SHA256MSG2 : SHAI_binop<0xCD, "sha256msg2", int_x86_sha256msg2,
                               SchedWriteVecIMul.XMM>;
}

// Aliases with explicit %xmm0
def : InstAlias<"sha256rnds2\t{$src2, $dst|$dst, $src2}",
                (SHA256RNDS2rr VR128:$dst, VR128:$src2), 0>;
def : InstAlias<"sha256rnds2\t{$src2, $dst|$dst, $src2}",
                (SHA256RNDS2rm VR128:$dst, i128mem:$src2), 0>;

//===----------------------------------------------------------------------===//
// AES-NI Instructions
//===----------------------------------------------------------------------===//

multiclass AESI_binop_rm_int<bits<8> opc, string OpcodeStr,
                             Intrinsic IntId, PatFrag ld_frag,
                             bit Is2Addr = 0, RegisterClass RC = VR128,
                             X86MemOperand MemOp = i128mem> {
  let AsmString = OpcodeStr##
                  !if(Is2Addr, "\t{$src2, $dst|$dst, $src2}",
                               "\t{$src2, $src1, $dst|$dst, $src1, $src2}") in {
    def rr : AES8I<opc, MRMSrcReg, (outs RC:$dst),
                   (ins RC:$src1, RC:$src2), "",
                   [(set RC:$dst, (IntId RC:$src1, RC:$src2))]>,
                   Sched<[WriteAESDecEnc]>;
    def rm : AES8I<opc, MRMSrcMem, (outs RC:$dst),
                   (ins RC:$src1, MemOp:$src2), "",
                   [(set RC:$dst, (IntId RC:$src1, (ld_frag addr:$src2)))]>,
                   Sched<[WriteAESDecEnc.Folded, WriteAESDecEnc.ReadAfterFold]>;
  }
}

// Perform One Round of an AES Encryption/Decryption Flow
let Predicates = [HasAVX, NoVLX_Or_NoVAES, HasAES] in {
  defm VAESENC          : AESI_binop_rm_int<0xDC, "vaesenc",
                         int_x86_aesni_aesenc, load>, VEX_4V, VEX_WIG;
  defm VAESENCLAST      : AESI_binop_rm_int<0xDD, "vaesenclast",
                         int_x86_aesni_aesenclast, load>, VEX_4V, VEX_WIG;
  defm VAESDEC          : AESI_binop_rm_int<0xDE, "vaesdec",
                         int_x86_aesni_aesdec, load>, VEX_4V, VEX_WIG;
  defm VAESDECLAST      : AESI_binop_rm_int<0xDF, "vaesdeclast",
                         int_x86_aesni_aesdeclast, load>, VEX_4V, VEX_WIG;
}

let Predicates = [NoVLX, HasVAES] in {
  defm VAESENCY         : AESI_binop_rm_int<0xDC, "vaesenc",
                         int_x86_aesni_aesenc_256, load, 0, VR256,
                         i256mem>, VEX_4V, VEX_L, VEX_WIG;
  defm VAESENCLASTY     : AESI_binop_rm_int<0xDD, "vaesenclast",
                         int_x86_aesni_aesenclast_256, load, 0, VR256,
                         i256mem>, VEX_4V, VEX_L, VEX_WIG;
  defm VAESDECY         : AESI_binop_rm_int<0xDE, "vaesdec",
                         int_x86_aesni_aesdec_256, load, 0, VR256,
                         i256mem>, VEX_4V, VEX_L, VEX_WIG;
  defm VAESDECLASTY     : AESI_binop_rm_int<0xDF, "vaesdeclast",
                         int_x86_aesni_aesdeclast_256, load, 0, VR256,
                         i256mem>, VEX_4V, VEX_L, VEX_WIG;
}

let Constraints = "$src1 = $dst" in {
  defm AESENC          : AESI_binop_rm_int<0xDC, "aesenc",
                         int_x86_aesni_aesenc, memop, 1>;
  defm AESENCLAST      : AESI_binop_rm_int<0xDD, "aesenclast",
                         int_x86_aesni_aesenclast, memop, 1>;
  defm AESDEC          : AESI_binop_rm_int<0xDE, "aesdec",
                         int_x86_aesni_aesdec, memop, 1>;
  defm AESDECLAST      : AESI_binop_rm_int<0xDF, "aesdeclast",
                         int_x86_aesni_aesdeclast, memop, 1>;
}

// Perform the AES InvMixColumn Transformation
let Predicates = [HasAVX, HasAES] in {
  def VAESIMCrr : AES8I<0xDB, MRMSrcReg, (outs VR128:$dst),
      (ins VR128:$src1),
      "vaesimc\t{$src1, $dst|$dst, $src1}",
      [(set VR128:$dst,
        (int_x86_aesni_aesimc VR128:$src1))]>, Sched<[WriteAESIMC]>,
      VEX, VEX_WIG;
  def VAESIMCrm : AES8I<0xDB, MRMSrcMem, (outs VR128:$dst),
      (ins i128mem:$src1),
      "vaesimc\t{$src1, $dst|$dst, $src1}",
      [(set VR128:$dst, (int_x86_aesni_aesimc (load addr:$src1)))]>,
      Sched<[WriteAESIMC.Folded]>, VEX, VEX_WIG;
}
def AESIMCrr : AES8I<0xDB, MRMSrcReg, (outs VR128:$dst),
  (ins VR128:$src1),
  "aesimc\t{$src1, $dst|$dst, $src1}",
  [(set VR128:$dst,
    (int_x86_aesni_aesimc VR128:$src1))]>, Sched<[WriteAESIMC]>;
def AESIMCrm : AES8I<0xDB, MRMSrcMem, (outs VR128:$dst),
  (ins i128mem:$src1),
  "aesimc\t{$src1, $dst|$dst, $src1}",
  [(set VR128:$dst, (int_x86_aesni_aesimc (memop addr:$src1)))]>,
  Sched<[WriteAESIMC.Folded]>;

// AES Round Key Generation Assist
let Predicates = [HasAVX, HasAES] in {
  def VAESKEYGENASSIST128rr : AESAI<0xDF, MRMSrcReg, (outs VR128:$dst),
      (ins VR128:$src1, u8imm:$src2),
      "vaeskeygenassist\t{$src2, $src1, $dst|$dst, $src1, $src2}",
      [(set VR128:$dst,
        (int_x86_aesni_aeskeygenassist VR128:$src1, imm:$src2))]>,
      Sched<[WriteAESKeyGen]>, VEX, VEX_WIG;
  def VAESKEYGENASSIST128rm : AESAI<0xDF, MRMSrcMem, (outs VR128:$dst),
      (ins i128mem:$src1, u8imm:$src2),
      "vaeskeygenassist\t{$src2, $src1, $dst|$dst, $src1, $src2}",
      [(set VR128:$dst,
        (int_x86_aesni_aeskeygenassist (load addr:$src1), imm:$src2))]>,
      Sched<[WriteAESKeyGen.Folded]>, VEX, VEX_WIG;
}
def AESKEYGENASSIST128rr : AESAI<0xDF, MRMSrcReg, (outs VR128:$dst),
  (ins VR128:$src1, u8imm:$src2),
  "aeskeygenassist\t{$src2, $src1, $dst|$dst, $src1, $src2}",
  [(set VR128:$dst,
    (int_x86_aesni_aeskeygenassist VR128:$src1, imm:$src2))]>,
  Sched<[WriteAESKeyGen]>;
def AESKEYGENASSIST128rm : AESAI<0xDF, MRMSrcMem, (outs VR128:$dst),
  (ins i128mem:$src1, u8imm:$src2),
  "aeskeygenassist\t{$src2, $src1, $dst|$dst, $src1, $src2}",
  [(set VR128:$dst,
    (int_x86_aesni_aeskeygenassist (memop addr:$src1), imm:$src2))]>,
  Sched<[WriteAESKeyGen.Folded]>;

//===----------------------------------------------------------------------===//
// PCLMUL Instructions
//===----------------------------------------------------------------------===//

// Immediate transform to help with commuting.
def PCLMULCommuteImm : SDNodeXForm<imm, [{
  uint8_t Imm = N->getZExtValue();
  return getI8Imm((uint8_t)((Imm >> 4) | (Imm << 4)), SDLoc(N));
}]>;

// SSE carry-less Multiplication instructions
let Predicates = [NoAVX, HasPCLMUL] in {
  let Constraints = "$src1 = $dst" in {
    let isCommutable = 1 in
    def PCLMULQDQrr : PCLMULIi8<0x44, MRMSrcReg, (outs VR128:$dst),
              (ins VR128:$src1, VR128:$src2, u8imm:$src3),
              "pclmulqdq\t{$src3, $src2, $dst|$dst, $src2, $src3}",
              [(set VR128:$dst,
                (int_x86_pclmulqdq VR128:$src1, VR128:$src2, imm:$src3))]>,
                Sched<[WriteCLMul]>;

    def PCLMULQDQrm : PCLMULIi8<0x44, MRMSrcMem, (outs VR128:$dst),
              (ins VR128:$src1, i128mem:$src2, u8imm:$src3),
              "pclmulqdq\t{$src3, $src2, $dst|$dst, $src2, $src3}",
              [(set VR128:$dst,
                 (int_x86_pclmulqdq VR128:$src1, (memop addr:$src2),
                  imm:$src3))]>,
              Sched<[WriteCLMul.Folded, WriteCLMul.ReadAfterFold]>;
  } // Constraints = "$src1 = $dst"

  def : Pat<(int_x86_pclmulqdq (memop addr:$src2), VR128:$src1,
                                (i8 imm:$src3)),
            (PCLMULQDQrm VR128:$src1, addr:$src2,
                          (PCLMULCommuteImm imm:$src3))>;
} // Predicates = [NoAVX, HasPCLMUL]

// SSE aliases
foreach HI = ["hq","lq"] in
foreach LO = ["hq","lq"] in {
  def : InstAlias<"pclmul" # HI # LO # "dq\t{$src, $dst|$dst, $src}",
                  (PCLMULQDQrr VR128:$dst, VR128:$src,
                   !add(!shl(!eq(LO,"hq"),4),!eq(HI,"hq"))), 0>;
  def : InstAlias<"pclmul" # HI # LO # "dq\t{$src, $dst|$dst, $src}",
                  (PCLMULQDQrm VR128:$dst, i128mem:$src,
                   !add(!shl(!eq(LO,"hq"),4),!eq(HI,"hq"))), 0>;
}

// AVX carry-less Multiplication instructions
multiclass vpclmulqdq<RegisterClass RC, X86MemOperand MemOp,
                      PatFrag LdFrag, Intrinsic IntId> {
  let isCommutable = 1 in
  def rr : PCLMULIi8<0x44, MRMSrcReg, (outs RC:$dst),
            (ins RC:$src1, RC:$src2, u8imm:$src3),
            "vpclmulqdq\t{$src3, $src2, $src1, $dst|$dst, $src1, $src2, $src3}",
            [(set RC:$dst,
              (IntId RC:$src1, RC:$src2, imm:$src3))]>,
            Sched<[WriteCLMul]>;

  def rm : PCLMULIi8<0x44, MRMSrcMem, (outs RC:$dst),
            (ins RC:$src1, MemOp:$src2, u8imm:$src3),
            "vpclmulqdq\t{$src3, $src2, $src1, $dst|$dst, $src1, $src2, $src3}",
            [(set RC:$dst,
               (IntId RC:$src1, (LdFrag addr:$src2), imm:$src3))]>,
            Sched<[WriteCLMul.Folded, WriteCLMul.ReadAfterFold]>;

  // We can commute a load in the first operand by swapping the sources and
  // rotating the immediate.
  def : Pat<(IntId (LdFrag addr:$src2), RC:$src1, (i8 imm:$src3)),
            (!cast<Instruction>(NAME#"rm") RC:$src1, addr:$src2,
                                           (PCLMULCommuteImm imm:$src3))>;
}

let Predicates = [HasAVX, NoVLX_Or_NoVPCLMULQDQ, HasPCLMUL] in
defm VPCLMULQDQ : vpclmulqdq<VR128, i128mem, load,
                             int_x86_pclmulqdq>, VEX_4V, VEX_WIG;

let Predicates = [NoVLX, HasVPCLMULQDQ] in
defm VPCLMULQDQY : vpclmulqdq<VR256, i256mem, load,
                              int_x86_pclmulqdq_256>, VEX_4V, VEX_L, VEX_WIG;

multiclass vpclmulqdq_aliases_impl<string InstStr, RegisterClass RC,
                                   X86MemOperand MemOp, string Hi, string Lo> {
  def : InstAlias<"vpclmul"##Hi##Lo##"dq\t{$src2, $src1, $dst|$dst, $src1, $src2}",
                  (!cast<Instruction>(InstStr # "rr") RC:$dst, RC:$src1, RC:$src2,
                        !add(!shl(!eq(Lo,"hq"),4),!eq(Hi,"hq"))), 0>;
  def : InstAlias<"vpclmul"##Hi##Lo##"dq\t{$src2, $src1, $dst|$dst, $src1, $src2}",
                  (!cast<Instruction>(InstStr # "rm") RC:$dst, RC:$src1, MemOp:$src2,
                        !add(!shl(!eq(Lo,"hq"),4),!eq(Hi,"hq"))), 0>;
}

multiclass vpclmulqdq_aliases<string InstStr, RegisterClass RC,
                              X86MemOperand MemOp> {
  defm : vpclmulqdq_aliases_impl<InstStr, RC, MemOp, "hq", "hq">;
  defm : vpclmulqdq_aliases_impl<InstStr, RC, MemOp, "hq", "lq">;
  defm : vpclmulqdq_aliases_impl<InstStr, RC, MemOp, "lq", "hq">;
  defm : vpclmulqdq_aliases_impl<InstStr, RC, MemOp, "lq", "lq">;
}

// AVX aliases
defm : vpclmulqdq_aliases<"VPCLMULQDQ", VR128, i128mem>;
defm : vpclmulqdq_aliases<"VPCLMULQDQY", VR256, i256mem>;

//===----------------------------------------------------------------------===//
// SSE4A Instructions
//===----------------------------------------------------------------------===//

let Predicates = [HasSSE4A] in {

let ExeDomain = SSEPackedInt in {
let Constraints = "$src = $dst" in {
def EXTRQI : Ii8<0x78, MRMXr, (outs VR128:$dst),
                 (ins VR128:$src, u8imm:$len, u8imm:$idx),
                 "extrq\t{$idx, $len, $src|$src, $len, $idx}",
                 [(set VR128:$dst, (X86extrqi VR128:$src, imm:$len,
                                    imm:$idx))]>,
                 PD, Sched<[SchedWriteVecALU.XMM]>;
def EXTRQ  : I<0x79, MRMSrcReg, (outs VR128:$dst),
              (ins VR128:$src, VR128:$mask),
              "extrq\t{$mask, $src|$src, $mask}",
              [(set VR128:$dst, (int_x86_sse4a_extrq VR128:$src,
                                 VR128:$mask))]>,
              PD, Sched<[SchedWriteVecALU.XMM]>;

def INSERTQI : Ii8<0x78, MRMSrcReg, (outs VR128:$dst),
                   (ins VR128:$src, VR128:$src2, u8imm:$len, u8imm:$idx),
                   "insertq\t{$idx, $len, $src2, $src|$src, $src2, $len, $idx}",
                   [(set VR128:$dst, (X86insertqi VR128:$src, VR128:$src2,
                                      imm:$len, imm:$idx))]>,
                   XD, Sched<[SchedWriteVecALU.XMM]>;
def INSERTQ  : I<0x79, MRMSrcReg, (outs VR128:$dst),
                 (ins VR128:$src, VR128:$mask),
                 "insertq\t{$mask, $src|$src, $mask}",
                 [(set VR128:$dst, (int_x86_sse4a_insertq VR128:$src,
                                    VR128:$mask))]>,
                 XD, Sched<[SchedWriteVecALU.XMM]>;
}
} // ExeDomain = SSEPackedInt

// Non-temporal (unaligned) scalar stores.
let AddedComplexity = 400 in { // Prefer non-temporal versions
let hasSideEffects = 0, mayStore = 1, SchedRW = [SchedWriteFMoveLSNT.Scl.MR] in {
def MOVNTSS : I<0x2B, MRMDestMem, (outs), (ins f32mem:$dst, VR128:$src),
                "movntss\t{$src, $dst|$dst, $src}", []>, XS;

def MOVNTSD : I<0x2B, MRMDestMem, (outs), (ins f64mem:$dst, VR128:$src),
                "movntsd\t{$src, $dst|$dst, $src}", []>, XD;
} // SchedRW

def : Pat<(nontemporalstore FR32:$src, addr:$dst),
          (MOVNTSS addr:$dst, (v4f32 (COPY_TO_REGCLASS FR32:$src, VR128)))>;

def : Pat<(nontemporalstore FR64:$src, addr:$dst),
          (MOVNTSD addr:$dst, (v2f64 (COPY_TO_REGCLASS FR64:$src, VR128)))>;

} // AddedComplexity
} // HasSSE4A

//===----------------------------------------------------------------------===//
// AVX Instructions
//===----------------------------------------------------------------------===//

//===----------------------------------------------------------------------===//
// VBROADCAST - Load from memory and broadcast to all elements of the
//              destination operand
//
class avx_broadcast_rm<bits<8> opc, string OpcodeStr, RegisterClass RC,
                           X86MemOperand x86memop, ValueType VT,
                           PatFrag ld_frag, SchedWrite Sched> :
  AVX8I<opc, MRMSrcMem, (outs RC:$dst), (ins x86memop:$src),
        !strconcat(OpcodeStr, "\t{$src, $dst|$dst, $src}"),
        [(set RC:$dst, (VT (X86VBroadcast (ld_frag addr:$src))))]>,
        Sched<[Sched]>, VEX;

// AVX2 adds register forms
class avx2_broadcast_rr<bits<8> opc, string OpcodeStr, RegisterClass RC,
                        ValueType ResVT, ValueType OpVT, SchedWrite Sched> :
  AVX28I<opc, MRMSrcReg, (outs RC:$dst), (ins VR128:$src),
         !strconcat(OpcodeStr, "\t{$src, $dst|$dst, $src}"),
         [(set RC:$dst, (ResVT (X86VBroadcast (OpVT VR128:$src))))]>,
         Sched<[Sched]>, VEX;

let ExeDomain = SSEPackedSingle, Predicates = [HasAVX, NoVLX] in {
  def VBROADCASTSSrm  : avx_broadcast_rm<0x18, "vbroadcastss", VR128,
                                         f32mem, v4f32, loadf32,
                                         SchedWriteFShuffle.XMM.Folded>;
  def VBROADCASTSSYrm : avx_broadcast_rm<0x18, "vbroadcastss", VR256,
                                         f32mem, v8f32, loadf32,
                                         SchedWriteFShuffle.XMM.Folded>, VEX_L;
}
let ExeDomain = SSEPackedDouble, Predicates = [HasAVX, NoVLX] in
def VBROADCASTSDYrm  : avx_broadcast_rm<0x19, "vbroadcastsd", VR256, f64mem,
                                        v4f64, loadf64,
                                        SchedWriteFShuffle.XMM.Folded>, VEX_L;

let ExeDomain = SSEPackedSingle, Predicates = [HasAVX2, NoVLX] in {
  def VBROADCASTSSrr  : avx2_broadcast_rr<0x18, "vbroadcastss", VR128,
                                          v4f32, v4f32, SchedWriteFShuffle.XMM>;
  def VBROADCASTSSYrr : avx2_broadcast_rr<0x18, "vbroadcastss", VR256,
                                          v8f32, v4f32, WriteFShuffle256>, VEX_L;
}
let ExeDomain = SSEPackedDouble, Predicates = [HasAVX2, NoVLX] in
def VBROADCASTSDYrr  : avx2_broadcast_rr<0x19, "vbroadcastsd", VR256,
                                         v4f64, v2f64, WriteFShuffle256>, VEX_L;

let Predicates = [HasAVX, NoVLX] in {
  def : Pat<(v4f32 (X86VBroadcast (v4f32 (scalar_to_vector (loadf32 addr:$src))))),
            (VBROADCASTSSrm addr:$src)>;
  def : Pat<(v8f32 (X86VBroadcast (v4f32 (scalar_to_vector (loadf32 addr:$src))))),
            (VBROADCASTSSYrm addr:$src)>;
  def : Pat<(v4f64 (X86VBroadcast (v2f64 (scalar_to_vector (loadf64 addr:$src))))),
            (VBROADCASTSDYrm addr:$src)>;
}

//===----------------------------------------------------------------------===//
// VBROADCAST*128 - Load from memory and broadcast 128-bit vector to both
//                  halves of a 256-bit vector.
//
let mayLoad = 1, hasSideEffects = 0, Predicates = [HasAVX2] in
def VBROADCASTI128 : AVX8I<0x5A, MRMSrcMem, (outs VR256:$dst),
                           (ins i128mem:$src),
                           "vbroadcasti128\t{$src, $dst|$dst, $src}", []>,
                           Sched<[WriteShuffleLd]>, VEX, VEX_L;

let mayLoad = 1, hasSideEffects = 0, Predicates = [HasAVX],
    ExeDomain = SSEPackedSingle in
def VBROADCASTF128 : AVX8I<0x1A, MRMSrcMem, (outs VR256:$dst),
                           (ins f128mem:$src),
                           "vbroadcastf128\t{$src, $dst|$dst, $src}", []>,
                           Sched<[SchedWriteFShuffle.XMM.Folded]>, VEX, VEX_L;

let Predicates = [HasAVX2, NoVLX] in {
def : Pat<(v4i64 (X86SubVBroadcast (loadv2i64 addr:$src))),
          (VBROADCASTI128 addr:$src)>;
def : Pat<(v8i32 (X86SubVBroadcast (loadv4i32 addr:$src))),
          (VBROADCASTI128 addr:$src)>;
def : Pat<(v16i16 (X86SubVBroadcast (loadv8i16 addr:$src))),
          (VBROADCASTI128 addr:$src)>;
def : Pat<(v32i8 (X86SubVBroadcast (loadv16i8 addr:$src))),
          (VBROADCASTI128 addr:$src)>;
}

let Predicates = [HasAVX, NoVLX] in {
def : Pat<(v4f64 (X86SubVBroadcast (loadv2f64 addr:$src))),
          (VBROADCASTF128 addr:$src)>;
def : Pat<(v8f32 (X86SubVBroadcast (loadv4f32 addr:$src))),
          (VBROADCASTF128 addr:$src)>;
}

let Predicates = [HasAVX1Only] in {
def : Pat<(v4i64 (X86SubVBroadcast (loadv2i64 addr:$src))),
          (VBROADCASTF128 addr:$src)>;
def : Pat<(v8i32 (X86SubVBroadcast (loadv4i32 addr:$src))),
          (VBROADCASTF128 addr:$src)>;
def : Pat<(v16i16 (X86SubVBroadcast (loadv8i16 addr:$src))),
          (VBROADCASTF128 addr:$src)>;
def : Pat<(v32i8 (X86SubVBroadcast (loadv16i8 addr:$src))),
          (VBROADCASTF128 addr:$src)>;
}

//===----------------------------------------------------------------------===//
// VINSERTF128 - Insert packed floating-point values
//
let hasSideEffects = 0, ExeDomain = SSEPackedSingle in {
def VINSERTF128rr : AVXAIi8<0x18, MRMSrcReg, (outs VR256:$dst),
          (ins VR256:$src1, VR128:$src2, u8imm:$src3),
          "vinsertf128\t{$src3, $src2, $src1, $dst|$dst, $src1, $src2, $src3}",
          []>, Sched<[WriteFShuffle256]>, VEX_4V, VEX_L;
let mayLoad = 1 in
def VINSERTF128rm : AVXAIi8<0x18, MRMSrcMem, (outs VR256:$dst),
          (ins VR256:$src1, f128mem:$src2, u8imm:$src3),
          "vinsertf128\t{$src3, $src2, $src1, $dst|$dst, $src1, $src2, $src3}",
          []>, Sched<[WriteFShuffle256.Folded, WriteFShuffle256.ReadAfterFold]>, VEX_4V, VEX_L;
}

// To create a 256-bit all ones value, we should produce VCMPTRUEPS
// with YMM register containing zero.
// FIXME: Avoid producing vxorps to clear the fake inputs.
let Predicates = [HasAVX1Only] in {
def : Pat<(v8i32 immAllOnesV), (VCMPPSYrri (AVX_SET0), (AVX_SET0), 0xf)>;
}

multiclass vinsert_lowering<string InstrStr, ValueType From, ValueType To,
                            PatFrag memop_frag> {
  def : Pat<(vinsert128_insert:$ins (To VR256:$src1), (From VR128:$src2),
                                   (iPTR imm)),
            (!cast<Instruction>(InstrStr#rr) VR256:$src1, VR128:$src2,
                                       (INSERT_get_vinsert128_imm VR256:$ins))>;
  def : Pat<(vinsert128_insert:$ins (To VR256:$src1),
                                    (From (memop_frag addr:$src2)),
                                    (iPTR imm)),
            (!cast<Instruction>(InstrStr#rm) VR256:$src1, addr:$src2,
                                       (INSERT_get_vinsert128_imm VR256:$ins))>;
}

let Predicates = [HasAVX, NoVLX] in {
  defm : vinsert_lowering<"VINSERTF128", v4f32, v8f32, loadv4f32>;
  defm : vinsert_lowering<"VINSERTF128", v2f64, v4f64, loadv2f64>;
}

let Predicates = [HasAVX1Only] in {
  defm : vinsert_lowering<"VINSERTF128", v2i64, v4i64,  loadv2i64>;
  defm : vinsert_lowering<"VINSERTF128", v4i32, v8i32,  loadv4i32>;
  defm : vinsert_lowering<"VINSERTF128", v8i16, v16i16, loadv8i16>;
  defm : vinsert_lowering<"VINSERTF128", v16i8, v32i8,  loadv16i8>;
}

//===----------------------------------------------------------------------===//
// VEXTRACTF128 - Extract packed floating-point values
//
let hasSideEffects = 0, ExeDomain = SSEPackedSingle in {
def VEXTRACTF128rr : AVXAIi8<0x19, MRMDestReg, (outs VR128:$dst),
          (ins VR256:$src1, u8imm:$src2),
          "vextractf128\t{$src2, $src1, $dst|$dst, $src1, $src2}",
          []>, Sched<[WriteFShuffle256]>, VEX, VEX_L;
let mayStore = 1 in
def VEXTRACTF128mr : AVXAIi8<0x19, MRMDestMem, (outs),
          (ins f128mem:$dst, VR256:$src1, u8imm:$src2),
          "vextractf128\t{$src2, $src1, $dst|$dst, $src1, $src2}",
          []>, Sched<[WriteFStoreX]>, VEX, VEX_L;
}

multiclass vextract_lowering<string InstrStr, ValueType From, ValueType To> {
  def : Pat<(vextract128_extract:$ext VR256:$src1, (iPTR imm)),
            (To (!cast<Instruction>(InstrStr#rr)
                                    (From VR256:$src1),
                                    (EXTRACT_get_vextract128_imm VR128:$ext)))>;
  def : Pat<(store (To (vextract128_extract:$ext (From VR256:$src1),
                                                 (iPTR imm))), addr:$dst),
            (!cast<Instruction>(InstrStr#mr) addr:$dst, VR256:$src1,
             (EXTRACT_get_vextract128_imm VR128:$ext))>;
}

// AVX1 patterns
let Predicates = [HasAVX, NoVLX] in {
  defm : vextract_lowering<"VEXTRACTF128", v8f32, v4f32>;
  defm : vextract_lowering<"VEXTRACTF128", v4f64, v2f64>;
}

let Predicates = [HasAVX1Only] in {
  defm : vextract_lowering<"VEXTRACTF128", v4i64,  v2i64>;
  defm : vextract_lowering<"VEXTRACTF128", v8i32,  v4i32>;
  defm : vextract_lowering<"VEXTRACTF128", v16i16, v8i16>;
  defm : vextract_lowering<"VEXTRACTF128", v32i8,  v16i8>;
}

//===----------------------------------------------------------------------===//
// VMASKMOV - Conditional SIMD Packed Loads and Stores
//
multiclass avx_movmask_rm<bits<8> opc_rm, bits<8> opc_mr, string OpcodeStr,
                          Intrinsic IntLd, Intrinsic IntLd256,
                          Intrinsic IntSt, Intrinsic IntSt256> {
  def rm  : AVX8I<opc_rm, MRMSrcMem, (outs VR128:$dst),
             (ins VR128:$src1, f128mem:$src2),
             !strconcat(OpcodeStr, "\t{$src2, $src1, $dst|$dst, $src1, $src2}"),
             [(set VR128:$dst, (IntLd addr:$src2, VR128:$src1))]>,
             VEX_4V, Sched<[WriteFMaskedLoad]>;
  def Yrm : AVX8I<opc_rm, MRMSrcMem, (outs VR256:$dst),
             (ins VR256:$src1, f256mem:$src2),
             !strconcat(OpcodeStr, "\t{$src2, $src1, $dst|$dst, $src1, $src2}"),
             [(set VR256:$dst, (IntLd256 addr:$src2, VR256:$src1))]>,
             VEX_4V, VEX_L, Sched<[WriteFMaskedLoadY]>;
  def mr  : AVX8I<opc_mr, MRMDestMem, (outs),
             (ins f128mem:$dst, VR128:$src1, VR128:$src2),
             !strconcat(OpcodeStr, "\t{$src2, $src1, $dst|$dst, $src1, $src2}"),
             [(IntSt addr:$dst, VR128:$src1, VR128:$src2)]>,
             VEX_4V, Sched<[WriteFMaskedStore]>;
  def Ymr : AVX8I<opc_mr, MRMDestMem, (outs),
             (ins f256mem:$dst, VR256:$src1, VR256:$src2),
             !strconcat(OpcodeStr, "\t{$src2, $src1, $dst|$dst, $src1, $src2}"),
             [(IntSt256 addr:$dst, VR256:$src1, VR256:$src2)]>,
             VEX_4V, VEX_L, Sched<[WriteFMaskedStoreY]>;
}

let ExeDomain = SSEPackedSingle in
defm VMASKMOVPS : avx_movmask_rm<0x2C, 0x2E, "vmaskmovps",
                                 int_x86_avx_maskload_ps,
                                 int_x86_avx_maskload_ps_256,
                                 int_x86_avx_maskstore_ps,
                                 int_x86_avx_maskstore_ps_256>;
let ExeDomain = SSEPackedDouble in
defm VMASKMOVPD : avx_movmask_rm<0x2D, 0x2F, "vmaskmovpd",
                                 int_x86_avx_maskload_pd,
                                 int_x86_avx_maskload_pd_256,
                                 int_x86_avx_maskstore_pd,
                                 int_x86_avx_maskstore_pd_256>;

//===----------------------------------------------------------------------===//
// VPERMIL - Permute Single and Double Floating-Point Values
//

multiclass avx_permil<bits<8> opc_rm, bits<8> opc_rmi, string OpcodeStr,
                      RegisterClass RC, X86MemOperand x86memop_f,
                      X86MemOperand x86memop_i,
                      ValueType f_vt, ValueType i_vt,
                      X86FoldableSchedWrite sched,
                      X86FoldableSchedWrite varsched> {
  let Predicates = [HasAVX, NoVLX] in {
    def rr  : AVX8I<opc_rm, MRMSrcReg, (outs RC:$dst),
               (ins RC:$src1, RC:$src2),
               !strconcat(OpcodeStr, "\t{$src2, $src1, $dst|$dst, $src1, $src2}"),
               [(set RC:$dst, (f_vt (X86VPermilpv RC:$src1, (i_vt RC:$src2))))]>, VEX_4V,
               Sched<[varsched]>;
    def rm  : AVX8I<opc_rm, MRMSrcMem, (outs RC:$dst),
               (ins RC:$src1, x86memop_i:$src2),
               !strconcat(OpcodeStr, "\t{$src2, $src1, $dst|$dst, $src1, $src2}"),
               [(set RC:$dst, (f_vt (X86VPermilpv RC:$src1,
                              (i_vt (load addr:$src2)))))]>, VEX_4V,
               Sched<[varsched.Folded, sched.ReadAfterFold]>;

    def ri  : AVXAIi8<opc_rmi, MRMSrcReg, (outs RC:$dst),
             (ins RC:$src1, u8imm:$src2),
             !strconcat(OpcodeStr, "\t{$src2, $src1, $dst|$dst, $src1, $src2}"),
             [(set RC:$dst, (f_vt (X86VPermilpi RC:$src1, (i8 imm:$src2))))]>, VEX,
             Sched<[sched]>;
    def mi  : AVXAIi8<opc_rmi, MRMSrcMem, (outs RC:$dst),
             (ins x86memop_f:$src1, u8imm:$src2),
             !strconcat(OpcodeStr, "\t{$src2, $src1, $dst|$dst, $src1, $src2}"),
             [(set RC:$dst,
               (f_vt (X86VPermilpi (load addr:$src1), (i8 imm:$src2))))]>, VEX,
             Sched<[sched.Folded]>;
  }// Predicates = [HasAVX, NoVLX]
}

let ExeDomain = SSEPackedSingle in {
  defm VPERMILPS  : avx_permil<0x0C, 0x04, "vpermilps", VR128, f128mem, i128mem,
                               v4f32, v4i32, SchedWriteFShuffle.XMM,
                               SchedWriteFVarShuffle.XMM>;
  defm VPERMILPSY : avx_permil<0x0C, 0x04, "vpermilps", VR256, f256mem, i256mem,
                               v8f32, v8i32, SchedWriteFShuffle.YMM,
                               SchedWriteFVarShuffle.YMM>, VEX_L;
}
let ExeDomain = SSEPackedDouble in {
  defm VPERMILPD  : avx_permil<0x0D, 0x05, "vpermilpd", VR128, f128mem, i128mem,
                               v2f64, v2i64, SchedWriteFShuffle.XMM,
                               SchedWriteFVarShuffle.XMM>;
  defm VPERMILPDY : avx_permil<0x0D, 0x05, "vpermilpd", VR256, f256mem, i256mem,
                               v4f64, v4i64, SchedWriteFShuffle.YMM,
                               SchedWriteFVarShuffle.YMM>, VEX_L;
}

//===----------------------------------------------------------------------===//
// VPERM2F128 - Permute Floating-Point Values in 128-bit chunks
//

let ExeDomain = SSEPackedSingle in {
let isCommutable = 1 in
def VPERM2F128rr : AVXAIi8<0x06, MRMSrcReg, (outs VR256:$dst),
          (ins VR256:$src1, VR256:$src2, u8imm:$src3),
          "vperm2f128\t{$src3, $src2, $src1, $dst|$dst, $src1, $src2, $src3}",
          [(set VR256:$dst, (v4f64 (X86VPerm2x128 VR256:$src1, VR256:$src2,
                              (i8 imm:$src3))))]>, VEX_4V, VEX_L,
          Sched<[WriteFShuffle256]>;
def VPERM2F128rm : AVXAIi8<0x06, MRMSrcMem, (outs VR256:$dst),
          (ins VR256:$src1, f256mem:$src2, u8imm:$src3),
          "vperm2f128\t{$src3, $src2, $src1, $dst|$dst, $src1, $src2, $src3}",
          [(set VR256:$dst, (X86VPerm2x128 VR256:$src1, (loadv4f64 addr:$src2),
                             (i8 imm:$src3)))]>, VEX_4V, VEX_L,
          Sched<[WriteFShuffle256.Folded, WriteFShuffle256.ReadAfterFold]>;
}

// Immediate transform to help with commuting.
def Perm2XCommuteImm : SDNodeXForm<imm, [{
  return getI8Imm(N->getZExtValue() ^ 0x22, SDLoc(N));
}]>;

let Predicates = [HasAVX] in {
// Pattern with load in other operand.
def : Pat<(v4f64 (X86VPerm2x128 (loadv4f64 addr:$src2),
                                VR256:$src1, (i8 imm:$imm))),
          (VPERM2F128rm VR256:$src1, addr:$src2, (Perm2XCommuteImm imm:$imm))>;
}

let Predicates = [HasAVX1Only] in {
def : Pat<(v4i64 (X86VPerm2x128 VR256:$src1, VR256:$src2, (i8 imm:$imm))),
          (VPERM2F128rr VR256:$src1, VR256:$src2, imm:$imm)>;
def : Pat<(v4i64 (X86VPerm2x128 VR256:$src1,
                  (loadv4i64 addr:$src2), (i8 imm:$imm))),
          (VPERM2F128rm VR256:$src1, addr:$src2, imm:$imm)>;
// Pattern with load in other operand.
def : Pat<(v4i64 (X86VPerm2x128 (loadv4i64 addr:$src2),
                                VR256:$src1, (i8 imm:$imm))),
          (VPERM2F128rm VR256:$src1, addr:$src2, (Perm2XCommuteImm imm:$imm))>;
}

//===----------------------------------------------------------------------===//
// VZERO - Zero YMM registers
// Note: These instruction do not affect the YMM16-YMM31.
//

let SchedRW = [WriteSystem] in {
let Defs = [YMM0, YMM1, YMM2, YMM3, YMM4, YMM5, YMM6, YMM7,
            YMM8, YMM9, YMM10, YMM11, YMM12, YMM13, YMM14, YMM15] in {
  // Zero All YMM registers
  def VZEROALL : I<0x77, RawFrm, (outs), (ins), "vzeroall",
                  [(int_x86_avx_vzeroall)]>, PS, VEX, VEX_L,
                  Requires<[HasAVX]>, VEX_WIG;

  // Zero Upper bits of YMM registers
  def VZEROUPPER : I<0x77, RawFrm, (outs), (ins), "vzeroupper",
                     [(int_x86_avx_vzeroupper)]>, PS, VEX,
                     Requires<[HasAVX]>, VEX_WIG;
} // Defs
} // SchedRW

//===----------------------------------------------------------------------===//
// Half precision conversion instructions
//

multiclass f16c_ph2ps<RegisterClass RC, X86MemOperand x86memop,
                      X86FoldableSchedWrite sched> {
  def rr : I<0x13, MRMSrcReg, (outs RC:$dst), (ins VR128:$src),
             "vcvtph2ps\t{$src, $dst|$dst, $src}",
             [(set RC:$dst, (X86cvtph2ps VR128:$src))]>,
             T8PD, VEX, Sched<[sched]>;
  let hasSideEffects = 0, mayLoad = 1 in
  def rm : I<0x13, MRMSrcMem, (outs RC:$dst), (ins x86memop:$src),
             "vcvtph2ps\t{$src, $dst|$dst, $src}",
             [(set RC:$dst, (X86cvtph2ps (loadv8i16 addr:$src)))]>,
             T8PD, VEX, Sched<[sched.Folded]>;
}

multiclass f16c_ps2ph<RegisterClass RC, X86MemOperand x86memop,
                      SchedWrite RR, SchedWrite MR> {
  def rr : Ii8<0x1D, MRMDestReg, (outs VR128:$dst),
               (ins RC:$src1, i32u8imm:$src2),
               "vcvtps2ph\t{$src2, $src1, $dst|$dst, $src1, $src2}",
               [(set VR128:$dst, (X86cvtps2ph RC:$src1, imm:$src2))]>,
               TAPD, VEX, Sched<[RR]>;
  let hasSideEffects = 0, mayStore = 1 in
  def mr : Ii8<0x1D, MRMDestMem, (outs),
               (ins x86memop:$dst, RC:$src1, i32u8imm:$src2),
               "vcvtps2ph\t{$src2, $src1, $dst|$dst, $src1, $src2}", []>,
               TAPD, VEX, Sched<[MR]>;
}

let Predicates = [HasF16C, NoVLX] in {
  defm VCVTPH2PS  : f16c_ph2ps<VR128, f64mem, WriteCvtPH2PS>;
  defm VCVTPH2PSY : f16c_ph2ps<VR256, f128mem, WriteCvtPH2PSY>, VEX_L;
  defm VCVTPS2PH  : f16c_ps2ph<VR128, f64mem, WriteCvtPS2PH,
                               WriteCvtPS2PHSt>;
  defm VCVTPS2PHY : f16c_ps2ph<VR256, f128mem, WriteCvtPS2PHY,
                               WriteCvtPS2PHYSt>, VEX_L;

  // Pattern match vcvtph2ps of a scalar i64 load.
  def : Pat<(v4f32 (X86cvtph2ps (v8i16 (vzmovl_v2i64 addr:$src)))),
            (VCVTPH2PSrm addr:$src)>;
  def : Pat<(v4f32 (X86cvtph2ps (v8i16 (vzload_v2i64 addr:$src)))),
            (VCVTPH2PSrm addr:$src)>;
  def : Pat<(v4f32 (X86cvtph2ps (v8i16 (bitconvert
              (v2i64 (scalar_to_vector (loadi64 addr:$src))))))),
            (VCVTPH2PSrm addr:$src)>;

  def : Pat<(store (f64 (extractelt
                         (bc_v2f64 (v8i16 (X86cvtps2ph VR128:$src1, i32:$src2))),
                         (iPTR 0))), addr:$dst),
            (VCVTPS2PHmr addr:$dst, VR128:$src1, imm:$src2)>;
  def : Pat<(store (i64 (extractelt
                         (bc_v2i64 (v8i16 (X86cvtps2ph VR128:$src1, i32:$src2))),
                         (iPTR 0))), addr:$dst),
            (VCVTPS2PHmr addr:$dst, VR128:$src1, imm:$src2)>;
  def : Pat<(store (v8i16 (X86cvtps2ph VR256:$src1, i32:$src2)), addr:$dst),
            (VCVTPS2PHYmr addr:$dst, VR256:$src1, imm:$src2)>;
}

// Patterns for  matching conversions from float to half-float and vice versa.
let Predicates = [HasF16C, NoVLX] in {
  // Use MXCSR.RC for rounding instead of explicitly specifying the default
  // rounding mode (Nearest-Even, encoded as 0). Both are equivalent in the
  // configurations we support (the default). However, falling back to MXCSR is
  // more consistent with other instructions, which are always controlled by it.
  // It's encoded as 0b100.
  def : Pat<(fp_to_f16 FR32:$src),
            (i16 (EXTRACT_SUBREG (VMOVPDI2DIrr (v8i16 (VCVTPS2PHrr
              (v4f32 (COPY_TO_REGCLASS FR32:$src, VR128)), 4))), sub_16bit))>;

  def : Pat<(f16_to_fp GR16:$src),
            (f32 (COPY_TO_REGCLASS (v4f32 (VCVTPH2PSrr
              (v4i32 (COPY_TO_REGCLASS (MOVSX32rr16 GR16:$src), VR128)))), FR32)) >;

  def : Pat<(f16_to_fp (i16 (fp_to_f16 FR32:$src))),
            (f32 (COPY_TO_REGCLASS (v4f32 (VCVTPH2PSrr
             (v8i16 (VCVTPS2PHrr (v4f32 (COPY_TO_REGCLASS FR32:$src, VR128)), 4)))), FR32)) >;
}

//===----------------------------------------------------------------------===//
// AVX2 Instructions
//===----------------------------------------------------------------------===//

/// AVX2_blend_rmi - AVX2 blend with 8-bit immediate
multiclass AVX2_blend_rmi<bits<8> opc, string OpcodeStr, SDNode OpNode,
                          ValueType OpVT, X86FoldableSchedWrite sched,
                          RegisterClass RC,
                          X86MemOperand x86memop, SDNodeXForm commuteXForm> {
  let isCommutable = 1 in
  def rri : AVX2AIi8<opc, MRMSrcReg, (outs RC:$dst),
        (ins RC:$src1, RC:$src2, u8imm:$src3),
        !strconcat(OpcodeStr,
            "\t{$src3, $src2, $src1, $dst|$dst, $src1, $src2, $src3}"),
        [(set RC:$dst, (OpVT (OpNode RC:$src1, RC:$src2, imm:$src3)))]>,
        Sched<[sched]>, VEX_4V;
  def rmi : AVX2AIi8<opc, MRMSrcMem, (outs RC:$dst),
        (ins RC:$src1, x86memop:$src2, u8imm:$src3),
        !strconcat(OpcodeStr,
            "\t{$src3, $src2, $src1, $dst|$dst, $src1, $src2, $src3}"),
        [(set RC:$dst,
          (OpVT (OpNode RC:$src1, (load addr:$src2), imm:$src3)))]>,
        Sched<[sched.Folded, sched.ReadAfterFold]>, VEX_4V;

  // Pattern to commute if load is in first source.
  def : Pat<(OpVT (OpNode (load addr:$src2), RC:$src1, imm:$src3)),
            (!cast<Instruction>(NAME#"rmi") RC:$src1, addr:$src2,
                                            (commuteXForm imm:$src3))>;
}

defm VPBLENDD : AVX2_blend_rmi<0x02, "vpblendd", X86Blendi, v4i32,
                               SchedWriteBlend.XMM, VR128, i128mem,
                               BlendCommuteImm4>;
defm VPBLENDDY : AVX2_blend_rmi<0x02, "vpblendd", X86Blendi, v8i32,
                                SchedWriteBlend.YMM, VR256, i256mem,
                                BlendCommuteImm8>, VEX_L;

// For insertion into the zero index (low half) of a 256-bit vector, it is
// more efficient to generate a blend with immediate instead of an insert*128.
let Predicates = [HasAVX2] in {
def : Pat<(insert_subvector (v8i32 VR256:$src1), (v4i32 VR128:$src2), (iPTR 0)),
          (VPBLENDDYrri VR256:$src1,
                        (INSERT_SUBREG (v8i32 (IMPLICIT_DEF)),
                                       VR128:$src2, sub_xmm), 0xf)>;
def : Pat<(insert_subvector (v4i64 VR256:$src1), (v2i64 VR128:$src2), (iPTR 0)),
          (VPBLENDDYrri VR256:$src1,
                        (INSERT_SUBREG (v8i32 (IMPLICIT_DEF)),
                                       VR128:$src2, sub_xmm), 0xf)>;
def : Pat<(insert_subvector (v16i16 VR256:$src1), (v8i16 VR128:$src2), (iPTR 0)),
          (VPBLENDDYrri VR256:$src1,
                        (INSERT_SUBREG (v8i32 (IMPLICIT_DEF)),
                                       VR128:$src2, sub_xmm), 0xf)>;
def : Pat<(insert_subvector (v32i8 VR256:$src1), (v16i8 VR128:$src2), (iPTR 0)),
          (VPBLENDDYrri VR256:$src1,
                        (INSERT_SUBREG (v8i32 (IMPLICIT_DEF)),
                                       VR128:$src2, sub_xmm), 0xf)>;
}

let Predicates = [HasAVX1Only] in {
def : Pat<(insert_subvector (v8i32 VR256:$src1), (v4i32 VR128:$src2), (iPTR 0)),
          (VBLENDPSYrri VR256:$src1,
                        (INSERT_SUBREG (v8i32 (IMPLICIT_DEF)),
                                       VR128:$src2, sub_xmm), 0xf)>;
def : Pat<(insert_subvector (v4i64 VR256:$src1), (v2i64 VR128:$src2), (iPTR 0)),
          (VBLENDPSYrri VR256:$src1,
                        (INSERT_SUBREG (v8i32 (IMPLICIT_DEF)),
                                       VR128:$src2, sub_xmm), 0xf)>;
def : Pat<(insert_subvector (v16i16 VR256:$src1), (v8i16 VR128:$src2), (iPTR 0)),
          (VBLENDPSYrri VR256:$src1,
                        (INSERT_SUBREG (v8i32 (IMPLICIT_DEF)),
                                       VR128:$src2, sub_xmm), 0xf)>;
def : Pat<(insert_subvector (v32i8 VR256:$src1), (v16i8 VR128:$src2), (iPTR 0)),
          (VBLENDPSYrri VR256:$src1,
                        (INSERT_SUBREG (v8i32 (IMPLICIT_DEF)),
                                       VR128:$src2, sub_xmm), 0xf)>;
}

//===----------------------------------------------------------------------===//
// VPBROADCAST - Load from memory and broadcast to all elements of the
//               destination operand
//
multiclass avx2_broadcast<bits<8> opc, string OpcodeStr,
                          X86MemOperand x86memop, PatFrag ld_frag,
                          ValueType OpVT128, ValueType OpVT256, Predicate prd> {
  let Predicates = [HasAVX2, prd] in {
    def rr : AVX28I<opc, MRMSrcReg, (outs VR128:$dst), (ins VR128:$src),
                  !strconcat(OpcodeStr, "\t{$src, $dst|$dst, $src}"),
                  [(set VR128:$dst,
                   (OpVT128 (X86VBroadcast (OpVT128 VR128:$src))))]>,
                  Sched<[SchedWriteShuffle.XMM]>, VEX;
    def rm : AVX28I<opc, MRMSrcMem, (outs VR128:$dst), (ins x86memop:$src),
                  !strconcat(OpcodeStr, "\t{$src, $dst|$dst, $src}"),
                  [(set VR128:$dst,
                   (OpVT128 (X86VBroadcast (ld_frag addr:$src))))]>,
                  Sched<[SchedWriteShuffle.XMM.Folded]>, VEX;
    def Yrr : AVX28I<opc, MRMSrcReg, (outs VR256:$dst), (ins VR128:$src),
                   !strconcat(OpcodeStr, "\t{$src, $dst|$dst, $src}"),
                   [(set VR256:$dst,
                    (OpVT256 (X86VBroadcast (OpVT128 VR128:$src))))]>,
                   Sched<[WriteShuffle256]>, VEX, VEX_L;
    def Yrm : AVX28I<opc, MRMSrcMem, (outs VR256:$dst), (ins x86memop:$src),
                   !strconcat(OpcodeStr, "\t{$src, $dst|$dst, $src}"),
                   [(set VR256:$dst,
                    (OpVT256 (X86VBroadcast (ld_frag addr:$src))))]>,
                   Sched<[SchedWriteShuffle.XMM.Folded]>, VEX, VEX_L;

    // Provide aliases for broadcast from the same register class that
    // automatically does the extract.
    def : Pat<(OpVT256 (X86VBroadcast (OpVT256 VR256:$src))),
              (!cast<Instruction>(NAME#"Yrr")
                  (OpVT128 (EXTRACT_SUBREG (OpVT256 VR256:$src),sub_xmm)))>;
  }
}

defm VPBROADCASTB  : avx2_broadcast<0x78, "vpbroadcastb", i8mem, loadi8,
                                    v16i8, v32i8, NoVLX_Or_NoBWI>;
defm VPBROADCASTW  : avx2_broadcast<0x79, "vpbroadcastw", i16mem, loadi16,
                                    v8i16, v16i16, NoVLX_Or_NoBWI>;
defm VPBROADCASTD  : avx2_broadcast<0x58, "vpbroadcastd", i32mem, loadi32,
                                    v4i32, v8i32, NoVLX>;
defm VPBROADCASTQ  : avx2_broadcast<0x59, "vpbroadcastq", i64mem, loadi64,
                                    v2i64, v4i64, NoVLX>;

let Predicates = [HasAVX2, NoVLX] in {
  // 32-bit targets will fail to load a i64 directly but can use ZEXT_LOAD.
  def : Pat<(v2i64 (X86VBroadcast (v2i64 (X86vzload addr:$src)))),
            (VPBROADCASTQrm addr:$src)>;
  def : Pat<(v4i64 (X86VBroadcast (v4i64 (X86vzload addr:$src)))),
            (VPBROADCASTQYrm addr:$src)>;

  def : Pat<(v4i32 (X86VBroadcast (v4i32 (scalar_to_vector (loadi32 addr:$src))))),
            (VPBROADCASTDrm addr:$src)>;
  def : Pat<(v8i32 (X86VBroadcast (v4i32 (scalar_to_vector (loadi32 addr:$src))))),
            (VPBROADCASTDYrm addr:$src)>;
  def : Pat<(v2i64 (X86VBroadcast (v2i64 (scalar_to_vector (loadi64 addr:$src))))),
            (VPBROADCASTQrm addr:$src)>;
  def : Pat<(v4i64 (X86VBroadcast (v2i64 (scalar_to_vector (loadi64 addr:$src))))),
            (VPBROADCASTQYrm addr:$src)>;
}
let Predicates = [HasAVX2, NoVLX_Or_NoBWI] in {
  // loadi16 is tricky to fold, because !isTypeDesirableForOp, justifiably.
  // This means we'll encounter truncated i32 loads; match that here.
  def : Pat<(v8i16 (X86VBroadcast (i16 (trunc (i32 (load addr:$src)))))),
            (VPBROADCASTWrm addr:$src)>;
  def : Pat<(v16i16 (X86VBroadcast (i16 (trunc (i32 (load addr:$src)))))),
            (VPBROADCASTWYrm addr:$src)>;
  def : Pat<(v8i16 (X86VBroadcast
              (i16 (trunc (i32 (zextloadi16 addr:$src)))))),
            (VPBROADCASTWrm addr:$src)>;
  def : Pat<(v16i16 (X86VBroadcast
              (i16 (trunc (i32 (zextloadi16 addr:$src)))))),
            (VPBROADCASTWYrm addr:$src)>;
}

let Predicates = [HasAVX2, NoVLX] in {
  // Provide aliases for broadcast from the same register class that
  // automatically does the extract.
  def : Pat<(v8f32 (X86VBroadcast (v8f32 VR256:$src))),
            (VBROADCASTSSYrr (v4f32 (EXTRACT_SUBREG (v8f32 VR256:$src),
                                                    sub_xmm)))>;
  def : Pat<(v4f64 (X86VBroadcast (v4f64 VR256:$src))),
            (VBROADCASTSDYrr (v2f64 (EXTRACT_SUBREG (v4f64 VR256:$src),
                                                    sub_xmm)))>;
}

let Predicates = [HasAVX2, NoVLX] in {
  // Provide fallback in case the load node that is used in the patterns above
  // is used by additional users, which prevents the pattern selection.
    def : Pat<(v4f32 (X86VBroadcast FR32:$src)),
              (VBROADCASTSSrr (v4f32 (COPY_TO_REGCLASS FR32:$src, VR128)))>;
    def : Pat<(v8f32 (X86VBroadcast FR32:$src)),
              (VBROADCASTSSYrr (v4f32 (COPY_TO_REGCLASS FR32:$src, VR128)))>;
    def : Pat<(v4f64 (X86VBroadcast FR64:$src)),
              (VBROADCASTSDYrr (v2f64 (COPY_TO_REGCLASS FR64:$src, VR128)))>;
}

let Predicates = [HasAVX2, NoVLX_Or_NoBWI] in {
  def : Pat<(v16i8 (X86VBroadcast GR8:$src)),
        (VPBROADCASTBrr (v16i8 (COPY_TO_REGCLASS
                         (i32 (INSERT_SUBREG (i32 (IMPLICIT_DEF)),
                                             GR8:$src, sub_8bit)),
                         VR128)))>;
  def : Pat<(v32i8 (X86VBroadcast GR8:$src)),
        (VPBROADCASTBYrr (v16i8 (COPY_TO_REGCLASS
                          (i32 (INSERT_SUBREG (i32 (IMPLICIT_DEF)),
                                              GR8:$src, sub_8bit)),
                          VR128)))>;

  def : Pat<(v8i16 (X86VBroadcast GR16:$src)),
        (VPBROADCASTWrr (v8i16 (COPY_TO_REGCLASS
                         (i32 (INSERT_SUBREG (i32 (IMPLICIT_DEF)),
                                             GR16:$src, sub_16bit)),
                         VR128)))>;
  def : Pat<(v16i16 (X86VBroadcast GR16:$src)),
        (VPBROADCASTWYrr (v8i16 (COPY_TO_REGCLASS
                          (i32 (INSERT_SUBREG (i32 (IMPLICIT_DEF)),
                                              GR16:$src, sub_16bit)),
                          VR128)))>;
}
let Predicates = [HasAVX2, NoVLX] in {
  def : Pat<(v4i32 (X86VBroadcast GR32:$src)),
            (VPBROADCASTDrr (v4i32 (COPY_TO_REGCLASS GR32:$src, VR128)))>;
  def : Pat<(v8i32 (X86VBroadcast GR32:$src)),
            (VPBROADCASTDYrr (v4i32 (COPY_TO_REGCLASS GR32:$src, VR128)))>;
  def : Pat<(v2i64 (X86VBroadcast GR64:$src)),
            (VPBROADCASTQrr (v2i64 (COPY_TO_REGCLASS GR64:$src, VR128)))>;
  def : Pat<(v4i64 (X86VBroadcast GR64:$src)),
            (VPBROADCASTQYrr (v2i64 (COPY_TO_REGCLASS GR64:$src, VR128)))>;
}

// AVX1 broadcast patterns
let Predicates = [HasAVX1Only] in {
def : Pat<(v8i32 (X86VBroadcast (loadi32 addr:$src))),
          (VBROADCASTSSYrm addr:$src)>;
def : Pat<(v4i64 (X86VBroadcast (loadi64 addr:$src))),
          (VBROADCASTSDYrm addr:$src)>;
def : Pat<(v4i32 (X86VBroadcast (loadi32 addr:$src))),
          (VBROADCASTSSrm addr:$src)>;
}

  // Provide fallback in case the load node that is used in the patterns above
  // is used by additional users, which prevents the pattern selection.
let Predicates = [HasAVX, NoVLX] in {
  // 128bit broadcasts:
  def : Pat<(v2f64 (X86VBroadcast f64:$src)),
            (VMOVDDUPrr (v2f64 (COPY_TO_REGCLASS FR64:$src, VR128)))>;
  def : Pat<(v2f64 (X86VBroadcast (loadf64 addr:$src))),
            (VMOVDDUPrm addr:$src)>;

  def : Pat<(v2f64 (X86VBroadcast v2f64:$src)),
            (VMOVDDUPrr VR128:$src)>;
  def : Pat<(v2f64 (X86VBroadcast (loadv2f64 addr:$src))),
            (VMOVDDUPrm addr:$src)>;
  def : Pat<(v2f64 (X86VBroadcast (v2f64 (X86vzload addr:$src)))),
            (VMOVDDUPrm addr:$src)>;
}

let Predicates = [HasAVX1Only] in {
  def : Pat<(v4f32 (X86VBroadcast FR32:$src)),
            (VPERMILPSri (v4f32 (COPY_TO_REGCLASS FR32:$src, VR128)), 0)>;
  def : Pat<(v8f32 (X86VBroadcast FR32:$src)),
            (VINSERTF128rr (INSERT_SUBREG (v8f32 (IMPLICIT_DEF)),
              (v4f32 (VPERMILPSri (v4f32 (COPY_TO_REGCLASS FR32:$src, VR128)), 0)), sub_xmm),
              (v4f32 (VPERMILPSri (v4f32 (COPY_TO_REGCLASS FR32:$src, VR128)), 0)), 1)>;
  def : Pat<(v4f64 (X86VBroadcast FR64:$src)),
            (VINSERTF128rr (INSERT_SUBREG (v4f64 (IMPLICIT_DEF)),
              (v2f64 (VMOVDDUPrr (v2f64 (COPY_TO_REGCLASS FR64:$src, VR128)))), sub_xmm),
              (v2f64 (VMOVDDUPrr (v2f64 (COPY_TO_REGCLASS FR64:$src, VR128)))), 1)>;

  def : Pat<(v4i32 (X86VBroadcast GR32:$src)),
            (VPSHUFDri (v4i32 (COPY_TO_REGCLASS GR32:$src, VR128)), 0)>;
  def : Pat<(v8i32 (X86VBroadcast GR32:$src)),
            (VINSERTF128rr (INSERT_SUBREG (v8i32 (IMPLICIT_DEF)),
              (v4i32 (VPSHUFDri (v4i32 (COPY_TO_REGCLASS GR32:$src, VR128)), 0)), sub_xmm),
              (v4i32 (VPSHUFDri (v4i32 (COPY_TO_REGCLASS GR32:$src, VR128)), 0)), 1)>;
  def : Pat<(v4i64 (X86VBroadcast GR64:$src)),
            (VINSERTF128rr (INSERT_SUBREG (v4i64 (IMPLICIT_DEF)),
              (v4i32 (VPSHUFDri (v4i32 (COPY_TO_REGCLASS GR64:$src, VR128)), 0x44)), sub_xmm),
              (v4i32 (VPSHUFDri (v4i32 (COPY_TO_REGCLASS GR64:$src, VR128)), 0x44)), 1)>;

  def : Pat<(v2i64 (X86VBroadcast i64:$src)),
            (VPSHUFDri (v4i32 (COPY_TO_REGCLASS GR64:$src, VR128)), 0x44)>;
  def : Pat<(v2i64 (X86VBroadcast (loadi64 addr:$src))),
            (VMOVDDUPrm addr:$src)>;
}

//===----------------------------------------------------------------------===//
// VPERM - Permute instructions
//

multiclass avx2_perm<bits<8> opc, string OpcodeStr,
                     ValueType OpVT, X86FoldableSchedWrite Sched,
                     X86MemOperand memOp> {
  let Predicates = [HasAVX2, NoVLX] in {
    def Yrr : AVX28I<opc, MRMSrcReg, (outs VR256:$dst),
                     (ins VR256:$src1, VR256:$src2),
                     !strconcat(OpcodeStr,
                         "\t{$src2, $src1, $dst|$dst, $src1, $src2}"),
                     [(set VR256:$dst,
                       (OpVT (X86VPermv VR256:$src1, VR256:$src2)))]>,
                     Sched<[Sched]>, VEX_4V, VEX_L;
    def Yrm : AVX28I<opc, MRMSrcMem, (outs VR256:$dst),
                     (ins VR256:$src1, memOp:$src2),
                     !strconcat(OpcodeStr,
                         "\t{$src2, $src1, $dst|$dst, $src1, $src2}"),
                     [(set VR256:$dst,
                       (OpVT (X86VPermv VR256:$src1,
                              (load addr:$src2))))]>,
                     Sched<[Sched.Folded, Sched.ReadAfterFold]>, VEX_4V, VEX_L;
  }
}

defm VPERMD : avx2_perm<0x36, "vpermd", v8i32, WriteVarShuffle256, i256mem>;
let ExeDomain = SSEPackedSingle in
defm VPERMPS : avx2_perm<0x16, "vpermps", v8f32, WriteFVarShuffle256, f256mem>;

multiclass avx2_perm_imm<bits<8> opc, string OpcodeStr, PatFrag mem_frag,
                         ValueType OpVT, X86FoldableSchedWrite Sched,
                         X86MemOperand memOp> {
  let Predicates = [HasAVX2, NoVLX] in {
    def Yri : AVX2AIi8<opc, MRMSrcReg, (outs VR256:$dst),
                       (ins VR256:$src1, u8imm:$src2),
                       !strconcat(OpcodeStr,
                           "\t{$src2, $src1, $dst|$dst, $src1, $src2}"),
                       [(set VR256:$dst,
                         (OpVT (X86VPermi VR256:$src1, (i8 imm:$src2))))]>,
                       Sched<[Sched]>, VEX, VEX_L;
    def Ymi : AVX2AIi8<opc, MRMSrcMem, (outs VR256:$dst),
                       (ins memOp:$src1, u8imm:$src2),
                       !strconcat(OpcodeStr,
                           "\t{$src2, $src1, $dst|$dst, $src1, $src2}"),
                       [(set VR256:$dst,
                         (OpVT (X86VPermi (mem_frag addr:$src1),
                                (i8 imm:$src2))))]>,
                       Sched<[Sched.Folded, Sched.ReadAfterFold]>, VEX, VEX_L;
  }
}

defm VPERMQ : avx2_perm_imm<0x00, "vpermq", loadv4i64, v4i64,
                            WriteShuffle256, i256mem>, VEX_W;
let ExeDomain = SSEPackedDouble in
defm VPERMPD : avx2_perm_imm<0x01, "vpermpd", loadv4f64, v4f64,
                             WriteFShuffle256, f256mem>, VEX_W;

//===----------------------------------------------------------------------===//
// VPERM2I128 - Permute Floating-Point Values in 128-bit chunks
//
let isCommutable = 1 in
def VPERM2I128rr : AVX2AIi8<0x46, MRMSrcReg, (outs VR256:$dst),
          (ins VR256:$src1, VR256:$src2, u8imm:$src3),
          "vperm2i128\t{$src3, $src2, $src1, $dst|$dst, $src1, $src2, $src3}",
          [(set VR256:$dst, (v4i64 (X86VPerm2x128 VR256:$src1, VR256:$src2,
                            (i8 imm:$src3))))]>, Sched<[WriteShuffle256]>,
          VEX_4V, VEX_L;
def VPERM2I128rm : AVX2AIi8<0x46, MRMSrcMem, (outs VR256:$dst),
          (ins VR256:$src1, f256mem:$src2, u8imm:$src3),
          "vperm2i128\t{$src3, $src2, $src1, $dst|$dst, $src1, $src2, $src3}",
          [(set VR256:$dst, (X86VPerm2x128 VR256:$src1, (loadv4i64 addr:$src2),
                             (i8 imm:$src3)))]>,
          Sched<[WriteShuffle256.Folded, WriteShuffle256.ReadAfterFold]>, VEX_4V, VEX_L;

let Predicates = [HasAVX2] in
def : Pat<(v4i64 (X86VPerm2x128 (loadv4i64 addr:$src2),
                                VR256:$src1, (i8 imm:$imm))),
          (VPERM2I128rm VR256:$src1, addr:$src2, (Perm2XCommuteImm imm:$imm))>;


//===----------------------------------------------------------------------===//
// VINSERTI128 - Insert packed integer values
//
let hasSideEffects = 0 in {
def VINSERTI128rr : AVX2AIi8<0x38, MRMSrcReg, (outs VR256:$dst),
          (ins VR256:$src1, VR128:$src2, u8imm:$src3),
          "vinserti128\t{$src3, $src2, $src1, $dst|$dst, $src1, $src2, $src3}",
          []>, Sched<[WriteShuffle256]>, VEX_4V, VEX_L;
let mayLoad = 1 in
def VINSERTI128rm : AVX2AIi8<0x38, MRMSrcMem, (outs VR256:$dst),
          (ins VR256:$src1, i128mem:$src2, u8imm:$src3),
          "vinserti128\t{$src3, $src2, $src1, $dst|$dst, $src1, $src2, $src3}",
          []>, Sched<[WriteShuffle256.Folded, WriteShuffle256.ReadAfterFold]>, VEX_4V, VEX_L;
}

let Predicates = [HasAVX2, NoVLX] in {
  defm : vinsert_lowering<"VINSERTI128", v2i64, v4i64,  loadv2i64>;
  defm : vinsert_lowering<"VINSERTI128", v4i32, v8i32,  loadv4i32>;
  defm : vinsert_lowering<"VINSERTI128", v8i16, v16i16, loadv8i16>;
  defm : vinsert_lowering<"VINSERTI128", v16i8, v32i8,  loadv16i8>;
}

//===----------------------------------------------------------------------===//
// VEXTRACTI128 - Extract packed integer values
//
def VEXTRACTI128rr : AVX2AIi8<0x39, MRMDestReg, (outs VR128:$dst),
          (ins VR256:$src1, u8imm:$src2),
          "vextracti128\t{$src2, $src1, $dst|$dst, $src1, $src2}", []>,
          Sched<[WriteShuffle256]>, VEX, VEX_L;
let hasSideEffects = 0, mayStore = 1 in
def VEXTRACTI128mr : AVX2AIi8<0x39, MRMDestMem, (outs),
          (ins i128mem:$dst, VR256:$src1, u8imm:$src2),
          "vextracti128\t{$src2, $src1, $dst|$dst, $src1, $src2}", []>,
          Sched<[SchedWriteVecMoveLS.XMM.MR]>, VEX, VEX_L;

let Predicates = [HasAVX2, NoVLX] in {
  defm : vextract_lowering<"VEXTRACTI128", v4i64,  v2i64>;
  defm : vextract_lowering<"VEXTRACTI128", v8i32,  v4i32>;
  defm : vextract_lowering<"VEXTRACTI128", v16i16, v8i16>;
  defm : vextract_lowering<"VEXTRACTI128", v32i8,  v16i8>;
}

//===----------------------------------------------------------------------===//
// VPMASKMOV - Conditional SIMD Integer Packed Loads and Stores
//
multiclass avx2_pmovmask<string OpcodeStr,
                         Intrinsic IntLd128, Intrinsic IntLd256,
                         Intrinsic IntSt128, Intrinsic IntSt256> {
  def rm  : AVX28I<0x8c, MRMSrcMem, (outs VR128:$dst),
             (ins VR128:$src1, i128mem:$src2),
             !strconcat(OpcodeStr, "\t{$src2, $src1, $dst|$dst, $src1, $src2}"),
             [(set VR128:$dst, (IntLd128 addr:$src2, VR128:$src1))]>,
             VEX_4V, Sched<[WriteVecMaskedLoad]>;
  def Yrm : AVX28I<0x8c, MRMSrcMem, (outs VR256:$dst),
             (ins VR256:$src1, i256mem:$src2),
             !strconcat(OpcodeStr, "\t{$src2, $src1, $dst|$dst, $src1, $src2}"),
             [(set VR256:$dst, (IntLd256 addr:$src2, VR256:$src1))]>,
             VEX_4V, VEX_L, Sched<[WriteVecMaskedLoadY]>;
  def mr  : AVX28I<0x8e, MRMDestMem, (outs),
             (ins i128mem:$dst, VR128:$src1, VR128:$src2),
             !strconcat(OpcodeStr, "\t{$src2, $src1, $dst|$dst, $src1, $src2}"),
             [(IntSt128 addr:$dst, VR128:$src1, VR128:$src2)]>,
             VEX_4V, Sched<[WriteVecMaskedStore]>;
  def Ymr : AVX28I<0x8e, MRMDestMem, (outs),
             (ins i256mem:$dst, VR256:$src1, VR256:$src2),
             !strconcat(OpcodeStr, "\t{$src2, $src1, $dst|$dst, $src1, $src2}"),
             [(IntSt256 addr:$dst, VR256:$src1, VR256:$src2)]>,
             VEX_4V, VEX_L, Sched<[WriteVecMaskedStoreY]>;
}

defm VPMASKMOVD : avx2_pmovmask<"vpmaskmovd",
                                int_x86_avx2_maskload_d,
                                int_x86_avx2_maskload_d_256,
                                int_x86_avx2_maskstore_d,
                                int_x86_avx2_maskstore_d_256>;
defm VPMASKMOVQ : avx2_pmovmask<"vpmaskmovq",
                                int_x86_avx2_maskload_q,
                                int_x86_avx2_maskload_q_256,
                                int_x86_avx2_maskstore_q,
                                int_x86_avx2_maskstore_q_256>, VEX_W;

multiclass maskmov_lowering<string InstrStr, RegisterClass RC, ValueType VT,
                          ValueType MaskVT, string BlendStr, ValueType ZeroVT> {
    // masked store
    def: Pat<(X86mstore (VT RC:$src), addr:$ptr, (MaskVT RC:$mask)),
             (!cast<Instruction>(InstrStr#"mr") addr:$ptr, RC:$mask, RC:$src)>;
    // masked load
    def: Pat<(VT (X86mload addr:$ptr, (MaskVT RC:$mask), undef)),
             (!cast<Instruction>(InstrStr#"rm") RC:$mask, addr:$ptr)>;
    def: Pat<(VT (X86mload addr:$ptr, (MaskVT RC:$mask),
                              (VT (bitconvert (ZeroVT immAllZerosV))))),
             (!cast<Instruction>(InstrStr#"rm") RC:$mask, addr:$ptr)>;
    def: Pat<(VT (X86mload addr:$ptr, (MaskVT RC:$mask), (VT RC:$src0))),
             (!cast<Instruction>(BlendStr#"rr")
                 RC:$src0,
                 (VT (!cast<Instruction>(InstrStr#"rm") RC:$mask, addr:$ptr)),
                 RC:$mask)>;
}
let Predicates = [HasAVX] in {
  defm : maskmov_lowering<"VMASKMOVPS", VR128, v4f32, v4i32, "VBLENDVPS", v4i32>;
  defm : maskmov_lowering<"VMASKMOVPD", VR128, v2f64, v2i64, "VBLENDVPD", v4i32>;
  defm : maskmov_lowering<"VMASKMOVPSY", VR256, v8f32, v8i32, "VBLENDVPSY", v8i32>;
  defm : maskmov_lowering<"VMASKMOVPDY", VR256, v4f64, v4i64, "VBLENDVPDY", v8i32>;
}
let Predicates = [HasAVX1Only] in {
  // load/store i32/i64 not supported use ps/pd version
  defm : maskmov_lowering<"VMASKMOVPSY", VR256, v8i32, v8i32, "VBLENDVPSY", v8i32>;
  defm : maskmov_lowering<"VMASKMOVPDY", VR256, v4i64, v4i64, "VBLENDVPDY", v8i32>;
  defm : maskmov_lowering<"VMASKMOVPS", VR128, v4i32, v4i32, "VBLENDVPS", v4i32>;
  defm : maskmov_lowering<"VMASKMOVPD", VR128, v2i64, v2i64, "VBLENDVPD", v4i32>;
}
let Predicates = [HasAVX2] in {
  defm : maskmov_lowering<"VPMASKMOVDY", VR256, v8i32, v8i32, "VBLENDVPSY", v8i32>;
  defm : maskmov_lowering<"VPMASKMOVQY", VR256, v4i64, v4i64, "VBLENDVPDY", v8i32>;
  defm : maskmov_lowering<"VPMASKMOVD", VR128, v4i32, v4i32, "VBLENDVPS", v4i32>;
  defm : maskmov_lowering<"VPMASKMOVQ", VR128, v2i64, v2i64, "VBLENDVPD", v4i32>;
}

//===----------------------------------------------------------------------===//
// SubVector Broadcasts
// Provide fallback in case the load node that is used in the patterns above
// is used by additional users, which prevents the pattern selection.

let Predicates = [HasAVX2, NoVLX] in {
def : Pat<(v4i64 (X86SubVBroadcast (v2i64 VR128:$src))),
          (VINSERTI128rr (INSERT_SUBREG (v4i64 (IMPLICIT_DEF)), VR128:$src, sub_xmm),
                         (v2i64 VR128:$src), 1)>;
def : Pat<(v8i32 (X86SubVBroadcast (v4i32 VR128:$src))),
          (VINSERTI128rr (INSERT_SUBREG (v8i32 (IMPLICIT_DEF)), VR128:$src, sub_xmm),
                         (v4i32 VR128:$src), 1)>;
def : Pat<(v16i16 (X86SubVBroadcast (v8i16 VR128:$src))),
          (VINSERTI128rr (INSERT_SUBREG (v16i16 (IMPLICIT_DEF)), VR128:$src, sub_xmm),
                         (v8i16 VR128:$src), 1)>;
def : Pat<(v32i8 (X86SubVBroadcast (v16i8 VR128:$src))),
          (VINSERTI128rr (INSERT_SUBREG (v32i8 (IMPLICIT_DEF)), VR128:$src, sub_xmm),
                         (v16i8 VR128:$src), 1)>;
}

let Predicates = [HasAVX, NoVLX] in {
def : Pat<(v4f64 (X86SubVBroadcast (v2f64 VR128:$src))),
          (VINSERTF128rr (INSERT_SUBREG (v4f64 (IMPLICIT_DEF)), VR128:$src, sub_xmm),
                         (v2f64 VR128:$src), 1)>;
def : Pat<(v8f32 (X86SubVBroadcast (v4f32 VR128:$src))),
          (VINSERTF128rr (INSERT_SUBREG (v8f32 (IMPLICIT_DEF)), VR128:$src, sub_xmm),
                         (v4f32 VR128:$src), 1)>;
}

let Predicates = [HasAVX1Only] in {
def : Pat<(v4i64 (X86SubVBroadcast (v2i64 VR128:$src))),
          (VINSERTF128rr (INSERT_SUBREG (v4i64 (IMPLICIT_DEF)), VR128:$src, sub_xmm),
                         (v2i64 VR128:$src), 1)>;
def : Pat<(v8i32 (X86SubVBroadcast (v4i32 VR128:$src))),
          (VINSERTF128rr (INSERT_SUBREG (v8i32 (IMPLICIT_DEF)), VR128:$src, sub_xmm),
                         (v4i32 VR128:$src), 1)>;
def : Pat<(v16i16 (X86SubVBroadcast (v8i16 VR128:$src))),
          (VINSERTF128rr (INSERT_SUBREG (v16i16 (IMPLICIT_DEF)), VR128:$src, sub_xmm),
                         (v8i16 VR128:$src), 1)>;
def : Pat<(v32i8 (X86SubVBroadcast (v16i8 VR128:$src))),
          (VINSERTF128rr (INSERT_SUBREG (v32i8 (IMPLICIT_DEF)), VR128:$src, sub_xmm),
                         (v16i8 VR128:$src), 1)>;
}

//===----------------------------------------------------------------------===//
// Variable Bit Shifts
//
multiclass avx2_var_shift<bits<8> opc, string OpcodeStr, SDNode OpNode,
                          SDNode IntrinNode, ValueType vt128, ValueType vt256> {
  def rr  : AVX28I<opc, MRMSrcReg, (outs VR128:$dst),
             (ins VR128:$src1, VR128:$src2),
             !strconcat(OpcodeStr, "\t{$src2, $src1, $dst|$dst, $src1, $src2}"),
             [(set VR128:$dst,
               (vt128 (OpNode VR128:$src1, (vt128 VR128:$src2))))]>,
             VEX_4V, Sched<[SchedWriteVarVecShift.XMM]>;
  def rm  : AVX28I<opc, MRMSrcMem, (outs VR128:$dst),
             (ins VR128:$src1, i128mem:$src2),
             !strconcat(OpcodeStr, "\t{$src2, $src1, $dst|$dst, $src1, $src2}"),
             [(set VR128:$dst,
               (vt128 (OpNode VR128:$src1,
                       (vt128 (load addr:$src2)))))]>,
             VEX_4V, Sched<[SchedWriteVarVecShift.XMM.Folded,
                            SchedWriteVarVecShift.XMM.ReadAfterFold]>;
  def Yrr : AVX28I<opc, MRMSrcReg, (outs VR256:$dst),
             (ins VR256:$src1, VR256:$src2),
             !strconcat(OpcodeStr, "\t{$src2, $src1, $dst|$dst, $src1, $src2}"),
             [(set VR256:$dst,
               (vt256 (OpNode VR256:$src1, (vt256 VR256:$src2))))]>,
             VEX_4V, VEX_L, Sched<[SchedWriteVarVecShift.YMM]>;
  def Yrm : AVX28I<opc, MRMSrcMem, (outs VR256:$dst),
             (ins VR256:$src1, i256mem:$src2),
             !strconcat(OpcodeStr, "\t{$src2, $src1, $dst|$dst, $src1, $src2}"),
             [(set VR256:$dst,
               (vt256 (OpNode VR256:$src1,
                       (vt256 (load addr:$src2)))))]>,
             VEX_4V, VEX_L, Sched<[SchedWriteVarVecShift.YMM.Folded,
                                   SchedWriteVarVecShift.YMM.ReadAfterFold]>;

  def : Pat<(vt128 (IntrinNode VR128:$src1, VR128:$src2)),
            (!cast<Instruction>(NAME#"rr") VR128:$src1, VR128:$src2)>;
  def : Pat<(vt128 (IntrinNode VR128:$src1, (load addr:$src2))),
            (!cast<Instruction>(NAME#"rm") VR128:$src1, addr:$src2)>;
  def : Pat<(vt256 (IntrinNode VR256:$src1, VR256:$src2)),
            (!cast<Instruction>(NAME#"Yrr") VR256:$src1, VR256:$src2)>;
  def : Pat<(vt256 (IntrinNode VR256:$src1, (load addr:$src2))),
            (!cast<Instruction>(NAME#"Yrm") VR256:$src1, addr:$src2)>;
}

let Predicates = [HasAVX2, NoVLX] in {
  defm VPSLLVD : avx2_var_shift<0x47, "vpsllvd", shl, X86vshlv, v4i32, v8i32>;
  defm VPSLLVQ : avx2_var_shift<0x47, "vpsllvq", shl, X86vshlv, v2i64, v4i64>, VEX_W;
  defm VPSRLVD : avx2_var_shift<0x45, "vpsrlvd", srl, X86vsrlv, v4i32, v8i32>;
  defm VPSRLVQ : avx2_var_shift<0x45, "vpsrlvq", srl, X86vsrlv, v2i64, v4i64>, VEX_W;
  defm VPSRAVD : avx2_var_shift<0x46, "vpsravd", sra, X86vsrav, v4i32, v8i32>;
}

//===----------------------------------------------------------------------===//
// VGATHER - GATHER Operations

// FIXME: Improve scheduling of gather instructions.
multiclass avx2_gather<bits<8> opc, string OpcodeStr, ValueType VTx,
                       ValueType VTy, PatFrag GatherNode128,
                       PatFrag GatherNode256, RegisterClass RC256,
                       X86MemOperand memop128, X86MemOperand memop256,
                       ValueType MTx = VTx, ValueType MTy = VTy> {
  def rm  : AVX28I<opc, MRMSrcMem4VOp3, (outs VR128:$dst, VR128:$mask_wb),
            (ins VR128:$src1, memop128:$src2, VR128:$mask),
            !strconcat(OpcodeStr,
              "\t{$mask, $src2, $dst|$dst, $src2, $mask}"),
            [(set (VTx VR128:$dst), (MTx VR128:$mask_wb),
                  (GatherNode128 VR128:$src1, VR128:$mask,
                                vectoraddr:$src2))]>,
            VEX, Sched<[WriteLoad]>;
  def Yrm : AVX28I<opc, MRMSrcMem4VOp3, (outs RC256:$dst, RC256:$mask_wb),
            (ins RC256:$src1, memop256:$src2, RC256:$mask),
            !strconcat(OpcodeStr,
              "\t{$mask, $src2, $dst|$dst, $src2, $mask}"),
            [(set (VTy RC256:$dst), (MTy RC256:$mask_wb),
                  (GatherNode256 RC256:$src1, RC256:$mask,
                                vectoraddr:$src2))]>,
            VEX, VEX_L, Sched<[WriteLoad]>;
}

let Predicates = [HasAVX2] in {
  let mayLoad = 1, hasSideEffects = 0, Constraints
    = "@earlyclobber $dst,@earlyclobber $mask_wb, $src1 = $dst, $mask = $mask_wb"
    in {
    defm VPGATHERDQ : avx2_gather<0x90, "vpgatherdq", v2i64, v4i64, mgatherv4i32,
                        mgatherv4i32, VR256, vx128mem, vx256mem>, VEX_W;
    defm VPGATHERQQ : avx2_gather<0x91, "vpgatherqq", v2i64, v4i64, mgatherv2i64,
                        mgatherv4i64, VR256, vx128mem, vy256mem>, VEX_W;
    defm VPGATHERDD : avx2_gather<0x90, "vpgatherdd", v4i32, v8i32, mgatherv4i32,
                        mgatherv8i32, VR256, vx128mem, vy256mem>;
    defm VPGATHERQD : avx2_gather<0x91, "vpgatherqd", v4i32, v4i32, mgatherv2i64,
                        mgatherv4i64, VR128, vx64mem, vy128mem>;

    let ExeDomain = SSEPackedDouble in {
      defm VGATHERDPD : avx2_gather<0x92, "vgatherdpd", v2f64, v4f64, mgatherv4i32,
                          mgatherv4i32, VR256, vx128mem, vx256mem,
                          v2i64, v4i64>, VEX_W;
      defm VGATHERQPD : avx2_gather<0x93, "vgatherqpd", v2f64, v4f64, mgatherv2i64,
                          mgatherv4i64, VR256, vx128mem, vy256mem,
                          v2i64, v4i64>, VEX_W;
    }

    let ExeDomain = SSEPackedSingle in {
      defm VGATHERDPS : avx2_gather<0x92, "vgatherdps", v4f32, v8f32, mgatherv4i32,
                          mgatherv8i32, VR256, vx128mem, vy256mem,
                          v4i32, v8i32>;
      defm VGATHERQPS : avx2_gather<0x93, "vgatherqps", v4f32, v4f32, mgatherv2i64,
                          mgatherv4i64, VR128, vx64mem, vy128mem,
                          v4i32, v4i32>;
    }
  }
}

//===----------------------------------------------------------------------===//
// GFNI instructions
//===----------------------------------------------------------------------===//

multiclass GF2P8MULB_rm<string OpcodeStr, ValueType OpVT,
                        RegisterClass RC, PatFrag MemOpFrag,
                        X86MemOperand X86MemOp, bit Is2Addr = 0> {
  let ExeDomain = SSEPackedInt,
      AsmString = !if(Is2Addr,
        OpcodeStr##"\t{$src2, $dst|$dst, $src2}",
        OpcodeStr##"\t{$src2, $src1, $dst|$dst, $src1, $src2}") in {
    let isCommutable = 1 in
    def rr : PDI<0xCF, MRMSrcReg, (outs RC:$dst), (ins RC:$src1, RC:$src2), "",
                 [(set RC:$dst, (OpVT (X86GF2P8mulb RC:$src1, RC:$src2)))]>,
             Sched<[SchedWriteVecALU.XMM]>, T8PD;

    def rm : PDI<0xCF, MRMSrcMem, (outs RC:$dst), (ins RC:$src1, X86MemOp:$src2), "",
                 [(set RC:$dst, (OpVT (X86GF2P8mulb RC:$src1,
                                 (MemOpFrag addr:$src2))))]>,
             Sched<[SchedWriteVecALU.XMM.Folded, SchedWriteVecALU.XMM.ReadAfterFold]>, T8PD;
  }
}

multiclass GF2P8AFFINE_rmi<bits<8> Op, string OpStr, ValueType OpVT,
                           SDNode OpNode, RegisterClass RC, PatFrag MemOpFrag,
                           X86MemOperand X86MemOp, bit Is2Addr = 0> {
  let AsmString = !if(Is2Addr,
      OpStr##"\t{$src3, $src2, $dst|$dst, $src2, $src3}",
      OpStr##"\t{$src3, $src2, $src1, $dst|$dst, $src1, $src2, $src3}") in {
  def rri : Ii8<Op, MRMSrcReg, (outs RC:$dst),
              (ins RC:$src1, RC:$src2, u8imm:$src3), "",
              [(set RC:$dst, (OpVT (OpNode RC:$src1, RC:$src2, imm:$src3)))],
              SSEPackedInt>, Sched<[SchedWriteVecALU.XMM]>;
  def rmi : Ii8<Op, MRMSrcMem, (outs RC:$dst),
              (ins RC:$src1, X86MemOp:$src2, u8imm:$src3), "",
              [(set RC:$dst, (OpVT (OpNode RC:$src1,
                                    (MemOpFrag addr:$src2),
                              imm:$src3)))], SSEPackedInt>,
              Sched<[SchedWriteVecALU.XMM.Folded, SchedWriteVecALU.XMM.ReadAfterFold]>;
  }
}

multiclass GF2P8AFFINE_common<bits<8> Op, string OpStr, SDNode OpNode> {
  let Constraints = "$src1 = $dst",
      Predicates  = [HasGFNI, UseSSE2] in
  defm NAME         : GF2P8AFFINE_rmi<Op, OpStr, v16i8, OpNode,
                                      VR128, load, i128mem, 1>;
  let Predicates  = [HasGFNI, HasAVX, NoVLX_Or_NoBWI] in {
    defm V##NAME    : GF2P8AFFINE_rmi<Op, "v"##OpStr, v16i8, OpNode, VR128,
                                      load, i128mem>, VEX_4V, VEX_W;
    defm V##NAME##Y : GF2P8AFFINE_rmi<Op, "v"##OpStr, v32i8, OpNode, VR256,
                                      load, i256mem>, VEX_4V, VEX_L, VEX_W;
  }
}

// GF2P8MULB
let Constraints = "$src1 = $dst",
    Predicates  = [HasGFNI, UseSSE2] in
defm GF2P8MULB      : GF2P8MULB_rm<"gf2p8mulb", v16i8, VR128, memop,
                                    i128mem, 1>;
let Predicates  = [HasGFNI, HasAVX, NoVLX_Or_NoBWI] in {
  defm VGF2P8MULB   : GF2P8MULB_rm<"vgf2p8mulb", v16i8, VR128, load,
                                   i128mem>, VEX_4V;
  defm VGF2P8MULBY  : GF2P8MULB_rm<"vgf2p8mulb", v32i8, VR256, load,
                                   i256mem>, VEX_4V, VEX_L;
}
// GF2P8AFFINEINVQB, GF2P8AFFINEQB
let isCommutable = 0 in {
  defm GF2P8AFFINEINVQB : GF2P8AFFINE_common<0xCF, "gf2p8affineinvqb",
                                             X86GF2P8affineinvqb>, TAPD;
  defm GF2P8AFFINEQB    : GF2P8AFFINE_common<0xCE, "gf2p8affineqb",
                                             X86GF2P8affineqb>, TAPD;
}
<|MERGE_RESOLUTION|>--- conflicted
+++ resolved
@@ -1740,12 +1740,11 @@
 let Predicates = [HasAVX, NoVLX] in {
 def VCVTPD2PSYrr : VPDI<0x5A, MRMSrcReg, (outs VR128:$dst), (ins VR256:$src),
                         "cvtpd2ps\t{$src, $dst|$dst, $src}",
-<<<<<<< HEAD
 #if INTEL_CUSTOMIZATION
 #if INTEL_FEATURE_ISA_FP16
-                        [(set VR128:$dst, (v4f32 (fpround VR256:$src)))]>,
+                        [(set VR128:$dst, (v4f32 (X86vfpround VR256:$src)))]>,
 #else // INTEL_FEATURE_ISA_FP16
-                        [(set VR128:$dst, (fpround VR256:$src))]>,
+                        [(set VR128:$dst, (X86vfpround VR256:$src))]>,
 #endif // INTEL_FEATURE_ISA_FP16
 #endif // INTEL_CUSTOMIZATION
                         VEX, VEX_L, Sched<[WriteCvtPD2PSY]>, VEX_WIG;
@@ -1753,18 +1752,11 @@
                         "cvtpd2ps{y}\t{$src, $dst|$dst, $src}",
 #if INTEL_CUSTOMIZATION
 #if INTEL_FEATURE_ISA_FP16
-                        [(set VR128:$dst, (v4f32 (fpround (loadv4f64 addr:$src))))]>,
+                        [(set VR128:$dst, (v4f32 (X86vfpround (loadv4f64 addr:$src))))]>,
 #else // INTEL_FEATURE_ISA_FP16
-                        [(set VR128:$dst, (fpround (loadv4f64 addr:$src)))]>,
+                        [(set VR128:$dst, (X86vfpround (loadv4f64 addr:$src)))]>,
 #endif // INTEL_FEATURE_ISA_FP16
 #endif // INTEL_CUSTOMIZATION
-=======
-                        [(set VR128:$dst, (X86vfpround VR256:$src))]>,
-                        VEX, VEX_L, Sched<[WriteCvtPD2PSY]>, VEX_WIG;
-def VCVTPD2PSYrm : VPDI<0x5A, MRMSrcMem, (outs VR128:$dst), (ins f256mem:$src),
-                        "cvtpd2ps{y}\t{$src, $dst|$dst, $src}",
-                        [(set VR128:$dst, (X86vfpround (loadv4f64 addr:$src)))]>,
->>>>>>> 34eeeec3
                         VEX, VEX_L, Sched<[WriteCvtPD2PSY.Folded]>, VEX_WIG;
 }
 def : InstAlias<"vcvtpd2psy\t{$src, $dst|$dst, $src}",
