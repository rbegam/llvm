//===-- PPCFrameLowering.cpp - PPC Frame Information ----------------------===//
//
//                     The LLVM Compiler Infrastructure
//
// This file is distributed under the University of Illinois Open Source
// License. See LICENSE.TXT for details.
//
//===----------------------------------------------------------------------===//
//
// This file contains the PPC implementation of TargetFrameLowering class.
//
//===----------------------------------------------------------------------===//

#include "PPCFrameLowering.h"
#include "PPCInstrBuilder.h"
#include "PPCInstrInfo.h"
#include "PPCMachineFunctionInfo.h"
#include "PPCSubtarget.h"
#include "llvm/CodeGen/MachineFrameInfo.h"
#include "llvm/CodeGen/MachineFunction.h"
#include "llvm/CodeGen/MachineInstrBuilder.h"
#include "llvm/CodeGen/MachineModuleInfo.h"
#include "llvm/CodeGen/MachineRegisterInfo.h"
#include "llvm/CodeGen/RegisterScavenging.h"
#include "llvm/IR/Function.h"
#include "llvm/Target/TargetOptions.h"

using namespace llvm;

/// VRRegNo - Map from a numbered VR register to its enum value.
///
static const uint16_t VRRegNo[] = {
 PPC::V0 , PPC::V1 , PPC::V2 , PPC::V3 , PPC::V4 , PPC::V5 , PPC::V6 , PPC::V7 ,
 PPC::V8 , PPC::V9 , PPC::V10, PPC::V11, PPC::V12, PPC::V13, PPC::V14, PPC::V15,
 PPC::V16, PPC::V17, PPC::V18, PPC::V19, PPC::V20, PPC::V21, PPC::V22, PPC::V23,
 PPC::V24, PPC::V25, PPC::V26, PPC::V27, PPC::V28, PPC::V29, PPC::V30, PPC::V31
};

PPCFrameLowering::PPCFrameLowering(const PPCSubtarget &STI)
    : TargetFrameLowering(TargetFrameLowering::StackGrowsDown,
                          (STI.hasQPX() || STI.isBGQ()) ? 32 : 16, 0),
      Subtarget(STI) {}

// With the SVR4 ABI, callee-saved registers have fixed offsets on the stack.
const PPCFrameLowering::SpillSlot *PPCFrameLowering::getCalleeSavedSpillSlots(
    unsigned &NumEntries) const {
  if (Subtarget.isDarwinABI()) {
    NumEntries = 1;
    if (Subtarget.isPPC64()) {
      static const SpillSlot darwin64Offsets = {PPC::X31, -8};
      return &darwin64Offsets;
    } else {
      static const SpillSlot darwinOffsets = {PPC::R31, -4};
      return &darwinOffsets;
    }
  }

  // Early exit if not using the SVR4 ABI.
  if (!Subtarget.isSVR4ABI()) {
    NumEntries = 0;
    return nullptr;
  }

  // Note that the offsets here overlap, but this is fixed up in
  // processFunctionBeforeFrameFinalized.

  static const SpillSlot Offsets[] = {
      // Floating-point register save area offsets.
      {PPC::F31, -8},
      {PPC::F30, -16},
      {PPC::F29, -24},
      {PPC::F28, -32},
      {PPC::F27, -40},
      {PPC::F26, -48},
      {PPC::F25, -56},
      {PPC::F24, -64},
      {PPC::F23, -72},
      {PPC::F22, -80},
      {PPC::F21, -88},
      {PPC::F20, -96},
      {PPC::F19, -104},
      {PPC::F18, -112},
      {PPC::F17, -120},
      {PPC::F16, -128},
      {PPC::F15, -136},
      {PPC::F14, -144},

      // General register save area offsets.
      {PPC::R31, -4},
      {PPC::R30, -8},
      {PPC::R29, -12},
      {PPC::R28, -16},
      {PPC::R27, -20},
      {PPC::R26, -24},
      {PPC::R25, -28},
      {PPC::R24, -32},
      {PPC::R23, -36},
      {PPC::R22, -40},
      {PPC::R21, -44},
      {PPC::R20, -48},
      {PPC::R19, -52},
      {PPC::R18, -56},
      {PPC::R17, -60},
      {PPC::R16, -64},
      {PPC::R15, -68},
      {PPC::R14, -72},

      // CR save area offset.  We map each of the nonvolatile CR fields
      // to the slot for CR2, which is the first of the nonvolatile CR
      // fields to be assigned, so that we only allocate one save slot.
      // See PPCRegisterInfo::hasReservedSpillSlot() for more information.
      {PPC::CR2, -4},

      // VRSAVE save area offset.
      {PPC::VRSAVE, -4},

      // Vector register save area
      {PPC::V31, -16},
      {PPC::V30, -32},
      {PPC::V29, -48},
      {PPC::V28, -64},
      {PPC::V27, -80},
      {PPC::V26, -96},
      {PPC::V25, -112},
      {PPC::V24, -128},
      {PPC::V23, -144},
      {PPC::V22, -160},
      {PPC::V21, -176},
      {PPC::V20, -192}};

  static const SpillSlot Offsets64[] = {
      // Floating-point register save area offsets.
      {PPC::F31, -8},
      {PPC::F30, -16},
      {PPC::F29, -24},
      {PPC::F28, -32},
      {PPC::F27, -40},
      {PPC::F26, -48},
      {PPC::F25, -56},
      {PPC::F24, -64},
      {PPC::F23, -72},
      {PPC::F22, -80},
      {PPC::F21, -88},
      {PPC::F20, -96},
      {PPC::F19, -104},
      {PPC::F18, -112},
      {PPC::F17, -120},
      {PPC::F16, -128},
      {PPC::F15, -136},
      {PPC::F14, -144},

      // General register save area offsets.
      {PPC::X31, -8},
      {PPC::X30, -16},
      {PPC::X29, -24},
      {PPC::X28, -32},
      {PPC::X27, -40},
      {PPC::X26, -48},
      {PPC::X25, -56},
      {PPC::X24, -64},
      {PPC::X23, -72},
      {PPC::X22, -80},
      {PPC::X21, -88},
      {PPC::X20, -96},
      {PPC::X19, -104},
      {PPC::X18, -112},
      {PPC::X17, -120},
      {PPC::X16, -128},
      {PPC::X15, -136},
      {PPC::X14, -144},

      // VRSAVE save area offset.
      {PPC::VRSAVE, -4},

      // Vector register save area
      {PPC::V31, -16},
      {PPC::V30, -32},
      {PPC::V29, -48},
      {PPC::V28, -64},
      {PPC::V27, -80},
      {PPC::V26, -96},
      {PPC::V25, -112},
      {PPC::V24, -128},
      {PPC::V23, -144},
      {PPC::V22, -160},
      {PPC::V21, -176},
      {PPC::V20, -192}};

  if (Subtarget.isPPC64()) {
    NumEntries = array_lengthof(Offsets64);

    return Offsets64;
  } else {
    NumEntries = array_lengthof(Offsets);

    return Offsets;
  }
}

/// RemoveVRSaveCode - We have found that this function does not need any code
/// to manipulate the VRSAVE register, even though it uses vector registers.
/// This can happen when the only registers used are known to be live in or out
/// of the function.  Remove all of the VRSAVE related code from the function.
/// FIXME: The removal of the code results in a compile failure at -O0 when the
/// function contains a function call, as the GPR containing original VRSAVE
/// contents is spilled and reloaded around the call.  Without the prolog code,
/// the spill instruction refers to an undefined register.  This code needs
/// to account for all uses of that GPR.
static void RemoveVRSaveCode(MachineInstr *MI) {
  MachineBasicBlock *Entry = MI->getParent();
  MachineFunction *MF = Entry->getParent();

  // We know that the MTVRSAVE instruction immediately follows MI.  Remove it.
  MachineBasicBlock::iterator MBBI = MI;
  ++MBBI;
  assert(MBBI != Entry->end() && MBBI->getOpcode() == PPC::MTVRSAVE);
  MBBI->eraseFromParent();

  bool RemovedAllMTVRSAVEs = true;
  // See if we can find and remove the MTVRSAVE instruction from all of the
  // epilog blocks.
  for (MachineFunction::iterator I = MF->begin(), E = MF->end(); I != E; ++I) {
    // If last instruction is a return instruction, add an epilogue
    if (!I->empty() && I->back().isReturn()) {
      bool FoundIt = false;
      for (MBBI = I->end(); MBBI != I->begin(); ) {
        --MBBI;
        if (MBBI->getOpcode() == PPC::MTVRSAVE) {
          MBBI->eraseFromParent();  // remove it.
          FoundIt = true;
          break;
        }
      }
      RemovedAllMTVRSAVEs &= FoundIt;
    }
  }

  // If we found and removed all MTVRSAVE instructions, remove the read of
  // VRSAVE as well.
  if (RemovedAllMTVRSAVEs) {
    MBBI = MI;
    assert(MBBI != Entry->begin() && "UPDATE_VRSAVE is first instr in block?");
    --MBBI;
    assert(MBBI->getOpcode() == PPC::MFVRSAVE && "VRSAVE instrs wandered?");
    MBBI->eraseFromParent();
  }

  // Finally, nuke the UPDATE_VRSAVE.
  MI->eraseFromParent();
}

// HandleVRSaveUpdate - MI is the UPDATE_VRSAVE instruction introduced by the
// instruction selector.  Based on the vector registers that have been used,
// transform this into the appropriate ORI instruction.
static void HandleVRSaveUpdate(MachineInstr *MI, const TargetInstrInfo &TII) {
  MachineFunction *MF = MI->getParent()->getParent();
  const TargetRegisterInfo *TRI = MF->getSubtarget().getRegisterInfo();
  DebugLoc dl = MI->getDebugLoc();

  unsigned UsedRegMask = 0;
  for (unsigned i = 0; i != 32; ++i)
    if (MF->getRegInfo().isPhysRegUsed(VRRegNo[i]))
      UsedRegMask |= 1 << (31-i);

  // Live in and live out values already must be in the mask, so don't bother
  // marking them.
  for (MachineRegisterInfo::livein_iterator
       I = MF->getRegInfo().livein_begin(),
       E = MF->getRegInfo().livein_end(); I != E; ++I) {
    unsigned RegNo = TRI->getEncodingValue(I->first);
    if (VRRegNo[RegNo] == I->first)        // If this really is a vector reg.
      UsedRegMask &= ~(1 << (31-RegNo));   // Doesn't need to be marked.
  }

  // Live out registers appear as use operands on return instructions.
  for (MachineFunction::const_iterator BI = MF->begin(), BE = MF->end();
       UsedRegMask != 0 && BI != BE; ++BI) {
    const MachineBasicBlock &MBB = *BI;
    if (MBB.empty() || !MBB.back().isReturn())
      continue;
    const MachineInstr &Ret = MBB.back();
    for (unsigned I = 0, E = Ret.getNumOperands(); I != E; ++I) {
      const MachineOperand &MO = Ret.getOperand(I);
      if (!MO.isReg() || !PPC::VRRCRegClass.contains(MO.getReg()))
        continue;
      unsigned RegNo = TRI->getEncodingValue(MO.getReg());
      UsedRegMask &= ~(1 << (31-RegNo));
    }
  }

  // If no registers are used, turn this into a copy.
  if (UsedRegMask == 0) {
    // Remove all VRSAVE code.
    RemoveVRSaveCode(MI);
    return;
  }

  unsigned SrcReg = MI->getOperand(1).getReg();
  unsigned DstReg = MI->getOperand(0).getReg();

  if ((UsedRegMask & 0xFFFF) == UsedRegMask) {
    if (DstReg != SrcReg)
      BuildMI(*MI->getParent(), MI, dl, TII.get(PPC::ORI), DstReg)
        .addReg(SrcReg)
        .addImm(UsedRegMask);
    else
      BuildMI(*MI->getParent(), MI, dl, TII.get(PPC::ORI), DstReg)
        .addReg(SrcReg, RegState::Kill)
        .addImm(UsedRegMask);
  } else if ((UsedRegMask & 0xFFFF0000) == UsedRegMask) {
    if (DstReg != SrcReg)
      BuildMI(*MI->getParent(), MI, dl, TII.get(PPC::ORIS), DstReg)
        .addReg(SrcReg)
        .addImm(UsedRegMask >> 16);
    else
      BuildMI(*MI->getParent(), MI, dl, TII.get(PPC::ORIS), DstReg)
        .addReg(SrcReg, RegState::Kill)
        .addImm(UsedRegMask >> 16);
  } else {
    if (DstReg != SrcReg)
      BuildMI(*MI->getParent(), MI, dl, TII.get(PPC::ORIS), DstReg)
        .addReg(SrcReg)
        .addImm(UsedRegMask >> 16);
    else
      BuildMI(*MI->getParent(), MI, dl, TII.get(PPC::ORIS), DstReg)
        .addReg(SrcReg, RegState::Kill)
        .addImm(UsedRegMask >> 16);

    BuildMI(*MI->getParent(), MI, dl, TII.get(PPC::ORI), DstReg)
      .addReg(DstReg, RegState::Kill)
      .addImm(UsedRegMask & 0xFFFF);
  }

  // Remove the old UPDATE_VRSAVE instruction.
  MI->eraseFromParent();
}

static bool spillsCR(const MachineFunction &MF) {
  const PPCFunctionInfo *FuncInfo = MF.getInfo<PPCFunctionInfo>();
  return FuncInfo->isCRSpilled();
}

static bool spillsVRSAVE(const MachineFunction &MF) {
  const PPCFunctionInfo *FuncInfo = MF.getInfo<PPCFunctionInfo>();
  return FuncInfo->isVRSAVESpilled();
}

static bool hasSpills(const MachineFunction &MF) {
  const PPCFunctionInfo *FuncInfo = MF.getInfo<PPCFunctionInfo>();
  return FuncInfo->hasSpills();
}

static bool hasNonRISpills(const MachineFunction &MF) {
  const PPCFunctionInfo *FuncInfo = MF.getInfo<PPCFunctionInfo>();
  return FuncInfo->hasNonRISpills();
}

/// determineFrameLayout - Determine the size of the frame and maximum call
/// frame size.
unsigned PPCFrameLowering::determineFrameLayout(MachineFunction &MF,
                                                bool UpdateMF,
                                                bool UseEstimate) const {
  MachineFrameInfo *MFI = MF.getFrameInfo();

  // Get the number of bytes to allocate from the FrameInfo
  unsigned FrameSize =
    UseEstimate ? MFI->estimateStackSize(MF) : MFI->getStackSize();

  // Get stack alignments. The frame must be aligned to the greatest of these:
  unsigned TargetAlign = getStackAlignment(); // alignment required per the ABI
  unsigned MaxAlign = MFI->getMaxAlignment(); // algmt required by data in frame
  unsigned AlignMask = std::max(MaxAlign, TargetAlign) - 1;

  const PPCRegisterInfo *RegInfo =
      static_cast<const PPCRegisterInfo *>(MF.getSubtarget().getRegisterInfo());

  // If we are a leaf function, and use up to 224 bytes of stack space,
  // don't have a frame pointer, calls, or dynamic alloca then we do not need
  // to adjust the stack pointer (we fit in the Red Zone).
  // The 32-bit SVR4 ABI has no Red Zone. However, it can still generate
  // stackless code if all local vars are reg-allocated.
  bool DisableRedZone = MF.getFunction()->getAttributes().
    hasAttribute(AttributeSet::FunctionIndex, Attribute::NoRedZone);
  if (!DisableRedZone &&
      (Subtarget.isPPC64() ||                      // 32-bit SVR4, no stack-
       !Subtarget.isSVR4ABI() ||                   //   allocated locals.
        FrameSize == 0) &&
      FrameSize <= 224 &&                          // Fits in red zone.
      !MFI->hasVarSizedObjects() &&                // No dynamic alloca.
      !MFI->adjustsStack() &&                      // No calls.
      !RegInfo->hasBasePointer(MF)) { // No special alignment.
    // No need for frame
    if (UpdateMF)
      MFI->setStackSize(0);
    return 0;
  }

  // Get the maximum call frame size of all the calls.
  unsigned maxCallFrameSize = MFI->getMaxCallFrameSize();

  // Maximum call frame needs to be at least big enough for linkage area.
  unsigned minCallFrameSize = getLinkageSize(Subtarget.isPPC64(),
                                             Subtarget.isDarwinABI(),
                                             Subtarget.isELFv2ABI());
  maxCallFrameSize = std::max(maxCallFrameSize, minCallFrameSize);

  // If we have dynamic alloca then maxCallFrameSize needs to be aligned so
  // that allocations will be aligned.
  if (MFI->hasVarSizedObjects())
    maxCallFrameSize = (maxCallFrameSize + AlignMask) & ~AlignMask;

  // Update maximum call frame size.
  if (UpdateMF)
    MFI->setMaxCallFrameSize(maxCallFrameSize);

  // Include call frame size in total.
  FrameSize += maxCallFrameSize;

  // Make sure the frame is aligned.
  FrameSize = (FrameSize + AlignMask) & ~AlignMask;

  // Update frame info.
  if (UpdateMF)
    MFI->setStackSize(FrameSize);

  return FrameSize;
}

// hasFP - Return true if the specified function actually has a dedicated frame
// pointer register.
bool PPCFrameLowering::hasFP(const MachineFunction &MF) const {
  const MachineFrameInfo *MFI = MF.getFrameInfo();
  // FIXME: This is pretty much broken by design: hasFP() might be called really
  // early, before the stack layout was calculated and thus hasFP() might return
  // true or false here depending on the time of call.
  return (MFI->getStackSize()) && needsFP(MF);
}

// needsFP - Return true if the specified function should have a dedicated frame
// pointer register.  This is true if the function has variable sized allocas or
// if frame pointer elimination is disabled.
bool PPCFrameLowering::needsFP(const MachineFunction &MF) const {
  const MachineFrameInfo *MFI = MF.getFrameInfo();

  // Naked functions have no stack frame pushed, so we don't have a frame
  // pointer.
  if (MF.getFunction()->getAttributes().hasAttribute(
          AttributeSet::FunctionIndex, Attribute::Naked))
    return false;

  return MF.getTarget().Options.DisableFramePointerElim(MF) ||
    MFI->hasVarSizedObjects() ||
    MFI->hasStackMap() || MFI->hasPatchPoint() ||
    (MF.getTarget().Options.GuaranteedTailCallOpt &&
     MF.getInfo<PPCFunctionInfo>()->hasFastCall());
}

void PPCFrameLowering::replaceFPWithRealFP(MachineFunction &MF) const {
  bool is31 = needsFP(MF);
  unsigned FPReg  = is31 ? PPC::R31 : PPC::R1;
  unsigned FP8Reg = is31 ? PPC::X31 : PPC::X1;

  const PPCRegisterInfo *RegInfo =
      static_cast<const PPCRegisterInfo *>(MF.getSubtarget().getRegisterInfo());
  bool HasBP = RegInfo->hasBasePointer(MF);
  unsigned BPReg  = HasBP ? (unsigned) RegInfo->getBaseRegister(MF) : FPReg;
  unsigned BP8Reg = HasBP ? (unsigned) PPC::X30 : FPReg;

  for (MachineFunction::iterator BI = MF.begin(), BE = MF.end();
       BI != BE; ++BI)
    for (MachineBasicBlock::iterator MBBI = BI->end(); MBBI != BI->begin(); ) {
      --MBBI;
      for (unsigned I = 0, E = MBBI->getNumOperands(); I != E; ++I) {
        MachineOperand &MO = MBBI->getOperand(I);
        if (!MO.isReg())
          continue;

        switch (MO.getReg()) {
        case PPC::FP:
          MO.setReg(FPReg);
          break;
        case PPC::FP8:
          MO.setReg(FP8Reg);
          break;
        case PPC::BP:
          MO.setReg(BPReg);
          break;
        case PPC::BP8:
          MO.setReg(BP8Reg);
          break;

        }
      }
    }
}

void PPCFrameLowering::emitPrologue(MachineFunction &MF) const {
  MachineBasicBlock &MBB = MF.front();   // Prolog goes in entry BB
  MachineBasicBlock::iterator MBBI = MBB.begin();
  MachineFrameInfo *MFI = MF.getFrameInfo();
  const PPCInstrInfo &TII =
      *static_cast<const PPCInstrInfo *>(MF.getSubtarget().getInstrInfo());
  const PPCRegisterInfo *RegInfo =
      static_cast<const PPCRegisterInfo *>(MF.getSubtarget().getRegisterInfo());

  MachineModuleInfo &MMI = MF.getMMI();
  const MCRegisterInfo *MRI = MMI.getContext().getRegisterInfo();
  DebugLoc dl;
  bool needsCFI = MMI.hasDebugInfo() ||
    MF.getFunction()->needsUnwindTableEntry();
  bool isPIC = MF.getTarget().getRelocationModel() == Reloc::PIC_;

  // Get processor type.
  bool isPPC64 = Subtarget.isPPC64();
  // Get the ABI.
  bool isDarwinABI = Subtarget.isDarwinABI();
  bool isSVR4ABI = Subtarget.isSVR4ABI();
  bool isELFv2ABI = Subtarget.isELFv2ABI();
  assert((isDarwinABI || isSVR4ABI) &&
         "Currently only Darwin and SVR4 ABIs are supported for PowerPC.");

  // Scan the prolog, looking for an UPDATE_VRSAVE instruction.  If we find it,
  // process it.
  if (!isSVR4ABI)
    for (unsigned i = 0; MBBI != MBB.end(); ++i, ++MBBI) {
      if (MBBI->getOpcode() == PPC::UPDATE_VRSAVE) {
        HandleVRSaveUpdate(MBBI, TII);
        break;
      }
    }

  // Move MBBI back to the beginning of the function.
  MBBI = MBB.begin();

  // Work out frame sizes.
  unsigned FrameSize = determineFrameLayout(MF);
  int NegFrameSize = -FrameSize;
  if (!isInt<32>(NegFrameSize))
    llvm_unreachable("Unhandled stack size!");

  if (MFI->isFrameAddressTaken())
    replaceFPWithRealFP(MF);

  // Check if the link register (LR) must be saved.
  PPCFunctionInfo *FI = MF.getInfo<PPCFunctionInfo>();
  bool MustSaveLR = FI->mustSaveLR();
  const SmallVectorImpl<unsigned> &MustSaveCRs = FI->getMustSaveCRs();
  // Do we have a frame pointer and/or base pointer for this function?
  bool HasFP = hasFP(MF);
  bool HasBP = RegInfo->hasBasePointer(MF);

  unsigned SPReg       = isPPC64 ? PPC::X1  : PPC::R1;
  unsigned BPReg       = RegInfo->getBaseRegister(MF);
  unsigned FPReg       = isPPC64 ? PPC::X31 : PPC::R31;
  unsigned LRReg       = isPPC64 ? PPC::LR8 : PPC::LR;
  unsigned ScratchReg  = isPPC64 ? PPC::X0  : PPC::R0;
  unsigned TempReg     = isPPC64 ? PPC::X12 : PPC::R12; // another scratch reg
  //  ...(R12/X12 is volatile in both Darwin & SVR4, & can't be a function arg.)
  const MCInstrDesc& MFLRInst = TII.get(isPPC64 ? PPC::MFLR8
                                                : PPC::MFLR );
  const MCInstrDesc& StoreInst = TII.get(isPPC64 ? PPC::STD
                                                 : PPC::STW );
  const MCInstrDesc& StoreUpdtInst = TII.get(isPPC64 ? PPC::STDU
                                                     : PPC::STWU );
  const MCInstrDesc& StoreUpdtIdxInst = TII.get(isPPC64 ? PPC::STDUX
                                                        : PPC::STWUX);
  const MCInstrDesc& LoadImmShiftedInst = TII.get(isPPC64 ? PPC::LIS8
                                                          : PPC::LIS );
  const MCInstrDesc& OrImmInst = TII.get(isPPC64 ? PPC::ORI8
                                                 : PPC::ORI );
  const MCInstrDesc& OrInst = TII.get(isPPC64 ? PPC::OR8
                                              : PPC::OR );
  const MCInstrDesc& SubtractCarryingInst = TII.get(isPPC64 ? PPC::SUBFC8
                                                            : PPC::SUBFC);
  const MCInstrDesc& SubtractImmCarryingInst = TII.get(isPPC64 ? PPC::SUBFIC8
                                                               : PPC::SUBFIC);

  // Regarding this assert: Even though LR is saved in the caller's frame (i.e.,
  // LROffset is positive), that slot is callee-owned. Because PPC32 SVR4 has no
  // Red Zone, an asynchronous event (a form of "callee") could claim a frame &
  // overwrite it, so PPC32 SVR4 must claim at least a minimal frame to save LR.
  assert((isPPC64 || !isSVR4ABI || !(!FrameSize && (MustSaveLR || HasFP))) &&
         "FrameSize must be >0 to save/restore the FP or LR for 32-bit SVR4.");

  int LROffset = PPCFrameLowering::getReturnSaveOffset(isPPC64, isDarwinABI);

  int FPOffset = 0;
  if (HasFP) {
    if (isSVR4ABI) {
      MachineFrameInfo *FFI = MF.getFrameInfo();
      int FPIndex = FI->getFramePointerSaveIndex();
      assert(FPIndex && "No Frame Pointer Save Slot!");
      FPOffset = FFI->getObjectOffset(FPIndex);
    } else {
      FPOffset =
          PPCFrameLowering::getFramePointerSaveOffset(isPPC64, isDarwinABI);
    }
  }

  int BPOffset = 0;
  if (HasBP) {
    if (isSVR4ABI) {
      MachineFrameInfo *FFI = MF.getFrameInfo();
      int BPIndex = FI->getBasePointerSaveIndex();
      assert(BPIndex && "No Base Pointer Save Slot!");
      BPOffset = FFI->getObjectOffset(BPIndex);
    } else {
      BPOffset =
        PPCFrameLowering::getBasePointerSaveOffset(isPPC64,
                                                   isDarwinABI,
                                                   isPIC);
    }
  }

  int PBPOffset = 0;
  if (FI->usesPICBase()) {
    MachineFrameInfo *FFI = MF.getFrameInfo();
    int PBPIndex = FI->getPICBasePointerSaveIndex();
    assert(PBPIndex && "No PIC Base Pointer Save Slot!");
    PBPOffset = FFI->getObjectOffset(PBPIndex);
  }

  // Get stack alignments.
  unsigned MaxAlign = MFI->getMaxAlignment();
  if (HasBP && MaxAlign > 1)
    assert(isPowerOf2_32(MaxAlign) && isInt<16>(MaxAlign) &&
           "Invalid alignment!");

  // Frames of 32KB & larger require special handling because they cannot be
  // indexed into with a simple STDU/STWU/STD/STW immediate offset operand.
  bool isLargeFrame = !isInt<16>(NegFrameSize);

  if (MustSaveLR)
    BuildMI(MBB, MBBI, dl, MFLRInst, ScratchReg);

  assert((isPPC64 || MustSaveCRs.empty()) &&
         "Prologue CR saving supported only in 64-bit mode");

  if (!MustSaveCRs.empty()) { // will only occur for PPC64
    // FIXME: In the ELFv2 ABI, we are not required to save all CR fields.
    // If only one or two CR fields are clobbered, it could be more
    // efficient to use mfocrf to selectively save just those fields.
    MachineInstrBuilder MIB =
      BuildMI(MBB, MBBI, dl, TII.get(PPC::MFCR8), TempReg);
    for (unsigned i = 0, e = MustSaveCRs.size(); i != e; ++i)
      MIB.addReg(MustSaveCRs[i], RegState::ImplicitKill);
  }

  if (HasFP)
    // FIXME: On PPC32 SVR4, we must not spill before claiming the stackframe.
    BuildMI(MBB, MBBI, dl, StoreInst)
      .addReg(FPReg)
      .addImm(FPOffset)
      .addReg(SPReg);

<<<<<<< HEAD
=======
  if (FI->usesPICBase())
    // FIXME: On PPC32 SVR4, we must not spill before claiming the stackframe.
    BuildMI(MBB, MBBI, dl, StoreInst)
      .addReg(PPC::R30)
      .addImm(PBPOffset)
      .addReg(SPReg);

>>>>>>> 7618b2b2
  if (HasBP)
    // FIXME: On PPC32 SVR4, we must not spill before claiming the stackframe.
    BuildMI(MBB, MBBI, dl, StoreInst)
      .addReg(BPReg)
      .addImm(BPOffset)
      .addReg(SPReg);

  if (MustSaveLR)
    // FIXME: On PPC32 SVR4, we must not spill before claiming the stackframe.
    BuildMI(MBB, MBBI, dl, StoreInst)
      .addReg(ScratchReg)
      .addImm(LROffset)
      .addReg(SPReg);

  if (!MustSaveCRs.empty()) // will only occur for PPC64
    BuildMI(MBB, MBBI, dl, TII.get(PPC::STW8))
      .addReg(TempReg, getKillRegState(true))
      .addImm(8)
      .addReg(SPReg);

  // Skip the rest if this is a leaf function & all spills fit in the Red Zone.
  if (!FrameSize) return;

  // Adjust stack pointer: r1 += NegFrameSize.
  // If there is a preferred stack alignment, align R1 now

  if (HasBP) {
    // Save a copy of r1 as the base pointer.
    BuildMI(MBB, MBBI, dl, OrInst, BPReg)
      .addReg(SPReg)
      .addReg(SPReg);
  }

  if (HasBP && MaxAlign > 1) {
    if (isPPC64)
      BuildMI(MBB, MBBI, dl, TII.get(PPC::RLDICL), ScratchReg)
        .addReg(SPReg)
        .addImm(0)
        .addImm(64 - Log2_32(MaxAlign));
    else // PPC32...
      BuildMI(MBB, MBBI, dl, TII.get(PPC::RLWINM), ScratchReg)
        .addReg(SPReg)
        .addImm(0)
        .addImm(32 - Log2_32(MaxAlign))
        .addImm(31);
    if (!isLargeFrame) {
      BuildMI(MBB, MBBI, dl, SubtractImmCarryingInst, ScratchReg)
        .addReg(ScratchReg, RegState::Kill)
        .addImm(NegFrameSize);
    } else {
      BuildMI(MBB, MBBI, dl, LoadImmShiftedInst, TempReg)
        .addImm(NegFrameSize >> 16);
      BuildMI(MBB, MBBI, dl, OrImmInst, TempReg)
        .addReg(TempReg, RegState::Kill)
        .addImm(NegFrameSize & 0xFFFF);
      BuildMI(MBB, MBBI, dl, SubtractCarryingInst, ScratchReg)
        .addReg(ScratchReg, RegState::Kill)
        .addReg(TempReg, RegState::Kill);
    }
    BuildMI(MBB, MBBI, dl, StoreUpdtIdxInst, SPReg)
      .addReg(SPReg, RegState::Kill)
      .addReg(SPReg)
      .addReg(ScratchReg);

  } else if (!isLargeFrame) {
    BuildMI(MBB, MBBI, dl, StoreUpdtInst, SPReg)
      .addReg(SPReg)
      .addImm(NegFrameSize)
      .addReg(SPReg);

  } else {
    BuildMI(MBB, MBBI, dl, LoadImmShiftedInst, ScratchReg)
      .addImm(NegFrameSize >> 16);
    BuildMI(MBB, MBBI, dl, OrImmInst, ScratchReg)
      .addReg(ScratchReg, RegState::Kill)
      .addImm(NegFrameSize & 0xFFFF);
    BuildMI(MBB, MBBI, dl, StoreUpdtIdxInst, SPReg)
      .addReg(SPReg, RegState::Kill)
      .addReg(SPReg)
      .addReg(ScratchReg);
  }

  // Add Call Frame Information for the instructions we generated above.
  if (needsCFI) {
    unsigned CFIIndex;

    if (HasBP) {
      // Define CFA in terms of BP. Do this in preference to using FP/SP,
      // because if the stack needed aligning then CFA won't be at a fixed
      // offset from FP/SP.
      unsigned Reg = MRI->getDwarfRegNum(BPReg, true);
      CFIIndex = MMI.addFrameInst(
          MCCFIInstruction::createDefCfaRegister(nullptr, Reg));
    } else {
      // Adjust the definition of CFA to account for the change in SP.
      assert(NegFrameSize);
      CFIIndex = MMI.addFrameInst(
          MCCFIInstruction::createDefCfaOffset(nullptr, NegFrameSize));
    }
    BuildMI(MBB, MBBI, dl, TII.get(TargetOpcode::CFI_INSTRUCTION))
        .addCFIIndex(CFIIndex);

    if (HasFP) {
      // Describe where FP was saved, at a fixed offset from CFA.
      unsigned Reg = MRI->getDwarfRegNum(FPReg, true);
      CFIIndex = MMI.addFrameInst(
          MCCFIInstruction::createOffset(nullptr, Reg, FPOffset));
      BuildMI(MBB, MBBI, dl, TII.get(TargetOpcode::CFI_INSTRUCTION))
          .addCFIIndex(CFIIndex);
    }

    if (FI->usesPICBase()) {
      // Describe where FP was saved, at a fixed offset from CFA.
      unsigned Reg = MRI->getDwarfRegNum(PPC::R30, true);
      CFIIndex = MMI.addFrameInst(
          MCCFIInstruction::createOffset(nullptr, Reg, PBPOffset));
      BuildMI(MBB, MBBI, dl, TII.get(TargetOpcode::CFI_INSTRUCTION))
          .addCFIIndex(CFIIndex);
    }

    if (HasBP) {
      // Describe where BP was saved, at a fixed offset from CFA.
      unsigned Reg = MRI->getDwarfRegNum(BPReg, true);
      CFIIndex = MMI.addFrameInst(
          MCCFIInstruction::createOffset(nullptr, Reg, BPOffset));
      BuildMI(MBB, MBBI, dl, TII.get(TargetOpcode::CFI_INSTRUCTION))
          .addCFIIndex(CFIIndex);
    }

    if (MustSaveLR) {
      // Describe where LR was saved, at a fixed offset from CFA.
      unsigned Reg = MRI->getDwarfRegNum(LRReg, true);
      CFIIndex = MMI.addFrameInst(
          MCCFIInstruction::createOffset(nullptr, Reg, LROffset));
      BuildMI(MBB, MBBI, dl, TII.get(TargetOpcode::CFI_INSTRUCTION))
          .addCFIIndex(CFIIndex);
    }
  }

  // If there is a frame pointer, copy R1 into R31
  if (HasFP) {
    BuildMI(MBB, MBBI, dl, OrInst, FPReg)
      .addReg(SPReg)
      .addReg(SPReg);

    if (!HasBP && needsCFI) {
      // Change the definition of CFA from SP+offset to FP+offset, because SP
      // will change at every alloca.
      unsigned Reg = MRI->getDwarfRegNum(FPReg, true);
      unsigned CFIIndex = MMI.addFrameInst(
          MCCFIInstruction::createDefCfaRegister(nullptr, Reg));

      BuildMI(MBB, MBBI, dl, TII.get(TargetOpcode::CFI_INSTRUCTION))
          .addCFIIndex(CFIIndex);
    }
  }

  if (needsCFI) {
    // Describe where callee saved registers were saved, at fixed offsets from
    // CFA.
    const std::vector<CalleeSavedInfo> &CSI = MFI->getCalleeSavedInfo();
    for (unsigned I = 0, E = CSI.size(); I != E; ++I) {
      unsigned Reg = CSI[I].getReg();
      if (Reg == PPC::LR || Reg == PPC::LR8 || Reg == PPC::RM) continue;

      // This is a bit of a hack: CR2LT, CR2GT, CR2EQ and CR2UN are just
      // subregisters of CR2. We just need to emit a move of CR2.
      if (PPC::CRBITRCRegClass.contains(Reg))
        continue;

      // For SVR4, don't emit a move for the CR spill slot if we haven't
      // spilled CRs.
      if (isSVR4ABI && (PPC::CR2 <= Reg && Reg <= PPC::CR4)
          && MustSaveCRs.empty())
        continue;

      // For 64-bit SVR4 when we have spilled CRs, the spill location
      // is SP+8, not a frame-relative slot.
      if (isSVR4ABI && isPPC64 && (PPC::CR2 <= Reg && Reg <= PPC::CR4)) {
        // In the ELFv1 ABI, only CR2 is noted in CFI and stands in for
        // the whole CR word.  In the ELFv2 ABI, every CR that was
        // actually saved gets its own CFI record.
        unsigned CRReg = isELFv2ABI? Reg : (unsigned) PPC::CR2;
        unsigned CFIIndex = MMI.addFrameInst(MCCFIInstruction::createOffset(
            nullptr, MRI->getDwarfRegNum(CRReg, true), 8));
        BuildMI(MBB, MBBI, dl, TII.get(TargetOpcode::CFI_INSTRUCTION))
            .addCFIIndex(CFIIndex);
        continue;
      }

      int Offset = MFI->getObjectOffset(CSI[I].getFrameIdx());
      unsigned CFIIndex = MMI.addFrameInst(MCCFIInstruction::createOffset(
          nullptr, MRI->getDwarfRegNum(Reg, true), Offset));
      BuildMI(MBB, MBBI, dl, TII.get(TargetOpcode::CFI_INSTRUCTION))
          .addCFIIndex(CFIIndex);
    }
  }
}

void PPCFrameLowering::emitEpilogue(MachineFunction &MF,
                                MachineBasicBlock &MBB) const {
  MachineBasicBlock::iterator MBBI = MBB.getLastNonDebugInstr();
  assert(MBBI != MBB.end() && "Returning block has no terminator");
  const PPCInstrInfo &TII =
      *static_cast<const PPCInstrInfo *>(MF.getSubtarget().getInstrInfo());
  const PPCRegisterInfo *RegInfo =
      static_cast<const PPCRegisterInfo *>(MF.getSubtarget().getRegisterInfo());

  unsigned RetOpcode = MBBI->getOpcode();
  DebugLoc dl;

  assert((RetOpcode == PPC::BLR ||
          RetOpcode == PPC::BLR8 ||
          RetOpcode == PPC::TCRETURNri ||
          RetOpcode == PPC::TCRETURNdi ||
          RetOpcode == PPC::TCRETURNai ||
          RetOpcode == PPC::TCRETURNri8 ||
          RetOpcode == PPC::TCRETURNdi8 ||
          RetOpcode == PPC::TCRETURNai8) &&
         "Can only insert epilog into returning blocks");

  // Get alignment info so we know how to restore the SP.
  const MachineFrameInfo *MFI = MF.getFrameInfo();

  // Get the number of bytes allocated from the FrameInfo.
  int FrameSize = MFI->getStackSize();

  // Get processor type.
  bool isPPC64 = Subtarget.isPPC64();
  // Get the ABI.
  bool isDarwinABI = Subtarget.isDarwinABI();
  bool isSVR4ABI = Subtarget.isSVR4ABI();
  bool isPIC = MF.getTarget().getRelocationModel() == Reloc::PIC_;

  // Check if the link register (LR) has been saved.
  PPCFunctionInfo *FI = MF.getInfo<PPCFunctionInfo>();
  bool MustSaveLR = FI->mustSaveLR();
  const SmallVectorImpl<unsigned> &MustSaveCRs = FI->getMustSaveCRs();
  // Do we have a frame pointer and/or base pointer for this function?
  bool HasFP = hasFP(MF);
  bool HasBP = RegInfo->hasBasePointer(MF);

  unsigned SPReg      = isPPC64 ? PPC::X1  : PPC::R1;
  unsigned BPReg      = RegInfo->getBaseRegister(MF);
  unsigned FPReg      = isPPC64 ? PPC::X31 : PPC::R31;
  unsigned ScratchReg  = isPPC64 ? PPC::X0  : PPC::R0;
  unsigned TempReg     = isPPC64 ? PPC::X12 : PPC::R12; // another scratch reg
  const MCInstrDesc& MTLRInst = TII.get( isPPC64 ? PPC::MTLR8
                                                 : PPC::MTLR );
  const MCInstrDesc& LoadInst = TII.get( isPPC64 ? PPC::LD
                                                 : PPC::LWZ );
  const MCInstrDesc& LoadImmShiftedInst = TII.get( isPPC64 ? PPC::LIS8
                                                           : PPC::LIS );
  const MCInstrDesc& OrImmInst = TII.get( isPPC64 ? PPC::ORI8
                                                  : PPC::ORI );
  const MCInstrDesc& AddImmInst = TII.get( isPPC64 ? PPC::ADDI8
                                                   : PPC::ADDI );
  const MCInstrDesc& AddInst = TII.get( isPPC64 ? PPC::ADD8
                                                : PPC::ADD4 );

  int LROffset = PPCFrameLowering::getReturnSaveOffset(isPPC64, isDarwinABI);

  int FPOffset = 0;
  if (HasFP) {
    if (isSVR4ABI) {
      MachineFrameInfo *FFI = MF.getFrameInfo();
      int FPIndex = FI->getFramePointerSaveIndex();
      assert(FPIndex && "No Frame Pointer Save Slot!");
      FPOffset = FFI->getObjectOffset(FPIndex);
    } else {
      FPOffset =
          PPCFrameLowering::getFramePointerSaveOffset(isPPC64, isDarwinABI);
    }
  }

  int BPOffset = 0;
  if (HasBP) {
    if (isSVR4ABI) {
      MachineFrameInfo *FFI = MF.getFrameInfo();
      int BPIndex = FI->getBasePointerSaveIndex();
      assert(BPIndex && "No Base Pointer Save Slot!");
      BPOffset = FFI->getObjectOffset(BPIndex);
    } else {
      BPOffset =
        PPCFrameLowering::getBasePointerSaveOffset(isPPC64,
                                                   isDarwinABI,
                                                   isPIC);
    }
  }

  int PBPOffset = 0;
  if (FI->usesPICBase()) {
    MachineFrameInfo *FFI = MF.getFrameInfo();
    int PBPIndex = FI->getPICBasePointerSaveIndex();
    assert(PBPIndex && "No PIC Base Pointer Save Slot!");
    PBPOffset = FFI->getObjectOffset(PBPIndex);
  }

  bool UsesTCRet =  RetOpcode == PPC::TCRETURNri ||
    RetOpcode == PPC::TCRETURNdi ||
    RetOpcode == PPC::TCRETURNai ||
    RetOpcode == PPC::TCRETURNri8 ||
    RetOpcode == PPC::TCRETURNdi8 ||
    RetOpcode == PPC::TCRETURNai8;

  if (UsesTCRet) {
    int MaxTCRetDelta = FI->getTailCallSPDelta();
    MachineOperand &StackAdjust = MBBI->getOperand(1);
    assert(StackAdjust.isImm() && "Expecting immediate value.");
    // Adjust stack pointer.
    int StackAdj = StackAdjust.getImm();
    int Delta = StackAdj - MaxTCRetDelta;
    assert((Delta >= 0) && "Delta must be positive");
    if (MaxTCRetDelta>0)
      FrameSize += (StackAdj +Delta);
    else
      FrameSize += StackAdj;
  }

  // Frames of 32KB & larger require special handling because they cannot be
  // indexed into with a simple LD/LWZ immediate offset operand.
  bool isLargeFrame = !isInt<16>(FrameSize);

  if (FrameSize) {
    // In the prologue, the loaded (or persistent) stack pointer value is offset
    // by the STDU/STDUX/STWU/STWUX instruction.  Add this offset back now.

    // If this function contained a fastcc call and GuaranteedTailCallOpt is
    // enabled (=> hasFastCall()==true) the fastcc call might contain a tail
    // call which invalidates the stack pointer value in SP(0). So we use the
    // value of R31 in this case.
    if (FI->hasFastCall()) {
      assert(HasFP && "Expecting a valid frame pointer.");
      if (!isLargeFrame) {
        BuildMI(MBB, MBBI, dl, AddImmInst, SPReg)
          .addReg(FPReg).addImm(FrameSize);
      } else {
        BuildMI(MBB, MBBI, dl, LoadImmShiftedInst, ScratchReg)
          .addImm(FrameSize >> 16);
        BuildMI(MBB, MBBI, dl, OrImmInst, ScratchReg)
          .addReg(ScratchReg, RegState::Kill)
          .addImm(FrameSize & 0xFFFF);
        BuildMI(MBB, MBBI, dl, AddInst)
          .addReg(SPReg)
          .addReg(FPReg)
          .addReg(ScratchReg);
      }
    } else if (!isLargeFrame && !HasBP && !MFI->hasVarSizedObjects()) {
      BuildMI(MBB, MBBI, dl, AddImmInst, SPReg)
        .addReg(SPReg)
        .addImm(FrameSize);
    } else {
      BuildMI(MBB, MBBI, dl, LoadInst, SPReg)
        .addImm(0)
        .addReg(SPReg);
    }

  }

  if (MustSaveLR)
    BuildMI(MBB, MBBI, dl, LoadInst, ScratchReg)
      .addImm(LROffset)
      .addReg(SPReg);

  assert((isPPC64 || MustSaveCRs.empty()) &&
         "Epilogue CR restoring supported only in 64-bit mode");

  if (!MustSaveCRs.empty()) // will only occur for PPC64
    BuildMI(MBB, MBBI, dl, TII.get(PPC::LWZ8), TempReg)
      .addImm(8)
      .addReg(SPReg);

  if (HasFP)
    BuildMI(MBB, MBBI, dl, LoadInst, FPReg)
      .addImm(FPOffset)
      .addReg(SPReg);

<<<<<<< HEAD
=======
  if (FI->usesPICBase())
    // FIXME: On PPC32 SVR4, we must not spill before claiming the stackframe.
    BuildMI(MBB, MBBI, dl, LoadInst)
      .addReg(PPC::R30)
      .addImm(PBPOffset)
      .addReg(SPReg);

>>>>>>> 7618b2b2
  if (HasBP)
    BuildMI(MBB, MBBI, dl, LoadInst, BPReg)
      .addImm(BPOffset)
      .addReg(SPReg);

  if (!MustSaveCRs.empty()) // will only occur for PPC64
    for (unsigned i = 0, e = MustSaveCRs.size(); i != e; ++i)
      BuildMI(MBB, MBBI, dl, TII.get(PPC::MTOCRF8), MustSaveCRs[i])
        .addReg(TempReg, getKillRegState(i == e-1));

  if (MustSaveLR)
    BuildMI(MBB, MBBI, dl, MTLRInst).addReg(ScratchReg);

  // Callee pop calling convention. Pop parameter/linkage area. Used for tail
  // call optimization
  if (MF.getTarget().Options.GuaranteedTailCallOpt &&
      (RetOpcode == PPC::BLR || RetOpcode == PPC::BLR8) &&
      MF.getFunction()->getCallingConv() == CallingConv::Fast) {
     PPCFunctionInfo *FI = MF.getInfo<PPCFunctionInfo>();
     unsigned CallerAllocatedAmt = FI->getMinReservedArea();

     if (CallerAllocatedAmt && isInt<16>(CallerAllocatedAmt)) {
       BuildMI(MBB, MBBI, dl, AddImmInst, SPReg)
         .addReg(SPReg).addImm(CallerAllocatedAmt);
     } else {
       BuildMI(MBB, MBBI, dl, LoadImmShiftedInst, ScratchReg)
          .addImm(CallerAllocatedAmt >> 16);
       BuildMI(MBB, MBBI, dl, OrImmInst, ScratchReg)
          .addReg(ScratchReg, RegState::Kill)
          .addImm(CallerAllocatedAmt & 0xFFFF);
       BuildMI(MBB, MBBI, dl, AddInst)
          .addReg(SPReg)
          .addReg(FPReg)
          .addReg(ScratchReg);
     }
  } else if (RetOpcode == PPC::TCRETURNdi) {
    MBBI = MBB.getLastNonDebugInstr();
    MachineOperand &JumpTarget = MBBI->getOperand(0);
    BuildMI(MBB, MBBI, dl, TII.get(PPC::TAILB)).
      addGlobalAddress(JumpTarget.getGlobal(), JumpTarget.getOffset());
  } else if (RetOpcode == PPC::TCRETURNri) {
    MBBI = MBB.getLastNonDebugInstr();
    assert(MBBI->getOperand(0).isReg() && "Expecting register operand.");
    BuildMI(MBB, MBBI, dl, TII.get(PPC::TAILBCTR));
  } else if (RetOpcode == PPC::TCRETURNai) {
    MBBI = MBB.getLastNonDebugInstr();
    MachineOperand &JumpTarget = MBBI->getOperand(0);
    BuildMI(MBB, MBBI, dl, TII.get(PPC::TAILBA)).addImm(JumpTarget.getImm());
  } else if (RetOpcode == PPC::TCRETURNdi8) {
    MBBI = MBB.getLastNonDebugInstr();
    MachineOperand &JumpTarget = MBBI->getOperand(0);
    BuildMI(MBB, MBBI, dl, TII.get(PPC::TAILB8)).
      addGlobalAddress(JumpTarget.getGlobal(), JumpTarget.getOffset());
  } else if (RetOpcode == PPC::TCRETURNri8) {
    MBBI = MBB.getLastNonDebugInstr();
    assert(MBBI->getOperand(0).isReg() && "Expecting register operand.");
    BuildMI(MBB, MBBI, dl, TII.get(PPC::TAILBCTR8));
  } else if (RetOpcode == PPC::TCRETURNai8) {
    MBBI = MBB.getLastNonDebugInstr();
    MachineOperand &JumpTarget = MBBI->getOperand(0);
    BuildMI(MBB, MBBI, dl, TII.get(PPC::TAILBA8)).addImm(JumpTarget.getImm());
  }
}

/// MustSaveLR - Return true if this function requires that we save the LR
/// register onto the stack in the prolog and restore it in the epilog of the
/// function.
static bool MustSaveLR(const MachineFunction &MF, unsigned LR) {
  const PPCFunctionInfo *MFI = MF.getInfo<PPCFunctionInfo>();

  // We need a save/restore of LR if there is any def of LR (which is
  // defined by calls, including the PIC setup sequence), or if there is
  // some use of the LR stack slot (e.g. for builtin_return_address).
  // (LR comes in 32 and 64 bit versions.)
  MachineRegisterInfo::def_iterator RI = MF.getRegInfo().def_begin(LR);
  return RI !=MF.getRegInfo().def_end() || MFI->isLRStoreRequired();
}

void
PPCFrameLowering::processFunctionBeforeCalleeSavedScan(MachineFunction &MF,
                                                   RegScavenger *) const {
  const PPCRegisterInfo *RegInfo =
      static_cast<const PPCRegisterInfo *>(MF.getSubtarget().getRegisterInfo());

  //  Save and clear the LR state.
  PPCFunctionInfo *FI = MF.getInfo<PPCFunctionInfo>();
  unsigned LR = RegInfo->getRARegister();
  FI->setMustSaveLR(MustSaveLR(MF, LR));
  MachineRegisterInfo &MRI = MF.getRegInfo();
  MRI.setPhysRegUnused(LR);

  //  Save R31 if necessary
  int FPSI = FI->getFramePointerSaveIndex();
  bool isPPC64 = Subtarget.isPPC64();
  bool isDarwinABI  = Subtarget.isDarwinABI();
  bool isPIC = MF.getTarget().getRelocationModel() == Reloc::PIC_;
  MachineFrameInfo *MFI = MF.getFrameInfo();

  // If the frame pointer save index hasn't been defined yet.
  if (!FPSI && needsFP(MF)) {
    // Find out what the fix offset of the frame pointer save area.
    int FPOffset = getFramePointerSaveOffset(isPPC64, isDarwinABI);
    // Allocate the frame index for frame pointer save area.
    FPSI = MFI->CreateFixedObject(isPPC64? 8 : 4, FPOffset, true);
    // Save the result.
    FI->setFramePointerSaveIndex(FPSI);
  }

  int BPSI = FI->getBasePointerSaveIndex();
  if (!BPSI && RegInfo->hasBasePointer(MF)) {
    int BPOffset = getBasePointerSaveOffset(isPPC64, isDarwinABI, isPIC);
    // Allocate the frame index for the base pointer save area.
    BPSI = MFI->CreateFixedObject(isPPC64? 8 : 4, BPOffset, true);
    // Save the result.
    FI->setBasePointerSaveIndex(BPSI);
  }

  // Reserve stack space for the PIC Base register (R30).
  // Only used in SVR4 32-bit.
  if (FI->usesPICBase()) {
    int PBPSI = FI->getPICBasePointerSaveIndex();
    PBPSI = MFI->CreateFixedObject(4, -8, true);
    FI->setPICBasePointerSaveIndex(PBPSI);
  }

  // Reserve stack space to move the linkage area to in case of a tail call.
  int TCSPDelta = 0;
  if (MF.getTarget().Options.GuaranteedTailCallOpt &&
      (TCSPDelta = FI->getTailCallSPDelta()) < 0) {
    MFI->CreateFixedObject(-1 * TCSPDelta, TCSPDelta, true);
  }

  // For 32-bit SVR4, allocate the nonvolatile CR spill slot iff the
  // function uses CR 2, 3, or 4.
  if (!isPPC64 && !isDarwinABI &&
      (MRI.isPhysRegUsed(PPC::CR2) ||
       MRI.isPhysRegUsed(PPC::CR3) ||
       MRI.isPhysRegUsed(PPC::CR4))) {
    int FrameIdx = MFI->CreateFixedObject((uint64_t)4, (int64_t)-4, true);
    FI->setCRSpillFrameIndex(FrameIdx);
  }
}

void PPCFrameLowering::processFunctionBeforeFrameFinalized(MachineFunction &MF,
                                                       RegScavenger *RS) const {
  // Early exit if not using the SVR4 ABI.
  if (!Subtarget.isSVR4ABI()) {
    addScavengingSpillSlot(MF, RS);
    return;
  }

  // Get callee saved register information.
  MachineFrameInfo *FFI = MF.getFrameInfo();
  const std::vector<CalleeSavedInfo> &CSI = FFI->getCalleeSavedInfo();

  // Early exit if no callee saved registers are modified!
  if (CSI.empty() && !needsFP(MF)) {
    addScavengingSpillSlot(MF, RS);
    return;
  }

  unsigned MinGPR = PPC::R31;
  unsigned MinG8R = PPC::X31;
  unsigned MinFPR = PPC::F31;
  unsigned MinVR = PPC::V31;

  bool HasGPSaveArea = false;
  bool HasG8SaveArea = false;
  bool HasFPSaveArea = false;
  bool HasVRSAVESaveArea = false;
  bool HasVRSaveArea = false;

  SmallVector<CalleeSavedInfo, 18> GPRegs;
  SmallVector<CalleeSavedInfo, 18> G8Regs;
  SmallVector<CalleeSavedInfo, 18> FPRegs;
  SmallVector<CalleeSavedInfo, 18> VRegs;

  for (unsigned i = 0, e = CSI.size(); i != e; ++i) {
    unsigned Reg = CSI[i].getReg();
    if (PPC::GPRCRegClass.contains(Reg)) {
      HasGPSaveArea = true;

      GPRegs.push_back(CSI[i]);

      if (Reg < MinGPR) {
        MinGPR = Reg;
      }
    } else if (PPC::G8RCRegClass.contains(Reg)) {
      HasG8SaveArea = true;

      G8Regs.push_back(CSI[i]);

      if (Reg < MinG8R) {
        MinG8R = Reg;
      }
    } else if (PPC::F8RCRegClass.contains(Reg)) {
      HasFPSaveArea = true;

      FPRegs.push_back(CSI[i]);

      if (Reg < MinFPR) {
        MinFPR = Reg;
      }
    } else if (PPC::CRBITRCRegClass.contains(Reg) ||
               PPC::CRRCRegClass.contains(Reg)) {
      ; // do nothing, as we already know whether CRs are spilled
    } else if (PPC::VRSAVERCRegClass.contains(Reg)) {
      HasVRSAVESaveArea = true;
    } else if (PPC::VRRCRegClass.contains(Reg)) {
      HasVRSaveArea = true;

      VRegs.push_back(CSI[i]);

      if (Reg < MinVR) {
        MinVR = Reg;
      }
    } else {
      llvm_unreachable("Unknown RegisterClass!");
    }
  }

  PPCFunctionInfo *PFI = MF.getInfo<PPCFunctionInfo>();
  const TargetRegisterInfo *TRI = MF.getSubtarget().getRegisterInfo();

  int64_t LowerBound = 0;

  // Take into account stack space reserved for tail calls.
  int TCSPDelta = 0;
  if (MF.getTarget().Options.GuaranteedTailCallOpt &&
      (TCSPDelta = PFI->getTailCallSPDelta()) < 0) {
    LowerBound = TCSPDelta;
  }

  // The Floating-point register save area is right below the back chain word
  // of the previous stack frame.
  if (HasFPSaveArea) {
    for (unsigned i = 0, e = FPRegs.size(); i != e; ++i) {
      int FI = FPRegs[i].getFrameIdx();

      FFI->setObjectOffset(FI, LowerBound + FFI->getObjectOffset(FI));
    }

    LowerBound -= (31 - TRI->getEncodingValue(MinFPR) + 1) * 8;
  }

  // Check whether the frame pointer register is allocated. If so, make sure it
  // is spilled to the correct offset.
  if (needsFP(MF)) {
    HasGPSaveArea = true;

    int FI = PFI->getFramePointerSaveIndex();
    assert(FI && "No Frame Pointer Save Slot!");

    FFI->setObjectOffset(FI, LowerBound + FFI->getObjectOffset(FI));
  }

  if (PFI->usesPICBase()) {
    HasGPSaveArea = true;

    int FI = PFI->getPICBasePointerSaveIndex();
    assert(FI && "No PIC Base Pointer Save Slot!");

    FFI->setObjectOffset(FI, LowerBound + FFI->getObjectOffset(FI));
  }

  const PPCRegisterInfo *RegInfo =
      static_cast<const PPCRegisterInfo *>(MF.getSubtarget().getRegisterInfo());
  if (RegInfo->hasBasePointer(MF)) {
    HasGPSaveArea = true;

    int FI = PFI->getBasePointerSaveIndex();
    assert(FI && "No Base Pointer Save Slot!");

    FFI->setObjectOffset(FI, LowerBound + FFI->getObjectOffset(FI));
  }

  // General register save area starts right below the Floating-point
  // register save area.
  if (HasGPSaveArea || HasG8SaveArea) {
    // Move general register save area spill slots down, taking into account
    // the size of the Floating-point register save area.
    for (unsigned i = 0, e = GPRegs.size(); i != e; ++i) {
      int FI = GPRegs[i].getFrameIdx();

      FFI->setObjectOffset(FI, LowerBound + FFI->getObjectOffset(FI));
    }

    // Move general register save area spill slots down, taking into account
    // the size of the Floating-point register save area.
    for (unsigned i = 0, e = G8Regs.size(); i != e; ++i) {
      int FI = G8Regs[i].getFrameIdx();

      FFI->setObjectOffset(FI, LowerBound + FFI->getObjectOffset(FI));
    }

    unsigned MinReg =
      std::min<unsigned>(TRI->getEncodingValue(MinGPR),
                         TRI->getEncodingValue(MinG8R));

    if (Subtarget.isPPC64()) {
      LowerBound -= (31 - MinReg + 1) * 8;
    } else {
      LowerBound -= (31 - MinReg + 1) * 4;
    }
  }

  // For 32-bit only, the CR save area is below the general register
  // save area.  For 64-bit SVR4, the CR save area is addressed relative
  // to the stack pointer and hence does not need an adjustment here.
  // Only CR2 (the first nonvolatile spilled) has an associated frame
  // index so that we have a single uniform save area.
  if (spillsCR(MF) && !(Subtarget.isPPC64() && Subtarget.isSVR4ABI())) {
    // Adjust the frame index of the CR spill slot.
    for (unsigned i = 0, e = CSI.size(); i != e; ++i) {
      unsigned Reg = CSI[i].getReg();

      if ((Subtarget.isSVR4ABI() && Reg == PPC::CR2)
          // Leave Darwin logic as-is.
          || (!Subtarget.isSVR4ABI() &&
              (PPC::CRBITRCRegClass.contains(Reg) ||
               PPC::CRRCRegClass.contains(Reg)))) {
        int FI = CSI[i].getFrameIdx();

        FFI->setObjectOffset(FI, LowerBound + FFI->getObjectOffset(FI));
      }
    }

    LowerBound -= 4; // The CR save area is always 4 bytes long.
  }

  if (HasVRSAVESaveArea) {
    // FIXME SVR4: Is it actually possible to have multiple elements in CSI
    //             which have the VRSAVE register class?
    // Adjust the frame index of the VRSAVE spill slot.
    for (unsigned i = 0, e = CSI.size(); i != e; ++i) {
      unsigned Reg = CSI[i].getReg();

      if (PPC::VRSAVERCRegClass.contains(Reg)) {
        int FI = CSI[i].getFrameIdx();

        FFI->setObjectOffset(FI, LowerBound + FFI->getObjectOffset(FI));
      }
    }

    LowerBound -= 4; // The VRSAVE save area is always 4 bytes long.
  }

  if (HasVRSaveArea) {
    // Insert alignment padding, we need 16-byte alignment.
    LowerBound = (LowerBound - 15) & ~(15);

    for (unsigned i = 0, e = VRegs.size(); i != e; ++i) {
      int FI = VRegs[i].getFrameIdx();

      FFI->setObjectOffset(FI, LowerBound + FFI->getObjectOffset(FI));
    }
  }

  addScavengingSpillSlot(MF, RS);
}

void
PPCFrameLowering::addScavengingSpillSlot(MachineFunction &MF,
                                         RegScavenger *RS) const {
  // Reserve a slot closest to SP or frame pointer if we have a dynalloc or
  // a large stack, which will require scavenging a register to materialize a
  // large offset.

  // We need to have a scavenger spill slot for spills if the frame size is
  // large. In case there is no free register for large-offset addressing,
  // this slot is used for the necessary emergency spill. Also, we need the
  // slot for dynamic stack allocations.

  // The scavenger might be invoked if the frame offset does not fit into
  // the 16-bit immediate. We don't know the complete frame size here
  // because we've not yet computed callee-saved register spills or the
  // needed alignment padding.
  unsigned StackSize = determineFrameLayout(MF, false, true);
  MachineFrameInfo *MFI = MF.getFrameInfo();
  if (MFI->hasVarSizedObjects() || spillsCR(MF) || spillsVRSAVE(MF) ||
      hasNonRISpills(MF) || (hasSpills(MF) && !isInt<16>(StackSize))) {
    const TargetRegisterClass *GPRC = &PPC::GPRCRegClass;
    const TargetRegisterClass *G8RC = &PPC::G8RCRegClass;
    const TargetRegisterClass *RC = Subtarget.isPPC64() ? G8RC : GPRC;
    RS->addScavengingFrameIndex(MFI->CreateStackObject(RC->getSize(),
                                                       RC->getAlignment(),
                                                       false));

    // Might we have over-aligned allocas?
    bool HasAlVars = MFI->hasVarSizedObjects() &&
                     MFI->getMaxAlignment() > getStackAlignment();

    // These kinds of spills might need two registers.
    if (spillsCR(MF) || spillsVRSAVE(MF) || HasAlVars)
      RS->addScavengingFrameIndex(MFI->CreateStackObject(RC->getSize(),
                                                         RC->getAlignment(),
                                                         false));

  }
}

bool
PPCFrameLowering::spillCalleeSavedRegisters(MachineBasicBlock &MBB,
                                     MachineBasicBlock::iterator MI,
                                     const std::vector<CalleeSavedInfo> &CSI,
                                     const TargetRegisterInfo *TRI) const {

  // Currently, this function only handles SVR4 32- and 64-bit ABIs.
  // Return false otherwise to maintain pre-existing behavior.
  if (!Subtarget.isSVR4ABI())
    return false;

  MachineFunction *MF = MBB.getParent();
  const PPCInstrInfo &TII =
      *static_cast<const PPCInstrInfo *>(MF->getSubtarget().getInstrInfo());
  DebugLoc DL;
  bool CRSpilled = false;
  MachineInstrBuilder CRMIB;

  for (unsigned i = 0, e = CSI.size(); i != e; ++i) {
    unsigned Reg = CSI[i].getReg();
    // Only Darwin actually uses the VRSAVE register, but it can still appear
    // here if, for example, @llvm.eh.unwind.init() is used.  If we're not on
    // Darwin, ignore it.
    if (Reg == PPC::VRSAVE && !Subtarget.isDarwinABI())
      continue;

    // CR2 through CR4 are the nonvolatile CR fields.
    bool IsCRField = PPC::CR2 <= Reg && Reg <= PPC::CR4;

    // Add the callee-saved register as live-in; it's killed at the spill.
    MBB.addLiveIn(Reg);

    if (CRSpilled && IsCRField) {
      CRMIB.addReg(Reg, RegState::ImplicitKill);
      continue;
    }

    // Insert the spill to the stack frame.
    if (IsCRField) {
      PPCFunctionInfo *FuncInfo = MF->getInfo<PPCFunctionInfo>();
      if (Subtarget.isPPC64()) {
        // The actual spill will happen at the start of the prologue.
        FuncInfo->addMustSaveCR(Reg);
      } else {
        CRSpilled = true;
        FuncInfo->setSpillsCR();

        // 32-bit:  FP-relative.  Note that we made sure CR2-CR4 all have
        // the same frame index in PPCRegisterInfo::hasReservedSpillSlot.
        CRMIB = BuildMI(*MF, DL, TII.get(PPC::MFCR), PPC::R12)
                  .addReg(Reg, RegState::ImplicitKill);

        MBB.insert(MI, CRMIB);
        MBB.insert(MI, addFrameReference(BuildMI(*MF, DL, TII.get(PPC::STW))
                                         .addReg(PPC::R12,
                                                 getKillRegState(true)),
                                         CSI[i].getFrameIdx()));
      }
    } else {
      const TargetRegisterClass *RC = TRI->getMinimalPhysRegClass(Reg);
      TII.storeRegToStackSlot(MBB, MI, Reg, true,
                              CSI[i].getFrameIdx(), RC, TRI);
    }
  }
  return true;
}

static void
restoreCRs(bool isPPC64, bool is31,
           bool CR2Spilled, bool CR3Spilled, bool CR4Spilled,
           MachineBasicBlock &MBB, MachineBasicBlock::iterator MI,
           const std::vector<CalleeSavedInfo> &CSI, unsigned CSIIndex) {

  MachineFunction *MF = MBB.getParent();
  const PPCInstrInfo &TII =
      *static_cast<const PPCInstrInfo *>(MF->getSubtarget().getInstrInfo());
  DebugLoc DL;
  unsigned RestoreOp, MoveReg;

  if (isPPC64)
    // This is handled during epilogue generation.
    return;
  else {
    // 32-bit:  FP-relative
    MBB.insert(MI, addFrameReference(BuildMI(*MF, DL, TII.get(PPC::LWZ),
                                             PPC::R12),
                                     CSI[CSIIndex].getFrameIdx()));
    RestoreOp = PPC::MTOCRF;
    MoveReg = PPC::R12;
  }

  if (CR2Spilled)
    MBB.insert(MI, BuildMI(*MF, DL, TII.get(RestoreOp), PPC::CR2)
               .addReg(MoveReg, getKillRegState(!CR3Spilled && !CR4Spilled)));

  if (CR3Spilled)
    MBB.insert(MI, BuildMI(*MF, DL, TII.get(RestoreOp), PPC::CR3)
               .addReg(MoveReg, getKillRegState(!CR4Spilled)));

  if (CR4Spilled)
    MBB.insert(MI, BuildMI(*MF, DL, TII.get(RestoreOp), PPC::CR4)
               .addReg(MoveReg, getKillRegState(true)));
}

void PPCFrameLowering::
eliminateCallFramePseudoInstr(MachineFunction &MF, MachineBasicBlock &MBB,
                              MachineBasicBlock::iterator I) const {
  const PPCInstrInfo &TII =
      *static_cast<const PPCInstrInfo *>(MF.getSubtarget().getInstrInfo());
  if (MF.getTarget().Options.GuaranteedTailCallOpt &&
      I->getOpcode() == PPC::ADJCALLSTACKUP) {
    // Add (actually subtract) back the amount the callee popped on return.
    if (int CalleeAmt =  I->getOperand(1).getImm()) {
      bool is64Bit = Subtarget.isPPC64();
      CalleeAmt *= -1;
      unsigned StackReg = is64Bit ? PPC::X1 : PPC::R1;
      unsigned TmpReg = is64Bit ? PPC::X0 : PPC::R0;
      unsigned ADDIInstr = is64Bit ? PPC::ADDI8 : PPC::ADDI;
      unsigned ADDInstr = is64Bit ? PPC::ADD8 : PPC::ADD4;
      unsigned LISInstr = is64Bit ? PPC::LIS8 : PPC::LIS;
      unsigned ORIInstr = is64Bit ? PPC::ORI8 : PPC::ORI;
      MachineInstr *MI = I;
      DebugLoc dl = MI->getDebugLoc();

      if (isInt<16>(CalleeAmt)) {
        BuildMI(MBB, I, dl, TII.get(ADDIInstr), StackReg)
          .addReg(StackReg, RegState::Kill)
          .addImm(CalleeAmt);
      } else {
        MachineBasicBlock::iterator MBBI = I;
        BuildMI(MBB, MBBI, dl, TII.get(LISInstr), TmpReg)
          .addImm(CalleeAmt >> 16);
        BuildMI(MBB, MBBI, dl, TII.get(ORIInstr), TmpReg)
          .addReg(TmpReg, RegState::Kill)
          .addImm(CalleeAmt & 0xFFFF);
        BuildMI(MBB, MBBI, dl, TII.get(ADDInstr), StackReg)
          .addReg(StackReg, RegState::Kill)
          .addReg(TmpReg);
      }
    }
  }
  // Simply discard ADJCALLSTACKDOWN, ADJCALLSTACKUP instructions.
  MBB.erase(I);
}

bool
PPCFrameLowering::restoreCalleeSavedRegisters(MachineBasicBlock &MBB,
                                        MachineBasicBlock::iterator MI,
                                        const std::vector<CalleeSavedInfo> &CSI,
                                        const TargetRegisterInfo *TRI) const {

  // Currently, this function only handles SVR4 32- and 64-bit ABIs.
  // Return false otherwise to maintain pre-existing behavior.
  if (!Subtarget.isSVR4ABI())
    return false;

  MachineFunction *MF = MBB.getParent();
  const PPCInstrInfo &TII =
      *static_cast<const PPCInstrInfo *>(MF->getSubtarget().getInstrInfo());
  bool CR2Spilled = false;
  bool CR3Spilled = false;
  bool CR4Spilled = false;
  unsigned CSIIndex = 0;

  // Initialize insertion-point logic; we will be restoring in reverse
  // order of spill.
  MachineBasicBlock::iterator I = MI, BeforeI = I;
  bool AtStart = I == MBB.begin();

  if (!AtStart)
    --BeforeI;

  for (unsigned i = 0, e = CSI.size(); i != e; ++i) {
    unsigned Reg = CSI[i].getReg();

    // Only Darwin actually uses the VRSAVE register, but it can still appear
    // here if, for example, @llvm.eh.unwind.init() is used.  If we're not on
    // Darwin, ignore it.
    if (Reg == PPC::VRSAVE && !Subtarget.isDarwinABI())
      continue;

    if (Reg == PPC::CR2) {
      CR2Spilled = true;
      // The spill slot is associated only with CR2, which is the
      // first nonvolatile spilled.  Save it here.
      CSIIndex = i;
      continue;
    } else if (Reg == PPC::CR3) {
      CR3Spilled = true;
      continue;
    } else if (Reg == PPC::CR4) {
      CR4Spilled = true;
      continue;
    } else {
      // When we first encounter a non-CR register after seeing at
      // least one CR register, restore all spilled CRs together.
      if ((CR2Spilled || CR3Spilled || CR4Spilled)
          && !(PPC::CR2 <= Reg && Reg <= PPC::CR4)) {
        bool is31 = needsFP(*MF);
        restoreCRs(Subtarget.isPPC64(), is31,
                   CR2Spilled, CR3Spilled, CR4Spilled,
                   MBB, I, CSI, CSIIndex);
        CR2Spilled = CR3Spilled = CR4Spilled = false;
      }

      // Default behavior for non-CR saves.
      const TargetRegisterClass *RC = TRI->getMinimalPhysRegClass(Reg);
      TII.loadRegFromStackSlot(MBB, I, Reg, CSI[i].getFrameIdx(),
                               RC, TRI);
      assert(I != MBB.begin() &&
             "loadRegFromStackSlot didn't insert any code!");
      }

    // Insert in reverse order.
    if (AtStart)
      I = MBB.begin();
    else {
      I = BeforeI;
      ++I;
    }
  }

  // If we haven't yet spilled the CRs, do so now.
  if (CR2Spilled || CR3Spilled || CR4Spilled) {
    bool is31 = needsFP(*MF);
    restoreCRs(Subtarget.isPPC64(), is31, CR2Spilled, CR3Spilled, CR4Spilled,
               MBB, I, CSI, CSIIndex);
  }

  return true;
}<|MERGE_RESOLUTION|>--- conflicted
+++ resolved
@@ -653,8 +653,6 @@
       .addImm(FPOffset)
       .addReg(SPReg);
 
-<<<<<<< HEAD
-=======
   if (FI->usesPICBase())
     // FIXME: On PPC32 SVR4, we must not spill before claiming the stackframe.
     BuildMI(MBB, MBBI, dl, StoreInst)
@@ -662,7 +660,6 @@
       .addImm(PBPOffset)
       .addReg(SPReg);
 
->>>>>>> 7618b2b2
   if (HasBP)
     // FIXME: On PPC32 SVR4, we must not spill before claiming the stackframe.
     BuildMI(MBB, MBBI, dl, StoreInst)
@@ -1040,8 +1037,6 @@
       .addImm(FPOffset)
       .addReg(SPReg);
 
-<<<<<<< HEAD
-=======
   if (FI->usesPICBase())
     // FIXME: On PPC32 SVR4, we must not spill before claiming the stackframe.
     BuildMI(MBB, MBBI, dl, LoadInst)
@@ -1049,7 +1044,6 @@
       .addImm(PBPOffset)
       .addReg(SPReg);
 
->>>>>>> 7618b2b2
   if (HasBP)
     BuildMI(MBB, MBBI, dl, LoadInst, BPReg)
       .addImm(BPOffset)
