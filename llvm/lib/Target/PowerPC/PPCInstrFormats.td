//===- PowerPCInstrFormats.td - PowerPC Instruction Formats --*- tablegen -*-=//
//
//                     The LLVM Compiler Infrastructure
//
// This file is distributed under the University of Illinois Open Source
// License. See LICENSE.TXT for details.
//
//===----------------------------------------------------------------------===//

//===----------------------------------------------------------------------===//
//
// PowerPC instruction formats

class I<bits<6> opcode, dag OOL, dag IOL, string asmstr, InstrItinClass itin>
        : Instruction {
  field bits<32> Inst;
  field bits<32> SoftFail = 0;
  let Size = 4;

  bit PPC64 = 0;  // Default value, override with isPPC64

  let Namespace = "PPC";
  let Inst{0-5} = opcode;
  let OutOperandList = OOL;
  let InOperandList = IOL;
  let AsmString = asmstr;
  let Itinerary = itin;

  bits<1> PPC970_First = 0;
  bits<1> PPC970_Single = 0;
  bits<1> PPC970_Cracked = 0;
  bits<3> PPC970_Unit = 0;

  /// These fields correspond to the fields in PPCInstrInfo.h.  Any changes to
  /// these must be reflected there!  See comments there for what these are.
  let TSFlags{0}   = PPC970_First;
  let TSFlags{1}   = PPC970_Single;
  let TSFlags{2}   = PPC970_Cracked;
  let TSFlags{5-3} = PPC970_Unit;

  // Fields used for relation models.
  string BaseName = "";

  // For cases where multiple instruction definitions really represent the
  // same underlying instruction but with one definition for 64-bit arguments
  // and one for 32-bit arguments, this bit breaks the degeneracy between
  // the two forms and allows TableGen to generate mapping tables.
  bit Interpretation64Bit = 0;
}

class PPC970_DGroup_First   { bits<1> PPC970_First = 1;  }
class PPC970_DGroup_Single  { bits<1> PPC970_Single = 1; }
class PPC970_DGroup_Cracked { bits<1> PPC970_Cracked = 1; }
class PPC970_MicroCode;

class PPC970_Unit_Pseudo   { bits<3> PPC970_Unit = 0;   }
class PPC970_Unit_FXU      { bits<3> PPC970_Unit = 1;   }
class PPC970_Unit_LSU      { bits<3> PPC970_Unit = 2;   }
class PPC970_Unit_FPU      { bits<3> PPC970_Unit = 3;   }
class PPC970_Unit_CRU      { bits<3> PPC970_Unit = 4;   }
class PPC970_Unit_VALU     { bits<3> PPC970_Unit = 5;   }
class PPC970_Unit_VPERM    { bits<3> PPC970_Unit = 6;   }
class PPC970_Unit_BRU      { bits<3> PPC970_Unit = 7;   }

// Two joined instructions; used to emit two adjacent instructions as one.
// The itinerary from the first instruction is used for scheduling and
// classification.
class I2<bits<6> opcode1, bits<6> opcode2, dag OOL, dag IOL, string asmstr,
         InstrItinClass itin>
        : Instruction {
  field bits<64> Inst;
  field bits<64> SoftFail = 0;
  let Size = 8;

  bit PPC64 = 0;  // Default value, override with isPPC64

  let Namespace = "PPC";
  let Inst{0-5} = opcode1;
  let Inst{32-37} = opcode2;
  let OutOperandList = OOL;
  let InOperandList = IOL;
  let AsmString = asmstr;
  let Itinerary = itin;

  bits<1> PPC970_First = 0;
  bits<1> PPC970_Single = 0;
  bits<1> PPC970_Cracked = 0;
  bits<3> PPC970_Unit = 0;

  /// These fields correspond to the fields in PPCInstrInfo.h.  Any changes to
  /// these must be reflected there!  See comments there for what these are.
  let TSFlags{0}   = PPC970_First;
  let TSFlags{1}   = PPC970_Single;
  let TSFlags{2}   = PPC970_Cracked;
  let TSFlags{5-3} = PPC970_Unit;

  // Fields used for relation models.
  string BaseName = "";
  bit Interpretation64Bit = 0;
}

// 1.7.1 I-Form
class IForm<bits<6> opcode, bit aa, bit lk, dag OOL, dag IOL, string asmstr,
            InstrItinClass itin, list<dag> pattern>
         : I<opcode, OOL, IOL, asmstr, itin> {
  let Pattern = pattern;
  bits<24> LI;

  let Inst{6-29}  = LI;
  let Inst{30}    = aa;
  let Inst{31}    = lk;
}

// 1.7.2 B-Form
class BForm<bits<6> opcode, bit aa, bit lk, dag OOL, dag IOL, string asmstr>
  : I<opcode, OOL, IOL, asmstr, IIC_BrB> {
  bits<7> BIBO;  // 2 bits of BI and 5 bits of BO.
  bits<3>  CR;
  bits<14> BD;

  bits<5> BI;
  let BI{0-1} = BIBO{5-6};
  let BI{2-4} = CR{0-2};

  let Inst{6-10}  = BIBO{4-0};
  let Inst{11-15} = BI;
  let Inst{16-29} = BD;
  let Inst{30}    = aa;
  let Inst{31}    = lk;
}

class BForm_1<bits<6> opcode, bits<5> bo, bit aa, bit lk, dag OOL, dag IOL,
             string asmstr>
  : BForm<opcode, aa, lk, OOL, IOL, asmstr> {
  let BIBO{4-0} = bo;
  let BIBO{6-5} = 0;
  let CR = 0;
}

class BForm_2<bits<6> opcode, bits<5> bo, bits<5> bi, bit aa, bit lk,
              dag OOL, dag IOL, string asmstr>
  : I<opcode, OOL, IOL, asmstr, IIC_BrB> {
  bits<14> BD;

  let Inst{6-10}  = bo;
  let Inst{11-15} = bi;
  let Inst{16-29} = BD;
  let Inst{30}    = aa;
  let Inst{31}    = lk;
}

class BForm_3<bits<6> opcode, bit aa, bit lk,
              dag OOL, dag IOL, string asmstr>
  : I<opcode, OOL, IOL, asmstr, IIC_BrB> {
  bits<5> BO;
  bits<5> BI;
  bits<14> BD;

  let Inst{6-10}  = BO;
  let Inst{11-15} = BI;
  let Inst{16-29} = BD;
  let Inst{30}    = aa;
  let Inst{31}    = lk;
}

class BForm_4<bits<6> opcode, bits<5> bo, bit aa, bit lk,
              dag OOL, dag IOL, string asmstr>
  : I<opcode, OOL, IOL, asmstr, IIC_BrB> {
  bits<5> BI;
  bits<14> BD;

  let Inst{6-10}  = bo;
  let Inst{11-15} = BI;
  let Inst{16-29} = BD;
  let Inst{30}    = aa;
  let Inst{31}    = lk;
}

// 1.7.3 SC-Form
class SCForm<bits<6> opcode, bits<1> xo,
                     dag OOL, dag IOL, string asmstr, InstrItinClass itin,
                     list<dag> pattern>
  : I<opcode, OOL, IOL, asmstr, itin> {
  bits<7>  LEV;

  let Pattern = pattern;

  let Inst{20-26} = LEV;
  let Inst{30}    = xo;
}

// 1.7.4 D-Form
class DForm_base<bits<6> opcode, dag OOL, dag IOL, string asmstr,
                 InstrItinClass itin, list<dag> pattern> 
  : I<opcode, OOL, IOL, asmstr, itin> {
  bits<5>  A;
  bits<5>  B;
  bits<16> C;

  let Pattern = pattern;
  
  let Inst{6-10}  = A;
  let Inst{11-15} = B;
  let Inst{16-31} = C;
}

class DForm_1<bits<6> opcode, dag OOL, dag IOL, string asmstr,
              InstrItinClass itin, list<dag> pattern>
  : I<opcode, OOL, IOL, asmstr, itin> {
  bits<5>  A;
  bits<21> Addr;

  let Pattern = pattern;
  
  let Inst{6-10}  = A;
  let Inst{11-15} = Addr{20-16}; // Base Reg
  let Inst{16-31} = Addr{15-0};  // Displacement
}

class DForm_1a<bits<6> opcode, dag OOL, dag IOL, string asmstr,
               InstrItinClass itin, list<dag> pattern>
  : I<opcode, OOL, IOL, asmstr, itin> {
  bits<5>  A;
  bits<16> C;
  bits<5>  B;

  let Pattern = pattern;
  
  let Inst{6-10}  = A;
  let Inst{11-15} = B;
  let Inst{16-31} = C;
}


class DForm_2<bits<6> opcode, dag OOL, dag IOL, string asmstr,
              InstrItinClass itin, list<dag> pattern>
  : DForm_base<opcode, OOL, IOL, asmstr, itin, pattern> {

  // Even though ADDICo does not really have an RC bit, provide
  // the declaration of one here so that isDOT has something to set.
  bit RC = 0;
}

class DForm_2_r0<bits<6> opcode, dag OOL, dag IOL, string asmstr,
                 InstrItinClass itin, list<dag> pattern>
  : I<opcode, OOL, IOL, asmstr, itin> {
  bits<5>  A;
  bits<16> B;
  
  let Pattern = pattern;
  
  let Inst{6-10}  = A;
  let Inst{11-15} = 0;
  let Inst{16-31} = B;
}

class DForm_4<bits<6> opcode, dag OOL, dag IOL, string asmstr,
              InstrItinClass itin, list<dag> pattern>
  : I<opcode, OOL, IOL, asmstr, itin> {
  bits<5>  B;
  bits<5>  A;
  bits<16> C;
  
  let Pattern = pattern;
  
  let Inst{6-10}  = A;
  let Inst{11-15} = B;
  let Inst{16-31} = C;
}
              
class DForm_4_zero<bits<6> opcode, dag OOL, dag IOL, string asmstr,
                   InstrItinClass itin, list<dag> pattern>
  : DForm_1<opcode, OOL, IOL, asmstr, itin, pattern> {
  let A = 0;
  let Addr = 0;
}

class DForm_4_fixedreg_zero<bits<6> opcode, bits<5> R, dag OOL, dag IOL,
                            string asmstr, InstrItinClass itin,
                            list<dag> pattern>
  : DForm_4<opcode, OOL, IOL, asmstr, itin, pattern> {
  let A = R;
  let B = R;
  let C = 0; 
}

class IForm_and_DForm_1<bits<6> opcode1, bit aa, bit lk, bits<6> opcode2,
            dag OOL, dag IOL, string asmstr,
            InstrItinClass itin, list<dag> pattern>
         : I2<opcode1, opcode2, OOL, IOL, asmstr, itin> {
  bits<5>  A;
  bits<21> Addr;

  let Pattern = pattern;
  bits<24> LI;

  let Inst{6-29}  = LI;
  let Inst{30}    = aa;
  let Inst{31}    = lk;

  let Inst{38-42}  = A;
  let Inst{43-47} = Addr{20-16}; // Base Reg
  let Inst{48-63} = Addr{15-0};  // Displacement
}

// This is used to emit BL8+NOP.
class IForm_and_DForm_4_zero<bits<6> opcode1, bit aa, bit lk, bits<6> opcode2,
            dag OOL, dag IOL, string asmstr,
            InstrItinClass itin, list<dag> pattern>
         :  IForm_and_DForm_1<opcode1, aa, lk, opcode2,
                              OOL, IOL, asmstr, itin, pattern> {
  let A = 0;
  let Addr = 0;
}

class DForm_5<bits<6> opcode, dag OOL, dag IOL, string asmstr,
              InstrItinClass itin>
  : I<opcode, OOL, IOL, asmstr, itin> {
  bits<3>  BF;
  bits<1>  L;
  bits<5>  RA;
  bits<16> I;

  let Inst{6-8}   = BF;
  let Inst{9}     = 0;
  let Inst{10}    = L;
  let Inst{11-15} = RA;
  let Inst{16-31} = I;
}

class DForm_5_ext<bits<6> opcode, dag OOL, dag IOL, string asmstr,
                  InstrItinClass itin>
  : DForm_5<opcode, OOL, IOL, asmstr, itin> {
  let L = PPC64;
}

class DForm_6<bits<6> opcode, dag OOL, dag IOL, string asmstr,
              InstrItinClass itin> 
  : DForm_5<opcode, OOL, IOL, asmstr, itin>;

class DForm_6_ext<bits<6> opcode, dag OOL, dag IOL, string asmstr,
                  InstrItinClass itin>
  : DForm_6<opcode, OOL, IOL, asmstr, itin> {
  let L = PPC64;
}


// 1.7.5 DS-Form
class DSForm_1<bits<6> opcode, bits<2> xo, dag OOL, dag IOL, string asmstr,
               InstrItinClass itin, list<dag> pattern>
         : I<opcode, OOL, IOL, asmstr, itin> {
  bits<5>  RST;
  bits<19> DS_RA;

  let Pattern = pattern;
  
  let Inst{6-10}  = RST;
  let Inst{11-15} = DS_RA{18-14};  // Register #
  let Inst{16-29} = DS_RA{13-0};   // Displacement.
  let Inst{30-31} = xo;
}


// 1.7.6 X-Form
class XForm_base_r3xo<bits<6> opcode, bits<10> xo, dag OOL, dag IOL, string asmstr, 
                      InstrItinClass itin, list<dag> pattern>
  : I<opcode, OOL, IOL, asmstr, itin> {
  bits<5> RST;
  bits<5> A;
  bits<5> B;

  let Pattern = pattern;

  bit RC = 0;    // set by isDOT

  let Inst{6-10}  = RST;
  let Inst{11-15} = A;
  let Inst{16-20} = B;
  let Inst{21-30} = xo;
  let Inst{31}    = RC;
}

class XForm_tlb<bits<10> xo, dag OOL, dag IOL, string asmstr,
                InstrItinClass itin> : XForm_base_r3xo<31, xo, OOL, IOL, asmstr, itin, []> {
  let RST = 0;
}

class XForm_attn<bits<6> opcode, bits<10> xo, dag OOL, dag IOL, string asmstr,
                 InstrItinClass itin>
  : I<opcode, OOL, IOL, asmstr, itin> {
  let Inst{21-30} = xo;
}

// This is the same as XForm_base_r3xo, but the first two operands are swapped
// when code is emitted.
class XForm_base_r3xo_swapped
        <bits<6> opcode, bits<10> xo, dag OOL, dag IOL, string asmstr,
        InstrItinClass itin> 
  : I<opcode, OOL, IOL, asmstr, itin> {
  bits<5> A;
  bits<5> RST;
  bits<5> B;

  bit RC = 0;    // set by isDOT

  let Inst{6-10}  = RST;
  let Inst{11-15} = A;
  let Inst{16-20} = B;
  let Inst{21-30} = xo;
  let Inst{31}    = RC;
}


class XForm_1<bits<6> opcode, bits<10> xo, dag OOL, dag IOL, string asmstr,
              InstrItinClass itin, list<dag> pattern> 
  : XForm_base_r3xo<opcode, xo, OOL, IOL, asmstr, itin, pattern>;

class XForm_1a<bits<6> opcode, bits<10> xo, dag OOL, dag IOL, string asmstr,
              InstrItinClass itin, list<dag> pattern>
  : XForm_base_r3xo<opcode, xo, OOL, IOL, asmstr, itin, pattern> {
  let RST = 0;
}

class XForm_rs<bits<6> opcode, bits<10> xo, dag OOL, dag IOL, string asmstr,
              InstrItinClass itin, list<dag> pattern>
  : XForm_base_r3xo<opcode, xo, OOL, IOL, asmstr, itin, pattern> {
  let A = 0;
  let B = 0;
}

class XForm_tlbws<bits<6> opcode, bits<10> xo, dag OOL, dag IOL, string asmstr,
              InstrItinClass itin, list<dag> pattern>
  : I<opcode, OOL, IOL, asmstr, itin> {
  bits<5> RST;
  bits<5> A;
  bits<1> WS;

  let Pattern = pattern;

  let Inst{6-10}  = RST;
  let Inst{11-15} = A;
  let Inst{20}    = WS;
  let Inst{21-30} = xo;
  let Inst{31}    = 0;
}

class XForm_6<bits<6> opcode, bits<10> xo, dag OOL, dag IOL, string asmstr,
              InstrItinClass itin, list<dag> pattern> 
  : XForm_base_r3xo_swapped<opcode, xo, OOL, IOL, asmstr, itin> {
  let Pattern = pattern;
}

class XForm_8<bits<6> opcode, bits<10> xo, dag OOL, dag IOL, string asmstr,
              InstrItinClass itin, list<dag> pattern> 
  : XForm_base_r3xo<opcode, xo, OOL, IOL, asmstr, itin, pattern>;

class XForm_10<bits<6> opcode, bits<10> xo, dag OOL, dag IOL, string asmstr,
               InstrItinClass itin, list<dag> pattern> 
  : XForm_base_r3xo_swapped<opcode, xo, OOL, IOL, asmstr, itin> {
    let Pattern = pattern;
}

class XForm_11<bits<6> opcode, bits<10> xo, dag OOL, dag IOL, string asmstr,
               InstrItinClass itin, list<dag> pattern> 
  : XForm_base_r3xo_swapped<opcode, xo, OOL, IOL, asmstr, itin> {
  let B = 0;
  let Pattern = pattern;
}

class XForm_16<bits<6> opcode, bits<10> xo, dag OOL, dag IOL, string asmstr,
               InstrItinClass itin>
         : I<opcode, OOL, IOL, asmstr, itin> {
  bits<3> BF;
  bits<1> L; 
  bits<5> RA;
  bits<5> RB;
  
  let Inst{6-8}   = BF;
  let Inst{9}     = 0;
  let Inst{10}    = L;
  let Inst{11-15} = RA;
  let Inst{16-20} = RB;
  let Inst{21-30} = xo;
  let Inst{31}    = 0;
}

class XForm_icbt<bits<6> opcode, bits<10> xo, dag OOL, dag IOL, string asmstr,
                 InstrItinClass itin>
         : I<opcode, OOL, IOL, asmstr, itin> {
  bits<4> CT;
  bits<5> RA;
  bits<5> RB;

  let Inst{6} = 0;
  let Inst{7-10} = CT;
  let Inst{11-15} = RA;
  let Inst{16-20} = RB;
  let Inst{21-30} = xo;
  let Inst{31} = 0;
}

class XForm_sr<bits<6> opcode, bits<10> xo, dag OOL, dag IOL, string asmstr,
                InstrItinClass itin>
         : I<opcode, OOL, IOL, asmstr, itin> {
  bits<5> RS;
  bits<4> SR;

  let Inst{6-10} = RS;
  let Inst{12-15} = SR;
  let Inst{21-30} = xo;
}

class XForm_mbar<bits<6> opcode, bits<10> xo, dag OOL, dag IOL, string asmstr,
                InstrItinClass itin>
         : I<opcode, OOL, IOL, asmstr, itin> {
  bits<5> MO;

  let Inst{6-10} = MO;
  let Inst{21-30} = xo;
}

class XForm_srin<bits<6> opcode, bits<10> xo, dag OOL, dag IOL, string asmstr,
                InstrItinClass itin>
         : I<opcode, OOL, IOL, asmstr, itin> {
  bits<5> RS;
  bits<5> RB;

  let Inst{6-10} = RS;
  let Inst{16-20} = RB;
  let Inst{21-30} = xo;
}

class XForm_mtmsr<bits<6> opcode, bits<10> xo, dag OOL, dag IOL, string asmstr,
                InstrItinClass itin>
         : I<opcode, OOL, IOL, asmstr, itin> {
  bits<5> RS;
  bits<1> L;

  let Inst{6-10} = RS;
  let Inst{15} = L;
  let Inst{21-30} = xo;
}

class XForm_16_ext<bits<6> opcode, bits<10> xo, dag OOL, dag IOL, string asmstr,
                   InstrItinClass itin>
  : XForm_16<opcode, xo, OOL, IOL, asmstr, itin> {
  let L = PPC64;
}

class XForm_17<bits<6> opcode, bits<10> xo, dag OOL, dag IOL, string asmstr,
               InstrItinClass itin>
         : I<opcode, OOL, IOL, asmstr, itin> {
  bits<3> BF;
  bits<5> FRA;
  bits<5> FRB;
  
  let Inst{6-8}   = BF;
  let Inst{9-10}  = 0;
  let Inst{11-15} = FRA;
  let Inst{16-20} = FRB;
  let Inst{21-30} = xo;
  let Inst{31}    = 0;
}

class XForm_24<bits<6> opcode, bits<10> xo, dag OOL, dag IOL, string asmstr,
               InstrItinClass itin, list<dag> pattern> 
  : I<opcode, OOL, IOL, asmstr, itin> {
  let Pattern = pattern;
  let Inst{6-10}  = 31;
  let Inst{11-15} = 0;
  let Inst{16-20} = 0;
  let Inst{21-30} = xo;
  let Inst{31}    = 0;
}

class XForm_24_sync<bits<6> opcode, bits<10> xo, dag OOL, dag IOL,
               string asmstr, InstrItinClass itin, list<dag> pattern> 
  : I<opcode, OOL, IOL, asmstr, itin> {
  bits<2> L;

  let Pattern = pattern;
  let Inst{6-8}   = 0;
  let Inst{9-10}  = L;
  let Inst{11-15} = 0;
  let Inst{16-20} = 0;
  let Inst{21-30} = xo;
  let Inst{31}    = 0;
}

class XForm_24_eieio<bits<6> opcode, bits<10> xo, dag OOL, dag IOL,
               string asmstr, InstrItinClass itin, list<dag> pattern> 
  : XForm_24_sync<opcode, xo, OOL, IOL, asmstr, itin, pattern> {
  let L = 0;
}

class XForm_25<bits<6> opcode, bits<10> xo, dag OOL, dag IOL, string asmstr,
               InstrItinClass itin, list<dag> pattern> 
  : XForm_base_r3xo<opcode, xo, OOL, IOL, asmstr, itin, pattern> {
}

class XForm_26<bits<6> opcode, bits<10> xo, dag OOL, dag IOL, string asmstr,
               InstrItinClass itin, list<dag> pattern>
  : XForm_base_r3xo<opcode, xo, OOL, IOL, asmstr, itin, pattern> {
  let A = 0;
}

class XForm_28<bits<6> opcode, bits<10> xo, dag OOL, dag IOL, string asmstr,
               InstrItinClass itin, list<dag> pattern> 
  : XForm_base_r3xo<opcode, xo, OOL, IOL, asmstr, itin, pattern> {
}

// This is used for MFFS, MTFSB0, MTFSB1.  42 is arbitrary; this series of
// numbers presumably relates to some document, but I haven't found it.
class XForm_42<bits<6> opcode, bits<10> xo, dag OOL, dag IOL, string asmstr,
              InstrItinClass itin, list<dag> pattern>
  : XForm_base_r3xo<opcode, xo, OOL, IOL, asmstr, itin, pattern> {
  let Pattern = pattern;

  bit RC = 0;    // set by isDOT

  let Inst{6-10}  = RST;
  let Inst{11-20} = 0;
  let Inst{21-30} = xo;
  let Inst{31}    = RC;
}
class XForm_43<bits<6> opcode, bits<10> xo, dag OOL, dag IOL, string asmstr,
              InstrItinClass itin, list<dag> pattern>
  : XForm_base_r3xo<opcode, xo, OOL, IOL, asmstr, itin, pattern> {
  let Pattern = pattern;
  bits<5> FM;

  bit RC = 0;    // set by isDOT

  let Inst{6-10}  = FM;
  let Inst{11-20} = 0;
  let Inst{21-30} = xo;
  let Inst{31}    = RC;
}

class XForm_0<bits<6> opcode, bits<10> xo, dag OOL, dag IOL, string asmstr,
              InstrItinClass itin, list<dag> pattern>
  : XForm_base_r3xo<opcode, xo, OOL, IOL, asmstr, itin, pattern> {
  let RST = 0;
  let A = 0;
  let B = 0;
}

class XForm_16b<bits<6> opcode, bits<10> xo, dag OOL, dag IOL, string asmstr,
              InstrItinClass itin, list<dag> pattern>
  : XForm_base_r3xo<opcode, xo, OOL, IOL, asmstr, itin, pattern> {
  let RST = 0;
  let A = 0;
}

// XX*-Form (VSX)
class XX1Form<bits<6> opcode, bits<10> xo, dag OOL, dag IOL, string asmstr, 
              InstrItinClass itin, list<dag> pattern>
  : I<opcode, OOL, IOL, asmstr, itin> {
  bits<6> XT;
  bits<5> A;
  bits<5> B;

  let Pattern = pattern;

  let Inst{6-10}  = XT{4-0};
  let Inst{11-15} = A;
  let Inst{16-20} = B;
  let Inst{21-30} = xo;
  let Inst{31}    = XT{5};
}

class XX2Form<bits<6> opcode, bits<9> xo, dag OOL, dag IOL, string asmstr, 
              InstrItinClass itin, list<dag> pattern>
  : I<opcode, OOL, IOL, asmstr, itin> {
  bits<6> XT;
  bits<6> XB;

  let Pattern = pattern;

  let Inst{6-10}  = XT{4-0};
  let Inst{11-15} = 0;
  let Inst{16-20} = XB{4-0};
  let Inst{21-29} = xo;
  let Inst{30}    = XB{5};
  let Inst{31}    = XT{5};
}

class XX2Form_1<bits<6> opcode, bits<9> xo, dag OOL, dag IOL, string asmstr, 
                InstrItinClass itin, list<dag> pattern>
  : I<opcode, OOL, IOL, asmstr, itin> {
  bits<3> CR;
  bits<6> XB;

  let Pattern = pattern;

  let Inst{6-8}   = CR;
  let Inst{9-15}  = 0;
  let Inst{16-20} = XB{4-0};
  let Inst{21-29} = xo;
  let Inst{30}    = XB{5};
  let Inst{31}    = 0;
}

class XX2Form_2<bits<6> opcode, bits<9> xo, dag OOL, dag IOL, string asmstr, 
                InstrItinClass itin, list<dag> pattern>
  : I<opcode, OOL, IOL, asmstr, itin> {
  bits<6> XT;
  bits<6> XB;
  bits<2> D;

  let Pattern = pattern;

  let Inst{6-10}  = XT{4-0};
  let Inst{11-13} = 0;
  let Inst{14-15} = D;
  let Inst{16-20} = XB{4-0};
  let Inst{21-29} = xo;
  let Inst{30}    = XB{5};
  let Inst{31}    = XT{5};
}

class XX3Form<bits<6> opcode, bits<8> xo, dag OOL, dag IOL, string asmstr, 
              InstrItinClass itin, list<dag> pattern>
  : I<opcode, OOL, IOL, asmstr, itin> {
  bits<6> XT;
  bits<6> XA;
  bits<6> XB;

  let Pattern = pattern;

  let Inst{6-10}  = XT{4-0};
  let Inst{11-15} = XA{4-0};
  let Inst{16-20} = XB{4-0};
  let Inst{21-28} = xo;
  let Inst{29}    = XA{5};
  let Inst{30}    = XB{5};
  let Inst{31}    = XT{5};
}

class XX3Form_1<bits<6> opcode, bits<8> xo, dag OOL, dag IOL, string asmstr, 
                InstrItinClass itin, list<dag> pattern>
  : I<opcode, OOL, IOL, asmstr, itin> {
  bits<3> CR;
  bits<6> XA;
  bits<6> XB;

  let Pattern = pattern;

  let Inst{6-8}   = CR;
  let Inst{9-10}  = 0;
  let Inst{11-15} = XA{4-0};
  let Inst{16-20} = XB{4-0};
  let Inst{21-28} = xo;
  let Inst{29}    = XA{5};
  let Inst{30}    = XB{5};
  let Inst{31}    = 0;
}

class XX3Form_2<bits<6> opcode, bits<5> xo, dag OOL, dag IOL, string asmstr, 
                InstrItinClass itin, list<dag> pattern>
  : I<opcode, OOL, IOL, asmstr, itin> {
  bits<6> XT;
  bits<6> XA;
  bits<6> XB;
  bits<2> D;

  let Pattern = pattern;

  let Inst{6-10}  = XT{4-0};
  let Inst{11-15} = XA{4-0};
  let Inst{16-20} = XB{4-0};
  let Inst{21}    = 0;
  let Inst{22-23} = D;
  let Inst{24-28} = xo;
  let Inst{29}    = XA{5};
  let Inst{30}    = XB{5};
  let Inst{31}    = XT{5};
}

class XX3Form_Rc<bits<6> opcode, bits<7> xo, dag OOL, dag IOL, string asmstr, 
              InstrItinClass itin, list<dag> pattern>
  : I<opcode, OOL, IOL, asmstr, itin> {
  bits<6> XT;
  bits<6> XA;
  bits<6> XB;

  let Pattern = pattern;

  bit RC = 0;    // set by isDOT

  let Inst{6-10}  = XT{4-0};
  let Inst{11-15} = XA{4-0};
  let Inst{16-20} = XB{4-0};
  let Inst{21}    = RC;
  let Inst{22-28} = xo;
  let Inst{29}    = XA{5};
  let Inst{30}    = XB{5};
  let Inst{31}    = XT{5};
}

class XX4Form<bits<6> opcode, bits<2> xo, dag OOL, dag IOL, string asmstr, 
              InstrItinClass itin, list<dag> pattern>
  : I<opcode, OOL, IOL, asmstr, itin> {
  bits<6> XT;
  bits<6> XA;
  bits<6> XB;
  bits<6> XC;

  let Pattern = pattern;

  let Inst{6-10}  = XT{4-0};
  let Inst{11-15} = XA{4-0};
  let Inst{16-20} = XB{4-0};
  let Inst{21-25} = XC{4-0};
  let Inst{26-27} = xo;
  let Inst{28}    = XC{5};
  let Inst{29}    = XA{5};
  let Inst{30}    = XB{5};
  let Inst{31}    = XT{5};
}

// DCB_Form - Form X instruction, used for dcb* instructions.
class DCB_Form<bits<10> xo, bits<5> immfield, dag OOL, dag IOL, string asmstr, 
                      InstrItinClass itin, list<dag> pattern>
  : I<31, OOL, IOL, asmstr, itin> {
  bits<5> A;
  bits<5> B;

  let Pattern = pattern;

  let Inst{6-10}  = immfield;
  let Inst{11-15} = A;
  let Inst{16-20} = B;
  let Inst{21-30} = xo;
  let Inst{31}    = 0;
}


// DSS_Form - Form X instruction, used for altivec dss* instructions.
class DSS_Form<bits<1> T, bits<10> xo, dag OOL, dag IOL, string asmstr,
                      InstrItinClass itin, list<dag> pattern>
  : I<31, OOL, IOL, asmstr, itin> {
  bits<2> STRM;
  bits<5> A;
  bits<5> B;

  let Pattern = pattern;

  let Inst{6}     = T;
  let Inst{7-8}   = 0;
  let Inst{9-10}  = STRM;
  let Inst{11-15} = A;
  let Inst{16-20} = B;
  let Inst{21-30} = xo;
  let Inst{31}    = 0;
}

// 1.7.7 XL-Form
class XLForm_1<bits<6> opcode, bits<10> xo, dag OOL, dag IOL, string asmstr,
               InstrItinClass itin, list<dag> pattern>
    : I<opcode, OOL, IOL, asmstr, itin> {
  bits<5> CRD;
  bits<5> CRA;
  bits<5> CRB;
  
  let Pattern = pattern;
  
  let Inst{6-10}  = CRD;
  let Inst{11-15} = CRA;
  let Inst{16-20} = CRB;
  let Inst{21-30} = xo;
  let Inst{31}    = 0;
}

class XLForm_1_ext<bits<6> opcode, bits<10> xo, dag OOL, dag IOL, string asmstr,
               InstrItinClass itin, list<dag> pattern>
    : I<opcode, OOL, IOL, asmstr, itin> {
  bits<5> CRD;
  
  let Pattern = pattern;
  
  let Inst{6-10}  = CRD;
  let Inst{11-15} = CRD;
  let Inst{16-20} = CRD;
  let Inst{21-30} = xo;
  let Inst{31}    = 0;
}

class XLForm_2<bits<6> opcode, bits<10> xo, bit lk, dag OOL, dag IOL, string asmstr, 
               InstrItinClass itin, list<dag> pattern>
    : I<opcode, OOL, IOL, asmstr, itin> {
  bits<5> BO;
  bits<5> BI;
  bits<2> BH;
  
  let Pattern = pattern;
  
  let Inst{6-10}  = BO;
  let Inst{11-15} = BI;
  let Inst{16-18} = 0;
  let Inst{19-20} = BH;
  let Inst{21-30} = xo;
  let Inst{31}    = lk;
}

class XLForm_2_br<bits<6> opcode, bits<10> xo, bit lk,
                  dag OOL, dag IOL, string asmstr, InstrItinClass itin, list<dag> pattern>
  : XLForm_2<opcode, xo, lk, OOL, IOL, asmstr, itin, pattern> {
  bits<7> BIBO;  // 2 bits of BI and 5 bits of BO.
  bits<3>  CR;
  
  let BO = BIBO{4-0};
  let BI{0-1} = BIBO{5-6};
  let BI{2-4} = CR{0-2};
  let BH = 0;
}

class XLForm_2_br2<bits<6> opcode, bits<10> xo, bits<5> bo, bit lk,
                   dag OOL, dag IOL, string asmstr, InstrItinClass itin, list<dag> pattern>
  : XLForm_2<opcode, xo, lk, OOL, IOL, asmstr, itin, pattern> {
  let BO = bo;
  let BH = 0;
}

class XLForm_2_ext<bits<6> opcode, bits<10> xo, bits<5> bo,  bits<5> bi, bit lk,
                  dag OOL, dag IOL, string asmstr, InstrItinClass itin, list<dag> pattern>
  : XLForm_2<opcode, xo, lk, OOL, IOL, asmstr, itin, pattern> {
  let BO = bo;
  let BI = bi;
  let BH = 0;
}

class XLForm_3<bits<6> opcode, bits<10> xo, dag OOL, dag IOL, string asmstr,
               InstrItinClass itin>
         : I<opcode, OOL, IOL, asmstr, itin> {
  bits<3> BF;
  bits<3> BFA;
  
  let Inst{6-8}   = BF;
  let Inst{9-10}  = 0;
  let Inst{11-13} = BFA;
  let Inst{14-15} = 0;
  let Inst{16-20} = 0;
  let Inst{21-30} = xo;
  let Inst{31}    = 0;
}

<<<<<<< HEAD
=======
class XLForm_4<bits<6> opcode, bits<10> xo, dag OOL, dag IOL, string asmstr,
               InstrItinClass itin>
         : I<opcode, OOL, IOL, asmstr, itin> {
  bits<3> BF;
  bit W;
  bits<4> U;
  
  bit RC = 0;
  
  let Inst{6-8}   = BF;
  let Inst{9-10}  = 0;
  let Inst{11-14} = 0;
  let Inst{15}    = W;
  let Inst{16-19} = U;
  let Inst{20}    = 0;
  let Inst{21-30} = xo;
  let Inst{31}    = RC;
}

class XLForm_2_and_DSForm_1<bits<6> opcode1, bits<10> xo1, bit lk,
                            bits<6> opcode2, bits<2> xo2,
                            dag OOL, dag IOL, string asmstr,
                            InstrItinClass itin, list<dag> pattern>
        : I2<opcode1, opcode2, OOL, IOL, asmstr, itin> {
  bits<5> BO;
  bits<5> BI;
  bits<2> BH;

  bits<5>  RST;
  bits<19> DS_RA;

  let Pattern = pattern;

  let Inst{6-10}  = BO;
  let Inst{11-15} = BI;
  let Inst{16-18} = 0;
  let Inst{19-20} = BH;
  let Inst{21-30} = xo1;
  let Inst{31}    = lk;

  let Inst{38-42} = RST;
  let Inst{43-47} = DS_RA{18-14};  // Register #
  let Inst{48-61} = DS_RA{13-0};   // Displacement.
  let Inst{62-63} = xo2;
}

class XLForm_2_ext_and_DSForm_1<bits<6> opcode1, bits<10> xo1,
                                bits<5> bo, bits<5> bi, bit lk,
                                bits<6> opcode2, bits<2> xo2,
                                dag OOL, dag IOL, string asmstr,
                                InstrItinClass itin, list<dag> pattern>
  : XLForm_2_and_DSForm_1<opcode1, xo1, lk, opcode2, xo2,
                          OOL, IOL, asmstr, itin, pattern> {
  let BO = bo;
  let BI = bi;
  let BH = 0;
}

>>>>>>> 7618b2b2
// 1.7.8 XFX-Form
class XFXForm_1<bits<6> opcode, bits<10> xo, dag OOL, dag IOL, string asmstr,
                InstrItinClass itin>
         : I<opcode, OOL, IOL, asmstr, itin> {
  bits<5>  RT;
  bits<10> SPR;

  let Inst{6-10}  = RT;
  let Inst{11}    = SPR{4};
  let Inst{12}    = SPR{3};
  let Inst{13}    = SPR{2};
  let Inst{14}    = SPR{1};
  let Inst{15}    = SPR{0};
  let Inst{16}    = SPR{9};
  let Inst{17}    = SPR{8};
  let Inst{18}    = SPR{7};
  let Inst{19}    = SPR{6};
  let Inst{20}    = SPR{5};
  let Inst{21-30} = xo;
  let Inst{31}    = 0;
}

class XFXForm_1_ext<bits<6> opcode, bits<10> xo, bits<10> spr, 
                   dag OOL, dag IOL, string asmstr, InstrItinClass itin> 
  : XFXForm_1<opcode, xo, OOL, IOL, asmstr, itin> {
  let SPR = spr;
}

class XFXForm_3<bits<6> opcode, bits<10> xo, dag OOL, dag IOL, string asmstr,
                InstrItinClass itin>
         : I<opcode, OOL, IOL, asmstr, itin> {
  bits<5>  RT;
   
  let Inst{6-10}  = RT;
  let Inst{11-20} = 0;
  let Inst{21-30} = xo;
  let Inst{31}    = 0;
}

class XFXForm_5<bits<6> opcode, bits<10> xo, dag OOL, dag IOL, string asmstr,
                InstrItinClass itin> 
  : I<opcode, OOL, IOL, asmstr, itin> {
  bits<8>  FXM;
  bits<5>  rS;
   
  let Inst{6-10}  = rS;
  let Inst{11}    = 0;
  let Inst{12-19} = FXM;
  let Inst{20}    = 0;
  let Inst{21-30} = xo;
  let Inst{31}    = 0;
}

class XFXForm_5a<bits<6> opcode, bits<10> xo, dag OOL, dag IOL, string asmstr,
                 InstrItinClass itin> 
  : I<opcode, OOL, IOL, asmstr, itin> {
  bits<5>  ST;
  bits<8>  FXM;
   
  let Inst{6-10}  = ST;
  let Inst{11}    = 1;
  let Inst{12-19} = FXM;
  let Inst{20}    = 0;
  let Inst{21-30} = xo;
  let Inst{31}    = 0;
}

class XFXForm_7<bits<6> opcode, bits<10> xo, dag OOL, dag IOL, string asmstr,
                InstrItinClass itin>
  : XFXForm_1<opcode, xo, OOL, IOL, asmstr, itin>;

class XFXForm_7_ext<bits<6> opcode, bits<10> xo, bits<10> spr, 
                    dag OOL, dag IOL, string asmstr, InstrItinClass itin> 
  : XFXForm_7<opcode, xo, OOL, IOL, asmstr, itin> {
  let SPR = spr;
}

// XFL-Form - MTFSF
// This is probably 1.7.9, but I don't have the reference that uses this
// numbering scheme...
class XFLForm<bits<6> opcode, bits<10> xo, dag OOL, dag IOL, string asmstr, 
              InstrItinClass itin, list<dag>pattern>
  : I<opcode, OOL, IOL, asmstr, itin> {
  bits<8> FM;
  bits<5> rT;

  bit RC = 0;    // set by isDOT
  let Pattern = pattern;

  let Inst{6} = 0;
  let Inst{7-14}  = FM;
  let Inst{15} = 0;
  let Inst{16-20} = rT;
  let Inst{21-30} = xo;
  let Inst{31}    = RC;
}

class XFLForm_1<bits<6> opcode, bits<10> xo, dag OOL, dag IOL, string asmstr,
                InstrItinClass itin, list<dag>pattern>
  : I<opcode, OOL, IOL, asmstr, itin> {
  bit L;
  bits<8> FLM;
  bit W;
  bits<5> FRB;

  bit RC = 0;    // set by isDOT
  let Pattern = pattern;

  let Inst{6}     = L;
  let Inst{7-14}  = FLM;
  let Inst{15}    = W;
  let Inst{16-20} = FRB;
  let Inst{21-30} = xo;
  let Inst{31}    = RC;
}

// 1.7.10 XS-Form - SRADI.
class XSForm_1<bits<6> opcode, bits<9> xo, dag OOL, dag IOL, string asmstr,
               InstrItinClass itin, list<dag> pattern>
         : I<opcode, OOL, IOL, asmstr, itin> {
  bits<5> A;
  bits<5> RS;
  bits<6> SH;

  bit RC = 0;    // set by isDOT
  let Pattern = pattern;

  let Inst{6-10}  = RS;
  let Inst{11-15} = A;
  let Inst{16-20} = SH{4,3,2,1,0};
  let Inst{21-29} = xo;
  let Inst{30}    = SH{5};
  let Inst{31}    = RC;
}

// 1.7.11 XO-Form
class XOForm_1<bits<6> opcode, bits<9> xo, bit oe, dag OOL, dag IOL, string asmstr,
               InstrItinClass itin, list<dag> pattern>
         : I<opcode, OOL, IOL, asmstr, itin> {
  bits<5> RT;
  bits<5> RA;
  bits<5> RB;

  let Pattern = pattern;

  bit RC = 0;    // set by isDOT

  let Inst{6-10}  = RT;
  let Inst{11-15} = RA;
  let Inst{16-20} = RB;
  let Inst{21}    = oe;
  let Inst{22-30} = xo;
  let Inst{31}    = RC;  
}

class XOForm_3<bits<6> opcode, bits<9> xo, bit oe, 
               dag OOL, dag IOL, string asmstr, InstrItinClass itin, list<dag> pattern>
  : XOForm_1<opcode, xo, oe, OOL, IOL, asmstr, itin, pattern> {
  let RB = 0;
}

// 1.7.12 A-Form
class AForm_1<bits<6> opcode, bits<5> xo, dag OOL, dag IOL, string asmstr, 
              InstrItinClass itin, list<dag> pattern>
         : I<opcode, OOL, IOL, asmstr, itin> {
  bits<5> FRT;
  bits<5> FRA;
  bits<5> FRC;
  bits<5> FRB;

  let Pattern = pattern;

  bit RC = 0;    // set by isDOT

  let Inst{6-10}  = FRT;
  let Inst{11-15} = FRA;
  let Inst{16-20} = FRB;
  let Inst{21-25} = FRC;
  let Inst{26-30} = xo;
  let Inst{31}    = RC;
}

class AForm_2<bits<6> opcode, bits<5> xo, dag OOL, dag IOL, string asmstr,
              InstrItinClass itin, list<dag> pattern>
  : AForm_1<opcode, xo, OOL, IOL, asmstr, itin, pattern> {
  let FRC = 0;
}

class AForm_3<bits<6> opcode, bits<5> xo, dag OOL, dag IOL, string asmstr,
              InstrItinClass itin, list<dag> pattern> 
  : AForm_1<opcode, xo, OOL, IOL, asmstr, itin, pattern> {
  let FRB = 0;
}

class AForm_4<bits<6> opcode, bits<5> xo, dag OOL, dag IOL, string asmstr, 
              InstrItinClass itin, list<dag> pattern>
         : I<opcode, OOL, IOL, asmstr, itin> {
  bits<5> RT;
  bits<5> RA;
  bits<5> RB;
  bits<5> COND;

  let Pattern = pattern;

  let Inst{6-10}  = RT;
  let Inst{11-15} = RA;
  let Inst{16-20} = RB;
  let Inst{21-25} = COND;
  let Inst{26-30} = xo;
  let Inst{31}    = 0;
}

// 1.7.13 M-Form
class MForm_1<bits<6> opcode, dag OOL, dag IOL, string asmstr,
              InstrItinClass itin, list<dag> pattern>
    : I<opcode, OOL, IOL, asmstr, itin> {
  bits<5> RA;
  bits<5> RS;
  bits<5> RB;
  bits<5> MB;
  bits<5> ME;

  let Pattern = pattern;

  bit RC = 0;    // set by isDOT

  let Inst{6-10}  = RS;
  let Inst{11-15} = RA;
  let Inst{16-20} = RB;
  let Inst{21-25} = MB;
  let Inst{26-30} = ME;
  let Inst{31}    = RC;
}

class MForm_2<bits<6> opcode, dag OOL, dag IOL, string asmstr,
              InstrItinClass itin, list<dag> pattern>
  : MForm_1<opcode, OOL, IOL, asmstr, itin, pattern> {
}

// 1.7.14 MD-Form
class MDForm_1<bits<6> opcode, bits<3> xo, dag OOL, dag IOL, string asmstr,
               InstrItinClass itin, list<dag> pattern>
    : I<opcode, OOL, IOL, asmstr, itin> {
  bits<5> RA;
  bits<5> RS;
  bits<6> SH;
  bits<6> MBE;

  let Pattern = pattern;

  bit RC = 0;    // set by isDOT

  let Inst{6-10}  = RS;
  let Inst{11-15} = RA;
  let Inst{16-20} = SH{4,3,2,1,0};
  let Inst{21-26} = MBE{4,3,2,1,0,5};
  let Inst{27-29} = xo;
  let Inst{30}    = SH{5};
  let Inst{31}    = RC;
}

class MDSForm_1<bits<6> opcode, bits<4> xo, dag OOL, dag IOL, string asmstr,
                InstrItinClass itin, list<dag> pattern>
    : I<opcode, OOL, IOL, asmstr, itin> {
  bits<5> RA;
  bits<5> RS;
  bits<5> RB;
  bits<6> MBE;

  let Pattern = pattern;

  bit RC = 0;    // set by isDOT

  let Inst{6-10}  = RS;
  let Inst{11-15} = RA;
  let Inst{16-20} = RB;
  let Inst{21-26} = MBE{4,3,2,1,0,5};
  let Inst{27-30} = xo;
  let Inst{31}    = RC;
}


// E-1 VA-Form

// VAForm_1 - DACB ordering.
class VAForm_1<bits<6> xo, dag OOL, dag IOL, string asmstr,
               InstrItinClass itin, list<dag> pattern>
    : I<4, OOL, IOL, asmstr, itin> {
  bits<5> VD;
  bits<5> VA;
  bits<5> VC;
  bits<5> VB;

  let Pattern = pattern;
  
  let Inst{6-10}  = VD;
  let Inst{11-15} = VA;
  let Inst{16-20} = VB;
  let Inst{21-25} = VC;
  let Inst{26-31} = xo;
}

// VAForm_1a - DABC ordering.
class VAForm_1a<bits<6> xo, dag OOL, dag IOL, string asmstr,
                InstrItinClass itin, list<dag> pattern>
    : I<4, OOL, IOL, asmstr, itin> {
  bits<5> VD;
  bits<5> VA;
  bits<5> VB;
  bits<5> VC;

  let Pattern = pattern;
  
  let Inst{6-10}  = VD;
  let Inst{11-15} = VA;
  let Inst{16-20} = VB;
  let Inst{21-25} = VC;
  let Inst{26-31} = xo;
}

class VAForm_2<bits<6> xo, dag OOL, dag IOL, string asmstr,
               InstrItinClass itin, list<dag> pattern>
    : I<4, OOL, IOL, asmstr, itin> {
  bits<5> VD;
  bits<5> VA;
  bits<5> VB;
  bits<4> SH;

  let Pattern = pattern;
  
  let Inst{6-10}  = VD;
  let Inst{11-15} = VA;
  let Inst{16-20} = VB;
  let Inst{21}    = 0;
  let Inst{22-25} = SH;
  let Inst{26-31} = xo;
}

// E-2 VX-Form
class VXForm_1<bits<11> xo, dag OOL, dag IOL, string asmstr,
               InstrItinClass itin, list<dag> pattern>
    : I<4, OOL, IOL, asmstr, itin> {
  bits<5> VD;
  bits<5> VA;
  bits<5> VB;
  
  let Pattern = pattern;
  
  let Inst{6-10}  = VD;
  let Inst{11-15} = VA;
  let Inst{16-20} = VB;
  let Inst{21-31} = xo;
}

class VXForm_setzero<bits<11> xo, dag OOL, dag IOL, string asmstr,
               InstrItinClass itin, list<dag> pattern>
    : VXForm_1<xo, OOL, IOL, asmstr, itin, pattern> {
  let VA = VD;
  let VB = VD;
}


class VXForm_2<bits<11> xo, dag OOL, dag IOL, string asmstr,
               InstrItinClass itin, list<dag> pattern>
    : I<4, OOL, IOL, asmstr, itin> {
  bits<5> VD;
  bits<5> VB;
  
  let Pattern = pattern;
  
  let Inst{6-10}  = VD;
  let Inst{11-15} = 0;
  let Inst{16-20} = VB;
  let Inst{21-31} = xo;
}

class VXForm_3<bits<11> xo, dag OOL, dag IOL, string asmstr,
               InstrItinClass itin, list<dag> pattern>
    : I<4, OOL, IOL, asmstr, itin> {
  bits<5> VD;
  bits<5> IMM;
  
  let Pattern = pattern;
  
  let Inst{6-10}  = VD;
  let Inst{11-15} = IMM;
  let Inst{16-20} = 0;
  let Inst{21-31} = xo;
}

/// VXForm_4 - VX instructions with "VD,0,0" register fields, like mfvscr.
class VXForm_4<bits<11> xo, dag OOL, dag IOL, string asmstr,
               InstrItinClass itin, list<dag> pattern>
    : I<4, OOL, IOL, asmstr, itin> {
  bits<5> VD;
  
  let Pattern = pattern;
  
  let Inst{6-10}  = VD;
  let Inst{11-15} = 0;
  let Inst{16-20} = 0;
  let Inst{21-31} = xo;
}

/// VXForm_5 - VX instructions with "0,0,VB" register fields, like mtvscr.
class VXForm_5<bits<11> xo, dag OOL, dag IOL, string asmstr,
               InstrItinClass itin, list<dag> pattern>
    : I<4, OOL, IOL, asmstr, itin> {
  bits<5> VB;
  
  let Pattern = pattern;
  
  let Inst{6-10}  = 0;
  let Inst{11-15} = 0;
  let Inst{16-20} = VB;
  let Inst{21-31} = xo;
}

// E-4 VXR-Form
class VXRForm_1<bits<10> xo, dag OOL, dag IOL, string asmstr,
               InstrItinClass itin, list<dag> pattern>
    : I<4, OOL, IOL, asmstr, itin> {
  bits<5> VD;
  bits<5> VA;
  bits<5> VB;
  bit RC = 0;
  
  let Pattern = pattern;
  
  let Inst{6-10}  = VD;
  let Inst{11-15} = VA;
  let Inst{16-20} = VB;
  let Inst{21}    = RC;
  let Inst{22-31} = xo;
}

//===----------------------------------------------------------------------===//
class Pseudo<dag OOL, dag IOL, string asmstr, list<dag> pattern>
    : I<0, OOL, IOL, asmstr, NoItinerary> {
  let isCodeGenOnly = 1;
  let PPC64 = 0;
  let Pattern = pattern;
  let Inst{31-0} = 0;
}<|MERGE_RESOLUTION|>--- conflicted
+++ resolved
@@ -945,8 +945,6 @@
   let Inst{31}    = 0;
 }
 
-<<<<<<< HEAD
-=======
 class XLForm_4<bits<6> opcode, bits<10> xo, dag OOL, dag IOL, string asmstr,
                InstrItinClass itin>
          : I<opcode, OOL, IOL, asmstr, itin> {
@@ -1005,7 +1003,6 @@
   let BH = 0;
 }
 
->>>>>>> 7618b2b2
 // 1.7.8 XFX-Form
 class XFXForm_1<bits<6> opcode, bits<10> xo, dag OOL, dag IOL, string asmstr,
                 InstrItinClass itin>
