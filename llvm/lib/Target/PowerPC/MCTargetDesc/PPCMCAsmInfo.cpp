--- conflicted
+++ resolved
@@ -74,12 +74,5 @@
   AssemblerDialect = 1;           // New-Style mnemonics.
   LCOMMDirectiveAlignmentType = LCOMM::ByteAlignment;
 
-<<<<<<< HEAD
-  if (T.getOS() == llvm::Triple::FreeBSD ||
-      (T.getOS() == llvm::Triple::NetBSD && !is64Bit) ||
-      (T.getOS() == llvm::Triple::OpenBSD && !is64Bit))
-    UseIntegratedAssembler = true;
-=======
   UseIntegratedAssembler = true;
->>>>>>> 41cb3da2
 }
