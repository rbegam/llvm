//===-- RISCVBaseInfo.cpp - Top level definitions for RISCV MC ------------===//
//
// Part of the LLVM Project, under the Apache License v2.0 with LLVM Exceptions.
// See https://llvm.org/LICENSE.txt for license information.
// SPDX-License-Identifier: Apache-2.0 WITH LLVM-exception
//
//===----------------------------------------------------------------------===//
//
// This file contains small standalone enum definitions for the RISCV target
// useful for the compiler back-end and the MC libraries.
//
//===----------------------------------------------------------------------===//

#include "RISCVBaseInfo.h"
#include "llvm/ADT/ArrayRef.h"
#include "llvm/ADT/Triple.h"
#include "llvm/Support/raw_ostream.h"

namespace llvm {
namespace RISCVSysReg {
#define GET_SysRegsList_IMPL
#include "RISCVGenSearchableTables.inc"
} // namespace RISCVSysReg

namespace RISCVABI {
ABI computeTargetABI(const Triple &TT, FeatureBitset FeatureBits,
                     StringRef ABIName) {
  auto TargetABI = getTargetABI(ABIName);
  bool IsRV64 = TT.isArch64Bit();
  bool IsRV32E = FeatureBits[RISCV::FeatureRV32E];

  if (!ABIName.empty() && TargetABI == ABI_Unknown) {
    errs()
        << "'" << ABIName
        << "' is not a recognized ABI for this target (ignoring target-abi)\n";
  } else if (ABIName.startswith("ilp32") && IsRV64) {
    errs() << "32-bit ABIs are not supported for 64-bit targets (ignoring "
              "target-abi)\n";
    TargetABI = ABI_Unknown;
  } else if (ABIName.startswith("lp64") && !IsRV64) {
    errs() << "64-bit ABIs are not supported for 32-bit targets (ignoring "
              "target-abi)\n";
    TargetABI = ABI_Unknown;
  } else if (IsRV32E && TargetABI != ABI_ILP32E && TargetABI != ABI_Unknown) {
    // TODO: move this checking to RISCVTargetLowering and RISCVAsmParser
    errs()
        << "Only the ilp32e ABI is supported for RV32E (ignoring target-abi)\n";
    TargetABI = ABI_Unknown;
  }

  if (TargetABI != ABI_Unknown)
    return TargetABI;

  // For now, default to the ilp32/ilp32e/lp64 ABI if no explicit ABI is given
  // or an invalid/unrecognised string is given. In the future, it might be
  // worth changing this to default to ilp32f/lp64f and ilp32d/lp64d when
  // hardware support for floating point is present.
  if (IsRV32E)
    return ABI_ILP32E;
  if (IsRV64)
    return ABI_LP64;
  return ABI_ILP32;
}

ABI getTargetABI(StringRef ABIName) {
  auto TargetABI = StringSwitch<ABI>(ABIName)
                       .Case("ilp32", ABI_ILP32)
                       .Case("ilp32f", ABI_ILP32F)
                       .Case("ilp32d", ABI_ILP32D)
                       .Case("ilp32e", ABI_ILP32E)
                       .Case("lp64", ABI_LP64)
                       .Case("lp64f", ABI_LP64F)
                       .Case("lp64d", ABI_LP64D)
                       .Default(ABI_Unknown);
  return TargetABI;
}

// To avoid the BP value clobbered by a function call, we need to choose a
// callee saved register to save the value. RV32E only has X8 and X9 as callee
// saved registers and X8 will be used as fp. So we choose X9 as bp.
MCRegister getBPReg() { return RISCV::X9; }

// Returns the register holding shadow call stack pointer.
MCRegister getSCSPReg() { return RISCV::X18; }

} // namespace RISCVABI

namespace RISCVFeatures {

void validate(const Triple &TT, const FeatureBitset &FeatureBits) {
  if (TT.isArch64Bit() && FeatureBits[RISCV::FeatureRV32E])
    report_fatal_error("RV32E can't be enabled for an RV64 target");
}

} // namespace RISCVFeatures

namespace RISCVVPseudosTable {

#define GET_RISCVVPseudosTable_IMPL
#include "RISCVGenSearchableTables.inc"

} // namespace RISCVVPseudosTable

<<<<<<< HEAD
=======
void RISCVVType::printVType(unsigned VType, raw_ostream &OS) {
  RISCVVSEW VSEW = getVSEW(VType);
  RISCVVLMUL VLMUL = getVLMUL(VType);

  unsigned Sew = 1 << (static_cast<unsigned>(VSEW) + 3);
  OS << "e" << Sew;

  switch (VLMUL) {
  case RISCVVLMUL::LMUL_RESERVED:
    llvm_unreachable("Unexpected LMUL value!");
  case RISCVVLMUL::LMUL_1:
  case RISCVVLMUL::LMUL_2:
  case RISCVVLMUL::LMUL_4:
  case RISCVVLMUL::LMUL_8: {
    unsigned LMul = 1 << static_cast<unsigned>(VLMUL);
    OS << ",m" << LMul;
    break;
  }
  case RISCVVLMUL::LMUL_F2:
  case RISCVVLMUL::LMUL_F4:
  case RISCVVLMUL::LMUL_F8: {
    unsigned LMul = 1 << (8 - static_cast<unsigned>(VLMUL));
    OS << ",mf" << LMul;
    break;
  }
  }

  if (isTailAgnostic(VType))
    OS << ",ta";
  else
    OS << ",tu";

  if (isMaskAgnostic(VType))
    OS << ",ma";
  else
    OS << ",mu";
}

>>>>>>> e1e3308f
} // namespace llvm<|MERGE_RESOLUTION|>--- conflicted
+++ resolved
@@ -101,8 +101,6 @@
 
 } // namespace RISCVVPseudosTable
 
-<<<<<<< HEAD
-=======
 void RISCVVType::printVType(unsigned VType, raw_ostream &OS) {
   RISCVVSEW VSEW = getVSEW(VType);
   RISCVVLMUL VLMUL = getVLMUL(VType);
@@ -141,5 +139,4 @@
     OS << ",mu";
 }
 
->>>>>>> e1e3308f
 } // namespace llvm