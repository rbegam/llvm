//===- CanonExpr.cpp - Implements the CanonExpr class ---------------------===//
//
// Copyright (C) 2015-2016 Intel Corporation. All rights reserved.
//
// The information and source code contained herein is the exclusive
// property of Intel Corporation and may not be disclosed, examined
// or reproduced in whole or in part without explicit written authorization
// from the company.
//
//===----------------------------------------------------------------------===//
//
// This file implements the CanonExpr class.
//
//===----------------------------------------------------------------------===//

#include "llvm/Support/Debug.h"

#include "llvm/Analysis/ScalarEvolution.h"

#include "llvm/IR/Intel_LoopIR/CanonExpr.h"

#include "llvm/Transforms/Intel_LoopTransforms/Utils/BlobUtils.h"
#include "llvm/Transforms/Intel_LoopTransforms/Utils/CanonExprUtils.h"

using namespace llvm;
using namespace loopopt;

std::set<CanonExpr *> CanonExpr::Objs;

CanonExpr::BlobIndexToCoeff::BlobIndexToCoeff(unsigned Indx, int64_t Coef)
    : Index(Indx), Coeff(Coef) {}

CanonExpr::BlobIndexToCoeff::~BlobIndexToCoeff() {}

CanonExpr::CanonExpr(Type *SrcType, Type *DestType, bool IsSExt,
                     unsigned DefLevel, int64_t ConstVal, int64_t Denom,
                     bool IsSignedDiv)
    : SrcTy(SrcType), DestTy(DestType), IsSExt(IsSExt),
      DefinedAtLevel(DefLevel), Const(ConstVal), IsSignedDiv(IsSignedDiv),
      ContainsUndef(false) {

  Objs.insert(this);

  setDenominator(Denom);

  /// Start with size = capcity
  IVCoeffs.resize(IVCoeffs.capacity(), BlobIndexToCoeff(INVALID_BLOB_INDEX, 0));
}

CanonExpr::CanonExpr(const CanonExpr &CE)
    : SrcTy(CE.SrcTy), DestTy(CE.DestTy), IsSExt(CE.IsSExt),
      DefinedAtLevel(CE.DefinedAtLevel), IVCoeffs(CE.IVCoeffs),
      BlobCoeffs(CE.BlobCoeffs), Const(CE.Const), Denominator(CE.Denominator),
      IsSignedDiv(CE.IsSignedDiv), ContainsUndef(CE.ContainsUndef) {

  Objs.insert(this);
}

void CanonExpr::destroy() {
  Objs.erase(this);
  delete this;
}

void CanonExpr::destroyAll() {

  for (auto &I : Objs) {
    delete I;
  }

  Objs.clear();
}

CanonExpr *CanonExpr::clone() const {
  CanonExpr *CE = new CanonExpr(*this);
  return CE;
}

#if !defined(NDEBUG) || defined(LLVM_ENABLE_DUMP)
void CanonExpr::dump(bool Detailed) const {
  formatted_raw_ostream OS(dbgs());
  print(OS, Detailed);
}

void CanonExpr::dump() const { dump(false); }
#endif

void CanonExpr::print(formatted_raw_ostream &OS, bool Detailed) const {
  auto C0 = getConstant();
  auto Denom = getDenominator();
  bool Printed = false;

  if (Detailed) {
    if (!isConstant()) {
      if (isNonLinear()) {
        OS << "NON-LINEAR ";
      } else {
        OS << "LINEAR ";
      }
    }

    if (getSrcType() != getDestType()) {
      if (isSExt()) {
        OS << "sext.";
      } else if (isZExt()) {
        OS << "zext.";
      } else if (isTrunc()) {
        OS << "trunc.";
      } else {
        OS << "bitcast.";
      }

      OS << *getSrcType() << ".";
      OS << *getDestType() << "(";
    } else {
      OS << *getSrcType() << " ";
    }
  }

  if (Denom != 1) {
    OS << "(";
  }

  for (auto I = iv_begin(), E = iv_end(); I != E; ++I) {
    if (I->Coeff != 0) {
      if (Printed) {
        OS << " + ";
      } else {
        Printed = true;
      }

      if (I->Coeff != 1) {
        OS << I->Coeff << " * ";
      }
      if (I->Index != INVALID_BLOB_INDEX) {
        BlobUtils::printBlob(OS, BlobUtils::getBlob(I->Index));
        OS << " * ";
      }
      OS << "i" << getLevel(I);
    }
  }

  for (auto I = blob_begin(), E = blob_end(); I != E; ++I) {
    if (I->Coeff != 0) {
      if (Printed) {
        OS << " + ";
      } else {
        Printed = true;
      }

      if (I->Coeff != 1) {
        OS << I->Coeff << " * ";
      }
      BlobUtils::printBlob(OS, BlobUtils::getBlob(I->Index));
    }
  }

  if (!Printed) {
    OS << C0;
  } else if (C0 != 0) {
    OS << " + " << C0;
  }

  if (Denom != 1) {
    OS << ")/";

    if (!isSignedDiv()) {
      OS << "u";
    }

    OS << Denom;
  }

  if (Detailed) {

    if (getSrcType() != getDestType()) {
      OS << ")";
    }

    if (isLinearAtLevel() && getDefinedAtLevel() > 0) {
      OS << "{def@" << getDefinedAtLevel() << "}";
    }
  }
}

bool CanonExpr::isLevelValid(unsigned Level) {
  return ((Level > 0) && (Level <= MaxLoopNestLevel));
}

bool CanonExpr::isSelfBlob() const {
  return (isStandAloneBlob() &&
          BlobUtils::isTempBlob(BlobUtils::getBlob(getSingleBlobIndex())));
}

void CanonExpr::setDenominator(int64_t Val, bool Simplify) {
  assert((Val != 0) && "Denominator cannot be zero!");

  // Negate the canon expr instead of storing negative denominators.
  if (Val < 0) {
    negate();
    Denominator = -Val;
  } else {
    Denominator = Val;
  }

  if (Simplify) {
    simplify();
  }
}

void CanonExpr::divide(int64_t Val, bool Simplify) {
  setDenominator(Denominator * Val, Simplify);
}

bool CanonExpr::isExtImpl(bool IsSigned, bool IsTrunc) const {
  if (SrcTy == DestTy) {
    return false;
  }

  if (!SrcTy->isIntegerTy()) {
    return false;
  }

  if (SrcTy->getPrimitiveSizeInBits() > DestTy->getPrimitiveSizeInBits()) {
    if (IsTrunc) {
      return true;
    }

    return false;
  }

  return IsSigned ? IsSExt : !IsSExt;
}

bool CanonExpr::isSExt() const { return isExtImpl(true, false); }

bool CanonExpr::isZExt() const { return isExtImpl(false, false); }

bool CanonExpr::isTrunc() const { return isExtImpl(false, true); }

bool CanonExpr::isPtrToPtrCast() const {
  return ((SrcTy != DestTy) && SrcTy->isPointerTy());
}

bool CanonExpr::isIntConstant(int64_t *Val) const {

  if (!getSrcType()->isIntegerTy() || !isConstInternal()) {
    return false;
  }

  if (Val) {
    *Val = getConstant();
  }

  return true;
}

bool CanonExpr::isFPConstant(ConstantFP **Val) const {
  if (!isStandAloneBlob()) {
    return false;
  }

<<<<<<< HEAD
  return CanonExprUtils::isConstantFPBlob(getBlob(getSingleBlobIndex()), Val);
}

bool CanonExpr::isMetadata(MetadataAsValue **Val) const {
  if (!isStandAloneBlob()) {
    return false;
  }

  return CanonExprUtils::isMetadataBlob(getBlob(getSingleBlobIndex()), Val);
}

bool CanonExpr::isConstantVector(Constant **Val) const {
  if (!isStandAloneBlob()) {
    return false;
  }

  return CanonExprUtils::isConstantVectorBlob(getBlob(getSingleBlobIndex()),
                                              Val);
=======
  return BlobUtils::isConstantFPBlob(BlobUtils::getBlob(getSingleBlobIndex()));
>>>>>>> 49661c9f
}

bool CanonExpr::isNull() const {
  bool Ret = (getSrcType()->isPointerTy() && isConstInternal());
  assert((!Ret || !getConstant()) && "Invalid pointer type canon expr!");

  return Ret;
}

unsigned CanonExpr::numIVImpl(bool CheckIVPresence,
                              bool CheckBlobCoeffs) const {
  unsigned Count = 0;

  for (auto &I : IVCoeffs) {
    if (I.Coeff && (!CheckBlobCoeffs || I.Index)) {
      ++Count;

      if (CheckIVPresence) {
        break;
      }
    }
  }

  return Count;
}

bool CanonExpr::hasIV() const { return numIVImpl(true, false); }

bool CanonExpr::hasIV(unsigned Level) const {

  int64_t Coeff = 0;
  getIVCoeff(Level, nullptr, &Coeff);
  return Coeff;
}

unsigned CanonExpr::numIVs() const { return numIVImpl(false, false); }

bool CanonExpr::hasBlobIVCoeffs() const { return numIVImpl(true, true); }

unsigned CanonExpr::numBlobIVCoeffs() const { return numIVImpl(false, true); }

unsigned CanonExpr::getLevel(const_iv_iterator ConstIVIter) const {
  return (ConstIVIter - iv_begin() + 1);
}

void CanonExpr::getIVCoeff(unsigned Lvl, unsigned *Index,
                           int64_t *Coeff) const {
  assert((Index || Coeff) && "Non-null Index or Coeff ptr expected!");
  assert(isLevelValid(Lvl) && "Level is out of bounds!");

  if (IVCoeffs.size() < Lvl) {
    if (Index) {
      *Index = INVALID_BLOB_INDEX;
    }
    if (Coeff) {
      *Coeff = 0;
    }
  } else {
    if (Index) {
      *Index = IVCoeffs[Lvl - 1].Index;
    }
    if (Coeff) {
      *Coeff = IVCoeffs[Lvl - 1].Coeff;
    }
  }
}

void CanonExpr::getIVCoeff(const_iv_iterator ConstIVIter, unsigned *Index,
                           int64_t *Coeff) const {
  if (Index) {
    *Index = ConstIVIter->Index;
  }
  if (Coeff) {
    *Coeff = ConstIVIter->Coeff;
  }
}

unsigned CanonExpr::getIVBlobCoeff(unsigned Lvl) const {
  unsigned Index;

  getIVCoeff(Lvl, &Index, nullptr);
  return Index;
}

unsigned CanonExpr::getIVBlobCoeff(const_iv_iterator ConstIVIter) const {
  return ConstIVIter->Index;
}

bool CanonExpr::hasIVBlobCoeff(unsigned Lvl) const {
  return getIVBlobCoeff(Lvl) != INVALID_BLOB_INDEX;
}

bool CanonExpr::hasIVBlobCoeff(const_iv_iterator ConstIVIter) const {
  return getIVBlobCoeff(ConstIVIter) != INVALID_BLOB_INDEX;
}

int64_t CanonExpr::getIVConstCoeff(unsigned Lvl) const {
  int64_t Coeff;

  getIVCoeff(Lvl, nullptr, &Coeff);
  return Coeff;
}

int64_t CanonExpr::getIVConstCoeff(const_iv_iterator ConstIVIter) const {
  return ConstIVIter->Coeff;
}

bool CanonExpr::hasIVConstCoeff(unsigned Lvl) const {
  return getIVConstCoeff(Lvl);
}

bool CanonExpr::hasIVConstCoeff(const_iv_iterator ConstIVIter) const {
  return getIVConstCoeff(ConstIVIter);
}

void CanonExpr::resizeIVCoeffsToMax(unsigned Lvl) {
  assert(isLevelValid(Lvl) && "Level is out of bounds!");

  if (IVCoeffs.size() < Lvl) {
    IVCoeffs.resize(MaxLoopNestLevel, BlobIndexToCoeff(INVALID_BLOB_INDEX, 0));
  }
}

void CanonExpr::setIVInternal(unsigned Lvl, unsigned Index, int64_t Coeff,
                              bool OverwriteIndex, bool OverwriteCoeff) {

  assert(isLevelValid(Lvl) && "Level is out of bounds!");
  assert(
      ((Index == INVALID_BLOB_INDEX) || BlobUtils::isBlobIndexValid(Index)) &&
      "Blob Index is invalid!");

  resizeIVCoeffsToMax(Lvl);

  if (OverwriteIndex) {
    IVCoeffs[Lvl - 1].Index = Index;
  }
  if (OverwriteCoeff) {
    assert(Coeff && "Use removeIV() instead!");
    IVCoeffs[Lvl - 1].Coeff = Coeff;
  }
}

void CanonExpr::setIVCoeff(unsigned Lvl, unsigned Index, int64_t Coeff) {
  setIVInternal(Lvl, Index, Coeff, true, true);
}

void CanonExpr::setIVCoeff(iv_iterator IVI, unsigned Index, int64_t Coeff) {
  IVI->Index = Index;
  IVI->Coeff = Coeff;
}

void CanonExpr::setIVBlobCoeff(unsigned Lvl, unsigned Index) {
  setIVInternal(Lvl, Index, 0, true, false);
}

void CanonExpr::setIVBlobCoeff(iv_iterator IVI, unsigned Index) {
  IVI->Index = Index;
}

void CanonExpr::setIVConstCoeff(unsigned Lvl, int64_t Coeff) {
  setIVInternal(Lvl, INVALID_BLOB_INDEX, Coeff, false, true);
}

void CanonExpr::setIVConstCoeff(iv_iterator IVI, int64_t Coeff) {
  assert(Coeff && "Use removeIV() instead!");
  IVI->Coeff = Coeff;
}

void CanonExpr::addIVInternal(unsigned Lvl, unsigned Index, int64_t Coeff) {

  assert(isLevelValid(Lvl) && "Level is out of bounds!");
  assert(
      ((Index == INVALID_BLOB_INDEX) || BlobUtils::isBlobIndexValid(Index)) &&
      "Blob Index is invalid!");

  resizeIVCoeffsToMax(Lvl);

  // Nothing to add.
  if (!Coeff) {
    return;
  }

  // If IV is not present, add() reduces to set().
  if (!IVCoeffs[Lvl - 1].Coeff) {
    setIVCoeff(Lvl, Index, Coeff);
    return;
  }

  // Create new blob (C1 * b1 + C2 * b2) if current and incoming blob indices
  // are different.
  // At least one of the indices is non-zero here.
  if (IVCoeffs[Lvl - 1].Index != Index) {
    BlobTy AddBlob, MulBlob1 = nullptr, MulBlob2 = nullptr;
    unsigned NewIndex = INVALID_BLOB_INDEX;
    int64_t NewCoeff = 1;

    // Create a mul blob from new index/coeff.
    MulBlob1 = BlobUtils::createBlob(Coeff, getSrcType(), false);

    if (Index != INVALID_BLOB_INDEX) {
      MulBlob1 = BlobUtils::createMulBlob(MulBlob1, BlobUtils::getBlob(Index),
                                          true, &NewIndex);
    }

    // Create a mul blob from existing index/coeff.
    if (IVCoeffs[Lvl - 1].Coeff) {
      MulBlob2 =
          BlobUtils::createBlob(IVCoeffs[Lvl - 1].Coeff, getSrcType(), false);

      if (IVCoeffs[Lvl - 1].Index != INVALID_BLOB_INDEX) {
        MulBlob2 = BlobUtils::createMulBlob(
            MulBlob2, BlobUtils::getBlob(IVCoeffs[Lvl - 1].Index), false);
      }
    }

    // Create an add blob, if necessary.
    if (MulBlob2) {
      AddBlob = BlobUtils::createAddBlob(MulBlob1, MulBlob2, true, &NewIndex);

      // Check whether the add blob has been simplified to a constant, if so,
      // set it as a constant coefficient.
      // For example: (%b + 2) + (-%b) = 2
      if (BlobUtils::isConstantIntBlob(AddBlob, &NewCoeff)) {
        NewIndex = INVALID_BLOB_INDEX;
      }
    }

    assert(((NewCoeff == 1) || (NewIndex == INVALID_BLOB_INDEX)) &&
           "Unexpected merge condition!");

    // Set new index and coefficient.
    IVCoeffs[Lvl - 1].Index = NewIndex;
    IVCoeffs[Lvl - 1].Coeff = NewCoeff;
  } else {
    // Both indices are equal(or zero) so just add the const coefficients.
    IVCoeffs[Lvl - 1].Coeff += Coeff;

    // If coefficient becomes zero, zero out index as well.
    if (!IVCoeffs[Lvl - 1].Coeff) {
      IVCoeffs[Lvl - 1].Index = INVALID_BLOB_INDEX;
    }
  }
}

void CanonExpr::addIV(unsigned Lvl, unsigned Index, int64_t Coeff,
                      bool IsMathAdd) {
  addIVInternal(Lvl, Index, getMathCoeff(Coeff, IsMathAdd));
}

void CanonExpr::addIV(iv_iterator IVI, unsigned Index, int64_t Coeff,
                      bool IsMathAdd) {
  addIV(getLevel(IVI), Index, Coeff, IsMathAdd);
}

void CanonExpr::removeIV(unsigned Lvl) {

  assert(isLevelValid(Lvl) && "Level is out of bounds!");

  /// Nothing to do as the IV is not present.
  /// Should we assert on this?
  if (IVCoeffs.size() < Lvl) {
    return;
  }

  IVCoeffs[Lvl - 1].Index = INVALID_BLOB_INDEX;
  IVCoeffs[Lvl - 1].Coeff = 0;
}

void CanonExpr::removeIV(iv_iterator IVI) {
  IVI->Index = INVALID_BLOB_INDEX;
  IVI->Coeff = 0;
}

void CanonExpr::replaceIVByConstant(unsigned Lvl, int64_t Val) {

  assert(isLevelValid(Lvl) && "Level is out of bounds!");

  // IV not present, nothing to do.
  if ((IVCoeffs.size() < Lvl) || !IVCoeffs[Lvl - 1].Coeff) {
    return;
  }

  // Val is zero, remove IV and return.
  if (!Val) {
    removeIV(Lvl);
    return;
  }

  int64_t NewVal = IVCoeffs[Lvl - 1].Coeff * Val;

  if (IVCoeffs[Lvl - 1].Index != INVALID_BLOB_INDEX) {
    /// IV has a blob index coefficient.
    addBlob(IVCoeffs[Lvl - 1].Index, NewVal);
  } else {
    /// IV just has a constant coefficient.
    Const += NewVal;
  }

  removeIV(Lvl);
}

void CanonExpr::replaceIVByConstant(iv_iterator IVI, int64_t Val) {
  replaceIVByConstant(getLevel(IVI), Val);
}

void CanonExpr::multiplyIVByConstant(unsigned Lvl, int64_t Val) {

  assert(isLevelValid(Lvl) && "Level is out of bounds!");

  if (IVCoeffs.size() < Lvl) {
    return;
  }

  if (Val == 0) {
    removeIV(Lvl);
  } else {
    IVCoeffs[Lvl - 1].Coeff *= Val;
  }
}

void CanonExpr::multiplyIVByConstant(iv_iterator IVI, int64_t Val) {
  multiplyIVByConstant(getLevel(IVI), Val);
}

int64_t CanonExpr::getBlobCoeff(unsigned Index) const {

  BlobIndexToCoeff Blob(Index, 0);

  auto I = std::lower_bound(BlobCoeffs.begin(), BlobCoeffs.end(), Blob,
                            BlobIndexCompareLess());

  if ((I != BlobCoeffs.end()) && BlobIndexCompareEqual()(*I, Blob)) {
    return I->Coeff;
  }

  return 0;
}

unsigned CanonExpr::getBlobIndex(const_blob_iterator CBlobI) const {
  return CBlobI->Index;
}

int64_t CanonExpr::getBlobCoeff(const_blob_iterator CBlobI) const {
  return CBlobI->Coeff;
}

void CanonExpr::addBlobInternal(unsigned Index, int64_t Coeff, bool Overwrite) {

  assert((Coeff != 0) && "Coeff cannot be zero!");
  assert(BlobUtils::isBlobIndexValid(Index) && "Index is out of bounds!");

  BlobIndexToCoeff Blob(Index, Coeff);

  /// No blobs present, add this one.
  if (BlobCoeffs.empty()) {
    BlobCoeffs.push_back(Blob);
    return;
  }

  auto I = std::lower_bound(BlobCoeffs.begin(), BlobCoeffs.end(), Blob,
                            BlobIndexCompareLess());

  /// The blob already exists so just change the coeff.
  if ((I != BlobCoeffs.end()) && BlobIndexCompareEqual()(*I, Blob)) {
    if (Overwrite) {
      I->Coeff = Coeff;
    } else {
      I->Coeff += Coeff;
      if (I->Coeff == 0) {
        // Blobs cancel out.
        removeBlob(Index);
      }
    }
  }
  /// We need to insert new blob at this (sorted) position.
  else {
    BlobCoeffs.insert(I, Blob);
  }
}

void CanonExpr::setBlobCoeff(unsigned Index, int64_t Coeff) {
  addBlobInternal(Index, Coeff, true);
}

void CanonExpr::setBlobCoeff(blob_iterator BlobI, int64_t Coeff) {
  if (!Coeff) {
    removeBlob(BlobI);
  } else {
    BlobI->Coeff = Coeff;
  }
}

void CanonExpr::addBlob(unsigned Index, int64_t Coeff, bool IsMathAdd) {
  addBlobInternal(Index, getMathCoeff(Coeff, IsMathAdd), false);
}

void CanonExpr::addBlob(blob_iterator BlobI, int64_t Coeff, bool IsMathAdd) {
  BlobI->Coeff += getMathCoeff(Coeff, IsMathAdd);

  if (!BlobI->Coeff) {
    removeBlob(BlobI);
  }
}

void CanonExpr::removeBlob(unsigned Index) {

  BlobIndexToCoeff Blob(Index, 0);

  auto I = std::lower_bound(BlobCoeffs.begin(), BlobCoeffs.end(), Blob,
                            BlobIndexCompareLess());

  if ((I != BlobCoeffs.end()) && BlobIndexCompareEqual()(*I, Blob)) {
    BlobCoeffs.erase(I);
  }
}

void CanonExpr::removeBlob(blob_iterator BlobI) { BlobCoeffs.erase(BlobI); }

void CanonExpr::replaceBlob(unsigned OldIndex, unsigned NewIndex) {

  assert((NewIndex != INVALID_BLOB_INDEX) && "NewIndex is invalid!");

  int64_t Coeff = 0;
  bool found = false;
  BlobIndexToCoeff Blob(OldIndex, 0);

  assert(!BlobCoeffs.empty() && "Old blob index not found!");

  auto I = std::lower_bound(BlobCoeffs.begin(), BlobCoeffs.end(), Blob,
                            BlobIndexCompareLess());

  if ((I != BlobCoeffs.end()) && BlobIndexCompareEqual()(*I, Blob)) {
    /// Store the coeff as the iterator might get invalidated after erase.
    Coeff = I->Coeff;
    BlobCoeffs.erase(I);
    addBlob(NewIndex, Coeff);
    found = true;
  }

  /// Replace in IV coefficients
  for (auto &I : IVCoeffs) {
    if (I.Index == OldIndex) {
      I.Index = NewIndex;
      found = true;
    }
  }

  if (!found) {
    assert("Old blob index not found!");
  }
}

void CanonExpr::clear() {
  clearIVs();
  clearBlobs();

  Const = 0;
  Denominator = 1;

  DefinedAtLevel = 0;
}

void CanonExpr::clearIVs() {
  // Assign zeros rather than clearing to keep the size same otherwise a
  // reallocation will happen on the addition of the next IV to this CanonExpr.
  // Refer to the logic in resizeIVCoeffsToMax().
  IVCoeffs.assign(IVCoeffs.size(), BlobIndexToCoeff(INVALID_BLOB_INDEX, 0));
}

void CanonExpr::shift(unsigned Lvl, int64_t Val) {

  /// Nothing to do if Val is 0 or the IV is not present.
  if (!Val || (IVCoeffs.size() < Lvl)) {
    return;
  }

  int64_t NewVal = IVCoeffs[Lvl - 1].Coeff * Val;

  /// Handle blob coefficient of IV.
  if (IVCoeffs[Lvl - 1].Index != INVALID_BLOB_INDEX) {
    addBlob(IVCoeffs[Lvl - 1].Index, NewVal);
  }
  /// Handle constant coefficient of IV.
  else {
    Const += NewVal;
  }
}

void CanonExpr::shift(iv_iterator IVI, int64_t Val) {
  shift(getLevel(IVI), Val);
}

void CanonExpr::collectBlobIndicesImpl(SmallVectorImpl<unsigned> &Indices,
                                       bool MakeUnique,
                                       bool NeedTempBlobs) const {

  assert((!MakeUnique || Indices.empty()) &&
         "Empty container expected for uniquing!");

  /// Push all blobs from BlobCoeffs.
  for (auto &I : BlobCoeffs) {
    if (NeedTempBlobs) {

      // Collect temp blobs inside this blob.
      SmallVector<BlobTy, 6> TempBlobs;

      BlobUtils::collectTempBlobs(BlobUtils::getBlob(I.Index), TempBlobs);
      BlobUtils::mapBlobsToIndices(TempBlobs, Indices);

    } else {
      Indices.push_back(I.Index);
    }
  }

  /// Push all blobs from IVCoeffs.
  for (auto &I : IVCoeffs) {
    if (I.Index == INVALID_BLOB_INDEX) {
      continue;
    }

    if (NeedTempBlobs) {

      // Collect temp blobs inside this blob.
      SmallVector<BlobTy, 6> TempBlobs;

      BlobUtils::collectTempBlobs(BlobUtils::getBlob(I.Index), TempBlobs);
      BlobUtils::mapBlobsToIndices(TempBlobs, Indices);

    } else {
      Indices.push_back(I.Index);
    }
  }

  if (MakeUnique) {
    // Make the indices unique.
    std::sort(Indices.begin(), Indices.end());
    Indices.erase(std::unique(Indices.begin(), Indices.end()), Indices.end());
  }
}

void CanonExpr::collectBlobIndices(SmallVectorImpl<unsigned> &Indices,
                                   bool MakeUnique) const {
  collectBlobIndicesImpl(Indices, MakeUnique, false);
}

void CanonExpr::collectTempBlobIndices(SmallVectorImpl<unsigned> &Indices,
                                       bool MakeUnique) const {
  collectBlobIndicesImpl(Indices, MakeUnique, true);
}

int64_t CanonExpr::simplifyGCDHelper(int64_t CurrentGCD, int64_t Num) {
  if (CurrentGCD == -1) {
    CurrentGCD = llabs(Num);
  } else {
    CurrentGCD = CanonExprUtils::gcd(CurrentGCD, llabs(Num));
  }

  return CurrentGCD;
}

void CanonExpr::simplify() {
  int64_t Denom = 0, C0 = 0, NumeratorGCD = -1, CommonGCD = 0;

  // Nothing to simplify...
  if ((Denom = getDenominator()) == 1) {
    return;
  }

  // Cannot simplify any further.
  if ((C0 = getConstant()) == 1) {
    return;
  } else if (C0) {
    NumeratorGCD = simplifyGCDHelper(NumeratorGCD, C0);
  }

  // Calculate gcd of all the iv and blob coefficients.
  for (auto I = iv_begin(), E = iv_end(); I != E; ++I) {
    if (!I->Coeff) {
      continue;
    }
    NumeratorGCD = simplifyGCDHelper(NumeratorGCD, I->Coeff);
  }
  for (auto I = blob_begin(), E = blob_end(); I != E; ++I) {
    NumeratorGCD = simplifyGCDHelper(NumeratorGCD, I->Coeff);
  }

  CommonGCD = simplifyGCDHelper(NumeratorGCD, Denom);

  // Cannot simplify any further.
  if (CommonGCD == 1) {
    return;
  }

  // Divide numerator and denominator by common gcd.
  setDenominator(Denom / CommonGCD);
  setConstant(C0 / CommonGCD);

  for (auto I = iv_begin(), E = iv_end(); I != E; ++I) {
    if (!I->Coeff) {
      continue;
    }

    setIVConstCoeff(I, (I->Coeff / CommonGCD));
  }

  for (auto I = blob_begin(), E = blob_end(); I != E; ++I) {
    setBlobCoeff(I, (I->Coeff / CommonGCD));
  }
}

void CanonExpr::multiplyByConstantImpl(int64_t Val, bool Simplify) {

  // Multiplying by constant is equivalent to clearing the canon expr.
  if (Val == 0) {
    clear();
    return;
  }

  // Simplify instead of multiplying, if possible.
  if (Simplify) {
    int64_t Denom = getDenominator();
    int64_t GCD = CanonExprUtils::gcd(llabs(Val), Denom);

    if (GCD != 1) {
      setDenominator(Denom / GCD);
      Val = Val / GCD;
    }
  }

  // Identity multiplication.
  if (Val == 1)
    return;

  // Multiply Val by IVCoeff, BlobCoeffs and Const
  for (auto I = iv_begin(), End = iv_end(); I != End; ++I) {
    multiplyIVByConstant(I, Val);
  }

  for (auto I = blob_begin(), End = blob_end(); I != End; ++I) {
    setBlobCoeff(I, (I->Coeff * Val));
  }

  setConstant(getConstant() * Val);
}

void CanonExpr::multiplyByConstant(int64_t Val) {
  multiplyByConstantImpl(Val, true);
}

void CanonExpr::multiplyByBlob(unsigned Index) {
  assert(BlobUtils::isBlobIndexValid(Index) && "Must be a valid blob index");

  // The canon expr is looking like:
  //   c1*b1*i1 + c2*b2 + c0
  // After multiplication by blob "b" it should be like:
  //   c1*(b*b1)*i1 + c2*(b*b2) + c0*b
  //
  //  1) (b*b1), (b*b2) are new blobs
  //  2) c1 was not touched, just need to switch b1 to (b1*b)
  //  3) b2 blob is removed, the new (b1*b) is added with the same c2 coeff
  //  4) c0 is removed, the b blob is added with c0 coeff

  // Get blob for "b"
  BlobTy MultiplierBlob = BlobUtils::getBlob(Index);

  // Handle IV blob coeffs
  for (auto I = iv_begin(), End = iv_end(); I != End; ++I) {
    unsigned IVBlobIndex;
    int64_t IVConstCoeff;
    getIVCoeff(I, &IVBlobIndex, &IVConstCoeff);

    if (IVBlobIndex != INVALID_BLOB_INDEX) {
      BlobTy IVBlob = BlobUtils::getBlob(IVBlobIndex);
      unsigned NewBlobIndex;
      BlobUtils::createMulBlob(IVBlob, MultiplierBlob, true, &NewBlobIndex);
      setIVBlobCoeff(I, NewBlobIndex);
    } else if (IVConstCoeff != 0) {
      setIVBlobCoeff(I, Index);
    }
  }

  // Handle blob terms
  if (numBlobs()) {
    BlobCoeffsTy AuxBlobs;
    for (auto I = blob_begin(), End = blob_end(); I != End; ++I) {
      auto BlobCoef = getBlobCoeff(I);
      BlobTy Blob = BlobUtils::getBlob(getBlobIndex(I));
      unsigned NewBlobIndex;
      BlobUtils::createMulBlob(Blob, MultiplierBlob, true, &NewBlobIndex);
      AuxBlobs.push_back(BlobIndexToCoeff(NewBlobIndex, BlobCoef));
    }

    std::sort(AuxBlobs.begin(), AuxBlobs.end(), BlobIndexCompareLess());
    BlobCoeffs = AuxBlobs;
  }

  // Handle c0 constant
  int64_t C0 = getConstant();
  if (C0 != 0) {
    addBlob(Index, C0);
    setConstant(0);
  }
}

void CanonExpr::negate() { multiplyByConstant(-1); }

void CanonExpr::verify() const {
  assert(getDenominator() > 0 && "Denominator must be greater than zero!");
  // TODO: verify DefinedAtLevel with respect to current loop level.
  assert(DefinedAtLevel >= -1 && DefinedAtLevel <= MaxLoopNestLevel &&
         "DefinedAtLevel must be within range [-1, MaxLoopNestLevel]!");
  assert(SrcTy && "SrcTy of CanonExpr is null!");
  assert(DestTy && "DestTy of CanonExpr is null!");

  if (SrcTy != DestTy) {
    assert(((SrcTy->isIntegerTy() && DestTy->isIntegerTy()) ||
            (SrcTy->isPointerTy() && DestTy->isPointerTy())) &&
           "CanonExpr has invalid type!");
  }

  for (auto I = BlobCoeffs.begin(), E = BlobCoeffs.end(); I != E; ++I) {
    BlobTy B = BlobUtils::getBlob(I->Index);
    (void)B;

    // Allow pointer/integer type mismatch as an integral canon expr can look
    // like (ptr1 - ptr2).
    assert(((B->getType() == SrcTy) ||
            (B->getType()->isPointerTy() && SrcTy->isIntegerTy() &&
             (CanonExprUtils::getTypeSizeInBits(B->getType()) ==
              CanonExprUtils::getTypeSizeInBits(SrcTy)))) &&
           "Types of all blobs should match canon expr type!");
  }

  if (!hasBlob() && !hasBlobIVCoeffs()) {
    assert(!isNonLinear() && "CanonExpr with no blobs cannot be non-linear!");
  }

  if (isConstant()) {
    assert(isProperLinear() &&
           " Defined at Level should be 0 for constant canonexpr!");
  }
}<|MERGE_RESOLUTION|>--- conflicted
+++ resolved
@@ -259,8 +259,8 @@
     return false;
   }
 
-<<<<<<< HEAD
-  return CanonExprUtils::isConstantFPBlob(getBlob(getSingleBlobIndex()), Val);
+  return BlobUtils::isConstantFPBlob(BlobUtils::getBlob(getSingleBlobIndex()),
+                                     Val);
 }
 
 bool CanonExpr::isMetadata(MetadataAsValue **Val) const {
@@ -268,7 +268,8 @@
     return false;
   }
 
-  return CanonExprUtils::isMetadataBlob(getBlob(getSingleBlobIndex()), Val);
+  return BlobUtils::isMetadataBlob(BlobUtils::getBlob(getSingleBlobIndex()),
+                                   Val);
 }
 
 bool CanonExpr::isConstantVector(Constant **Val) const {
@@ -276,11 +277,8 @@
     return false;
   }
 
-  return CanonExprUtils::isConstantVectorBlob(getBlob(getSingleBlobIndex()),
-                                              Val);
-=======
-  return BlobUtils::isConstantFPBlob(BlobUtils::getBlob(getSingleBlobIndex()));
->>>>>>> 49661c9f
+  return BlobUtils::isConstantVectorBlob(
+                        BlobUtils::getBlob(getSingleBlobIndex()), Val);
 }
 
 bool CanonExpr::isNull() const {
