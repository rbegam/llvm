//===- CanonExpr.cpp - Implements the CanonExpr class ---------------------===//
//
// Copyright (C) 2015-2016 Intel Corporation. All rights reserved.
//
// The information and source code contained herein is the exclusive
// property of Intel Corporation and may not be disclosed, examined
// or reproduced in whole or in part without explicit written authorization
// from the company.
//
//===----------------------------------------------------------------------===//
//
// This file implements the CanonExpr class.
//
//===----------------------------------------------------------------------===//

#include "llvm/IR/Intel_LoopIR/CanonExpr.h"

#include "llvm/Support/Debug.h"

#include "llvm/Analysis/Intel_LoopAnalysis/HIRParser.h"
#include "llvm/Analysis/ScalarEvolution.h"

#include "llvm/Transforms/Intel_LoopTransforms/Utils/BlobUtils.h"
#include "llvm/Transforms/Intel_LoopTransforms/Utils/CanonExprUtils.h"

using namespace llvm;
using namespace loopopt;

CanonExpr::BlobIndexToCoeff::BlobIndexToCoeff(unsigned Indx, int64_t Coef)
    : Index(Indx), Coeff(Coef) {}

CanonExpr::BlobIndexToCoeff::~BlobIndexToCoeff() {}

CanonExpr::CanonExpr(CanonExprUtils &CEU, Type *SrcType, Type *DestType,
                     bool IsSExt, unsigned DefLevel, int64_t ConstVal,
                     int64_t Denom, bool IsSignedDiv)
    : CEU(CEU), SrcTy(SrcType), DestTy(DestType), IsSExt(IsSExt),
      DefinedAtLevel(DefLevel), Const(ConstVal), IsSignedDiv(IsSignedDiv) {
  assert(getCanonExprUtils().isValidDefLevel(DefLevel) && "Invalid def level!");

  CEU.Objs.insert(this);
  setDenominator(Denom);

  /// Start with size = capcity
  IVCoeffs.resize(IVCoeffs.capacity(), BlobIndexToCoeff(InvalidBlobIndex, 0));
}

CanonExpr::CanonExpr(const CanonExpr &CE)
    : CEU(CE.CEU), SrcTy(CE.SrcTy), DestTy(CE.DestTy), IsSExt(CE.IsSExt),
      DefinedAtLevel(CE.DefinedAtLevel), IVCoeffs(CE.IVCoeffs),
      BlobCoeffs(CE.BlobCoeffs), Const(CE.Const), Denominator(CE.Denominator),
      IsSignedDiv(CE.IsSignedDiv) {

  CEU.Objs.insert(this);
}

BlobUtils &CanonExpr::getBlobUtils() const {
  return getCanonExprUtils().getBlobUtils();
}

CanonExpr *CanonExpr::clone() const {
  CanonExpr *CE = new CanonExpr(*this);
  return CE;
}

#if !defined(NDEBUG) || defined(LLVM_ENABLE_DUMP)
void CanonExpr::dump(bool Detailed) const {
  formatted_raw_ostream OS(dbgs());
  print(OS, Detailed);
}

void CanonExpr::dump() const { dump(false); }
#endif

void CanonExpr::print(formatted_raw_ostream &OS, bool Detailed) const {
  auto C0 = getConstant();
  auto Denom = getDenominator();
  bool Printed = false;

  if (Detailed) {
    if (!isConstant()) {
      if (isNonLinear()) {
        OS << "NON-LINEAR ";
      } else {
        OS << "LINEAR ";
      }
    }

    if (getSrcType() != getDestType()) {
      if (isSExt()) {
        OS << "sext.";
      } else if (isZExt()) {
        OS << "zext.";
      } else if (isTrunc()) {
        OS << "trunc.";
      } else {
        OS << "bitcast.";
      }

      OS << *getSrcType() << ".";
      OS << *getDestType() << "(";
    } else {
      OS << *getSrcType() << " ";
    }
  }

  if (Denom != 1) {
    OS << "(";
  }

  for (auto I = iv_begin(), E = iv_end(); I != E; ++I) {
    if (I->Coeff != 0) {
      if (Printed) {
        OS << " + ";
      } else {
        Printed = true;
      }

      if (I->Coeff != 1) {
        OS << I->Coeff << " * ";
      }
      if (I->Index != InvalidBlobIndex) {
        getBlobUtils().printBlob(OS, getBlobUtils().getBlob(I->Index));
        OS << " * ";
      }
      OS << "i" << getLevel(I);
    }
  }

  for (auto I = blob_begin(), E = blob_end(); I != E; ++I) {
    if (I->Coeff != 0) {
      if (Printed) {
        OS << " + ";
      } else {
        Printed = true;
      }

      if (I->Coeff != 1) {
        OS << I->Coeff << " * ";
      }
      getBlobUtils().printBlob(OS, getBlobUtils().getBlob(I->Index));
    }
  }

  if (!Printed) {
    OS << C0;
  } else if (C0 != 0) {
    OS << " + " << C0;
  }

  if (Denom != 1) {
    OS << ")/";

    if (!isSignedDiv()) {
      OS << "u";
    }

    OS << Denom;
  }

  if (Detailed) {

    if (getSrcType() != getDestType()) {
      OS << ")";
    }

    if (isLinearAtLevel() && getDefinedAtLevel() > 0) {
      OS << "{def@" << getDefinedAtLevel() << "}";
    }
  }
}

bool CanonExpr::isSelfBlob() const {
  return isStandAloneBlob(false /*AllowConversion*/) &&
         getBlobUtils().isTempBlob(
             getBlobUtils().getBlob(getSingleBlobIndex()));
}

<<<<<<< HEAD
void CanonExpr::setDenominator(int64_t Val) {
=======
bool CanonExpr::isUndefSelfBlob() const {
  return (isSelfBlob() &&
          BlobUtils::isUndefBlob(BlobUtils::getBlob(getSingleBlobIndex())));
}

void CanonExpr::setDenominator(int64_t Val, bool Simplify) {
>>>>>>> bbe45439
  assert((Val != 0) && "Denominator cannot be zero!");

  // Negate the canon expr instead of storing negative denominators.
  if (Val < 0) {
    negate();
    Denominator = -Val;
  } else {
    Denominator = Val;
  }
}

void CanonExpr::divide(int64_t Val) {
  setDenominator(Denominator * Val);
}

bool CanonExpr::isExtImpl(bool IsSigned, bool IsTrunc) const {
  // Account for vector Src/Dest types.
  auto ScalSrcTy = SrcTy->getScalarType();
  auto ScalDestTy = DestTy->getScalarType();

  if (ScalSrcTy == ScalDestTy) {
    return false;
  }

  if (!ScalSrcTy->isIntegerTy()) {
    return false;
  }

  if (ScalSrcTy->getPrimitiveSizeInBits() >
      ScalDestTy->getPrimitiveSizeInBits()) {
    if (IsTrunc) {
      return true;
    }

    return false;
  }

  return IsSigned ? IsSExt : !IsSExt;
}

bool CanonExpr::isSExt() const { return isExtImpl(true, false); }

bool CanonExpr::isZExt() const { return isExtImpl(false, false); }

bool CanonExpr::isTrunc() const { return isExtImpl(false, true); }

bool CanonExpr::isPtrToPtrCast() const {
  return ((SrcTy != DestTy) && SrcTy->isPointerTy());
}

bool CanonExpr::isIntConstantImpl(int64_t *Val, bool HandleSplat) const {
  auto TSrcTy = getSrcType();

  if (HandleSplat) {
    assert(TSrcTy->isVectorTy() && "Vector type expected!");
    TSrcTy = TSrcTy->getScalarType();
  }

  if (!TSrcTy->isIntegerTy() || !isConstInternal()) {
    return false;
  }

  if (Val) {
    *Val = getConstant();
  }

  return true;
}

bool CanonExpr::isIntConstant(int64_t *Val) const {
  return isIntConstantImpl(Val, false);
}

bool CanonExpr::isIntConstantSplat(int64_t *Val) const {
  if (!getSrcType()->isVectorTy()) {
    return false;
  }

  return isIntConstantImpl(Val, true);
}

bool CanonExpr::isFPConstantImpl(ConstantFP **Val, bool HandleSplat) const {
  // When HandleSplat is true, we expect CanonExpr to have vector type
  if (HandleSplat) {
    assert(getSrcType()->isVectorTy() && "Vector type expected!");
  }

  if (!isStandAloneBlob()) {
    return false;
  }

  return getBlobUtils().isConstantFPBlob(
      getBlobUtils().getBlob(getSingleBlobIndex()), Val);
}

bool CanonExpr::isFPConstant(ConstantFP **Val) const {
  return isFPConstantImpl(Val, false);
}

bool CanonExpr::isFPConstantSplat(ConstantFP **Val) const {
  if (!getSrcType()->isVectorTy()) {
    return false;
  }

  return isFPConstantImpl(Val, true);
}

bool CanonExpr::isMetadata(MetadataAsValue **Val) const {
  if (!isStandAloneBlob()) {
    return false;
  }

  return getBlobUtils().isMetadataBlob(
      getBlobUtils().getBlob(getSingleBlobIndex()), Val);
}

bool CanonExpr::isConstantVectorImpl(Constant **Val) const {
  if (!isStandAloneBlob()) {
    return false;
  }

  return getBlobUtils().isConstantVectorBlob(
      getBlobUtils().getBlob(getSingleBlobIndex()), Val);
}

bool CanonExpr::isIntVectorConstant(Constant **Val) const {
  if (!getSrcType()->isVectorTy() ||
      !getSrcType()->getScalarType()->isIntegerTy()) {
    return false;
  }

  // Handle the case of a scalar constant broadcast
  int64_t ConstIntVal;
  if (isIntConstantSplat(&ConstIntVal)) {
    if (Val) {
      Constant *ConstVal;

      ConstVal = ConstantInt::get(getDestType()->getScalarType(), ConstIntVal);
      *Val = ConstantVector::getSplat(getDestType()->getVectorNumElements(),
                                      ConstVal);
    }

    return true;
  }

  return isConstantVectorImpl(Val);
}

bool CanonExpr::isFPVectorConstant(Constant **Val) const {
  if (!getSrcType()->isVectorTy() ||
      !getSrcType()->getScalarType()->isFloatingPointTy()) {
    return false;
  }

  // Handle the case of a scalar constant broadcast
  ConstantFP *ConstFPVal;
  if (isFPConstantSplat(&ConstFPVal)) {
    if (Val) {
      Constant *ConstVal;

      ConstVal = ConstFPVal;
      *Val = ConstantVector::getSplat(getDestType()->getVectorNumElements(),
                                      ConstVal);
    }

    return true;
  }

  return isConstantVectorImpl(Val);
}

bool CanonExpr::isNullImpl() const {
  bool Ret = isConstInternal();
  assert((!Ret || !getConstant()) && "Invalid pointer type canon expr!");

  return Ret;
}

bool CanonExpr::isNull() const {
  if (!getSrcType()->isPointerTy()) {
    return false;
  }

  return isNullImpl();
}

bool CanonExpr::isNullVector() const {
  if (!getSrcType()->isVectorTy() || !getSrcType()->isPtrOrPtrVectorTy()) {
    return false;
  }

  return isNullImpl();
}

bool CanonExpr::isStandAloneIV(bool AllowConversion) const {

  if ((AllowConversion || (getSrcType() == getDestType())) && !hasBlob() &&
      !getConstant() && (getDenominator() == 1)) {

    unsigned NumIVs = 0;
    // This loop checks that there is only one IV with BlobCoeff == 0 and Coeff
    // == 1
    for (auto IV = iv_begin(), E = iv_end(); IV != E; ++IV) {
      int64_t Coeff;
      unsigned BlobCoeff;
      getIVCoeff(IV, &BlobCoeff, &Coeff);

      if (Coeff == 0) {
        continue;
      }

      ++NumIVs;

      // A standalone IV has only one IV
      if (NumIVs > 1) {
        return false;
      }

      // A standalone IV has no blob coeffs
      if (BlobCoeff != 0) {
        return false;
      }

      // A standalone IV has coeff 1
      if (Coeff != 1) {
        return false;
      }
    }

    // After the loop, if NumIVs == 1, then Coeff == 1 and BlobCoeff == 0 for
    // that IV, so it's standalone
    if (NumIVs == 1) {
      return true;
    }
  }

  return false;
}

unsigned CanonExpr::getFirstIVLevel() const {

  // We know there is at least one IV with coeff != 0
  for (auto IV = iv_begin(), E = iv_end(); IV != E; ++IV) {
    if (getIVConstCoeff(IV) != 0) {
      return getLevel(IV);
    }
  }

  return 0;
}

unsigned CanonExpr::numIVImpl(bool CheckIVPresence,
                              bool CheckBlobCoeffs) const {
  unsigned Count = 0;

  for (auto &I : IVCoeffs) {
    if (I.Coeff && (!CheckBlobCoeffs || I.Index)) {
      ++Count;

      if (CheckIVPresence) {
        break;
      }
    }
  }

  return Count;
}

bool CanonExpr::hasIV() const { return numIVImpl(true, false); }

bool CanonExpr::hasIV(unsigned Level) const {

  int64_t Coeff = 0;
  getIVCoeff(Level, nullptr, &Coeff);
  return Coeff;
}

unsigned CanonExpr::numIVs() const { return numIVImpl(false, false); }

bool CanonExpr::hasBlobIVCoeffs() const { return numIVImpl(true, true); }

unsigned CanonExpr::numBlobIVCoeffs() const { return numIVImpl(false, true); }

unsigned CanonExpr::getLevel(const_iv_iterator ConstIVIter) const {
  return (ConstIVIter - iv_begin() + 1);
}

void CanonExpr::getIVCoeff(unsigned Lvl, unsigned *Index,
                           int64_t *Coeff) const {
  assert((Index || Coeff) && "Non-null Index or Coeff ptr expected!");
  assert(getCanonExprUtils().isValidLinearDefLevel(Lvl) &&
         "Level is out of bounds!");

  if (IVCoeffs.size() < Lvl) {
    if (Index) {
      *Index = InvalidBlobIndex;
    }
    if (Coeff) {
      *Coeff = 0;
    }
  } else {
    if (Index) {
      *Index = IVCoeffs[Lvl - 1].Index;
    }
    if (Coeff) {
      *Coeff = IVCoeffs[Lvl - 1].Coeff;
    }
  }
}

void CanonExpr::getIVCoeff(const_iv_iterator ConstIVIter, unsigned *Index,
                           int64_t *Coeff) const {
  if (Index) {
    *Index = ConstIVIter->Index;
  }
  if (Coeff) {
    *Coeff = ConstIVIter->Coeff;
  }
}

unsigned CanonExpr::getIVBlobCoeff(unsigned Lvl) const {
  unsigned Index;

  getIVCoeff(Lvl, &Index, nullptr);
  return Index;
}

unsigned CanonExpr::getIVBlobCoeff(const_iv_iterator ConstIVIter) const {
  return ConstIVIter->Index;
}

bool CanonExpr::hasIVBlobCoeff(unsigned Lvl) const {
  return getIVBlobCoeff(Lvl) != InvalidBlobIndex;
}

bool CanonExpr::hasIVBlobCoeff(const_iv_iterator ConstIVIter) const {
  return getIVBlobCoeff(ConstIVIter) != InvalidBlobIndex;
}

int64_t CanonExpr::getIVConstCoeff(unsigned Lvl) const {
  int64_t Coeff;

  getIVCoeff(Lvl, nullptr, &Coeff);
  return Coeff;
}

int64_t CanonExpr::getIVConstCoeff(const_iv_iterator ConstIVIter) const {
  return ConstIVIter->Coeff;
}

bool CanonExpr::hasIVConstCoeff(unsigned Lvl) const {
  return getIVConstCoeff(Lvl);
}

bool CanonExpr::hasIVConstCoeff(const_iv_iterator ConstIVIter) const {
  return getIVConstCoeff(ConstIVIter);
}

void CanonExpr::resizeIVCoeffsToMax(unsigned Lvl) {
  assert(getCanonExprUtils().isValidLinearDefLevel(Lvl) &&
         "Level is out of bounds!");

  if (IVCoeffs.size() < Lvl) {
    IVCoeffs.resize(MaxLoopNestLevel, BlobIndexToCoeff(InvalidBlobIndex, 0));
  }
}

void CanonExpr::setIVInternal(unsigned Lvl, unsigned Index, int64_t Coeff,
                              bool OverwriteIndex, bool OverwriteCoeff) {

  assert(getCanonExprUtils().isValidLinearDefLevel(Lvl) &&
         "Level is out of bounds!");
  assert(
      ((Index == InvalidBlobIndex) || getBlobUtils().isBlobIndexValid(Index)) &&
      "Blob Index is invalid!");

  resizeIVCoeffsToMax(Lvl);

  if (OverwriteIndex) {
    IVCoeffs[Lvl - 1].Index = Index;
  }
  if (OverwriteCoeff) {
    assert(Coeff && "Use removeIV() instead!");
    IVCoeffs[Lvl - 1].Coeff = Coeff;
  }
}

void CanonExpr::setIVCoeff(unsigned Lvl, unsigned Index, int64_t Coeff) {
  setIVInternal(Lvl, Index, Coeff, true, true);
}

void CanonExpr::setIVCoeff(iv_iterator IVI, unsigned Index, int64_t Coeff) {
  IVI->Index = Index;
  IVI->Coeff = Coeff;
}

void CanonExpr::setIVBlobCoeff(unsigned Lvl, unsigned Index) {
  setIVInternal(Lvl, Index, 0, true, false);
}

void CanonExpr::setIVBlobCoeff(iv_iterator IVI, unsigned Index) {
  IVI->Index = Index;
}

void CanonExpr::setIVConstCoeff(unsigned Lvl, int64_t Coeff) {
  setIVInternal(Lvl, InvalidBlobIndex, Coeff, false, true);
}

void CanonExpr::setIVConstCoeff(iv_iterator IVI, int64_t Coeff) {
  assert(Coeff && "Use removeIV() instead!");
  IVI->Coeff = Coeff;
}

void CanonExpr::addIVInternal(unsigned Lvl, unsigned Index, int64_t Coeff) {

  assert(getCanonExprUtils().isValidLinearDefLevel(Lvl) &&
         "Level is out of bounds!");
  assert(
      ((Index == InvalidBlobIndex) || getBlobUtils().isBlobIndexValid(Index)) &&
      "Blob Index is invalid!");

  resizeIVCoeffsToMax(Lvl);

  // Nothing to add.
  if (!Coeff) {
    return;
  }

  // If IV is not present, add() reduces to set().
  if (!IVCoeffs[Lvl - 1].Coeff) {
    setIVCoeff(Lvl, Index, Coeff);
    return;
  }

  // Create new blob (C1 * b1 + C2 * b2) if current and incoming blob indices
  // are different.
  // At least one of the indices is non-zero here.
  if (IVCoeffs[Lvl - 1].Index != Index) {
    BlobTy AddBlob, MulBlob1 = nullptr, MulBlob2 = nullptr;
    unsigned NewIndex = InvalidBlobIndex;
    int64_t NewCoeff = 1;

    // Create a mul blob from new index/coeff.
    MulBlob1 = getBlobUtils().createBlob(Coeff, getSrcType(), false);

    if (Index != InvalidBlobIndex) {
      MulBlob1 = getBlobUtils().createMulBlob(
          MulBlob1, getBlobUtils().getBlob(Index), true, &NewIndex);
    }

    // Create a mul blob from existing index/coeff.
    if (IVCoeffs[Lvl - 1].Coeff) {
      MulBlob2 = getBlobUtils().createBlob(IVCoeffs[Lvl - 1].Coeff,
                                           getSrcType(), false);

      if (IVCoeffs[Lvl - 1].Index != InvalidBlobIndex) {
        MulBlob2 = getBlobUtils().createMulBlob(
            MulBlob2, getBlobUtils().getBlob(IVCoeffs[Lvl - 1].Index), false);
      }
    }

    // Create an add blob, if necessary.
    if (MulBlob2) {
      AddBlob =
          getBlobUtils().createAddBlob(MulBlob1, MulBlob2, true, &NewIndex);

      // Check whether the add blob has been simplified to a constant, if so,
      // set it as a constant coefficient.
      // For example: (%b + 2) + (-%b) = 2
      if (getBlobUtils().isConstantIntBlob(AddBlob, &NewCoeff)) {
        NewIndex = InvalidBlobIndex;
      }
    }

    assert(((NewCoeff == 1) || (NewIndex == InvalidBlobIndex)) &&
           "Unexpected merge condition!");

    // Set new index and coefficient.
    IVCoeffs[Lvl - 1].Index = NewIndex;
    IVCoeffs[Lvl - 1].Coeff = NewCoeff;
  } else {
    // Both indices are equal(or zero) so just add the const coefficients.
    IVCoeffs[Lvl - 1].Coeff += Coeff;

    // If coefficient becomes zero, zero out index as well.
    if (!IVCoeffs[Lvl - 1].Coeff) {
      IVCoeffs[Lvl - 1].Index = InvalidBlobIndex;
    }
  }
}

void CanonExpr::addIV(unsigned Lvl, unsigned Index, int64_t Coeff,
                      bool IsMathAdd) {
  addIVInternal(Lvl, Index, getMathCoeff(Coeff, IsMathAdd));
}

void CanonExpr::addIV(iv_iterator IVI, unsigned Index, int64_t Coeff,
                      bool IsMathAdd) {
  addIV(getLevel(IVI), Index, Coeff, IsMathAdd);
}

void CanonExpr::removeIV(unsigned Lvl) {

  assert(getCanonExprUtils().isValidLinearDefLevel(Lvl) &&
         "Level is out of bounds!");

  /// Nothing to do as the IV is not present.
  /// Should we assert on this?
  if (IVCoeffs.size() < Lvl) {
    return;
  }

  IVCoeffs[Lvl - 1].Index = InvalidBlobIndex;
  IVCoeffs[Lvl - 1].Coeff = 0;
}

void CanonExpr::removeIV(iv_iterator IVI) {
  IVI->Index = InvalidBlobIndex;
  IVI->Coeff = 0;
}

void CanonExpr::replaceIVByConstant(unsigned Lvl, int64_t Val) {

  assert(getCanonExprUtils().isValidLinearDefLevel(Lvl) &&
         "Level is out of bounds!");

  // IV not present, nothing to do.
  if ((IVCoeffs.size() < Lvl) || !IVCoeffs[Lvl - 1].Coeff) {
    return;
  }

  // Val is zero, remove IV and return.
  if (!Val) {
    removeIV(Lvl);
    return;
  }

  int64_t NewVal = IVCoeffs[Lvl - 1].Coeff * Val;

  if (IVCoeffs[Lvl - 1].Index != InvalidBlobIndex) {
    /// IV has a blob index coefficient.
    addBlob(IVCoeffs[Lvl - 1].Index, NewVal);
  } else {
    /// IV just has a constant coefficient.
    Const += NewVal;
  }

  removeIV(Lvl);
}

void CanonExpr::replaceIVByConstant(iv_iterator IVI, int64_t Val) {
  replaceIVByConstant(getLevel(IVI), Val);
}

void CanonExpr::multiplyIVByConstant(unsigned Lvl, int64_t Val) {

  assert(getCanonExprUtils().isValidLinearDefLevel(Lvl) &&
         "Level is out of bounds!");

  if (IVCoeffs.size() < Lvl) {
    return;
  }

  if (Val == 0) {
    removeIV(Lvl);
  } else {
    IVCoeffs[Lvl - 1].Coeff *= Val;
  }
}

void CanonExpr::multiplyIVByConstant(iv_iterator IVI, int64_t Val) {
  multiplyIVByConstant(getLevel(IVI), Val);
}

int64_t CanonExpr::getBlobCoeff(unsigned Index) const {

  BlobIndexToCoeff Blob(Index, 0);

  auto I = std::lower_bound(BlobCoeffs.begin(), BlobCoeffs.end(), Blob,
                            BlobIndexCompareLess());

  if ((I != BlobCoeffs.end()) && BlobIndexCompareEqual()(*I, Blob)) {
    return I->Coeff;
  }

  return 0;
}

unsigned CanonExpr::getBlobIndex(const_blob_iterator CBlobI) const {
  return CBlobI->Index;
}

int64_t CanonExpr::getBlobCoeff(const_blob_iterator CBlobI) const {
  return CBlobI->Coeff;
}

void CanonExpr::addBlobInternal(unsigned Index, int64_t Coeff, bool Overwrite) {

  assert((Coeff != 0) && "Coeff cannot be zero!");
  assert(getBlobUtils().isBlobIndexValid(Index) && "Index is out of bounds!");

  BlobIndexToCoeff Blob(Index, Coeff);

  /// No blobs present, add this one.
  if (BlobCoeffs.empty()) {
    BlobCoeffs.push_back(Blob);
    return;
  }

  auto I = std::lower_bound(BlobCoeffs.begin(), BlobCoeffs.end(), Blob,
                            BlobIndexCompareLess());

  /// The blob already exists so just change the coeff.
  if ((I != BlobCoeffs.end()) && BlobIndexCompareEqual()(*I, Blob)) {
    if (Overwrite) {
      I->Coeff = Coeff;
    } else {
      I->Coeff += Coeff;
      if (I->Coeff == 0) {
        // Blobs cancel out.
        removeBlob(Index);
      }
    }
  }
  /// We need to insert new blob at this (sorted) position.
  else {
    BlobCoeffs.insert(I, Blob);
  }
}

void CanonExpr::setBlobCoeff(unsigned Index, int64_t Coeff) {
  addBlobInternal(Index, Coeff, true);
}

void CanonExpr::setBlobCoeff(blob_iterator BlobI, int64_t Coeff) {
  if (!Coeff) {
    removeBlob(BlobI);
  } else {
    BlobI->Coeff = Coeff;
  }
}

void CanonExpr::addBlob(unsigned Index, int64_t Coeff, bool IsMathAdd) {
  addBlobInternal(Index, getMathCoeff(Coeff, IsMathAdd), false);
}

void CanonExpr::addBlob(blob_iterator BlobI, int64_t Coeff, bool IsMathAdd) {
  BlobI->Coeff += getMathCoeff(Coeff, IsMathAdd);

  if (!BlobI->Coeff) {
    removeBlob(BlobI);
  }
}

void CanonExpr::removeBlob(unsigned Index) {

  BlobIndexToCoeff Blob(Index, 0);

  auto I = std::lower_bound(BlobCoeffs.begin(), BlobCoeffs.end(), Blob,
                            BlobIndexCompareLess());

  if ((I != BlobCoeffs.end()) && BlobIndexCompareEqual()(*I, Blob)) {
    BlobCoeffs.erase(I);
  }
}

void CanonExpr::removeBlob(blob_iterator BlobI) { BlobCoeffs.erase(BlobI); }

void CanonExpr::replaceBlob(unsigned OldIndex, unsigned NewIndex) {

  assert((NewIndex != InvalidBlobIndex) && "NewIndex is invalid!");

  int64_t Coeff = 0;
  bool found = false;
  BlobIndexToCoeff Blob(OldIndex, 0);

  assert(!BlobCoeffs.empty() && "Old blob index not found!");

  auto I = std::lower_bound(BlobCoeffs.begin(), BlobCoeffs.end(), Blob,
                            BlobIndexCompareLess());

  if ((I != BlobCoeffs.end()) && BlobIndexCompareEqual()(*I, Blob)) {
    /// Store the coeff as the iterator might get invalidated after erase.
    Coeff = I->Coeff;
    BlobCoeffs.erase(I);
    addBlob(NewIndex, Coeff);
    found = true;
  }

  /// Replace in IV coefficients
  for (auto &I : IVCoeffs) {
    if (I.Index == OldIndex) {
      I.Index = NewIndex;
      found = true;
    }
  }

  if (!found) {
    assert("Old blob index not found!");
  }
}

bool CanonExpr::replaceTempBlob(unsigned OldTempIndex, unsigned NewTempIndex) {
  assert(getBlobUtils().isTempBlob(getBlobUtils().getBlob(OldTempIndex)) &&
         "Old Index is not a temp!");
  assert(getBlobUtils().isTempBlob(getBlobUtils().getBlob(NewTempIndex)) &&
         "New Index is not a temp!");

  bool Replaced = false;
  unsigned NewBlobIndex;

  // Replace in IV blobs coeffs.
  for (auto &IV : IVCoeffs) {
    if (IV.Index == InvalidBlobIndex) {
      continue;
    }

    if (IV.Index == OldTempIndex) {
      IV.Index = NewTempIndex;
      Replaced = true;

<<<<<<< HEAD
    } else if (getBlobUtils().replaceTempBlob(IV.Index, OldTempIndex,
                                              NewTempIndex, NewBlobIndex)) {
=======
    } else if (BlobUtils::replaceTempBlob(IV.Index, OldTempIndex, NewTempIndex,
                                          NewBlobIndex)) {
>>>>>>> bbe45439
      IV.Index = NewBlobIndex;
      Replaced = true;
    }
  }

  // Replace in blobs.
  BlobCoeffsTy NewBlobs;

  auto RemovePred = [&](BlobIndexToCoeff &BC) {
    if (BC.Index == OldTempIndex) {
      NewBlobs.emplace_back(NewTempIndex, BC.Coeff);
      return (Replaced = true);
    }

<<<<<<< HEAD
    if (getBlobUtils().replaceTempBlob(BC.Index, OldTempIndex, NewTempIndex,
                                       NewBlobIndex)) {
=======
    if (BlobUtils::replaceTempBlob(BC.Index, OldTempIndex, NewTempIndex,
                                   NewBlobIndex)) {
>>>>>>> bbe45439
      NewBlobs.emplace_back(NewBlobIndex, BC.Coeff);
      return (Replaced = true);
    }

    return false;
  };

  BlobCoeffs.erase(
      std::remove_if(BlobCoeffs.begin(), BlobCoeffs.end(), RemovePred),
      BlobCoeffs.end());

  for (auto &Blob : NewBlobs) {
    addBlob(Blob.Index, Blob.Coeff);
  }

  return Replaced;
}

void CanonExpr::clear() {
  clearIVs();
  clearBlobs();

  Const = 0;
  Denominator = 1;

  DefinedAtLevel = 0;
}

void CanonExpr::clearIVs() {
  // Assign zeros rather than clearing to keep the size same otherwise a
  // reallocation will happen on the addition of the next IV to this CanonExpr.
  // Refer to the logic in resizeIVCoeffsToMax().
  IVCoeffs.assign(IVCoeffs.size(), BlobIndexToCoeff(InvalidBlobIndex, 0));
}

void CanonExpr::shift(unsigned Lvl, int64_t Val) {

  /// Nothing to do if Val is 0 or the IV is not present.
  if (!Val || (IVCoeffs.size() < Lvl)) {
    return;
  }

  int64_t NewVal = IVCoeffs[Lvl - 1].Coeff * Val;

  /// Handle blob coefficient of IV.
  if (IVCoeffs[Lvl - 1].Index != InvalidBlobIndex) {
    addBlob(IVCoeffs[Lvl - 1].Index, NewVal);
  }
  /// Handle constant coefficient of IV.
  else {
    Const += NewVal;
  }
}

void CanonExpr::shift(iv_iterator IVI, int64_t Val) {
  shift(getLevel(IVI), Val);
}

void CanonExpr::collectBlobIndicesImpl(SmallVectorImpl<unsigned> &Indices,
                                       bool MakeUnique,
                                       bool NeedTempBlobs) const {

  assert((!MakeUnique || Indices.empty()) &&
         "Empty container expected for uniquing!");

  /// Push all blobs from BlobCoeffs.
  for (auto &I : BlobCoeffs) {
    if (NeedTempBlobs) {
      getBlobUtils().collectTempBlobs(I.Index, Indices);
    } else {
      Indices.push_back(I.Index);
    }
  }

  /// Push all blobs from IVCoeffs.
  for (auto &I : IVCoeffs) {
    if (I.Index == InvalidBlobIndex) {
      continue;
    }

    if (NeedTempBlobs) {
      getBlobUtils().collectTempBlobs(I.Index, Indices);
    } else {
      Indices.push_back(I.Index);
    }
  }

  if (MakeUnique) {
    // Make the indices unique.
    std::sort(Indices.begin(), Indices.end());
    Indices.erase(std::unique(Indices.begin(), Indices.end()), Indices.end());
  }
}

void CanonExpr::collectBlobIndices(SmallVectorImpl<unsigned> &Indices,
                                   bool MakeUnique) const {
  collectBlobIndicesImpl(Indices, MakeUnique, false);
}

void CanonExpr::collectTempBlobIndices(SmallVectorImpl<unsigned> &Indices,
                                       bool MakeUnique) const {
  collectBlobIndicesImpl(Indices, MakeUnique, true);
}

void CanonExpr::simplifyConstantDenom() {
  // Handle non-unit denominator.
  auto DenomConst = getDenominator();
  if (DenomConst == 1) {
    return;
  }

  auto Val = getConstant();

  unsigned SrcBitWidth =
      getSrcType()->getScalarType()->getPrimitiveSizeInBits();

  bool IsSignedDiv = isSignedDiv();

  APInt Constant(SrcBitWidth, Val, IsSignedDiv);
  APInt Denom(SrcBitWidth, DenomConst, IsSignedDiv);

  auto DivOp = IsSignedDiv ? APIntOps::sdiv : APIntOps::udiv;

  Val = DivOp(Constant, Denom).getSExtValue();

  setDenominator(1);
  setConstant(Val);
}

void CanonExpr::simplifyConstantCast() {
  Type *SrcType = getSrcType();
  Type *DstType = getDestType();
  // TODO: support vector types?

  // Handle cast of constant canon expression.
  if (!SrcType->isIntegerTy() || SrcType == DstType) {
    return;
  }

  auto Val = getConstant();
  unsigned DstBitWidth = DstType->getPrimitiveSizeInBits();
  bool IsSigned = isSExt();

  APInt Constant(SrcType->getPrimitiveSizeInBits(), Val, IsSigned);

  Val = (IsSigned ? Constant.sextOrTrunc(DstBitWidth)
                  : Constant.zextOrTrunc(DstBitWidth))
            .getSExtValue();

  setSrcType(DstType);
  setConstant(Val);
}

int64_t CanonExpr::simplifyGCDHelper(int64_t CurrentGCD, int64_t Num) {

  if (CurrentGCD == -1) {
    CurrentGCD = llabs(Num);
  } else {
    CurrentGCD = getCanonExprUtils().gcd(CurrentGCD, llabs(Num));
  }

  return CurrentGCD;
}

void CanonExpr::simplify(bool SimplifyCast) {
  int64_t Denom = 0, NumeratorGCD = -1, CommonGCD = 0;

  // Numerator is constant, we can evaluate value of the CE.
  if (!hasIV() && !hasBlob()) {
    simplifyConstantDenom();
    if (SimplifyCast) {
      simplifyConstantCast();
    }

    return;
  }

  // Nothing to simplify...
  if ((Denom = getDenominator()) == 1) {
    return;
  }

  int64_t C0 = getConstant();

  // Cannot simplify any further.
  if ((C0 == 1) || (C0 == -1)) {
    return;
  }

  // Calculate gcd of all the iv and blob coefficients.
  for (auto I = iv_begin(), E = iv_end(); I != E; ++I) {
    if (!I->Coeff) {
      continue;
    }
    NumeratorGCD = simplifyGCDHelper(NumeratorGCD, I->Coeff);
  }

  for (auto I = blob_begin(), E = blob_end(); I != E; ++I) {
    NumeratorGCD = simplifyGCDHelper(NumeratorGCD, I->Coeff);
  }

  assert(NumeratorGCD != -1 && "Constant numerator is found.");

  if (C0) {
    NumeratorGCD = simplifyGCDHelper(NumeratorGCD, C0);
  }

  CommonGCD = simplifyGCDHelper(NumeratorGCD, Denom);

  // Cannot simplify any further.
  if (CommonGCD == 1) {
    return;
  }

  // Divide numerator and denominator by common gcd.
  setDenominator(Denom / CommonGCD);
  setConstant(C0 / CommonGCD);

  for (auto I = iv_begin(), E = iv_end(); I != E; ++I) {
    if (!I->Coeff) {
      continue;
    }

    setIVConstCoeff(I, (I->Coeff / CommonGCD));
  }

  for (auto I = blob_begin(), E = blob_end(); I != E; ++I) {
    setBlobCoeff(I, (I->Coeff / CommonGCD));
  }
}

void CanonExpr::multiplyByConstantImpl(int64_t Val, bool Simplify) {

  // Multiplying by constant is equivalent to clearing the canon expr.
  if (Val == 0) {
    clear();
    return;
  }

  // Simplify instead of multiplying, if possible.
  if (Simplify) {
    int64_t Denom = getDenominator();
    int64_t GCD = getCanonExprUtils().gcd(llabs(Val), Denom);

    if (GCD != 1) {
      setDenominator(Denom / GCD);
      Val = Val / GCD;
    }
  }

  // Identity multiplication.
  if (Val == 1)
    return;

  // Multiply Val by IVCoeff, BlobCoeffs and Const
  for (auto I = iv_begin(), End = iv_end(); I != End; ++I) {
    multiplyIVByConstant(I, Val);
  }

  for (auto I = blob_begin(), End = blob_end(); I != End; ++I) {
    setBlobCoeff(I, (I->Coeff * Val));
  }

  setConstant(getConstant() * Val);
}

void CanonExpr::multiplyByConstant(int64_t Val) {
  multiplyByConstantImpl(Val, true);
}

void CanonExpr::multiplyByBlob(unsigned Index) {
  assert(getBlobUtils().isBlobIndexValid(Index) &&
         "Must be a valid blob index");

  // The canon expr is looking like:
  //   c1*b1*i1 + c2*b2 + c0
  // After multiplication by blob "b" it should be like:
  //   c1*(b*b1)*i1 + c2*(b*b2) + c0*b
  //
  //  1) (b*b1), (b*b2) are new blobs
  //  2) c1 was not touched, just need to switch b1 to (b1*b)
  //  3) b2 blob is removed, the new (b2*b) is added with the same c2 coeff
  //  4) c0 is removed, the b blob is added with c0 coeff

  // Get blob for "b"
  BlobTy MultiplierBlob = getBlobUtils().getBlob(Index);

  // Handle IV blob coeffs
  for (auto I = iv_begin(), End = iv_end(); I != End; ++I) {
    unsigned IVBlobIndex;
    int64_t IVConstCoeff;
    getIVCoeff(I, &IVBlobIndex, &IVConstCoeff);

    if (IVBlobIndex != InvalidBlobIndex) {
      BlobTy IVBlob = getBlobUtils().getBlob(IVBlobIndex);
      unsigned NewBlobIndex;
      getBlobUtils().createMulBlob(IVBlob, MultiplierBlob, true, &NewBlobIndex);
      setIVBlobCoeff(I, NewBlobIndex);
    } else if (IVConstCoeff != 0) {
      setIVBlobCoeff(I, Index);
    }
  }

  // Handle blob terms
  if (numBlobs()) {
    BlobCoeffsTy AuxBlobs;
    for (auto I = blob_begin(), End = blob_end(); I != End; ++I) {
      auto BlobCoef = getBlobCoeff(I);
      BlobTy Blob = getBlobUtils().getBlob(getBlobIndex(I));
      unsigned NewBlobIndex;
      getBlobUtils().createMulBlob(Blob, MultiplierBlob, true, &NewBlobIndex);
      AuxBlobs.push_back(BlobIndexToCoeff(NewBlobIndex, BlobCoef));
    }

    std::sort(AuxBlobs.begin(), AuxBlobs.end(), BlobIndexCompareLess());
    BlobCoeffs = AuxBlobs;
  }

  // Handle c0 constant
  int64_t C0 = getConstant();
  if (C0 != 0) {
    addBlob(Index, C0);
    setConstant(0);
  }
}

bool CanonExpr::canConvertToStandAloneBlob() const {

  // Not applicable to other types.
  if (!getSrcType()->isIntegerTy()) {
    return false;
  }

  if (hasIV()) {
    return false;
  }

  // SCEV doesn't have signed division.
  if ((getDenominator() != 1) && isSignedDiv()) {
    return false;
  }

  return true;
}

bool CanonExpr::convertToStandAloneBlob() {
  if (!canConvertToStandAloneBlob()) {
    return false;
  }

  BlobTy MergedBlob = nullptr;

  // Create one merged blob by adding all the individual blobs.
  for (auto BIt = blob_begin(), E = blob_end(); BIt != E; ++BIt) {
    BlobTy CurBlob = getBlobUtils().getBlob(BIt->Index);

    if (BIt->Coeff != 1) {
      auto CoeffBlob =
          getBlobUtils().createBlob(BIt->Coeff, getSrcType(), false);
      CurBlob = getBlobUtils().createMulBlob(CoeffBlob, CurBlob, false);
    }

    if (MergedBlob) {
      MergedBlob = getBlobUtils().createAddBlob(MergedBlob, CurBlob, false);
    } else {
      MergedBlob = CurBlob;
    }
  }

  // Add constant part.
  if (getConstant() != 0) {
    auto ConstBlob =
        getBlobUtils().createBlob(getConstant(), getSrcType(), false);
    if (MergedBlob) {
      MergedBlob = getBlobUtils().createAddBlob(MergedBlob, ConstBlob, false);
    } else {
      MergedBlob = ConstBlob;
    }
  }

  assert(MergedBlob && "MergedBlob should not be null at this point");

  // Create division for the denominator.
  if (getDenominator() != 1) {
    auto DenomBlob =
        getBlobUtils().createBlob(getDenominator(), getSrcType(), false);
    MergedBlob = getBlobUtils().createUDivBlob(MergedBlob, DenomBlob, false);
  }

  // Create cast for mismatched types.
  if (getSrcType() != getDestType()) {
    MergedBlob = getBlobUtils().createCastBlob(MergedBlob, isSExt(),
                                               getDestType(), false);
  }

  // Clear all the current fields.
  clearBlobs();
  Denominator = 1;
  Const = 0;

  // Set dest type as also the src type.
  setSrcType(getDestType());

  // Set merged blob in the CE.
  unsigned MergedBlobIndex = getBlobUtils().findOrInsertBlob(MergedBlob);
  setBlobCoeff(MergedBlobIndex, 1);

  return true;
}

bool CanonExpr::castStandAloneBlob(Type *Ty, bool IsSExt) {
  assert(Ty && "Ty is null!");
  assert(getDestType()->isIntegerTy() && Ty->isIntegerTy() && "Invalid cast!");

  if (!convertToStandAloneBlob()) {
    return false;
  }

  unsigned OldIndex = getSingleBlobIndex();
  unsigned NewIndex = InvalidBlobIndex;

  getBlobUtils().createCastBlob(getBlobUtils().getBlob(getSingleBlobIndex()),
                                IsSExt, Ty, true, &NewIndex);

  replaceBlob(OldIndex, NewIndex);
  setSrcType(Ty);
  setDestType(Ty);

  return true;
}

bool CanonExpr::convertSExtStandAloneBlob(Type *Ty) {
  assert(Ty && "Ty is null!");
  assert((getCanonExprUtils().getTypeSizeInBits(Ty) >
          getCanonExprUtils().getTypeSizeInBits(getDestType())) &&
         "Invalid cast!");

  return castStandAloneBlob(Ty, true);
}

bool CanonExpr::convertZExtStandAloneBlob(Type *Ty) {
  assert(Ty && "Ty is null!");
  assert((getCanonExprUtils().getTypeSizeInBits(Ty) >
          getCanonExprUtils().getTypeSizeInBits(getDestType())) &&
         "Invalid cast!");

  return castStandAloneBlob(Ty, false);
}

bool CanonExpr::convertTruncStandAloneBlob(Type *Ty) {
  assert(Ty && "Ty is null!");
  assert((getCanonExprUtils().getTypeSizeInBits(Ty) <
          getCanonExprUtils().getTypeSizeInBits(getDestType())) &&
         "Invalid cast!");

  return castStandAloneBlob(Ty, false);
}

bool CanonExpr::verifyIVs(unsigned NestingLevel) const {
  // Verify that there are no undefined IVs.
  for (auto I = iv_begin(), E = iv_end(); I != E; ++I) {
    assert((!(getLevel(I) > NestingLevel) || !hasIVConstCoeff(I)) &&
           "The RegDDRef with IV is attached outside of the loop");
  }

  return true;
}

bool CanonExpr::verifyNestingLevel(unsigned NestingLevel) const {
  assert((!isLinearAtLevel() ||
          (getDefinedAtLevel() < NestingLevel || isProperLinear())) &&
         "CE is undefined at the attached level or should be non-linear.");

  verifyIVs(NestingLevel);

  return true;
}

void CanonExpr::verify(unsigned NestingLevel) const {
  assert(getDenominator() > 0 && "Denominator must be greater than zero!");

  assert(getCanonExprUtils().isValidDefLevel(DefinedAtLevel) &&
         "DefinedAtLevel is invalid!");
  assert(SrcTy && "SrcTy of CanonExpr is null!");
  assert(DestTy && "DestTy of CanonExpr is null!");

  // Account for vector types.
  auto ScalSrcTy = SrcTy->getScalarType();
  auto ScalDestTy = DestTy->getScalarType();

  if (ScalSrcTy != ScalDestTy) {
    assert(((ScalSrcTy->isIntegerTy() && ScalDestTy->isIntegerTy()) ||
            (ScalSrcTy->isPointerTy() && ScalDestTy->isPointerTy())) &&
           "CanonExpr has invalid type!");
  }

  for (auto I = BlobCoeffs.begin(), E = BlobCoeffs.end(); I != E; ++I) {
    BlobTy B = getBlobUtils().getBlob(I->Index);
    (void)B;

    auto BScalTy = B->getType()->getScalarType();
    (void)BScalTy;

    // Allow pointer/integer type mismatch as an integral canon expr can look
    // like (ptr1 - ptr2).
    assert(((BScalTy == ScalSrcTy) ||
            (BScalTy->isPointerTy() && ScalSrcTy->isIntegerTy() &&
             (getCanonExprUtils().getTypeSizeInBits(BScalTy) ==
              getCanonExprUtils().getTypeSizeInBits(ScalSrcTy)))) &&
           "Scalar type of all blobs should match canon expr scalar type!");
  }

  if (!hasBlob() && !hasBlobIVCoeffs()) {
    assert(!isNonLinear() && "CanonExpr with no blobs cannot be non-linear!");
  }

  if (isConstant()) {
    assert(isProperLinear() &&
           " Defined at Level should be 0 for constant canonexpr!");
    assert(getDenominator() == 1 &&
           "Constant CEs should have unit denominator");

    // Allow non simplified casts in HIR.
    //assert(!isTrunc() && !isSExt() && !isZExt() &&
    //       "Casts in constant CEs should be simplified");
  }

  verifyNestingLevel(NestingLevel);
}

void std::default_delete<CanonExpr>::operator()(CanonExpr *CE) const {
  CE->getCanonExprUtils().destroy(CE);
}

bool CanonExpr::containsUndef() const {
  SmallVector<unsigned, 8> Indices;

  collectTempBlobIndices(Indices, false);

  return std::any_of(
      Indices.begin(), Indices.end(), [this](unsigned BlobIndex) {
        return getBlobUtils().isUndefBlob(getBlobUtils().getBlob(BlobIndex));
      });
}<|MERGE_RESOLUTION|>--- conflicted
+++ resolved
@@ -176,16 +176,13 @@
              getBlobUtils().getBlob(getSingleBlobIndex()));
 }
 
-<<<<<<< HEAD
+bool CanonExpr::isUndefSelfBlob() const {
+  return (
+      isSelfBlob() &&
+      getBlobUtils().isUndefBlob(getBlobUtils().getBlob(getSingleBlobIndex())));
+}
+
 void CanonExpr::setDenominator(int64_t Val) {
-=======
-bool CanonExpr::isUndefSelfBlob() const {
-  return (isSelfBlob() &&
-          BlobUtils::isUndefBlob(BlobUtils::getBlob(getSingleBlobIndex())));
-}
-
-void CanonExpr::setDenominator(int64_t Val, bool Simplify) {
->>>>>>> bbe45439
   assert((Val != 0) && "Denominator cannot be zero!");
 
   // Negate the canon expr instead of storing negative denominators.
@@ -197,9 +194,7 @@
   }
 }
 
-void CanonExpr::divide(int64_t Val) {
-  setDenominator(Denominator * Val);
-}
+void CanonExpr::divide(int64_t Val) { setDenominator(Denominator * Val); }
 
 bool CanonExpr::isExtImpl(bool IsSigned, bool IsTrunc) const {
   // Account for vector Src/Dest types.
@@ -907,13 +902,8 @@
       IV.Index = NewTempIndex;
       Replaced = true;
 
-<<<<<<< HEAD
     } else if (getBlobUtils().replaceTempBlob(IV.Index, OldTempIndex,
                                               NewTempIndex, NewBlobIndex)) {
-=======
-    } else if (BlobUtils::replaceTempBlob(IV.Index, OldTempIndex, NewTempIndex,
-                                          NewBlobIndex)) {
->>>>>>> bbe45439
       IV.Index = NewBlobIndex;
       Replaced = true;
     }
@@ -928,13 +918,8 @@
       return (Replaced = true);
     }
 
-<<<<<<< HEAD
     if (getBlobUtils().replaceTempBlob(BC.Index, OldTempIndex, NewTempIndex,
                                        NewBlobIndex)) {
-=======
-    if (BlobUtils::replaceTempBlob(BC.Index, OldTempIndex, NewTempIndex,
-                                   NewBlobIndex)) {
->>>>>>> bbe45439
       NewBlobs.emplace_back(NewBlobIndex, BC.Coeff);
       return (Replaced = true);
     }
@@ -1458,7 +1443,7 @@
            "Constant CEs should have unit denominator");
 
     // Allow non simplified casts in HIR.
-    //assert(!isTrunc() && !isSExt() && !isZExt() &&
+    // assert(!isTrunc() && !isSExt() && !isZExt() &&
     //       "Casts in constant CEs should be simplified");
   }
 
