--- conflicted
+++ resolved
@@ -596,8 +596,6 @@
   return const_cast<RegDDRef *>(this)->getBlobDDRef(Index);
 }
 
-<<<<<<< HEAD
-=======
 bool RegDDRef::usesTempBlob(unsigned Index, bool *IsSelfBlob) const {
 
   if (IsSelfBlob) {
@@ -621,7 +619,6 @@
   return getBlobDDRef(Index);
 }
 
->>>>>>> 68d89a90
 RegDDRef::blob_iterator
 RegDDRef::getNonConstBlobIterator(const_blob_iterator CBlobI) {
   blob_iterator BlobI(blob_begin());
