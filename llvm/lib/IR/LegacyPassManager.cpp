--- conflicted
+++ resolved
@@ -860,7 +860,6 @@
   const AnalysisUsage::VectorType &PreservedSet = AnUsage->getPreservedSet();
 
   // Verify preserved analysis
-<<<<<<< HEAD
 #if INTEL_CUSTOMIZATION
   // CATEGORY: A stability fix that doesn't affect non-IA performance
   // BUG: The PreservedSet doesn't include passes which were marked
@@ -875,12 +874,6 @@
           PreservedSet.end()) {
         continue;
       }
-=======
-  for (AnalysisID AID : PreservedSet) {
-    if (Pass *AP = findAnalysisPass(AID, true)) {
-      TimeRegion PassTimer(getPassTimer(AP));
-      AP->verifyAnalysis();
->>>>>>> 47e577eb
     }
 
     Pass *AP = I->second;
