//===-- Metadata.cpp - Implement Metadata classes -------------------------===//
//
//                     The LLVM Compiler Infrastructure
//
// This file is distributed under the University of Illinois Open Source
// License. See LICENSE.TXT for details.
//
//===----------------------------------------------------------------------===//
//
// This file implements the Metadata classes.
//
//===----------------------------------------------------------------------===//

#include "llvm/IR/Metadata.h"
#include "LLVMContextImpl.h"
#include "SymbolTableListTraitsImpl.h"
#include "llvm/ADT/DenseMap.h"
#include "llvm/ADT/STLExtras.h"
#include "llvm/ADT/SmallSet.h"
#include "llvm/ADT/SmallString.h"
#include "llvm/ADT/StringMap.h"
#include "llvm/IR/ConstantRange.h"
#include "llvm/IR/Instruction.h"
#include "llvm/IR/LLVMContext.h"
#include "llvm/IR/Module.h"
#include "llvm/IR/ValueHandle.h"
using namespace llvm;

<<<<<<< HEAD
=======
MetadataAsValue::MetadataAsValue(Type *Ty, Metadata *MD)
    : Value(Ty, MetadataAsValueVal), MD(MD) {
  track();
}

MetadataAsValue::~MetadataAsValue() {
  getType()->getContext().pImpl->MetadataAsValues.erase(MD);
  untrack();
}

/// \brief Canonicalize metadata arguments to intrinsics.
///
/// To support bitcode upgrades (and assembly semantic sugar) for \a
/// MetadataAsValue, we need to canonicalize certain metadata.
///
///   - nullptr is replaced by an empty MDNode.
///   - An MDNode with a single null operand is replaced by an empty MDNode.
///   - An MDNode whose only operand is a \a ConstantAsMetadata gets skipped.
///
/// This maintains readability of bitcode from when metadata was a type of
/// value, and these bridges were unnecessary.
static Metadata *canonicalizeMetadataForValue(LLVMContext &Context,
                                              Metadata *MD) {
  if (!MD)
    // !{}
    return MDNode::get(Context, None);

  // Return early if this isn't a single-operand MDNode.
  auto *N = dyn_cast<MDNode>(MD);
  if (!N || N->getNumOperands() != 1)
    return MD;

  if (!N->getOperand(0))
    // !{}
    return MDNode::get(Context, None);

  if (auto *C = dyn_cast<ConstantAsMetadata>(N->getOperand(0)))
    // Look through the MDNode.
    return C;

  return MD;
}

MetadataAsValue *MetadataAsValue::get(LLVMContext &Context, Metadata *MD) {
  MD = canonicalizeMetadataForValue(Context, MD);
  auto *&Entry = Context.pImpl->MetadataAsValues[MD];
  if (!Entry)
    Entry = new MetadataAsValue(Type::getMetadataTy(Context), MD);
  return Entry;
}

MetadataAsValue *MetadataAsValue::getIfExists(LLVMContext &Context,
                                              Metadata *MD) {
  MD = canonicalizeMetadataForValue(Context, MD);
  auto &Store = Context.pImpl->MetadataAsValues;
  auto I = Store.find(MD);
  return I == Store.end() ? nullptr : I->second;
}

void MetadataAsValue::handleChangedMetadata(Metadata *MD) {
  LLVMContext &Context = getContext();
  MD = canonicalizeMetadataForValue(Context, MD);
  auto &Store = Context.pImpl->MetadataAsValues;

  // Stop tracking the old metadata.
  Store.erase(this->MD);
  untrack();
  this->MD = nullptr;

  // Start tracking MD, or RAUW if necessary.
  auto *&Entry = Store[MD];
  if (Entry) {
    replaceAllUsesWith(Entry);
    delete this;
    return;
  }

  this->MD = MD;
  track();
  Entry = this;
}

void MetadataAsValue::track() {
  if (MD)
    MetadataTracking::track(&MD, *MD, *this);
}

void MetadataAsValue::untrack() {
  if (MD)
    MetadataTracking::untrack(MD);
}

void ReplaceableMetadataImpl::addRef(void *Ref, OwnerTy Owner) {
  bool WasInserted =
      UseMap.insert(std::make_pair(Ref, std::make_pair(Owner, NextIndex)))
          .second;
  (void)WasInserted;
  assert(WasInserted && "Expected to add a reference");

  ++NextIndex;
  assert(NextIndex != 0 && "Unexpected overflow");
}

void ReplaceableMetadataImpl::dropRef(void *Ref) {
  bool WasErased = UseMap.erase(Ref);
  (void)WasErased;
  assert(WasErased && "Expected to drop a reference");
}

void ReplaceableMetadataImpl::moveRef(void *Ref, void *New,
                                      const Metadata &MD) {
  auto I = UseMap.find(Ref);
  assert(I != UseMap.end() && "Expected to move a reference");
  auto OwnerAndIndex = I->second;
  UseMap.erase(I);
  bool WasInserted = UseMap.insert(std::make_pair(New, OwnerAndIndex)).second;
  (void)WasInserted;
  assert(WasInserted && "Expected to add a reference");

  // Check that the references are direct if there's no owner.
  (void)MD;
  assert((OwnerAndIndex.first || *static_cast<Metadata **>(Ref) == &MD) &&
         "Reference without owner must be direct");
  assert((OwnerAndIndex.first || *static_cast<Metadata **>(New) == &MD) &&
         "Reference without owner must be direct");
}

void ReplaceableMetadataImpl::replaceAllUsesWith(Metadata *MD) {
  assert(!(MD && isa<MDNodeFwdDecl>(MD)) && "Expected non-temp node");

  if (UseMap.empty())
    return;

  // Copy out uses since UseMap will get touched below.
  typedef std::pair<void *, std::pair<OwnerTy, uint64_t>> UseTy;
  SmallVector<UseTy, 8> Uses(UseMap.begin(), UseMap.end());
  std::sort(Uses.begin(), Uses.end(), [](const UseTy &L, const UseTy &R) {
    return L.second.second < R.second.second;
  });
  for (const auto &Pair : Uses) {
    // Check that this Ref hasn't disappeared after RAUW (when updating a
    // previous Ref).
    if (!UseMap.count(Pair.first))
      continue;

    OwnerTy Owner = Pair.second.first;
    if (!Owner) {
      // Update unowned tracking references directly.
      Metadata *&Ref = *static_cast<Metadata **>(Pair.first);
      Ref = MD;
      if (MD)
        MetadataTracking::track(Ref);
      UseMap.erase(Pair.first);
      continue;
    }

    // Check for MetadataAsValue.
    if (Owner.is<MetadataAsValue *>()) {
      Owner.get<MetadataAsValue *>()->handleChangedMetadata(MD);
      continue;
    }

    // There's a Metadata owner -- dispatch.
    Metadata *OwnerMD = Owner.get<Metadata *>();
    switch (OwnerMD->getMetadataID()) {
#define HANDLE_METADATA_LEAF(CLASS)                                            \
  case Metadata::CLASS##Kind:                                                  \
    cast<CLASS>(OwnerMD)->handleChangedOperand(Pair.first, MD);                \
    continue;
#include "llvm/IR/Metadata.def"
    default:
      llvm_unreachable("Invalid metadata subclass");
    }
  }
  assert(UseMap.empty() && "Expected all uses to be replaced");
}

void ReplaceableMetadataImpl::resolveAllUses(bool ResolveUsers) {
  if (UseMap.empty())
    return;

  if (!ResolveUsers) {
    UseMap.clear();
    return;
  }

  // Copy out uses since UseMap could get touched below.
  typedef std::pair<void *, std::pair<OwnerTy, uint64_t>> UseTy;
  SmallVector<UseTy, 8> Uses(UseMap.begin(), UseMap.end());
  std::sort(Uses.begin(), Uses.end(), [](const UseTy &L, const UseTy &R) {
    return L.second.second < R.second.second;
  });
  UseMap.clear();
  for (const auto &Pair : Uses) {
    auto Owner = Pair.second.first;
    if (!Owner)
      continue;
    if (Owner.is<MetadataAsValue *>())
      continue;

    // Resolve UniquableMDNodes that point at this.
    auto *OwnerMD = dyn_cast<UniquableMDNode>(Owner.get<Metadata *>());
    if (!OwnerMD)
      continue;
    if (OwnerMD->isResolved())
      continue;
    OwnerMD->decrementUnresolvedOperandCount();
  }
}

static Function *getLocalFunction(Value *V) {
  assert(V && "Expected value");
  if (auto *A = dyn_cast<Argument>(V))
    return A->getParent();
  if (BasicBlock *BB = cast<Instruction>(V)->getParent())
    return BB->getParent();
  return nullptr;
}

ValueAsMetadata *ValueAsMetadata::get(Value *V) {
  assert(V && "Unexpected null Value");

  auto &Context = V->getContext();
  auto *&Entry = Context.pImpl->ValuesAsMetadata[V];
  if (!Entry) {
    assert((isa<Constant>(V) || isa<Argument>(V) || isa<Instruction>(V)) &&
           "Expected constant or function-local value");
    assert(!V->NameAndIsUsedByMD.getInt() &&
           "Expected this to be the only metadata use");
    V->NameAndIsUsedByMD.setInt(true);
    if (auto *C = dyn_cast<Constant>(V))
      Entry = new ConstantAsMetadata(C);
    else
      Entry = new LocalAsMetadata(V);
  }

  return Entry;
}

ValueAsMetadata *ValueAsMetadata::getIfExists(Value *V) {
  assert(V && "Unexpected null Value");
  return V->getContext().pImpl->ValuesAsMetadata.lookup(V);
}

void ValueAsMetadata::handleDeletion(Value *V) {
  assert(V && "Expected valid value");

  auto &Store = V->getType()->getContext().pImpl->ValuesAsMetadata;
  auto I = Store.find(V);
  if (I == Store.end())
    return;

  // Remove old entry from the map.
  ValueAsMetadata *MD = I->second;
  assert(MD && "Expected valid metadata");
  assert(MD->getValue() == V && "Expected valid mapping");
  Store.erase(I);

  // Delete the metadata.
  MD->replaceAllUsesWith(nullptr);
  delete MD;
}

void ValueAsMetadata::handleRAUW(Value *From, Value *To) {
  assert(From && "Expected valid value");
  assert(To && "Expected valid value");
  assert(From != To && "Expected changed value");
  assert(From->getType() == To->getType() && "Unexpected type change");

  LLVMContext &Context = From->getType()->getContext();
  auto &Store = Context.pImpl->ValuesAsMetadata;
  auto I = Store.find(From);
  if (I == Store.end()) {
    assert(!From->NameAndIsUsedByMD.getInt() &&
           "Expected From not to be used by metadata");
    return;
  }

  // Remove old entry from the map.
  assert(From->NameAndIsUsedByMD.getInt() &&
         "Expected From to be used by metadata");
  From->NameAndIsUsedByMD.setInt(false);
  ValueAsMetadata *MD = I->second;
  assert(MD && "Expected valid metadata");
  assert(MD->getValue() == From && "Expected valid mapping");
  Store.erase(I);

  if (isa<LocalAsMetadata>(MD)) {
    if (auto *C = dyn_cast<Constant>(To)) {
      // Local became a constant.
      MD->replaceAllUsesWith(ConstantAsMetadata::get(C));
      delete MD;
      return;
    }
    if (getLocalFunction(From) && getLocalFunction(To) &&
        getLocalFunction(From) != getLocalFunction(To)) {
      // Function changed.
      MD->replaceAllUsesWith(nullptr);
      delete MD;
      return;
    }
  } else if (!isa<Constant>(To)) {
    // Changed to function-local value.
    MD->replaceAllUsesWith(nullptr);
    delete MD;
    return;
  }

  auto *&Entry = Store[To];
  if (Entry) {
    // The target already exists.
    MD->replaceAllUsesWith(Entry);
    delete MD;
    return;
  }

  // Update MD in place (and update the map entry).
  assert(!To->NameAndIsUsedByMD.getInt() &&
         "Expected this to be the only metadata use");
  To->NameAndIsUsedByMD.setInt(true);
  MD->V = To;
  Entry = MD;
}

>>>>>>> 41cb3da2
//===----------------------------------------------------------------------===//
// MDString implementation.
//

<<<<<<< HEAD
void MDString::anchor() { }

MDString::MDString(LLVMContext &C)
  : Value(Type::getMetadataTy(C), Value::MDStringVal) {}

MDString *MDString::get(LLVMContext &Context, StringRef Str) {
  LLVMContextImpl *pImpl = Context.pImpl;
  StringMapEntry<Value*> &Entry =
    pImpl->MDStringCache.GetOrCreateValue(Str);
  Value *&S = Entry.getValue();
  if (!S) S = new MDString(Context);
  S->setValueName(&Entry);
  return cast<MDString>(S);
=======
MDString *MDString::get(LLVMContext &Context, StringRef Str) {
  auto &Store = Context.pImpl->MDStringCache;
  auto I = Store.find(Str);
  if (I != Store.end())
    return &I->second;

  auto *Entry =
      StringMapEntry<MDString>::Create(Str, Store.getAllocator(), MDString());
  bool WasInserted = Store.insert(Entry);
  (void)WasInserted;
  assert(WasInserted && "Expected entry to be inserted");
  Entry->second.Entry = Entry;
  return &Entry->second;
}

StringRef MDString::getString() const {
  assert(Entry && "Expected to find string map entry");
  return Entry->first();
>>>>>>> 41cb3da2
}

//===----------------------------------------------------------------------===//
// MDNode implementation.
//

void *MDNode::operator new(size_t Size, unsigned NumOps) {
  void *Ptr = ::operator new(Size + NumOps * sizeof(MDOperand));
  MDOperand *O = static_cast<MDOperand *>(Ptr);
  for (MDOperand *E = O + NumOps; O != E; ++O)
    (void)new (O) MDOperand;
  return O;
}

<<<<<<< HEAD
    while (Cur->getValPtrInt() != 1)
      --Cur;

    assert(Cur->getValPtrInt() == 1 &&
           "Couldn't find the beginning of the operand list!");
    return reinterpret_cast<MDNode*>(Cur) - 1;
  }

public:
  MDNodeOperand(Value *V) : CallbackVH(V) {}
  virtual ~MDNodeOperand();

  void set(Value *V) {
    unsigned IsFirst = this->getValPtrInt();
    this->setValPtr(V);
    this->setAsFirstOperand(IsFirst);
  }

  /// setAsFirstOperand - Accessor method to mark the operand as the first in
  /// the list.
  void setAsFirstOperand(unsigned V) { this->setValPtrInt(V); }
=======
void MDNode::operator delete(void *Mem) {
  MDNode *N = static_cast<MDNode *>(Mem);
  MDOperand *O = static_cast<MDOperand *>(Mem);
  for (MDOperand *E = O - N->NumOperands; O != E; --O)
    (O - 1)->~MDOperand();
  ::operator delete(O);
}

MDNode::MDNode(LLVMContext &Context, unsigned ID, ArrayRef<Metadata *> MDs)
    : Metadata(ID), Context(Context), NumOperands(MDs.size()),
      MDNodeSubclassData(0) {
  for (unsigned I = 0, E = MDs.size(); I != E; ++I)
    setOperand(I, MDs[I]);
}

bool MDNode::isResolved() const {
  if (isa<MDNodeFwdDecl>(this))
    return false;
  return cast<UniquableMDNode>(this)->isResolved();
}

static bool isOperandUnresolved(Metadata *Op) {
  if (auto *N = dyn_cast_or_null<MDNode>(Op))
    return !N->isResolved();
  return false;
}

UniquableMDNode::UniquableMDNode(LLVMContext &C, unsigned ID,
                                 ArrayRef<Metadata *> Vals, bool AllowRAUW)
    : MDNode(C, ID, Vals) {
  if (!AllowRAUW)
    return;
>>>>>>> 41cb3da2

  // Check whether any operands are unresolved, requiring re-uniquing.
  unsigned NumUnresolved = 0;
  for (const auto &Op : operands())
    NumUnresolved += unsigned(isOperandUnresolved(Op));

  if (!NumUnresolved)
    return;

  ReplaceableUses.reset(new ReplaceableMetadataImpl);
  SubclassData32 = NumUnresolved;
}

void UniquableMDNode::resolve() {
  assert(!isResolved() && "Expected this to be unresolved");

  // Move the map, so that this immediately looks resolved.
  auto Uses = std::move(ReplaceableUses);
  SubclassData32 = 0;
  assert(isResolved() && "Expected this to be resolved");

<<<<<<< HEAD
/// getOperandPtr - Helper function to get the MDNodeOperand's coallocated on
/// the end of the MDNode.
static MDNodeOperand *getOperandPtr(MDNode *N, unsigned Op) {
  // Use <= instead of < to permit a one-past-the-end address.
  assert(Op <= N->getNumOperands() && "Invalid operand number");
  return reinterpret_cast<MDNodeOperand*>(N + 1) + Op;
=======
  // Drop RAUW support.
  Uses->resolveAllUses();
>>>>>>> 41cb3da2
}

void UniquableMDNode::resolveAfterOperandChange(Metadata *Old, Metadata *New) {
  assert(SubclassData32 != 0 && "Expected unresolved operands");

<<<<<<< HEAD
MDNode::MDNode(LLVMContext &C, ArrayRef<Value*> Vals, bool isFunctionLocal)
: Value(Type::getMetadataTy(C), Value::MDNodeVal) {
  NumOperands = Vals.size();
=======
  // Check if an operand was resolved.
  if (!isOperandUnresolved(Old)) {
    if (isOperandUnresolved(New))
      // An operand was un-resolved!
      ++SubclassData32;
  } else if (!isOperandUnresolved(New))
    decrementUnresolvedOperandCount();
}

void UniquableMDNode::decrementUnresolvedOperandCount() {
  if (!--SubclassData32)
    // Last unresolved operand has just been resolved.
    resolve();
}

void UniquableMDNode::resolveCycles() {
  if (isResolved())
    return;
>>>>>>> 41cb3da2

  // Resolve this node immediately.
  resolve();

<<<<<<< HEAD
  // Initialize the operand list, which is co-allocated on the end of the node.
  unsigned i = 0;
  for (MDNodeOperand *Op = getOperandPtr(this, 0), *E = Op+NumOperands;
       Op != E; ++Op, ++i) {
    new (Op) MDNodeOperand(Vals[i]);

    // Mark the first MDNodeOperand as being the first in the list of operands.
    if (i == 0)
      Op->setAsFirstOperand(1);
  }
}

/// ~MDNode - Destroy MDNode.
MDNode::~MDNode() {
  assert((getSubclassDataFromValue() & DestroyFlag) != 0 &&
         "Not being destroyed through destroy()?");
  LLVMContextImpl *pImpl = getType()->getContext().pImpl;
  if (isNotUniqued()) {
    pImpl->NonUniquedMDNodes.erase(this);
  } else {
    pImpl->MDNodeSet.RemoveNode(this);
  }

  // Destroy the operands.
  for (MDNodeOperand *Op = getOperandPtr(this, 0), *E = Op+NumOperands;
       Op != E; ++Op)
    Op->~MDNodeOperand();
=======
  // Resolve all operands.
  for (const auto &Op : operands()) {
    if (!Op)
      continue;
    assert(!isa<MDNodeFwdDecl>(Op) &&
           "Expected all forward declarations to be resolved");
    if (auto *N = dyn_cast<UniquableMDNode>(Op))
      if (!N->isResolved())
        N->resolveCycles();
  }
}

void MDTuple::recalculateHash() {
  setHash(hash_combine_range(op_begin(), op_end()));
#ifndef NDEBUG
  {
    SmallVector<Metadata *, 8> MDs(op_begin(), op_end());
    unsigned RawHash = hash_combine_range(MDs.begin(), MDs.end());
    assert(getHash() == RawHash &&
           "Expected hash of MDOperand to equal hash of Metadata*");
  }
#endif
}

void MDNode::dropAllReferences() {
  for (unsigned I = 0, E = NumOperands; I != E; ++I)
    setOperand(I, nullptr);
  if (auto *N = dyn_cast<UniquableMDNode>(this))
    if (!N->isResolved()) {
      N->ReplaceableUses->resolveAllUses(/* ResolveUsers */ false);
      N->ReplaceableUses.reset();
    }
>>>>>>> 41cb3da2
}

namespace llvm {
/// \brief Make MDOperand transparent for hashing.
///
/// This overload of an implementation detail of the hashing library makes
/// MDOperand hash to the same value as a \a Metadata pointer.
///
/// Note that overloading \a hash_value() as follows:
///
/// \code
///     size_t hash_value(const MDOperand &X) { return hash_value(X.get()); }
/// \endcode
///
/// does not cause MDOperand to be transparent.  In particular, a bare pointer
/// doesn't get hashed before it's combined, whereas \a MDOperand would.
static const Metadata *get_hashable_data(const MDOperand &X) { return X.get(); }
}

void UniquableMDNode::handleChangedOperand(void *Ref, Metadata *New) {
  unsigned Op = static_cast<MDOperand *>(Ref) - op_begin();
  assert(Op < getNumOperands() && "Expected valid operand");

  if (isStoredDistinctInContext()) {
    assert(isResolved() && "Expected distinct node to be resolved");

    // This node is not uniqued.  Just set the operand and be done with it.
    setOperand(Op, New);
    return;
  }

  // This node is uniqued.
  eraseFromStore();

  Metadata *Old = getOperand(Op);
  setOperand(Op, New);

  // Drop uniquing for self-reference cycles.
  if (New == this) {
    storeDistinctInContext();
    if (!isResolved())
      resolve();
    return;
  }

  // Re-unique the node.
  auto *Uniqued = uniquify();
  if (Uniqued == this) {
    if (!isResolved())
      resolveAfterOperandChange(Old, New);
    return;
  }

  // Collision.
  if (!isResolved()) {
    // Still unresolved, so RAUW.
    //
    // First, clear out all operands to prevent any recursion (similar to
    // dropAllReferences(), but we still need the use-list).
    for (unsigned O = 0, E = getNumOperands(); O != E; ++O)
      setOperand(O, nullptr);
    ReplaceableUses->replaceAllUsesWith(Uniqued);
    deleteAsSubclass();
    return;
  }

  // Store in non-uniqued form if RAUW isn't possible.
  storeDistinctInContext();
}

void UniquableMDNode::deleteAsSubclass() {
  switch (getMetadataID()) {
  default:
    llvm_unreachable("Invalid subclass of UniquableMDNode");
#define HANDLE_UNIQUABLE_LEAF(CLASS)                                           \
  case CLASS##Kind:                                                            \
    delete cast<CLASS>(this);                                                  \
    break;
#include "llvm/IR/Metadata.def"
  }
}

UniquableMDNode *UniquableMDNode::uniquify() {
  switch (getMetadataID()) {
  default:
    llvm_unreachable("Invalid subclass of UniquableMDNode");
#define HANDLE_UNIQUABLE_LEAF(CLASS)                                           \
  case CLASS##Kind:                                                            \
    return cast<CLASS>(this)->uniquifyImpl();
#include "llvm/IR/Metadata.def"
  }
}

<<<<<<< HEAD
// destroy - Delete this node.  Only when there are no uses.
void MDNode::destroy() {
  setValueSubclassData(getSubclassDataFromValue() | DestroyFlag);
  // Placement delete, then free the memory.
  this->~MDNode();
  free(this);
}

/// isFunctionLocalValue - Return true if this is a value that would require a
/// function-local MDNode.
static bool isFunctionLocalValue(Value *V) {
  return isa<Instruction>(V) || isa<Argument>(V) || isa<BasicBlock>(V) ||
         (isa<MDNode>(V) && cast<MDNode>(V)->isFunctionLocal());
}

MDNode *MDNode::getMDNode(LLVMContext &Context, ArrayRef<Value*> Vals,
                          FunctionLocalness FL, bool Insert) {
  LLVMContextImpl *pImpl = Context.pImpl;

  // Add all the operand pointers. Note that we don't have to add the
  // isFunctionLocal bit because that's implied by the operands.
  // Note that if the operands are later nulled out, the node will be
  // removed from the uniquing map.
  FoldingSetNodeID ID;
  for (Value *V : Vals)
    ID.AddPointer(V);

  void *InsertPoint;
  MDNode *N = pImpl->MDNodeSet.FindNodeOrInsertPos(ID, InsertPoint);

  if (N || !Insert)
    return N;
=======
void UniquableMDNode::eraseFromStore() {
  switch (getMetadataID()) {
  default:
    llvm_unreachable("Invalid subclass of UniquableMDNode");
#define HANDLE_UNIQUABLE_LEAF(CLASS)                                           \
  case CLASS##Kind:                                                            \
    cast<CLASS>(this)->eraseFromStoreImpl();                                   \
    break;
#include "llvm/IR/Metadata.def"
  }
}

MDTuple *MDTuple::getImpl(LLVMContext &Context, ArrayRef<Metadata *> MDs,
                          bool ShouldCreate) {
  MDTupleInfo::KeyTy Key(MDs);

  auto &Store = Context.pImpl->MDTuples;
  auto I = Store.find_as(Key);
  if (I != Store.end())
    return *I;
  if (!ShouldCreate)
    return nullptr;
>>>>>>> 41cb3da2

  // Coallocate space for the node and Operands together, then placement new.
<<<<<<< HEAD
  void *Ptr = malloc(sizeof(MDNode) + Vals.size() * sizeof(MDNodeOperand));
  N = new (Ptr) MDNode(Context, Vals, isFunctionLocal);

  // Cache the operand hash.
  N->Hash = ID.ComputeHash();

  // InsertPoint will have been set by the FindNodeOrInsertPos call.
  pImpl->MDNodeSet.InsertNode(N, InsertPoint);

=======
  auto *N = new (MDs.size()) MDTuple(Context, MDs, /* AllowRAUW */ true);
  N->setHash(Key.Hash);
  Store.insert(N);
>>>>>>> 41cb3da2
  return N;
}

MDTuple *MDTuple::getDistinct(LLVMContext &Context, ArrayRef<Metadata *> MDs) {
  auto *N = new (MDs.size()) MDTuple(Context, MDs, /* AllowRAUW */ false);
  N->storeDistinctInContext();
  return N;
}

MDTuple *MDTuple::uniquifyImpl() {
  recalculateHash();
  MDTupleInfo::KeyTy Key(this);

  auto &Store = getContext().pImpl->MDTuples;
  auto I = Store.find_as(Key);
  if (I == Store.end()) {
    Store.insert(this);
    return this;
  }
  return *I;
}

void MDTuple::eraseFromStoreImpl() { getContext().pImpl->MDTuples.erase(this); }

MDLocation::MDLocation(LLVMContext &C, unsigned Line, unsigned Column,
                       ArrayRef<Metadata *> MDs, bool AllowRAUW)
    : UniquableMDNode(C, MDLocationKind, MDs, AllowRAUW) {
  assert((MDs.size() == 1 || MDs.size() == 2) &&
         "Expected a scope and optional inlined-at");

  // Set line and column.
  assert(Line < (1u << 24) && "Expected 24-bit line");
  assert(Column < (1u << 16) && "Expected 16-bit column");

  MDNodeSubclassData = Line;
  SubclassData16 = Column;
}

MDLocation *MDLocation::constructHelper(LLVMContext &Context, unsigned Line,
                                        unsigned Column, Metadata *Scope,
                                        Metadata *InlinedAt, bool AllowRAUW) {
  SmallVector<Metadata *, 2> Ops;
  Ops.push_back(Scope);
  if (InlinedAt)
    Ops.push_back(InlinedAt);
  return new (Ops.size()) MDLocation(Context, Line, Column, Ops, AllowRAUW);
}

static void adjustLine(unsigned &Line) {
  // Set to unknown on overflow.  Still use 24 bits for now.
  if (Line >= (1u << 24))
    Line = 0;
}

static void adjustColumn(unsigned &Column) {
  // Set to unknown on overflow.  We only have 16 bits to play with here.
  if (Column >= (1u << 16))
    Column = 0;
}

<<<<<<< HEAD
MDNode *MDNode::getTemporary(LLVMContext &Context, ArrayRef<Value*> Vals) {
  MDNode *N =
    (MDNode *)malloc(sizeof(MDNode) + Vals.size() * sizeof(MDNodeOperand));
  N = new (N) MDNode(Context, Vals, FL_No);
  N->setValueSubclassData(N->getSubclassDataFromValue() |
                          NotUniquedBit);
  LeakDetector::addGarbageObject(N);
  return N;
}

void MDNode::deleteTemporary(MDNode *N) {
  assert(N->use_empty() && "Temporary MDNode has uses!");
  assert(!N->getContext().pImpl->MDNodeSet.RemoveNode(N) &&
         "Deleting a non-temporary uniqued node!");
  assert(!N->getContext().pImpl->NonUniquedMDNodes.erase(N) &&
         "Deleting a non-temporary non-uniqued node!");
  assert((N->getSubclassDataFromValue() & NotUniquedBit) &&
         "Temporary MDNode does not have NotUniquedBit set!");
  assert((N->getSubclassDataFromValue() & DestroyFlag) == 0 &&
         "Temporary MDNode has DestroyFlag set!");
  LeakDetector::removeGarbageObject(N);
  N->destroy();
}

/// getOperand - Return specified operand.
Value *MDNode::getOperand(unsigned i) const {
  assert(i < getNumOperands() && "Invalid operand number");
  return *getOperandPtr(const_cast<MDNode*>(this), i);
}

void MDNode::Profile(FoldingSetNodeID &ID) const {
  // Add all the operand pointers. Note that we don't have to add the
  // isFunctionLocal bit because that's implied by the operands.
  // Note that if the operands are later nulled out, the node will be
  // removed from the uniquing map.
  for (unsigned i = 0, e = getNumOperands(); i != e; ++i)
    ID.AddPointer(getOperand(i));
}

void MDNode::setIsNotUniqued() {
  setValueSubclassData(getSubclassDataFromValue() | NotUniquedBit);
  LLVMContextImpl *pImpl = getType()->getContext().pImpl;
  pImpl->NonUniquedMDNodes.insert(this);
}

// Replace value from this node's operand list.
void MDNode::replaceOperand(MDNodeOperand *Op, Value *To) {
  Value *From = *Op;

  // If is possible that someone did GV->RAUW(inst), replacing a global variable
  // with an instruction or some other function-local object.  If this is a
  // non-function-local MDNode, it can't point to a function-local object.
  // Handle this case by implicitly dropping the MDNode reference to null.
  // Likewise if the MDNode is function-local but for a different function.
  if (To && isFunctionLocalValue(To)) {
    if (!isFunctionLocal())
      To = nullptr;
    else {
      const Function *F = getFunction();
      const Function *FV = getFunctionForValue(To);
      // Metadata can be function-local without having an associated function.
      // So only consider functions to have changed if non-null.
      if (F && FV && F != FV)
        To = nullptr;
    }
  }
  
  if (From == To)
    return;

  // Update the operand.
  Op->set(To);

  // If this node is already not being uniqued (because one of the operands
  // already went to null), then there is nothing else to do here.
  if (isNotUniqued()) return;

  LLVMContextImpl *pImpl = getType()->getContext().pImpl;

  // Remove "this" from the context map.  FoldingSet doesn't have to reprofile
  // this node to remove it, so we don't care what state the operands are in.
  pImpl->MDNodeSet.RemoveNode(this);

  // If we are dropping an argument to null, we choose to not unique the MDNode
  // anymore.  This commonly occurs during destruction, and uniquing these
  // brings little reuse.  Also, this means we don't need to include
  // isFunctionLocal bits in FoldingSetNodeIDs for MDNodes.
  if (!To) {
    setIsNotUniqued();
=======
MDLocation *MDLocation::getImpl(LLVMContext &Context, unsigned Line,
                                unsigned Column, Metadata *Scope,
                                Metadata *InlinedAt, bool ShouldCreate) {
  // Fixup line/column.
  adjustLine(Line);
  adjustColumn(Column);

  MDLocationInfo::KeyTy Key(Line, Column, Scope, InlinedAt);

  auto &Store = Context.pImpl->MDLocations;
  auto I = Store.find_as(Key);
  if (I != Store.end())
    return *I;
  if (!ShouldCreate)
    return nullptr;

  auto *N = constructHelper(Context, Line, Column, Scope, InlinedAt,
                            /* AllowRAUW */ true);
  Store.insert(N);
  return N;
}

MDLocation *MDLocation::getDistinct(LLVMContext &Context, unsigned Line,
                                    unsigned Column, Metadata *Scope,
                                    Metadata *InlinedAt) {
  // Fixup line/column.
  adjustLine(Line);
  adjustColumn(Column);

  auto *N = constructHelper(Context, Line, Column, Scope, InlinedAt,
                            /* AllowRAUW */ false);
  N->storeDistinctInContext();
  return N;
}

MDLocation *MDLocation::uniquifyImpl() {
  MDLocationInfo::KeyTy Key(this);

  auto &Store = getContext().pImpl->MDLocations;
  auto I = Store.find_as(Key);
  if (I == Store.end()) {
    Store.insert(this);
    return this;
  }
  return *I;
}

void MDLocation::eraseFromStoreImpl() {
  getContext().pImpl->MDLocations.erase(this);
}

MDNodeFwdDecl *MDNode::getTemporary(LLVMContext &Context,
                                    ArrayRef<Metadata *> MDs) {
  return MDNodeFwdDecl::get(Context, MDs);
}

void MDNode::deleteTemporary(MDNode *N) { delete cast<MDNodeFwdDecl>(N); }

void UniquableMDNode::storeDistinctInContext() {
  assert(!IsDistinctInContext && "Expected newly distinct metadata");
  IsDistinctInContext = true;
  if (auto *T = dyn_cast<MDTuple>(this))
    T->setHash(0);
  getContext().pImpl->DistinctMDNodes.insert(this);
}

void MDNode::replaceOperandWith(unsigned I, Metadata *New) {
  if (getOperand(I) == New)
>>>>>>> 41cb3da2
    return;

<<<<<<< HEAD
  // Now that the node is out of the folding set, get ready to reinsert it.
  // First, check to see if another node with the same operands already exists
  // in the set.  If so, then this node is redundant.
  FoldingSetNodeID ID;
  Profile(ID);
  void *InsertPoint;
  if (MDNode *N = pImpl->MDNodeSet.FindNodeOrInsertPos(ID, InsertPoint)) {
    replaceAllUsesWith(N);
    destroy();
    return;
  }

  // Cache the operand hash.
  Hash = ID.ComputeHash();
  // InsertPoint will have been set by the FindNodeOrInsertPos call.
  pImpl->MDNodeSet.InsertNode(this, InsertPoint);
=======
  if (isDistinct()) {
    setOperand(I, New);
    return;
  }

  cast<UniquableMDNode>(this)->handleChangedOperand(mutable_begin() + I, New);
}
>>>>>>> 41cb3da2

void MDNode::setOperand(unsigned I, Metadata *New) {
  assert(I < NumOperands);
  if (isStoredDistinctInContext() || isa<MDNodeFwdDecl>(this))
    // No need for a callback, this isn't uniqued.
    mutable_begin()[I].reset(New, nullptr);
  else
    mutable_begin()[I].reset(New, this);
}

/// \brief Get a node, or a self-reference that looks like it.
///
/// Special handling for finding self-references, for use by \a
/// MDNode::concatenate() and \a MDNode::intersect() to maintain behaviour from
/// when self-referencing nodes were still uniqued.  If the first operand has
/// the same operands as \c Ops, return the first operand instead.
static MDNode *getOrSelfReference(LLVMContext &Context,
                                  ArrayRef<Metadata *> Ops) {
  if (!Ops.empty())
    if (MDNode *N = dyn_cast_or_null<MDNode>(Ops[0]))
      if (N->getNumOperands() == Ops.size() && N == N->getOperand(0)) {
        for (unsigned I = 1, E = Ops.size(); I != E; ++I)
          if (Ops[I] != N->getOperand(I))
            return MDNode::get(Context, Ops);
        return N;
      }

  return MDNode::get(Context, Ops);
}

MDNode *MDNode::concatenate(MDNode *A, MDNode *B) {
  if (!A)
    return B;
  if (!B)
    return A;

  SmallVector<Metadata *, 4> MDs(A->getNumOperands() + B->getNumOperands());

  unsigned j = 0;
  for (unsigned i = 0, ie = A->getNumOperands(); i != ie; ++i)
    MDs[j++] = A->getOperand(i);
  for (unsigned i = 0, ie = B->getNumOperands(); i != ie; ++i)
    MDs[j++] = B->getOperand(i);

  // FIXME: This preserves long-standing behaviour, but is it really the right
  // behaviour?  Or was that an unintended side-effect of node uniquing?
  return getOrSelfReference(A->getContext(), MDs);
}

MDNode *MDNode::intersect(MDNode *A, MDNode *B) {
  if (!A || !B)
    return nullptr;

  SmallVector<Metadata *, 4> MDs;
  for (unsigned i = 0, ie = A->getNumOperands(); i != ie; ++i) {
    Metadata *MD = A->getOperand(i);
    for (unsigned j = 0, je = B->getNumOperands(); j != je; ++j)
      if (MD == B->getOperand(j)) {
        MDs.push_back(MD);
        break;
      }
  }

  // FIXME: This preserves long-standing behaviour, but is it really the right
  // behaviour?  Or was that an unintended side-effect of node uniquing?
  return getOrSelfReference(A->getContext(), MDs);
}

MDNode *MDNode::getMostGenericFPMath(MDNode *A, MDNode *B) {
  if (!A || !B)
    return nullptr;

  APFloat AVal = mdconst::extract<ConstantFP>(A->getOperand(0))->getValueAPF();
  APFloat BVal = mdconst::extract<ConstantFP>(B->getOperand(0))->getValueAPF();
  if (AVal.compare(BVal) == APFloat::cmpLessThan)
    return A;
  return B;
}

static bool isContiguous(const ConstantRange &A, const ConstantRange &B) {
  return A.getUpper() == B.getLower() || A.getLower() == B.getUpper();
}

static bool canBeMerged(const ConstantRange &A, const ConstantRange &B) {
  return !A.intersectWith(B).isEmptySet() || isContiguous(A, B);
}

static bool tryMergeRange(SmallVectorImpl<ConstantInt *> &EndPoints,
                          ConstantInt *Low, ConstantInt *High) {
  ConstantRange NewRange(Low->getValue(), High->getValue());
  unsigned Size = EndPoints.size();
  APInt LB = EndPoints[Size - 2]->getValue();
  APInt LE = EndPoints[Size - 1]->getValue();
  ConstantRange LastRange(LB, LE);
  if (canBeMerged(NewRange, LastRange)) {
    ConstantRange Union = LastRange.unionWith(NewRange);
    Type *Ty = High->getType();
    EndPoints[Size - 2] =
        cast<ConstantInt>(ConstantInt::get(Ty, Union.getLower()));
    EndPoints[Size - 1] =
        cast<ConstantInt>(ConstantInt::get(Ty, Union.getUpper()));
    return true;
  }
  return false;
}

static void addRange(SmallVectorImpl<ConstantInt *> &EndPoints,
                     ConstantInt *Low, ConstantInt *High) {
  if (!EndPoints.empty())
    if (tryMergeRange(EndPoints, Low, High))
      return;

  EndPoints.push_back(Low);
  EndPoints.push_back(High);
}

MDNode *MDNode::getMostGenericRange(MDNode *A, MDNode *B) {
  // Given two ranges, we want to compute the union of the ranges. This
  // is slightly complitade by having to combine the intervals and merge
  // the ones that overlap.

  if (!A || !B)
    return nullptr;

  if (A == B)
    return A;

  // First, walk both lists in older of the lower boundary of each interval.
  // At each step, try to merge the new interval to the last one we adedd.
  SmallVector<ConstantInt *, 4> EndPoints;
  int AI = 0;
  int BI = 0;
  int AN = A->getNumOperands() / 2;
  int BN = B->getNumOperands() / 2;
  while (AI < AN && BI < BN) {
    ConstantInt *ALow = mdconst::extract<ConstantInt>(A->getOperand(2 * AI));
    ConstantInt *BLow = mdconst::extract<ConstantInt>(B->getOperand(2 * BI));

    if (ALow->getValue().slt(BLow->getValue())) {
      addRange(EndPoints, ALow,
               mdconst::extract<ConstantInt>(A->getOperand(2 * AI + 1)));
      ++AI;
    } else {
      addRange(EndPoints, BLow,
               mdconst::extract<ConstantInt>(B->getOperand(2 * BI + 1)));
      ++BI;
    }
  }
  while (AI < AN) {
    addRange(EndPoints, mdconst::extract<ConstantInt>(A->getOperand(2 * AI)),
             mdconst::extract<ConstantInt>(A->getOperand(2 * AI + 1)));
    ++AI;
  }
  while (BI < BN) {
    addRange(EndPoints, mdconst::extract<ConstantInt>(B->getOperand(2 * BI)),
             mdconst::extract<ConstantInt>(B->getOperand(2 * BI + 1)));
    ++BI;
  }

  // If we have more than 2 ranges (4 endpoints) we have to try to merge
  // the last and first ones.
  unsigned Size = EndPoints.size();
  if (Size > 4) {
    ConstantInt *FB = EndPoints[0];
    ConstantInt *FE = EndPoints[1];
    if (tryMergeRange(EndPoints, FB, FE)) {
      for (unsigned i = 0; i < Size - 2; ++i) {
        EndPoints[i] = EndPoints[i + 2];
      }
      EndPoints.resize(Size - 2);
    }
  }

  // If in the end we have a single range, it is possible that it is now the
  // full range. Just drop the metadata in that case.
  if (EndPoints.size() == 2) {
    ConstantRange Range(EndPoints[0]->getValue(), EndPoints[1]->getValue());
    if (Range.isFullSet())
      return nullptr;
  }

  SmallVector<Metadata *, 4> MDs;
  MDs.reserve(EndPoints.size());
  for (auto *I : EndPoints)
    MDs.push_back(ConstantAsMetadata::get(I));
  return MDNode::get(A->getContext(), MDs);
}

//===----------------------------------------------------------------------===//
// NamedMDNode implementation.
//

<<<<<<< HEAD
static SmallVector<TrackingVH<MDNode>, 4> &getNMDOps(void *Operands) {
  return *(SmallVector<TrackingVH<MDNode>, 4>*)Operands;
}

NamedMDNode::NamedMDNode(const Twine &N)
  : Name(N.str()), Parent(nullptr),
    Operands(new SmallVector<TrackingVH<MDNode>, 4>()) {
}
=======
static SmallVector<TrackingMDRef, 4> &getNMDOps(void *Operands) {
  return *(SmallVector<TrackingMDRef, 4> *)Operands;
}

NamedMDNode::NamedMDNode(const Twine &N)
    : Name(N.str()), Parent(nullptr),
      Operands(new SmallVector<TrackingMDRef, 4>()) {}
>>>>>>> 41cb3da2

NamedMDNode::~NamedMDNode() {
  dropAllReferences();
  delete &getNMDOps(Operands);
}

/// getNumOperands - Return number of NamedMDNode operands.
unsigned NamedMDNode::getNumOperands() const {
  return (unsigned)getNMDOps(Operands).size();
}

/// getOperand - Return specified operand.
MDNode *NamedMDNode::getOperand(unsigned i) const {
  assert(i < getNumOperands() && "Invalid Operand number!");
<<<<<<< HEAD
  return dyn_cast<MDNode>(&*getNMDOps(Operands)[i]);
}

/// addOperand - Add metadata Operand.
void NamedMDNode::addOperand(MDNode *M) {
  assert(!M->isFunctionLocal() &&
         "NamedMDNode operands must not be function-local!");
  getNMDOps(Operands).push_back(TrackingVH<MDNode>(M));
=======
  auto *N = getNMDOps(Operands)[i].get();
  return cast_or_null<MDNode>(N);
}

void NamedMDNode::addOperand(MDNode *M) { getNMDOps(Operands).emplace_back(M); }

void NamedMDNode::setOperand(unsigned I, MDNode *New) {
  assert(I < getNumOperands() && "Invalid operand number");
  getNMDOps(Operands)[I].reset(New);
>>>>>>> 41cb3da2
}

/// eraseFromParent - Drop all references and remove the node from parent
/// module.
void NamedMDNode::eraseFromParent() {
  getParent()->eraseNamedMetadata(this);
}

/// dropAllReferences - Remove all uses and clear node vector.
void NamedMDNode::dropAllReferences() {
  getNMDOps(Operands).clear();
}

/// getName - Return a constant reference to this named metadata's name.
StringRef NamedMDNode::getName() const {
  return StringRef(Name);
}

//===----------------------------------------------------------------------===//
// Instruction Metadata method implementations.
//

void Instruction::setMetadata(StringRef Kind, MDNode *Node) {
  if (!Node && !hasMetadata()) return;
  setMetadata(getContext().getMDKindID(Kind), Node);
}

MDNode *Instruction::getMetadataImpl(StringRef Kind) const {
  return getMetadataImpl(getContext().getMDKindID(Kind));
}

void Instruction::dropUnknownMetadata(ArrayRef<unsigned> KnownIDs) {
  SmallSet<unsigned, 5> KnownSet;
  KnownSet.insert(KnownIDs.begin(), KnownIDs.end());

  // Drop debug if needed
  if (KnownSet.erase(LLVMContext::MD_dbg))
    DbgLoc = DebugLoc();

  if (!hasMetadataHashEntry())
    return; // Nothing to remove!

  DenseMap<const Instruction *, LLVMContextImpl::MDMapTy> &MetadataStore =
      getContext().pImpl->MetadataStore;

  if (KnownSet.empty()) {
    // Just drop our entry at the store.
    MetadataStore.erase(this);
    setHasMetadataHashEntry(false);
    return;
  }

  LLVMContextImpl::MDMapTy &Info = MetadataStore[this];
  unsigned I;
  unsigned E;
  // Walk the array and drop any metadata we don't know.
  for (I = 0, E = Info.size(); I != E;) {
    if (KnownSet.count(Info[I].first)) {
      ++I;
      continue;
    }

    Info[I] = std::move(Info.back());
    Info.pop_back();
    --E;
  }
  assert(E == Info.size());

  if (E == 0) {
    // Drop our entry at the store.
    MetadataStore.erase(this);
    setHasMetadataHashEntry(false);
  }
}

/// setMetadata - Set the metadata of of the specified kind to the specified
/// node.  This updates/replaces metadata if already present, or removes it if
/// Node is null.
void Instruction::setMetadata(unsigned KindID, MDNode *Node) {
  if (!Node && !hasMetadata()) return;

  // Handle 'dbg' as a special case since it is not stored in the hash table.
  if (KindID == LLVMContext::MD_dbg) {
    DbgLoc = DebugLoc::getFromDILocation(Node);
    return;
  }
  
  // Handle the case when we're adding/updating metadata on an instruction.
  if (Node) {
    LLVMContextImpl::MDMapTy &Info = getContext().pImpl->MetadataStore[this];
    assert(!Info.empty() == hasMetadataHashEntry() &&
           "HasMetadata bit is wonked");
    if (Info.empty()) {
      setHasMetadataHashEntry(true);
    } else {
      // Handle replacement of an existing value.
      for (auto &P : Info)
        if (P.first == KindID) {
          P.second.reset(Node);
          return;
        }
    }

    // No replacement, just add it to the list.
    Info.emplace_back(std::piecewise_construct, std::make_tuple(KindID),
                      std::make_tuple(Node));
    return;
  }

  // Otherwise, we're removing metadata from an instruction.
  assert((hasMetadataHashEntry() ==
          (getContext().pImpl->MetadataStore.count(this) > 0)) &&
         "HasMetadata bit out of date!");
  if (!hasMetadataHashEntry())
    return;  // Nothing to remove!
  LLVMContextImpl::MDMapTy &Info = getContext().pImpl->MetadataStore[this];

  // Common case is removing the only entry.
  if (Info.size() == 1 && Info[0].first == KindID) {
    getContext().pImpl->MetadataStore.erase(this);
    setHasMetadataHashEntry(false);
    return;
  }

  // Handle removal of an existing value.
  for (unsigned i = 0, e = Info.size(); i != e; ++i)
    if (Info[i].first == KindID) {
      Info[i] = std::move(Info.back());
      Info.pop_back();
      assert(!Info.empty() && "Removing last entry should be handled above");
      return;
    }
  // Otherwise, removing an entry that doesn't exist on the instruction.
}

void Instruction::setAAMetadata(const AAMDNodes &N) {
  setMetadata(LLVMContext::MD_tbaa, N.TBAA);
  setMetadata(LLVMContext::MD_alias_scope, N.Scope);
  setMetadata(LLVMContext::MD_noalias, N.NoAlias);
}

MDNode *Instruction::getMetadataImpl(unsigned KindID) const {
  // Handle 'dbg' as a special case since it is not stored in the hash table.
  if (KindID == LLVMContext::MD_dbg)
    return DbgLoc.getAsMDNode();

  if (!hasMetadataHashEntry()) return nullptr;
  
  LLVMContextImpl::MDMapTy &Info = getContext().pImpl->MetadataStore[this];
  assert(!Info.empty() && "bit out of sync with hash table");

  for (const auto &I : Info)
    if (I.first == KindID)
      return I.second;
  return nullptr;
}

void Instruction::getAllMetadataImpl(SmallVectorImpl<std::pair<unsigned,
                                       MDNode*> > &Result) const {
  Result.clear();
  
  // Handle 'dbg' as a special case since it is not stored in the hash table.
  if (!DbgLoc.isUnknown()) {
    Result.push_back(
        std::make_pair((unsigned)LLVMContext::MD_dbg, DbgLoc.getAsMDNode()));
    if (!hasMetadataHashEntry()) return;
  }
  
  assert(hasMetadataHashEntry() &&
         getContext().pImpl->MetadataStore.count(this) &&
         "Shouldn't have called this");
  const LLVMContextImpl::MDMapTy &Info =
    getContext().pImpl->MetadataStore.find(this)->second;
  assert(!Info.empty() && "Shouldn't have called this");

  Result.reserve(Result.size() + Info.size());
  for (auto &I : Info)
    Result.push_back(std::make_pair(I.first, cast<MDNode>(I.second.get())));

  // Sort the resulting array so it is stable.
  if (Result.size() > 1)
    array_pod_sort(Result.begin(), Result.end());
}

void Instruction::
getAllMetadataOtherThanDebugLocImpl(SmallVectorImpl<std::pair<unsigned,
                                    MDNode*> > &Result) const {
  Result.clear();
  assert(hasMetadataHashEntry() &&
         getContext().pImpl->MetadataStore.count(this) &&
         "Shouldn't have called this");
  const LLVMContextImpl::MDMapTy &Info =
    getContext().pImpl->MetadataStore.find(this)->second;
  assert(!Info.empty() && "Shouldn't have called this");
  Result.reserve(Result.size() + Info.size());
  for (auto &I : Info)
    Result.push_back(std::make_pair(I.first, cast<MDNode>(I.second.get())));

  // Sort the resulting array so it is stable.
  if (Result.size() > 1)
    array_pod_sort(Result.begin(), Result.end());
}

/// clearMetadataHashEntries - Clear all hashtable-based metadata from
/// this instruction.
void Instruction::clearMetadataHashEntries() {
  assert(hasMetadataHashEntry() && "Caller should check");
  getContext().pImpl->MetadataStore.erase(this);
  setHasMetadataHashEntry(false);
}<|MERGE_RESOLUTION|>--- conflicted
+++ resolved
@@ -24,10 +24,9 @@
 #include "llvm/IR/LLVMContext.h"
 #include "llvm/IR/Module.h"
 #include "llvm/IR/ValueHandle.h"
+
 using namespace llvm;
 
-<<<<<<< HEAD
-=======
 MetadataAsValue::MetadataAsValue(Type *Ty, Metadata *MD)
     : Value(Ty, MetadataAsValueVal), MD(MD) {
   track();
@@ -352,26 +351,10 @@
   Entry = MD;
 }
 
->>>>>>> 41cb3da2
 //===----------------------------------------------------------------------===//
 // MDString implementation.
 //
 
-<<<<<<< HEAD
-void MDString::anchor() { }
-
-MDString::MDString(LLVMContext &C)
-  : Value(Type::getMetadataTy(C), Value::MDStringVal) {}
-
-MDString *MDString::get(LLVMContext &Context, StringRef Str) {
-  LLVMContextImpl *pImpl = Context.pImpl;
-  StringMapEntry<Value*> &Entry =
-    pImpl->MDStringCache.GetOrCreateValue(Str);
-  Value *&S = Entry.getValue();
-  if (!S) S = new MDString(Context);
-  S->setValueName(&Entry);
-  return cast<MDString>(S);
-=======
 MDString *MDString::get(LLVMContext &Context, StringRef Str) {
   auto &Store = Context.pImpl->MDStringCache;
   auto I = Store.find(Str);
@@ -390,7 +373,6 @@
 StringRef MDString::getString() const {
   assert(Entry && "Expected to find string map entry");
   return Entry->first();
->>>>>>> 41cb3da2
 }
 
 //===----------------------------------------------------------------------===//
@@ -405,29 +387,6 @@
   return O;
 }
 
-<<<<<<< HEAD
-    while (Cur->getValPtrInt() != 1)
-      --Cur;
-
-    assert(Cur->getValPtrInt() == 1 &&
-           "Couldn't find the beginning of the operand list!");
-    return reinterpret_cast<MDNode*>(Cur) - 1;
-  }
-
-public:
-  MDNodeOperand(Value *V) : CallbackVH(V) {}
-  virtual ~MDNodeOperand();
-
-  void set(Value *V) {
-    unsigned IsFirst = this->getValPtrInt();
-    this->setValPtr(V);
-    this->setAsFirstOperand(IsFirst);
-  }
-
-  /// setAsFirstOperand - Accessor method to mark the operand as the first in
-  /// the list.
-  void setAsFirstOperand(unsigned V) { this->setValPtrInt(V); }
-=======
 void MDNode::operator delete(void *Mem) {
   MDNode *N = static_cast<MDNode *>(Mem);
   MDOperand *O = static_cast<MDOperand *>(Mem);
@@ -460,7 +419,6 @@
     : MDNode(C, ID, Vals) {
   if (!AllowRAUW)
     return;
->>>>>>> 41cb3da2
 
   // Check whether any operands are unresolved, requiring re-uniquing.
   unsigned NumUnresolved = 0;
@@ -482,27 +440,13 @@
   SubclassData32 = 0;
   assert(isResolved() && "Expected this to be resolved");
 
-<<<<<<< HEAD
-/// getOperandPtr - Helper function to get the MDNodeOperand's coallocated on
-/// the end of the MDNode.
-static MDNodeOperand *getOperandPtr(MDNode *N, unsigned Op) {
-  // Use <= instead of < to permit a one-past-the-end address.
-  assert(Op <= N->getNumOperands() && "Invalid operand number");
-  return reinterpret_cast<MDNodeOperand*>(N + 1) + Op;
-=======
   // Drop RAUW support.
   Uses->resolveAllUses();
->>>>>>> 41cb3da2
 }
 
 void UniquableMDNode::resolveAfterOperandChange(Metadata *Old, Metadata *New) {
   assert(SubclassData32 != 0 && "Expected unresolved operands");
 
-<<<<<<< HEAD
-MDNode::MDNode(LLVMContext &C, ArrayRef<Value*> Vals, bool isFunctionLocal)
-: Value(Type::getMetadataTy(C), Value::MDNodeVal) {
-  NumOperands = Vals.size();
-=======
   // Check if an operand was resolved.
   if (!isOperandUnresolved(Old)) {
     if (isOperandUnresolved(New))
@@ -521,40 +465,10 @@
 void UniquableMDNode::resolveCycles() {
   if (isResolved())
     return;
->>>>>>> 41cb3da2
 
   // Resolve this node immediately.
   resolve();
 
-<<<<<<< HEAD
-  // Initialize the operand list, which is co-allocated on the end of the node.
-  unsigned i = 0;
-  for (MDNodeOperand *Op = getOperandPtr(this, 0), *E = Op+NumOperands;
-       Op != E; ++Op, ++i) {
-    new (Op) MDNodeOperand(Vals[i]);
-
-    // Mark the first MDNodeOperand as being the first in the list of operands.
-    if (i == 0)
-      Op->setAsFirstOperand(1);
-  }
-}
-
-/// ~MDNode - Destroy MDNode.
-MDNode::~MDNode() {
-  assert((getSubclassDataFromValue() & DestroyFlag) != 0 &&
-         "Not being destroyed through destroy()?");
-  LLVMContextImpl *pImpl = getType()->getContext().pImpl;
-  if (isNotUniqued()) {
-    pImpl->NonUniquedMDNodes.erase(this);
-  } else {
-    pImpl->MDNodeSet.RemoveNode(this);
-  }
-
-  // Destroy the operands.
-  for (MDNodeOperand *Op = getOperandPtr(this, 0), *E = Op+NumOperands;
-       Op != E; ++Op)
-    Op->~MDNodeOperand();
-=======
   // Resolve all operands.
   for (const auto &Op : operands()) {
     if (!Op)
@@ -587,7 +501,6 @@
       N->ReplaceableUses->resolveAllUses(/* ResolveUsers */ false);
       N->ReplaceableUses.reset();
     }
->>>>>>> 41cb3da2
 }
 
 namespace llvm {
@@ -681,40 +594,6 @@
   }
 }
 
-<<<<<<< HEAD
-// destroy - Delete this node.  Only when there are no uses.
-void MDNode::destroy() {
-  setValueSubclassData(getSubclassDataFromValue() | DestroyFlag);
-  // Placement delete, then free the memory.
-  this->~MDNode();
-  free(this);
-}
-
-/// isFunctionLocalValue - Return true if this is a value that would require a
-/// function-local MDNode.
-static bool isFunctionLocalValue(Value *V) {
-  return isa<Instruction>(V) || isa<Argument>(V) || isa<BasicBlock>(V) ||
-         (isa<MDNode>(V) && cast<MDNode>(V)->isFunctionLocal());
-}
-
-MDNode *MDNode::getMDNode(LLVMContext &Context, ArrayRef<Value*> Vals,
-                          FunctionLocalness FL, bool Insert) {
-  LLVMContextImpl *pImpl = Context.pImpl;
-
-  // Add all the operand pointers. Note that we don't have to add the
-  // isFunctionLocal bit because that's implied by the operands.
-  // Note that if the operands are later nulled out, the node will be
-  // removed from the uniquing map.
-  FoldingSetNodeID ID;
-  for (Value *V : Vals)
-    ID.AddPointer(V);
-
-  void *InsertPoint;
-  MDNode *N = pImpl->MDNodeSet.FindNodeOrInsertPos(ID, InsertPoint);
-
-  if (N || !Insert)
-    return N;
-=======
 void UniquableMDNode::eraseFromStore() {
   switch (getMetadataID()) {
   default:
@@ -737,24 +616,11 @@
     return *I;
   if (!ShouldCreate)
     return nullptr;
->>>>>>> 41cb3da2
 
   // Coallocate space for the node and Operands together, then placement new.
-<<<<<<< HEAD
-  void *Ptr = malloc(sizeof(MDNode) + Vals.size() * sizeof(MDNodeOperand));
-  N = new (Ptr) MDNode(Context, Vals, isFunctionLocal);
-
-  // Cache the operand hash.
-  N->Hash = ID.ComputeHash();
-
-  // InsertPoint will have been set by the FindNodeOrInsertPos call.
-  pImpl->MDNodeSet.InsertNode(N, InsertPoint);
-
-=======
   auto *N = new (MDs.size()) MDTuple(Context, MDs, /* AllowRAUW */ true);
   N->setHash(Key.Hash);
   Store.insert(N);
->>>>>>> 41cb3da2
   return N;
 }
 
@@ -815,97 +681,6 @@
     Column = 0;
 }
 
-<<<<<<< HEAD
-MDNode *MDNode::getTemporary(LLVMContext &Context, ArrayRef<Value*> Vals) {
-  MDNode *N =
-    (MDNode *)malloc(sizeof(MDNode) + Vals.size() * sizeof(MDNodeOperand));
-  N = new (N) MDNode(Context, Vals, FL_No);
-  N->setValueSubclassData(N->getSubclassDataFromValue() |
-                          NotUniquedBit);
-  LeakDetector::addGarbageObject(N);
-  return N;
-}
-
-void MDNode::deleteTemporary(MDNode *N) {
-  assert(N->use_empty() && "Temporary MDNode has uses!");
-  assert(!N->getContext().pImpl->MDNodeSet.RemoveNode(N) &&
-         "Deleting a non-temporary uniqued node!");
-  assert(!N->getContext().pImpl->NonUniquedMDNodes.erase(N) &&
-         "Deleting a non-temporary non-uniqued node!");
-  assert((N->getSubclassDataFromValue() & NotUniquedBit) &&
-         "Temporary MDNode does not have NotUniquedBit set!");
-  assert((N->getSubclassDataFromValue() & DestroyFlag) == 0 &&
-         "Temporary MDNode has DestroyFlag set!");
-  LeakDetector::removeGarbageObject(N);
-  N->destroy();
-}
-
-/// getOperand - Return specified operand.
-Value *MDNode::getOperand(unsigned i) const {
-  assert(i < getNumOperands() && "Invalid operand number");
-  return *getOperandPtr(const_cast<MDNode*>(this), i);
-}
-
-void MDNode::Profile(FoldingSetNodeID &ID) const {
-  // Add all the operand pointers. Note that we don't have to add the
-  // isFunctionLocal bit because that's implied by the operands.
-  // Note that if the operands are later nulled out, the node will be
-  // removed from the uniquing map.
-  for (unsigned i = 0, e = getNumOperands(); i != e; ++i)
-    ID.AddPointer(getOperand(i));
-}
-
-void MDNode::setIsNotUniqued() {
-  setValueSubclassData(getSubclassDataFromValue() | NotUniquedBit);
-  LLVMContextImpl *pImpl = getType()->getContext().pImpl;
-  pImpl->NonUniquedMDNodes.insert(this);
-}
-
-// Replace value from this node's operand list.
-void MDNode::replaceOperand(MDNodeOperand *Op, Value *To) {
-  Value *From = *Op;
-
-  // If is possible that someone did GV->RAUW(inst), replacing a global variable
-  // with an instruction or some other function-local object.  If this is a
-  // non-function-local MDNode, it can't point to a function-local object.
-  // Handle this case by implicitly dropping the MDNode reference to null.
-  // Likewise if the MDNode is function-local but for a different function.
-  if (To && isFunctionLocalValue(To)) {
-    if (!isFunctionLocal())
-      To = nullptr;
-    else {
-      const Function *F = getFunction();
-      const Function *FV = getFunctionForValue(To);
-      // Metadata can be function-local without having an associated function.
-      // So only consider functions to have changed if non-null.
-      if (F && FV && F != FV)
-        To = nullptr;
-    }
-  }
-  
-  if (From == To)
-    return;
-
-  // Update the operand.
-  Op->set(To);
-
-  // If this node is already not being uniqued (because one of the operands
-  // already went to null), then there is nothing else to do here.
-  if (isNotUniqued()) return;
-
-  LLVMContextImpl *pImpl = getType()->getContext().pImpl;
-
-  // Remove "this" from the context map.  FoldingSet doesn't have to reprofile
-  // this node to remove it, so we don't care what state the operands are in.
-  pImpl->MDNodeSet.RemoveNode(this);
-
-  // If we are dropping an argument to null, we choose to not unique the MDNode
-  // anymore.  This commonly occurs during destruction, and uniquing these
-  // brings little reuse.  Also, this means we don't need to include
-  // isFunctionLocal bits in FoldingSetNodeIDs for MDNodes.
-  if (!To) {
-    setIsNotUniqued();
-=======
 MDLocation *MDLocation::getImpl(LLVMContext &Context, unsigned Line,
                                 unsigned Column, Metadata *Scope,
                                 Metadata *InlinedAt, bool ShouldCreate) {
@@ -974,27 +749,8 @@
 
 void MDNode::replaceOperandWith(unsigned I, Metadata *New) {
   if (getOperand(I) == New)
->>>>>>> 41cb3da2
-    return;
-
-<<<<<<< HEAD
-  // Now that the node is out of the folding set, get ready to reinsert it.
-  // First, check to see if another node with the same operands already exists
-  // in the set.  If so, then this node is redundant.
-  FoldingSetNodeID ID;
-  Profile(ID);
-  void *InsertPoint;
-  if (MDNode *N = pImpl->MDNodeSet.FindNodeOrInsertPos(ID, InsertPoint)) {
-    replaceAllUsesWith(N);
-    destroy();
-    return;
-  }
-
-  // Cache the operand hash.
-  Hash = ID.ComputeHash();
-  // InsertPoint will have been set by the FindNodeOrInsertPos call.
-  pImpl->MDNodeSet.InsertNode(this, InsertPoint);
-=======
+    return;
+
   if (isDistinct()) {
     setOperand(I, New);
     return;
@@ -1002,7 +758,6 @@
 
   cast<UniquableMDNode>(this)->handleChangedOperand(mutable_begin() + I, New);
 }
->>>>>>> 41cb3da2
 
 void MDNode::setOperand(unsigned I, Metadata *New) {
   assert(I < NumOperands);
@@ -1195,16 +950,6 @@
 // NamedMDNode implementation.
 //
 
-<<<<<<< HEAD
-static SmallVector<TrackingVH<MDNode>, 4> &getNMDOps(void *Operands) {
-  return *(SmallVector<TrackingVH<MDNode>, 4>*)Operands;
-}
-
-NamedMDNode::NamedMDNode(const Twine &N)
-  : Name(N.str()), Parent(nullptr),
-    Operands(new SmallVector<TrackingVH<MDNode>, 4>()) {
-}
-=======
 static SmallVector<TrackingMDRef, 4> &getNMDOps(void *Operands) {
   return *(SmallVector<TrackingMDRef, 4> *)Operands;
 }
@@ -1212,31 +957,18 @@
 NamedMDNode::NamedMDNode(const Twine &N)
     : Name(N.str()), Parent(nullptr),
       Operands(new SmallVector<TrackingMDRef, 4>()) {}
->>>>>>> 41cb3da2
 
 NamedMDNode::~NamedMDNode() {
   dropAllReferences();
   delete &getNMDOps(Operands);
 }
 
-/// getNumOperands - Return number of NamedMDNode operands.
 unsigned NamedMDNode::getNumOperands() const {
   return (unsigned)getNMDOps(Operands).size();
 }
 
-/// getOperand - Return specified operand.
 MDNode *NamedMDNode::getOperand(unsigned i) const {
   assert(i < getNumOperands() && "Invalid Operand number!");
-<<<<<<< HEAD
-  return dyn_cast<MDNode>(&*getNMDOps(Operands)[i]);
-}
-
-/// addOperand - Add metadata Operand.
-void NamedMDNode::addOperand(MDNode *M) {
-  assert(!M->isFunctionLocal() &&
-         "NamedMDNode operands must not be function-local!");
-  getNMDOps(Operands).push_back(TrackingVH<MDNode>(M));
-=======
   auto *N = getNMDOps(Operands)[i].get();
   return cast_or_null<MDNode>(N);
 }
@@ -1246,21 +978,16 @@
 void NamedMDNode::setOperand(unsigned I, MDNode *New) {
   assert(I < getNumOperands() && "Invalid operand number");
   getNMDOps(Operands)[I].reset(New);
->>>>>>> 41cb3da2
-}
-
-/// eraseFromParent - Drop all references and remove the node from parent
-/// module.
+}
+
 void NamedMDNode::eraseFromParent() {
   getParent()->eraseNamedMetadata(this);
 }
 
-/// dropAllReferences - Remove all uses and clear node vector.
 void NamedMDNode::dropAllReferences() {
   getNMDOps(Operands).clear();
 }
 
-/// getName - Return a constant reference to this named metadata's name.
 StringRef NamedMDNode::getName() const {
   return StringRef(Name);
 }
@@ -1270,7 +997,8 @@
 //
 
 void Instruction::setMetadata(StringRef Kind, MDNode *Node) {
-  if (!Node && !hasMetadata()) return;
+  if (!Node && !hasMetadata())
+    return;
   setMetadata(getContext().getMDKindID(Kind), Node);
 }
 
@@ -1326,7 +1054,8 @@
 /// node.  This updates/replaces metadata if already present, or removes it if
 /// Node is null.
 void Instruction::setMetadata(unsigned KindID, MDNode *Node) {
-  if (!Node && !hasMetadata()) return;
+  if (!Node && !hasMetadata())
+    return;
 
   // Handle 'dbg' as a special case since it is not stored in the hash table.
   if (KindID == LLVMContext::MD_dbg) {
@@ -1404,8 +1133,8 @@
   return nullptr;
 }
 
-void Instruction::getAllMetadataImpl(SmallVectorImpl<std::pair<unsigned,
-                                       MDNode*> > &Result) const {
+void Instruction::getAllMetadataImpl(
+    SmallVectorImpl<std::pair<unsigned, MDNode *>> &Result) const {
   Result.clear();
   
   // Handle 'dbg' as a special case since it is not stored in the hash table.
@@ -1431,9 +1160,8 @@
     array_pod_sort(Result.begin(), Result.end());
 }
 
-void Instruction::
-getAllMetadataOtherThanDebugLocImpl(SmallVectorImpl<std::pair<unsigned,
-                                    MDNode*> > &Result) const {
+void Instruction::getAllMetadataOtherThanDebugLocImpl(
+    SmallVectorImpl<std::pair<unsigned, MDNode *>> &Result) const {
   Result.clear();
   assert(hasMetadataHashEntry() &&
          getContext().pImpl->MetadataStore.count(this) &&
