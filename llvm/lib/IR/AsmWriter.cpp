--- conflicted
+++ resolved
@@ -634,13 +634,6 @@
   if (const Function *Func = dyn_cast<Function>(V))
     return new SlotTracker(Func);
 
-  if (const MDNode *MD = dyn_cast<MDNode>(V)) {
-    if (!MD->isFunctionLocal())
-      return new SlotTracker(MD->getFunction());
-
-    return new SlotTracker((Function *)nullptr);
-  }
-
   return nullptr;
 }
 
@@ -653,16 +646,14 @@
 // Module level constructor. Causes the contents of the Module (sans functions)
 // to be added to the slot table.
 SlotTracker::SlotTracker(const Module *M)
-  : TheModule(M), TheFunction(nullptr), FunctionProcessed(false),
-    mNext(0), fNext(0),  mdnNext(0), asNext(0) {
-}
+    : TheModule(M), TheFunction(nullptr), FunctionProcessed(false), mNext(0),
+      fNext(0), mdnNext(0), asNext(0) {}
 
 // Function level constructor. Causes the contents of the Module and the one
 // function provided to be added to the slot table.
 SlotTracker::SlotTracker(const Function *F)
-  : TheModule(F ? F->getParent() : nullptr), TheFunction(F),
-    FunctionProcessed(false), mNext(0), fNext(0), mdnNext(0), asNext(0) {
-}
+    : TheModule(F ? F->getParent() : nullptr), TheFunction(F),
+      FunctionProcessed(false), mNext(0), fNext(0), mdnNext(0), asNext(0) {}
 
 inline void SlotTracker::initialize() {
   if (TheModule) {
@@ -744,8 +735,9 @@
         if (Function *F = CI->getCalledFunction())
           if (F->isIntrinsic())
             for (unsigned i = 0, e = I->getNumOperands(); i != e; ++i)
-              if (MDNode *N = dyn_cast_or_null<MDNode>(I->getOperand(i)))
-                CreateMetadataSlot(N);
+              if (auto *V = dyn_cast_or_null<MetadataAsValue>(I->getOperand(i)))
+                if (MDNode *N = dyn_cast<MDNode>(V->getMetadata()))
+                  CreateMetadataSlot(N);
 
         // Add all the call attributes to the table.
         AttributeSet Attrs = CI->getAttributes().getFnAttributes();
@@ -856,16 +848,10 @@
 void SlotTracker::CreateMetadataSlot(const MDNode *N) {
   assert(N && "Can't insert a null Value into SlotTracker!");
 
-  // Don't insert if N is a function-local metadata, these are always printed
-  // inline.
-  if (!N->isFunctionLocal()) {
-    mdn_iterator I = mdnMap.find(N);
-    if (I != mdnMap.end())
-      return;
-
-    unsigned DestSlot = mdnNext++;
-    mdnMap[N] = DestSlot;
-  }
+  unsigned DestSlot = mdnNext;
+  if (!mdnMap.insert(std::make_pair(N, DestSlot)).second)
+    return;
+  ++mdnNext;
 
   // Recursively add any MDNodes referenced by operands.
   for (unsigned i = 0, e = N->getNumOperands(); i != e; ++i)
@@ -893,6 +879,11 @@
                                    TypePrinting *TypePrinter,
                                    SlotTracker *Machine,
                                    const Module *Context);
+
+static void WriteAsOperandInternal(raw_ostream &Out, const Metadata *MD,
+                                   TypePrinting *TypePrinter,
+                                   SlotTracker *Machine, const Module *Context,
+                                   bool FromValue = false);
 
 static const char *getPredicateText(unsigned predicate) {
   const char * pred = "unknown";
@@ -1258,26 +1249,21 @@
   Out << "<placeholder or erroneous Constant>";
 }
 
-<<<<<<< HEAD
-static void WriteMDNodeBodyInternal(raw_ostream &Out, const MDNode *Node,
-                                    TypePrinting *TypePrinter,
-                                    SlotTracker *Machine,
-                                    const Module *Context) {
-=======
 static void writeMDTuple(raw_ostream &Out, const MDTuple *Node,
                          TypePrinting *TypePrinter, SlotTracker *Machine,
                          const Module *Context) {
->>>>>>> 7618b2b2
   Out << "!{";
   for (unsigned mi = 0, me = Node->getNumOperands(); mi != me; ++mi) {
-    const Value *V = Node->getOperand(mi);
-    if (!V)
+    const Metadata *MD = Node->getOperand(mi);
+    if (!MD)
       Out << "null";
-    else {
+    else if (auto *MDV = dyn_cast<ValueAsMetadata>(MD)) {
+      Value *V = MDV->getValue();
       TypePrinter->print(V->getType(), Out);
       Out << ' ';
-      WriteAsOperandInternal(Out, Node->getOperand(mi),
-                             TypePrinter, Machine, Context);
+      WriteAsOperandInternal(Out, V, TypePrinter, Machine, Context);
+    } else {
+      WriteAsOperandInternal(Out, MD, TypePrinter, Machine, Context);
     }
     if (mi + 1 != me)
       Out << ", ";
@@ -1375,31 +1361,9 @@
     return;
   }
 
-  if (const MDNode *N = dyn_cast<MDNode>(V)) {
-    if (N->isFunctionLocal()) {
-      // Print metadata inline, not via slot reference number.
-      WriteMDNodeBodyInternal(Out, N, TypePrinter, Machine, Context);
-      return;
-    }
-
-    if (!Machine) {
-      if (N->isFunctionLocal())
-        Machine = new SlotTracker(N->getFunction());
-      else
-        Machine = new SlotTracker(Context);
-    }
-    int Slot = Machine->getMetadataSlot(N);
-    if (Slot == -1)
-      Out << "<badref>";
-    else
-      Out << '!' << Slot;
-    return;
-  }
-
-  if (const MDString *MDS = dyn_cast<MDString>(V)) {
-    Out << "!\"";
-    PrintEscapedString(MDS->getString(), Out);
-    Out << '"';
+  if (auto *MD = dyn_cast<MetadataAsValue>(V)) {
+    WriteAsOperandInternal(Out, MD->getMetadata(), TypePrinter, Machine,
+                           Context, /* FromValue */ true);
     return;
   }
 
@@ -1440,6 +1404,40 @@
     Out << Prefix << Slot;
   else
     Out << "<badref>";
+}
+
+static void WriteAsOperandInternal(raw_ostream &Out, const Metadata *MD,
+                                   TypePrinting *TypePrinter,
+                                   SlotTracker *Machine, const Module *Context,
+                                   bool FromValue) {
+  if (const MDNode *N = dyn_cast<MDNode>(MD)) {
+    if (!Machine)
+      Machine = new SlotTracker(Context);
+    int Slot = Machine->getMetadataSlot(N);
+    if (Slot == -1)
+      // Give the pointer value instead of "badref", since this comes up all
+      // the time when debugging.
+      Out << "<" << N << ">";
+    else
+      Out << '!' << Slot;
+    return;
+  }
+
+  if (const MDString *MDS = dyn_cast<MDString>(MD)) {
+    Out << "!\"";
+    PrintEscapedString(MDS->getString(), Out);
+    Out << '"';
+    return;
+  }
+
+  auto *V = cast<ValueAsMetadata>(MD);
+  assert(TypePrinter && "TypePrinter required for metadata values");
+  assert((FromValue || !isa<LocalAsMetadata>(V)) &&
+         "Unexpected function-local metadata outside of value argument");
+
+  TypePrinter->print(V->getValue()->getType(), Out);
+  Out << ' ';
+  WriteAsOperandInternal(Out, V->getValue(), TypePrinter, Machine, Context);
 }
 
 void AssemblyWriter::init() {
@@ -1738,6 +1736,24 @@
   }
 }
 
+static void maybePrintComdat(formatted_raw_ostream &Out,
+                             const GlobalObject &GO) {
+  const Comdat *C = GO.getComdat();
+  if (!C)
+    return;
+
+  if (isa<GlobalVariable>(GO))
+    Out << ',';
+  Out << " comdat";
+
+  if (GO.getName() == C->getName())
+    return;
+
+  Out << '(';
+  PrintLLVMName(Out, C->getName(), ComdatPrefix);
+  Out << ')';
+}
+
 void AssemblyWriter::printGlobal(const GlobalVariable *GV) {
   if (GV->isMaterializable())
     Out << "; Materializable\n";
@@ -1771,10 +1787,7 @@
     PrintEscapedString(GV->getSection(), Out);
     Out << '"';
   }
-  if (GV->hasComdat()) {
-    Out << ", comdat ";
-    PrintLLVMName(Out, GV->getComdat()->getName(), ComdatPrefix);
-  }
+  maybePrintComdat(Out, *GV);
   if (GV->getAlignment())
     Out << ", align " << GV->getAlignment();
 
@@ -1955,10 +1968,7 @@
     PrintEscapedString(F->getSection(), Out);
     Out << '"';
   }
-  if (F->hasComdat()) {
-    Out << " comdat ";
-    PrintLLVMName(Out, F->getComdat()->getName(), ComdatPrefix);
-  }
+  maybePrintComdat(Out, *F);
   if (F->getAlignment())
     Out << " align " << F->getAlignment();
   if (F->hasGC())
@@ -2411,7 +2421,7 @@
   if (Node->getNumOperands() < 1)
     return;
 
-  Value *Op = Node->getOperand(0);
+  Metadata *Op = Node->getOperand(0);
   if (!Op || !isa<MDString>(Op))
     return;
 
@@ -2430,7 +2440,7 @@
 }
 
 void AssemblyWriter::writeMDNode(unsigned Slot, const MDNode *Node) {
-  Out << '!' << Slot << " = metadata ";
+  Out << '!' << Slot << " = ";
   printMDNodeBody(Node);
 }
 
@@ -2582,18 +2592,14 @@
       W.printFunction(F);
     else
       W.printAlias(cast<GlobalAlias>(GV));
-  } else if (const MDNode *N = dyn_cast<MDNode>(this)) {
-    const Function *F = N->getFunction();
-    SlotTracker SlotTable(F);
-    AssemblyWriter W(OS, SlotTable, F ? F->getParent() : nullptr, nullptr);
-    W.printMDNodeBody(N);
+  } else if (const MetadataAsValue *V = dyn_cast<MetadataAsValue>(this)) {
+    V->getMetadata()->print(ROS);
   } else if (const Constant *C = dyn_cast<Constant>(this)) {
     TypePrinting TypePrinter;
     TypePrinter.print(C->getType(), OS);
     OS << ' ';
     WriteConstantInternal(OS, C, TypePrinter, nullptr, nullptr);
-  } else if (isa<InlineAsm>(this) || isa<MDString>(this) ||
-             isa<Argument>(this)) {
+  } else if (isa<InlineAsm>(this) || isa<Argument>(this)) {
     this->printAsOperand(OS);
   } else {
     llvm_unreachable("Unknown value to print out!");
@@ -2603,9 +2609,8 @@
 void Value::printAsOperand(raw_ostream &O, bool PrintType, const Module *M) const {
   // Fast path: Don't construct and populate a TypePrinting object if we
   // won't be needing any types printed.
-  if (!PrintType &&
-      ((!isa<Constant>(this) && !isa<MDNode>(this)) ||
-       hasName() || isa<GlobalValue>(this))) {
+  if (!PrintType && ((!isa<Constant>(this) && !isa<MetadataAsValue>(this)) ||
+                     hasName() || isa<GlobalValue>(this))) {
     WriteAsOperandInternal(O, this, nullptr, nullptr, M);
     return;
   }
@@ -2624,6 +2629,32 @@
   WriteAsOperandInternal(O, this, &TypePrinter, nullptr, M);
 }
 
+void Metadata::print(raw_ostream &ROS) const {
+  formatted_raw_ostream OS(ROS);
+  if (auto *N = dyn_cast<MDNode>(this)) {
+    SlotTracker SlotTable(static_cast<Function *>(nullptr));
+    AssemblyWriter W(OS, SlotTable, nullptr, nullptr);
+    W.printMDNodeBody(N);
+
+    return;
+  }
+  printAsOperand(OS);
+}
+
+void Metadata::printAsOperand(raw_ostream &ROS, bool PrintType,
+                              const Module *M) const {
+  formatted_raw_ostream OS(ROS);
+
+  std::unique_ptr<TypePrinting> TypePrinter;
+  if (PrintType) {
+    TypePrinter.reset(new TypePrinting);
+    if (M)
+      TypePrinter->incorporateTypes(*M);
+  }
+  WriteAsOperandInternal(OS, this, TypePrinter.get(), nullptr, M,
+                         /* FromValue */ true);
+}
+
 // Value::dump - allow easy printing of Values from the debugger.
 void Value::dump() const { print(dbgs()); dbgs() << '\n'; }
 
@@ -2637,4 +2668,9 @@
 void Comdat::dump() const { print(dbgs()); }
 
 // NamedMDNode::dump() - Allow printing of NamedMDNodes from the debugger.
-void NamedMDNode::dump() const { print(dbgs()); }+void NamedMDNode::dump() const { print(dbgs()); }
+
+void Metadata::dump() const {
+  print(dbgs());
+  dbgs() << '\n';
+}