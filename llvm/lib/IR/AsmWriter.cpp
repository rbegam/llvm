--- conflicted
+++ resolved
@@ -322,14 +322,11 @@
   case CallingConv::X86_64_Win64:  Out << "x86_64_win64cc"; break;
   case CallingConv::SPIR_FUNC:     Out << "spir_func"; break;
   case CallingConv::SPIR_KERNEL:   Out << "spir_kernel"; break;
-<<<<<<< HEAD
+  case CallingConv::HHVM:          Out << "hhvmcc"; break;
+  case CallingConv::HHVM_C:        Out << "hhvm_ccc"; break;
 #if INTEL_CUSTOMIZATION
   case CallingConv::Intel_regcall: Out << "__regcall"; break;
 #endif // INTEL_CUSTOMIZATION
-=======
-  case CallingConv::HHVM:          Out << "hhvmcc"; break;
-  case CallingConv::HHVM_C:        Out << "hhvm_ccc"; break;
->>>>>>> 7978c600
   }
 }
 
