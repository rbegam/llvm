//===-- ModuleSummaryIndex.cpp - Module Summary Index ---------------------===//
//
//                     The LLVM Compiler Infrastructure
//
// This file is distributed under the University of Illinois Open Source
// License. See LICENSE.TXT for details.
//
//===----------------------------------------------------------------------===//
//
// This file implements the module index and summary classes for the
// IR library.
//
//===----------------------------------------------------------------------===//

#include "llvm/IR/ModuleSummaryIndex.h"
#include "llvm/ADT/StringMap.h"
using namespace llvm;

// Create the combined module index/summary from multiple
// per-module instances.
void ModuleSummaryIndex::mergeFrom(std::unique_ptr<ModuleSummaryIndex> Other,
                                   uint64_t NextModuleId) {

  StringRef ModPath;
  for (auto &OtherGlobalValSummaryLists : *Other) {
    GlobalValue::GUID ValueGUID = OtherGlobalValSummaryLists.first;
    GlobalValueSummaryList &List = OtherGlobalValSummaryLists.second;

    // Assert that the value summary list only has one entry, since we shouldn't
    // have duplicate names within a single per-module index.
    assert(List.size() == 1);
    std::unique_ptr<GlobalValueSummary> Summary = std::move(List.front());

    // Add the module path string ref for this module if we haven't already
    // saved a reference to it.
    if (ModPath.empty()) {
      auto Path = Summary->modulePath();
      ModPath = addModulePath(Path, NextModuleId, Other->getModuleHash(Path))
                    ->first();
    } else
      assert(ModPath == Summary->modulePath() &&
             "Each module in the combined map should have a unique ID");

    // Note the module path string ref was copied above and is still owned by
    // the original per-module index. Reset it to the new module path
    // string reference owned by the combined index.
    Summary->setModulePath(ModPath);

    // Add new value summary to existing list. There may be duplicates when
    // combining GlobalValueMap entries, due to COMDAT values. Any local
    // values were given unique global IDs.
    addGlobalValueSummary(ValueGUID, std::move(Summary));
  }
}

void ModuleSummaryIndex::removeEmptySummaryEntries() {
  for (auto MI = begin(), MIE = end(); MI != MIE;) {
    // Only expect this to be called on a per-module index, which has a single
    // entry per value entry list.
    assert(MI->second.size() == 1);
    if (!MI->second[0])
      MI = GlobalValueMap.erase(MI);
    else
      ++MI;
  }
}

// Collect for the given module the list of function it defines
// (GUID -> Summary).
void ModuleSummaryIndex::collectDefinedFunctionsForModule(
<<<<<<< HEAD
    StringRef ModulePath,
    std::map<GlobalValue::GUID, GlobalValueSummary *> &FunctionInfoMap) const {
=======
    StringRef ModulePath, GVSummaryMapTy &GVSummaryMap) const {
>>>>>>> 5c190d05
  for (auto &GlobalList : *this) {
    auto GUID = GlobalList.first;
    for (auto &GlobSummary : GlobalList.second) {
      auto *Summary = dyn_cast_or_null<FunctionSummary>(GlobSummary.get());
      if (!Summary)
        // Ignore global variable, focus on functions
        continue;
      // Ignore summaries from other modules.
      if (Summary->modulePath() != ModulePath)
        continue;
      GVSummaryMap[GUID] = Summary;
    }
  }
}

// Collect for each module the list of function it defines (GUID -> Summary).
void ModuleSummaryIndex::collectDefinedGVSummariesPerModule(
    StringMap<GVSummaryMapTy> &ModuleToDefinedGVSummaries) const {
  for (auto &GlobalList : *this) {
    auto GUID = GlobalList.first;
    for (auto &Summary : GlobalList.second) {
      ModuleToDefinedGVSummaries[Summary->modulePath()][GUID] = Summary.get();
    }
  }
}

<<<<<<< HEAD
// Collect for each module the list of function it defines (GUID -> Summary).
void ModuleSummaryIndex::collectDefinedGVSummariesPerModule(
    StringMap<std::map<GlobalValue::GUID, GlobalValueSummary *>> &
        Module2FunctionInfoMap) const {
  for (auto &GlobalList : *this) {
    auto GUID = GlobalList.first;
    for (auto &GlobInfo : GlobalList.second) {
      auto *Summary = GlobInfo->summary();
      Module2FunctionInfoMap[Summary->modulePath()][GUID] = Summary;
    }
  }
}

GlobalValueInfo *
ModuleSummaryIndex::getGlobalValueInfo(uint64_t ValueGUID,
                                       bool PerModuleIndex) const {
  auto InfoList = findGlobalValueInfoList(ValueGUID);
  assert(InfoList != end() && "GlobalValue not found in index");
  assert((!PerModuleIndex || InfoList->second.size() == 1) &&
=======
GlobalValueSummary *
ModuleSummaryIndex::getGlobalValueSummary(uint64_t ValueGUID,
                                          bool PerModuleIndex) const {
  auto SummaryList = findGlobalValueSummaryList(ValueGUID);
  assert(SummaryList != end() && "GlobalValue not found in index");
  assert((!PerModuleIndex || SummaryList->second.size() == 1) &&
>>>>>>> 5c190d05
         "Expected a single entry per global value in per-module index");
  auto &Summary = SummaryList->second[0];
  return Summary.get();
}<|MERGE_RESOLUTION|>--- conflicted
+++ resolved
@@ -68,12 +68,7 @@
 // Collect for the given module the list of function it defines
 // (GUID -> Summary).
 void ModuleSummaryIndex::collectDefinedFunctionsForModule(
-<<<<<<< HEAD
-    StringRef ModulePath,
-    std::map<GlobalValue::GUID, GlobalValueSummary *> &FunctionInfoMap) const {
-=======
     StringRef ModulePath, GVSummaryMapTy &GVSummaryMap) const {
->>>>>>> 5c190d05
   for (auto &GlobalList : *this) {
     auto GUID = GlobalList.first;
     for (auto &GlobSummary : GlobalList.second) {
@@ -100,34 +95,12 @@
   }
 }
 
-<<<<<<< HEAD
-// Collect for each module the list of function it defines (GUID -> Summary).
-void ModuleSummaryIndex::collectDefinedGVSummariesPerModule(
-    StringMap<std::map<GlobalValue::GUID, GlobalValueSummary *>> &
-        Module2FunctionInfoMap) const {
-  for (auto &GlobalList : *this) {
-    auto GUID = GlobalList.first;
-    for (auto &GlobInfo : GlobalList.second) {
-      auto *Summary = GlobInfo->summary();
-      Module2FunctionInfoMap[Summary->modulePath()][GUID] = Summary;
-    }
-  }
-}
-
-GlobalValueInfo *
-ModuleSummaryIndex::getGlobalValueInfo(uint64_t ValueGUID,
-                                       bool PerModuleIndex) const {
-  auto InfoList = findGlobalValueInfoList(ValueGUID);
-  assert(InfoList != end() && "GlobalValue not found in index");
-  assert((!PerModuleIndex || InfoList->second.size() == 1) &&
-=======
 GlobalValueSummary *
 ModuleSummaryIndex::getGlobalValueSummary(uint64_t ValueGUID,
                                           bool PerModuleIndex) const {
   auto SummaryList = findGlobalValueSummaryList(ValueGUID);
   assert(SummaryList != end() && "GlobalValue not found in index");
   assert((!PerModuleIndex || SummaryList->second.size() == 1) &&
->>>>>>> 5c190d05
          "Expected a single entry per global value in per-module index");
   auto &Summary = SummaryList->second[0];
   return Summary.get();
