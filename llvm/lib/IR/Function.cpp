//===-- Function.cpp - Implement the Global object classes ----------------===//
//
//                     The LLVM Compiler Infrastructure
//
// This file is distributed under the University of Illinois Open Source
// License. See LICENSE.TXT for details.
//
//===----------------------------------------------------------------------===//
//
// This file implements the Function class for the IR library.
//
//===----------------------------------------------------------------------===//

#include "llvm/IR/Function.h"
#include "LLVMContextImpl.h"
#include "SymbolTableListTraitsImpl.h"
#include "llvm/ADT/DenseMap.h"
#include "llvm/ADT/STLExtras.h"
#include "llvm/ADT/StringExtras.h"
#include "llvm/CodeGen/ValueTypes.h"
#include "llvm/IR/CallSite.h"
#include "llvm/IR/DerivedTypes.h"
#include "llvm/IR/InstIterator.h"
#include "llvm/IR/IntrinsicInst.h"
#include "llvm/IR/LLVMContext.h"
#include "llvm/IR/Module.h"
#include "llvm/Support/ManagedStatic.h"
#include "llvm/Support/RWMutex.h"
#include "llvm/Support/StringPool.h"
#include "llvm/Support/Threading.h"
using namespace llvm;

// Explicit instantiations of SymbolTableListTraits since some of the methods
// are not in the public header file...
template class llvm::SymbolTableListTraits<Argument, Function>;
template class llvm::SymbolTableListTraits<BasicBlock, Function>;

//===----------------------------------------------------------------------===//
// Argument Implementation
//===----------------------------------------------------------------------===//

void Argument::anchor() { }

Argument::Argument(Type *Ty, const Twine &Name, Function *Par)
  : Value(Ty, Value::ArgumentVal) {
  Parent = nullptr;

  if (Par)
    Par->getArgumentList().push_back(this);
  setName(Name);
}

void Argument::setParent(Function *parent) {
  Parent = parent;
}

/// getArgNo - Return the index of this formal argument in its containing
/// function.  For example in "void foo(int a, float b)" a is 0 and b is 1.
unsigned Argument::getArgNo() const {
  const Function *F = getParent();
  assert(F && "Argument is not in a function");

  Function::const_arg_iterator AI = F->arg_begin();
  unsigned ArgIdx = 0;
  for (; &*AI != this; ++AI)
    ++ArgIdx;

  return ArgIdx;
}

/// hasNonNullAttr - Return true if this argument has the nonnull attribute on
/// it in its containing function. Also returns true if at least one byte is
/// known to be dereferenceable and the pointer is in addrspace(0).
bool Argument::hasNonNullAttr() const {
  if (!getType()->isPointerTy()) return false;
  if (getParent()->getAttributes().
        hasAttribute(getArgNo()+1, Attribute::NonNull))
    return true;
  else if (getDereferenceableBytes() > 0 &&
           getType()->getPointerAddressSpace() == 0)
    return true;
  return false;
}

/// hasByValAttr - Return true if this argument has the byval attribute on it
/// in its containing function.
bool Argument::hasByValAttr() const {
  if (!getType()->isPointerTy()) return false;
  return getParent()->getAttributes().
    hasAttribute(getArgNo()+1, Attribute::ByVal);
}

/// \brief Return true if this argument has the inalloca attribute on it in
/// its containing function.
bool Argument::hasInAllocaAttr() const {
  if (!getType()->isPointerTy()) return false;
  return getParent()->getAttributes().
    hasAttribute(getArgNo()+1, Attribute::InAlloca);
}

bool Argument::hasByValOrInAllocaAttr() const {
  if (!getType()->isPointerTy()) return false;
  AttributeSet Attrs = getParent()->getAttributes();
  return Attrs.hasAttribute(getArgNo() + 1, Attribute::ByVal) ||
         Attrs.hasAttribute(getArgNo() + 1, Attribute::InAlloca);
}

unsigned Argument::getParamAlignment() const {
  assert(getType()->isPointerTy() && "Only pointers have alignments");
  return getParent()->getParamAlignment(getArgNo()+1);

}

uint64_t Argument::getDereferenceableBytes() const {
  assert(getType()->isPointerTy() &&
         "Only pointers have dereferenceable bytes");
  return getParent()->getDereferenceableBytes(getArgNo()+1);
}

/// hasNestAttr - Return true if this argument has the nest attribute on
/// it in its containing function.
bool Argument::hasNestAttr() const {
  if (!getType()->isPointerTy()) return false;
  return getParent()->getAttributes().
    hasAttribute(getArgNo()+1, Attribute::Nest);
}

/// hasNoAliasAttr - Return true if this argument has the noalias attribute on
/// it in its containing function.
bool Argument::hasNoAliasAttr() const {
  if (!getType()->isPointerTy()) return false;
  return getParent()->getAttributes().
    hasAttribute(getArgNo()+1, Attribute::NoAlias);
}

/// hasNoCaptureAttr - Return true if this argument has the nocapture attribute
/// on it in its containing function.
bool Argument::hasNoCaptureAttr() const {
  if (!getType()->isPointerTy()) return false;
  return getParent()->getAttributes().
    hasAttribute(getArgNo()+1, Attribute::NoCapture);
}

/// hasSRetAttr - Return true if this argument has the sret attribute on
/// it in its containing function.
bool Argument::hasStructRetAttr() const {
  if (!getType()->isPointerTy()) return false;
  if (this != getParent()->arg_begin())
    return false; // StructRet param must be first param
  return getParent()->getAttributes().
    hasAttribute(1, Attribute::StructRet);
}

/// hasReturnedAttr - Return true if this argument has the returned attribute on
/// it in its containing function.
bool Argument::hasReturnedAttr() const {
  return getParent()->getAttributes().
    hasAttribute(getArgNo()+1, Attribute::Returned);
}

/// hasZExtAttr - Return true if this argument has the zext attribute on it in
/// its containing function.
bool Argument::hasZExtAttr() const {
  return getParent()->getAttributes().
    hasAttribute(getArgNo()+1, Attribute::ZExt);
}

/// hasSExtAttr Return true if this argument has the sext attribute on it in its
/// containing function.
bool Argument::hasSExtAttr() const {
  return getParent()->getAttributes().
    hasAttribute(getArgNo()+1, Attribute::SExt);
}

/// Return true if this argument has the readonly or readnone attribute on it
/// in its containing function.
bool Argument::onlyReadsMemory() const {
  return getParent()->getAttributes().
      hasAttribute(getArgNo()+1, Attribute::ReadOnly) ||
      getParent()->getAttributes().
      hasAttribute(getArgNo()+1, Attribute::ReadNone);
}

/// addAttr - Add attributes to an argument.
void Argument::addAttr(AttributeSet AS) {
  assert(AS.getNumSlots() <= 1 &&
         "Trying to add more than one attribute set to an argument!");
  AttrBuilder B(AS, AS.getSlotIndex(0));
  getParent()->addAttributes(getArgNo() + 1,
                             AttributeSet::get(Parent->getContext(),
                                               getArgNo() + 1, B));
}

/// removeAttr - Remove attributes from an argument.
void Argument::removeAttr(AttributeSet AS) {
  assert(AS.getNumSlots() <= 1 &&
         "Trying to remove more than one attribute set from an argument!");
  AttrBuilder B(AS, AS.getSlotIndex(0));
  getParent()->removeAttributes(getArgNo() + 1,
                                AttributeSet::get(Parent->getContext(),
                                                  getArgNo() + 1, B));
}

//===----------------------------------------------------------------------===//
// Helper Methods in Function
//===----------------------------------------------------------------------===//

LLVMContext &Function::getContext() const {
  return getType()->getContext();
}

FunctionType *Function::getFunctionType() const {
  return cast<FunctionType>(getType()->getElementType());
}

bool Function::isVarArg() const {
  return getFunctionType()->isVarArg();
}

Type *Function::getReturnType() const {
  return getFunctionType()->getReturnType();
}

void Function::removeFromParent() {
  getParent()->getFunctionList().remove(this);
}

void Function::eraseFromParent() {
  getParent()->getFunctionList().erase(this);
}

//===----------------------------------------------------------------------===//
// Function Implementation
//===----------------------------------------------------------------------===//

Function::Function(FunctionType *Ty, LinkageTypes Linkage,
                   const Twine &name, Module *ParentModule)
  : GlobalObject(PointerType::getUnqual(Ty),
                Value::FunctionVal, nullptr, 0, Linkage, name) {
  assert(FunctionType::isValidReturnType(getReturnType()) &&
         "invalid return type");
  SymTab = new ValueSymbolTable();

  // If the function has arguments, mark them as lazily built.
  if (Ty->getNumParams())
    setValueSubclassData(1);   // Set the "has lazy arguments" bit.

  if (ParentModule)
    ParentModule->getFunctionList().push_back(this);

  // Ensure intrinsics have the right parameter attributes.
  if (unsigned IID = getIntrinsicID())
    setAttributes(Intrinsic::getAttributes(getContext(), Intrinsic::ID(IID)));

}

Function::~Function() {
  dropAllReferences();    // After this it is safe to delete instructions.

  // Delete all of the method arguments and unlink from symbol table...
  ArgumentList.clear();
  delete SymTab;

  // Remove the function from the on-the-side GC table.
  clearGC();

  // Remove the intrinsicID from the Cache.
  if (getValueName() && isIntrinsic())
    getContext().pImpl->IntrinsicIDCache.erase(this);
}

void Function::BuildLazyArguments() const {
  // Create the arguments vector, all arguments start out unnamed.
  FunctionType *FT = getFunctionType();
  for (unsigned i = 0, e = FT->getNumParams(); i != e; ++i) {
    assert(!FT->getParamType(i)->isVoidTy() &&
           "Cannot have void typed arguments!");
    ArgumentList.push_back(new Argument(FT->getParamType(i)));
  }

  // Clear the lazy arguments bit.
  unsigned SDC = getSubclassDataFromValue();
  const_cast<Function*>(this)->setValueSubclassData(SDC &= ~1);
}

size_t Function::arg_size() const {
  return getFunctionType()->getNumParams();
}
bool Function::arg_empty() const {
  return getFunctionType()->getNumParams() == 0;
}

void Function::setParent(Module *parent) {
  Parent = parent;
}

// dropAllReferences() - This function causes all the subinstructions to "let
// go" of all references that they are maintaining.  This allows one to
// 'delete' a whole class at a time, even though there may be circular
// references... first all references are dropped, and all use counts go to
// zero.  Then everything is deleted for real.  Note that no operations are
// valid on an object that has "dropped all references", except operator
// delete.
//
void Function::dropAllReferences() {
  for (iterator I = begin(), E = end(); I != E; ++I)
    I->dropAllReferences();

  // Delete all basic blocks. They are now unused, except possibly by
  // blockaddresses, but BasicBlock's destructor takes care of those.
  while (!BasicBlocks.empty())
    BasicBlocks.begin()->eraseFromParent();

  // Prefix data is stored in a side table.
  setPrefixData(nullptr);
}

void Function::addAttribute(unsigned i, Attribute::AttrKind attr) {
  AttributeSet PAL = getAttributes();
  PAL = PAL.addAttribute(getContext(), i, attr);
  setAttributes(PAL);
}

void Function::addAttributes(unsigned i, AttributeSet attrs) {
  AttributeSet PAL = getAttributes();
  PAL = PAL.addAttributes(getContext(), i, attrs);
  setAttributes(PAL);
}

void Function::removeAttributes(unsigned i, AttributeSet attrs) {
  AttributeSet PAL = getAttributes();
  PAL = PAL.removeAttributes(getContext(), i, attrs);
  setAttributes(PAL);
}

// Maintain the GC name for each function in an on-the-side table. This saves
// allocating an additional word in Function for programs which do not use GC
// (i.e., most programs) at the cost of increased overhead for clients which do
// use GC.
static DenseMap<const Function*,PooledStringPtr> *GCNames;
static StringPool *GCNamePool;
static ManagedStatic<sys::SmartRWMutex<true> > GCLock;

bool Function::hasGC() const {
  sys::SmartScopedReader<true> Reader(*GCLock);
  return GCNames && GCNames->count(this);
}

const char *Function::getGC() const {
  assert(hasGC() && "Function has no collector");
  sys::SmartScopedReader<true> Reader(*GCLock);
  return *(*GCNames)[this];
}

void Function::setGC(const char *Str) {
  sys::SmartScopedWriter<true> Writer(*GCLock);
  if (!GCNamePool)
    GCNamePool = new StringPool();
  if (!GCNames)
    GCNames = new DenseMap<const Function*,PooledStringPtr>();
  (*GCNames)[this] = GCNamePool->intern(Str);
}

void Function::clearGC() {
  sys::SmartScopedWriter<true> Writer(*GCLock);
  if (GCNames) {
    GCNames->erase(this);
    if (GCNames->empty()) {
      delete GCNames;
      GCNames = nullptr;
      if (GCNamePool->empty()) {
        delete GCNamePool;
        GCNamePool = nullptr;
      }
    }
  }
}

GCStrategy *Function::getGCStrategy() const {
  // Lookup the GCStrategy (which is owned by the Context), given the name of
  // the GC in question.
  return getContext().pImpl->getGCStrategy(getGC());
}

/// copyAttributesFrom - copy all additional attributes (those not needed to
/// create a Function) from the Function Src to this one.
void Function::copyAttributesFrom(const GlobalValue *Src) {
  assert(isa<Function>(Src) && "Expected a Function!");
  GlobalObject::copyAttributesFrom(Src);
  const Function *SrcF = cast<Function>(Src);
  setCallingConv(SrcF->getCallingConv());
  setAttributes(SrcF->getAttributes());
  if (SrcF->hasGC())
    setGC(SrcF->getGC());
  else
    clearGC();
  if (SrcF->hasPrefixData())
    setPrefixData(SrcF->getPrefixData());
  else
    setPrefixData(nullptr);
}

/// getIntrinsicID - This method returns the ID number of the specified
/// function, or Intrinsic::not_intrinsic if the function is not an
/// intrinsic, or if the pointer is null.  This value is always defined to be
/// zero to allow easy checking for whether a function is intrinsic or not.  The
/// particular intrinsic functions which correspond to this value are defined in
/// llvm/Intrinsics.h.  Results are cached in the LLVM context, subsequent
/// requests for the same ID return results much faster from the cache.
///
unsigned Function::getIntrinsicID() const {
  const ValueName *ValName = this->getValueName();
  if (!ValName || !isIntrinsic())
    return 0;

  LLVMContextImpl::IntrinsicIDCacheTy &IntrinsicIDCache =
    getContext().pImpl->IntrinsicIDCache;
  if (!IntrinsicIDCache.count(this)) {
    unsigned Id = lookupIntrinsicID();
    IntrinsicIDCache[this]=Id;
    return Id;
  }
  return IntrinsicIDCache[this];
}

/// This private method does the actual lookup of an intrinsic ID when the query
/// could not be answered from the cache.
unsigned Function::lookupIntrinsicID() const {
  const ValueName *ValName = this->getValueName();
  unsigned Len = ValName->getKeyLength();
  const char *Name = ValName->getKeyData();

#define GET_FUNCTION_RECOGNIZER
#include "llvm/IR/Intrinsics.gen"
#undef GET_FUNCTION_RECOGNIZER

  return 0;
}

<<<<<<< HEAD
=======
/// Returns a stable mangling for the type specified for use in the name
/// mangling scheme used by 'any' types in intrinsic signatures.  The mangling
/// of named types is simply their name.  Manglings for unnamed types consist
/// of a prefix ('p' for pointers, 'a' for arrays, 'f_' for functions)
/// combined with the mangling of their component types.  A vararg function
/// type will have a suffix of 'vararg'.  Since function types can contain
/// other function types, we close a function type mangling with suffix 'f'
/// which can't be confused with it's prefix.  This ensures we don't have
/// collisions between two unrelated function types. Otherwise, you might
/// parse ffXX as f(fXX) or f(fX)X.  (X is a placeholder for any other type.)
/// Manglings of integers, floats, and vectors ('i', 'f', and 'v' prefix in most
/// cases) fall back to the MVT codepath, where they could be mangled to
/// 'x86mmx', for example; matching on derived types is not sufficient to mangle
/// everything.
static std::string getMangledTypeStr(Type* Ty) {
  std::string Result;
  if (PointerType* PTyp = dyn_cast<PointerType>(Ty)) {
    Result += "p" + llvm::utostr(PTyp->getAddressSpace()) +
      getMangledTypeStr(PTyp->getElementType());
  } else if (ArrayType* ATyp = dyn_cast<ArrayType>(Ty)) {
    Result += "a" + llvm::utostr(ATyp->getNumElements()) +
      getMangledTypeStr(ATyp->getElementType());
  } else if (StructType* STyp = dyn_cast<StructType>(Ty)) {
    if (!STyp->isLiteral())
      Result += STyp->getName();
    else
      llvm_unreachable("TODO: implement literal types");
  } else if (FunctionType* FT = dyn_cast<FunctionType>(Ty)) {
    Result += "f_" + getMangledTypeStr(FT->getReturnType());
    for (size_t i = 0; i < FT->getNumParams(); i++)
      Result += getMangledTypeStr(FT->getParamType(i));
    if (FT->isVarArg())
      Result += "vararg";
    // Ensure nested function types are distinguishable.
    Result += "f"; 
  } else if (Ty)
    Result += EVT::getEVT(Ty).getEVTString();
  return Result;
}

>>>>>>> 41cb3da2
std::string Intrinsic::getName(ID id, ArrayRef<Type*> Tys) {
  assert(id < num_intrinsics && "Invalid intrinsic ID!");
  static const char * const Table[] = {
    "not_intrinsic",
#define GET_INTRINSIC_NAME_TABLE
#include "llvm/IR/Intrinsics.gen"
#undef GET_INTRINSIC_NAME_TABLE
  };
  if (Tys.empty())
    return Table[id];
  std::string Result(Table[id]);
  for (unsigned i = 0; i < Tys.size(); ++i) {
    if (PointerType* PTyp = dyn_cast<PointerType>(Tys[i])) {
      Result += ".p" + llvm::utostr(PTyp->getAddressSpace()) +
                EVT::getEVT(PTyp->getElementType()).getEVTString();
    }
    else if (Tys[i])
      Result += "." + EVT::getEVT(Tys[i]).getEVTString();
  }
  return Result;
}


/// IIT_Info - These are enumerators that describe the entries returned by the
/// getIntrinsicInfoTableEntries function.
///
/// NOTE: This must be kept in synch with the copy in TblGen/IntrinsicEmitter!
enum IIT_Info {
  // Common values should be encoded with 0-16.
  IIT_Done = 0,
  IIT_I1   = 1,
  IIT_I8   = 2,
  IIT_I16  = 3,
  IIT_I32  = 4,
  IIT_I64  = 5,
  IIT_F16  = 6,
  IIT_F32  = 7,
  IIT_F64  = 8,
  IIT_V2   = 9,
  IIT_V4   = 10,
  IIT_V8   = 11,
  IIT_V16  = 12,
  IIT_V32  = 13,
  IIT_V64  = 14,
  IIT_PTR  = 15,
  IIT_ARG  = 16,

  // Values from 17+ are only encodable with the inefficient encoding.
  IIT_MMX  = 17,
  IIT_METADATA = 18,
  IIT_EMPTYSTRUCT = 19,
  IIT_STRUCT2 = 20,
  IIT_STRUCT3 = 21,
  IIT_STRUCT4 = 22,
  IIT_STRUCT5 = 23,
  IIT_EXTEND_ARG = 24,
  IIT_TRUNC_ARG = 25,
  IIT_ANYPTR = 26,
  IIT_V1   = 27,
  IIT_VARARG = 28,
  IIT_HALF_VEC_ARG = 29,
  IIT_SAME_VEC_WIDTH_ARG = 30,
  IIT_PTR_TO_ARG = 31
};


static void DecodeIITType(unsigned &NextElt, ArrayRef<unsigned char> Infos,
                      SmallVectorImpl<Intrinsic::IITDescriptor> &OutputTable) {
  IIT_Info Info = IIT_Info(Infos[NextElt++]);
  unsigned StructElts = 2;
  using namespace Intrinsic;

  switch (Info) {
  case IIT_Done:
    OutputTable.push_back(IITDescriptor::get(IITDescriptor::Void, 0));
    return;
  case IIT_VARARG:
    OutputTable.push_back(IITDescriptor::get(IITDescriptor::VarArg, 0));
    return;
  case IIT_MMX:
    OutputTable.push_back(IITDescriptor::get(IITDescriptor::MMX, 0));
    return;
  case IIT_METADATA:
    OutputTable.push_back(IITDescriptor::get(IITDescriptor::Metadata, 0));
    return;
  case IIT_F16:
    OutputTable.push_back(IITDescriptor::get(IITDescriptor::Half, 0));
    return;
  case IIT_F32:
    OutputTable.push_back(IITDescriptor::get(IITDescriptor::Float, 0));
    return;
  case IIT_F64:
    OutputTable.push_back(IITDescriptor::get(IITDescriptor::Double, 0));
    return;
  case IIT_I1:
    OutputTable.push_back(IITDescriptor::get(IITDescriptor::Integer, 1));
    return;
  case IIT_I8:
    OutputTable.push_back(IITDescriptor::get(IITDescriptor::Integer, 8));
    return;
  case IIT_I16:
    OutputTable.push_back(IITDescriptor::get(IITDescriptor::Integer,16));
    return;
  case IIT_I32:
    OutputTable.push_back(IITDescriptor::get(IITDescriptor::Integer, 32));
    return;
  case IIT_I64:
    OutputTable.push_back(IITDescriptor::get(IITDescriptor::Integer, 64));
    return;
  case IIT_V1:
    OutputTable.push_back(IITDescriptor::get(IITDescriptor::Vector, 1));
    DecodeIITType(NextElt, Infos, OutputTable);
    return;
  case IIT_V2:
    OutputTable.push_back(IITDescriptor::get(IITDescriptor::Vector, 2));
    DecodeIITType(NextElt, Infos, OutputTable);
    return;
  case IIT_V4:
    OutputTable.push_back(IITDescriptor::get(IITDescriptor::Vector, 4));
    DecodeIITType(NextElt, Infos, OutputTable);
    return;
  case IIT_V8:
    OutputTable.push_back(IITDescriptor::get(IITDescriptor::Vector, 8));
    DecodeIITType(NextElt, Infos, OutputTable);
    return;
  case IIT_V16:
    OutputTable.push_back(IITDescriptor::get(IITDescriptor::Vector, 16));
    DecodeIITType(NextElt, Infos, OutputTable);
    return;
  case IIT_V32:
    OutputTable.push_back(IITDescriptor::get(IITDescriptor::Vector, 32));
    DecodeIITType(NextElt, Infos, OutputTable);
    return;
  case IIT_V64:
    OutputTable.push_back(IITDescriptor::get(IITDescriptor::Vector, 64));
    DecodeIITType(NextElt, Infos, OutputTable);
    return;
  case IIT_PTR:
    OutputTable.push_back(IITDescriptor::get(IITDescriptor::Pointer, 0));
    DecodeIITType(NextElt, Infos, OutputTable);
    return;
  case IIT_ANYPTR: {  // [ANYPTR addrspace, subtype]
    OutputTable.push_back(IITDescriptor::get(IITDescriptor::Pointer,
                                             Infos[NextElt++]));
    DecodeIITType(NextElt, Infos, OutputTable);
    return;
  }
  case IIT_ARG: {
    unsigned ArgInfo = (NextElt == Infos.size() ? 0 : Infos[NextElt++]);
    OutputTable.push_back(IITDescriptor::get(IITDescriptor::Argument, ArgInfo));
    return;
  }
  case IIT_EXTEND_ARG: {
    unsigned ArgInfo = (NextElt == Infos.size() ? 0 : Infos[NextElt++]);
    OutputTable.push_back(IITDescriptor::get(IITDescriptor::ExtendArgument,
                                             ArgInfo));
    return;
  }
  case IIT_TRUNC_ARG: {
    unsigned ArgInfo = (NextElt == Infos.size() ? 0 : Infos[NextElt++]);
    OutputTable.push_back(IITDescriptor::get(IITDescriptor::TruncArgument,
                                             ArgInfo));
    return;
  }
  case IIT_HALF_VEC_ARG: {
    unsigned ArgInfo = (NextElt == Infos.size() ? 0 : Infos[NextElt++]);
    OutputTable.push_back(IITDescriptor::get(IITDescriptor::HalfVecArgument,
                                             ArgInfo));
    return;
  }
  case IIT_SAME_VEC_WIDTH_ARG: {
    unsigned ArgInfo = (NextElt == Infos.size() ? 0 : Infos[NextElt++]);
    OutputTable.push_back(IITDescriptor::get(IITDescriptor::SameVecWidthArgument,
                                             ArgInfo));
    return;
  }
  case IIT_PTR_TO_ARG: {
    unsigned ArgInfo = (NextElt == Infos.size() ? 0 : Infos[NextElt++]);
    OutputTable.push_back(IITDescriptor::get(IITDescriptor::PtrToArgument,
                                             ArgInfo));
    return;
  }
  case IIT_EMPTYSTRUCT:
    OutputTable.push_back(IITDescriptor::get(IITDescriptor::Struct, 0));
    return;
  case IIT_STRUCT5: ++StructElts; // FALL THROUGH.
  case IIT_STRUCT4: ++StructElts; // FALL THROUGH.
  case IIT_STRUCT3: ++StructElts; // FALL THROUGH.
  case IIT_STRUCT2: {
    OutputTable.push_back(IITDescriptor::get(IITDescriptor::Struct,StructElts));

    for (unsigned i = 0; i != StructElts; ++i)
      DecodeIITType(NextElt, Infos, OutputTable);
    return;
  }
  }
  llvm_unreachable("unhandled");
}


#define GET_INTRINSIC_GENERATOR_GLOBAL
#include "llvm/IR/Intrinsics.gen"
#undef GET_INTRINSIC_GENERATOR_GLOBAL

void Intrinsic::getIntrinsicInfoTableEntries(ID id,
                                             SmallVectorImpl<IITDescriptor> &T){
  // Check to see if the intrinsic's type was expressible by the table.
  unsigned TableVal = IIT_Table[id-1];

  // Decode the TableVal into an array of IITValues.
  SmallVector<unsigned char, 8> IITValues;
  ArrayRef<unsigned char> IITEntries;
  unsigned NextElt = 0;
  if ((TableVal >> 31) != 0) {
    // This is an offset into the IIT_LongEncodingTable.
    IITEntries = IIT_LongEncodingTable;

    // Strip sentinel bit.
    NextElt = (TableVal << 1) >> 1;
  } else {
    // Decode the TableVal into an array of IITValues.  If the entry was encoded
    // into a single word in the table itself, decode it now.
    do {
      IITValues.push_back(TableVal & 0xF);
      TableVal >>= 4;
    } while (TableVal);

    IITEntries = IITValues;
    NextElt = 0;
  }

  // Okay, decode the table into the output vector of IITDescriptors.
  DecodeIITType(NextElt, IITEntries, T);
  while (NextElt != IITEntries.size() && IITEntries[NextElt] != 0)
    DecodeIITType(NextElt, IITEntries, T);
}


static Type *DecodeFixedType(ArrayRef<Intrinsic::IITDescriptor> &Infos,
                             ArrayRef<Type*> Tys, LLVMContext &Context) {
  using namespace Intrinsic;
  IITDescriptor D = Infos.front();
  Infos = Infos.slice(1);

  switch (D.Kind) {
  case IITDescriptor::Void: return Type::getVoidTy(Context);
  case IITDescriptor::VarArg: return Type::getVoidTy(Context);
  case IITDescriptor::MMX: return Type::getX86_MMXTy(Context);
  case IITDescriptor::Metadata: return Type::getMetadataTy(Context);
  case IITDescriptor::Half: return Type::getHalfTy(Context);
  case IITDescriptor::Float: return Type::getFloatTy(Context);
  case IITDescriptor::Double: return Type::getDoubleTy(Context);

  case IITDescriptor::Integer:
    return IntegerType::get(Context, D.Integer_Width);
  case IITDescriptor::Vector:
    return VectorType::get(DecodeFixedType(Infos, Tys, Context),D.Vector_Width);
  case IITDescriptor::Pointer:
    return PointerType::get(DecodeFixedType(Infos, Tys, Context),
                            D.Pointer_AddressSpace);
  case IITDescriptor::Struct: {
    Type *Elts[5];
    assert(D.Struct_NumElements <= 5 && "Can't handle this yet");
    for (unsigned i = 0, e = D.Struct_NumElements; i != e; ++i)
      Elts[i] = DecodeFixedType(Infos, Tys, Context);
    return StructType::get(Context, makeArrayRef(Elts,D.Struct_NumElements));
  }

  case IITDescriptor::Argument:
    return Tys[D.getArgumentNumber()];
  case IITDescriptor::ExtendArgument: {
    Type *Ty = Tys[D.getArgumentNumber()];
    if (VectorType *VTy = dyn_cast<VectorType>(Ty))
      return VectorType::getExtendedElementVectorType(VTy);

    return IntegerType::get(Context, 2 * cast<IntegerType>(Ty)->getBitWidth());
  }
  case IITDescriptor::TruncArgument: {
    Type *Ty = Tys[D.getArgumentNumber()];
    if (VectorType *VTy = dyn_cast<VectorType>(Ty))
      return VectorType::getTruncatedElementVectorType(VTy);

    IntegerType *ITy = cast<IntegerType>(Ty);
    assert(ITy->getBitWidth() % 2 == 0);
    return IntegerType::get(Context, ITy->getBitWidth() / 2);
  }
  case IITDescriptor::HalfVecArgument:
    return VectorType::getHalfElementsVectorType(cast<VectorType>(
                                                  Tys[D.getArgumentNumber()]));
  case IITDescriptor::SameVecWidthArgument: {
    Type *EltTy = DecodeFixedType(Infos, Tys, Context);
    Type *Ty = Tys[D.getArgumentNumber()];
    if (VectorType *VTy = dyn_cast<VectorType>(Ty)) {
      return VectorType::get(EltTy, VTy->getNumElements());
    }
    llvm_unreachable("unhandled");
  }
  case IITDescriptor::PtrToArgument: {
    Type *Ty = Tys[D.getArgumentNumber()];
    return PointerType::getUnqual(Ty);
  }
 }
  llvm_unreachable("unhandled");
}



FunctionType *Intrinsic::getType(LLVMContext &Context,
                                 ID id, ArrayRef<Type*> Tys) {
  SmallVector<IITDescriptor, 8> Table;
  getIntrinsicInfoTableEntries(id, Table);

  ArrayRef<IITDescriptor> TableRef = Table;
  Type *ResultTy = DecodeFixedType(TableRef, Tys, Context);

  SmallVector<Type*, 8> ArgTys;
  while (!TableRef.empty())
    ArgTys.push_back(DecodeFixedType(TableRef, Tys, Context));

  return FunctionType::get(ResultTy, ArgTys, false);
}

bool Intrinsic::isOverloaded(ID id) {
#define GET_INTRINSIC_OVERLOAD_TABLE
#include "llvm/IR/Intrinsics.gen"
#undef GET_INTRINSIC_OVERLOAD_TABLE
}

/// This defines the "Intrinsic::getAttributes(ID id)" method.
#define GET_INTRINSIC_ATTRIBUTES
#include "llvm/IR/Intrinsics.gen"
#undef GET_INTRINSIC_ATTRIBUTES

Function *Intrinsic::getDeclaration(Module *M, ID id, ArrayRef<Type*> Tys) {
  // There can never be multiple globals with the same name of different types,
  // because intrinsics must be a specific type.
  return
    cast<Function>(M->getOrInsertFunction(getName(id, Tys),
                                          getType(M->getContext(), id, Tys)));
}

// This defines the "Intrinsic::getIntrinsicForGCCBuiltin()" method.
#define GET_LLVM_INTRINSIC_FOR_GCC_BUILTIN
#include "llvm/IR/Intrinsics.gen"
#undef GET_LLVM_INTRINSIC_FOR_GCC_BUILTIN

// This defines the "Intrinsic::getIntrinsicForMSBuiltin()" method.
#define GET_LLVM_INTRINSIC_FOR_MS_BUILTIN
#include "llvm/IR/Intrinsics.gen"
#undef GET_LLVM_INTRINSIC_FOR_MS_BUILTIN

/// hasAddressTaken - returns true if there are any uses of this function
/// other than direct calls or invokes to it.
bool Function::hasAddressTaken(const User* *PutOffender) const {
  for (const Use &U : uses()) {
    const User *FU = U.getUser();
    if (isa<BlockAddress>(FU))
      continue;
    if (!isa<CallInst>(FU) && !isa<InvokeInst>(FU))
      return PutOffender ? (*PutOffender = FU, true) : true;
    ImmutableCallSite CS(cast<Instruction>(FU));
    if (!CS.isCallee(&U))
      return PutOffender ? (*PutOffender = FU, true) : true;
  }
  return false;
}

bool Function::isDefTriviallyDead() const {
  // Check the linkage
  if (!hasLinkOnceLinkage() && !hasLocalLinkage() &&
      !hasAvailableExternallyLinkage())
    return false;

  // Check if the function is used by anything other than a blockaddress.
  for (const User *U : users())
    if (!isa<BlockAddress>(U))
      return false;

  return true;
}

/// callsFunctionThatReturnsTwice - Return true if the function has a call to
/// setjmp or other function that gcc recognizes as "returning twice".
bool Function::callsFunctionThatReturnsTwice() const {
  for (const_inst_iterator
         I = inst_begin(this), E = inst_end(this); I != E; ++I) {
    ImmutableCallSite CS(&*I);
    if (CS && CS.hasFnAttr(Attribute::ReturnsTwice))
      return true;
  }

  return false;
}

Constant *Function::getPrefixData() const {
  assert(hasPrefixData());
  const LLVMContextImpl::PrefixDataMapTy &PDMap =
      getContext().pImpl->PrefixDataMap;
  assert(PDMap.find(this) != PDMap.end());
  return cast<Constant>(PDMap.find(this)->second->getReturnValue());
}

void Function::setPrefixData(Constant *PrefixData) {
  if (!PrefixData && !hasPrefixData())
    return;

  unsigned SCData = getSubclassDataFromValue();
  LLVMContextImpl::PrefixDataMapTy &PDMap = getContext().pImpl->PrefixDataMap;
  ReturnInst *&PDHolder = PDMap[this];
  if (PrefixData) {
    if (PDHolder)
      PDHolder->setOperand(0, PrefixData);
    else
      PDHolder = ReturnInst::Create(getContext(), PrefixData);
    SCData |= 2;
  } else {
    delete PDHolder;
    PDMap.erase(this);
    SCData &= ~2;
  }
  setValueSubclassData(SCData);
}<|MERGE_RESOLUTION|>--- conflicted
+++ resolved
@@ -205,6 +205,12 @@
 // Helper Methods in Function
 //===----------------------------------------------------------------------===//
 
+bool Function::isMaterializable() const {
+  return getGlobalObjectSubClassData();
+}
+
+void Function::setIsMaterializable(bool V) { setGlobalObjectSubClassData(V); }
+
 LLVMContext &Function::getContext() const {
   return getType()->getContext();
 }
@@ -233,12 +239,13 @@
 // Function Implementation
 //===----------------------------------------------------------------------===//
 
-Function::Function(FunctionType *Ty, LinkageTypes Linkage,
-                   const Twine &name, Module *ParentModule)
-  : GlobalObject(PointerType::getUnqual(Ty),
-                Value::FunctionVal, nullptr, 0, Linkage, name) {
+Function::Function(FunctionType *Ty, LinkageTypes Linkage, const Twine &name,
+                   Module *ParentModule)
+    : GlobalObject(PointerType::getUnqual(Ty), Value::FunctionVal, nullptr, 0,
+                   Linkage, name) {
   assert(FunctionType::isValidReturnType(getReturnType()) &&
          "invalid return type");
+  setIsMaterializable(false);
   SymTab = new ValueSymbolTable();
 
   // If the function has arguments, mark them as lazily built.
@@ -280,7 +287,7 @@
 
   // Clear the lazy arguments bit.
   unsigned SDC = getSubclassDataFromValue();
-  const_cast<Function*>(this)->setValueSubclassData(SDC &= ~1);
+  const_cast<Function*>(this)->setValueSubclassData(SDC &= ~(1<<0));
 }
 
 size_t Function::arg_size() const {
@@ -303,6 +310,8 @@
 // delete.
 //
 void Function::dropAllReferences() {
+  setIsMaterializable(false);
+
   for (iterator I = begin(), E = end(); I != E; ++I)
     I->dropAllReferences();
 
@@ -311,8 +320,9 @@
   while (!BasicBlocks.empty())
     BasicBlocks.begin()->eraseFromParent();
 
-  // Prefix data is stored in a side table.
+  // Prefix and prologue data are stored in a side table.
   setPrefixData(nullptr);
+  setPrologueData(nullptr);
 }
 
 void Function::addAttribute(unsigned i, Attribute::AttrKind attr) {
@@ -398,6 +408,10 @@
     setPrefixData(SrcF->getPrefixData());
   else
     setPrefixData(nullptr);
+  if (SrcF->hasPrologueData())
+    setPrologueData(SrcF->getPrologueData());
+  else
+    setPrologueData(nullptr);
 }
 
 /// getIntrinsicID - This method returns the ID number of the specified
@@ -437,8 +451,6 @@
   return 0;
 }
 
-<<<<<<< HEAD
-=======
 /// Returns a stable mangling for the type specified for use in the name
 /// mangling scheme used by 'any' types in intrinsic signatures.  The mangling
 /// of named types is simply their name.  Manglings for unnamed types consist
@@ -479,7 +491,6 @@
   return Result;
 }
 
->>>>>>> 41cb3da2
 std::string Intrinsic::getName(ID id, ArrayRef<Type*> Tys) {
   assert(id < num_intrinsics && "Invalid intrinsic ID!");
   static const char * const Table[] = {
@@ -492,12 +503,7 @@
     return Table[id];
   std::string Result(Table[id]);
   for (unsigned i = 0; i < Tys.size(); ++i) {
-    if (PointerType* PTyp = dyn_cast<PointerType>(Tys[i])) {
-      Result += ".p" + llvm::utostr(PTyp->getAddressSpace()) +
-                EVT::getEVT(PTyp->getElementType()).getEVTString();
-    }
-    else if (Tys[i])
-      Result += "." + EVT::getEVT(Tys[i]).getEVTString();
+    Result += "." + getMangledTypeStr(Tys[i]);
   }
   return Result;
 }
@@ -508,7 +514,7 @@
 ///
 /// NOTE: This must be kept in synch with the copy in TblGen/IntrinsicEmitter!
 enum IIT_Info {
-  // Common values should be encoded with 0-16.
+  // Common values should be encoded with 0-15.
   IIT_Done = 0,
   IIT_I1   = 1,
   IIT_I8   = 2,
@@ -523,11 +529,11 @@
   IIT_V8   = 11,
   IIT_V16  = 12,
   IIT_V32  = 13,
-  IIT_V64  = 14,
-  IIT_PTR  = 15,
-  IIT_ARG  = 16,
-
-  // Values from 17+ are only encodable with the inefficient encoding.
+  IIT_PTR  = 14,
+  IIT_ARG  = 15,
+
+  // Values from 16+ are only encodable with the inefficient encoding.
+  IIT_V64  = 16,
   IIT_MMX  = 17,
   IIT_METADATA = 18,
   IIT_EMPTYSTRUCT = 19,
@@ -799,6 +805,12 @@
   while (!TableRef.empty())
     ArgTys.push_back(DecodeFixedType(TableRef, Tys, Context));
 
+  // DecodeFixedType returns Void for IITDescriptor::Void and IITDescriptor::VarArg
+  // If we see void type as the type of the last argument, it is vararg intrinsic
+  if (!ArgTys.empty() && ArgTys.back()->isVoidTy()) {
+    ArgTys.pop_back();
+    return FunctionType::get(ResultTy, ArgTys, true);
+  }
   return FunctionType::get(ResultTy, ArgTys, false);
 }
 
@@ -894,11 +906,40 @@
       PDHolder->setOperand(0, PrefixData);
     else
       PDHolder = ReturnInst::Create(getContext(), PrefixData);
-    SCData |= 2;
+    SCData |= (1<<1);
   } else {
     delete PDHolder;
     PDMap.erase(this);
-    SCData &= ~2;
+    SCData &= ~(1<<1);
   }
   setValueSubclassData(SCData);
+}
+
+Constant *Function::getPrologueData() const {
+  assert(hasPrologueData());
+  const LLVMContextImpl::PrologueDataMapTy &SOMap =
+      getContext().pImpl->PrologueDataMap;
+  assert(SOMap.find(this) != SOMap.end());
+  return cast<Constant>(SOMap.find(this)->second->getReturnValue());
+}
+
+void Function::setPrologueData(Constant *PrologueData) {
+  if (!PrologueData && !hasPrologueData())
+    return;
+
+  unsigned PDData = getSubclassDataFromValue();
+  LLVMContextImpl::PrologueDataMapTy &PDMap = getContext().pImpl->PrologueDataMap;
+  ReturnInst *&PDHolder = PDMap[this];
+  if (PrologueData) {
+    if (PDHolder)
+      PDHolder->setOperand(0, PrologueData);
+    else
+      PDHolder = ReturnInst::Create(getContext(), PrologueData);
+    PDData |= (1<<2);
+  } else {
+    delete PDHolder;
+    PDMap.erase(this);
+    PDData &= ~(1<<2);
+  }
+  setValueSubclassData(PDData);
 }