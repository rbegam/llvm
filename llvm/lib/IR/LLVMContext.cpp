--- conflicted
+++ resolved
@@ -63,16 +63,13 @@
     {MD_irr_loop, "irr_loop"},
     {MD_access_group, "llvm.access.group"},
     {MD_callback, "callback"},
-<<<<<<< HEAD
+    {MD_preserve_access_index, "llvm.preserve.access.index"},
 #if INTEL_CUSTOMIZATION
     {MD_std_container_ptr, "std.container.ptr"},
     {MD_std_container_ptr_iter, "std.container.ptr.iter"},
     {MD_intel_tbaa, "intel-tbaa"},
     {MD_intel_profx, "intel-profx"}
 #endif // INTEL_CUSTOMIZATION
-=======
-    {MD_preserve_access_index, "llvm.preserve.access.index"},
->>>>>>> 11512e74
   };
 
   for (auto &MDKind : MDKinds) {
