--- conflicted
+++ resolved
@@ -478,7 +478,6 @@
       LineTableVersion < 5)
     LineTableVersion = 2;
 
-<<<<<<< HEAD
 #if INTEL_CUSTOMIZATION
   // The Gold linker prior to version 2.31 does not support DWARF version 4
   // line tables.  To support this, we accept a debug_line table version which
@@ -487,9 +486,7 @@
     LineTableVersion = DebugLineTableVersion;
 #endif // INTEL_CUSTOMIZATION
 
-=======
   // Next 2 bytes is the Version.
->>>>>>> 4d519fc3
   MCOS->EmitIntValue(LineTableVersion, 2);
 
   // Keep track of the bytes between the very start and where the header length
