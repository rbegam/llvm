--- conflicted
+++ resolved
@@ -1256,12 +1256,8 @@
       DataSegments.emplace_back();
       WasmDataSegment &Segment = DataSegments.back();
       Segment.Name = SectionName;
-<<<<<<< HEAD
-      Segment.InitFlags = Section.getPassive() ? (unsigned)wasm::WASM_SEGMENT_IS_PASSIVE : 0; // INTEL
-=======
       Segment.InitFlags =
           Section.getPassive() ? (uint32_t)wasm::WASM_SEGMENT_IS_PASSIVE : 0;
->>>>>>> 0125e448
       Segment.Offset = DataSize;
       Segment.Section = &Section;
       addData(Segment.Data, Section);
