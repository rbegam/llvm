--- conflicted
+++ resolved
@@ -578,196 +578,18 @@
 
   // Debug info.
   COFFDebugSymbolsSection =
-<<<<<<< HEAD
-    Ctx->getCOFFSection(".debug$S",
-                        COFF::IMAGE_SCN_MEM_DISCARDABLE |
-                        COFF::IMAGE_SCN_CNT_INITIALIZED_DATA |
-                        COFF::IMAGE_SCN_MEM_READ,
-                        SectionKind::getMetadata());
-
-//***INTEL
-  COFFDebugTypesSection =
-    Ctx->getCOFFSection(".debug$T",
-                        COFF::IMAGE_SCN_MEM_DISCARDABLE |
-                        COFF::IMAGE_SCN_CNT_INITIALIZED_DATA |
-                        COFF::IMAGE_SCN_MEM_READ,
-                        SectionKind::getMetadata());
-
-  DwarfAbbrevSection =
-    Ctx->getCOFFSection(".debug_abbrev",
-                        COFF::IMAGE_SCN_MEM_DISCARDABLE |
-                        COFF::IMAGE_SCN_CNT_INITIALIZED_DATA |
-                        COFF::IMAGE_SCN_MEM_READ,
-                        SectionKind::getMetadata());
-  DwarfInfoSection =
-    Ctx->getCOFFSection(".debug_info",
-                        COFF::IMAGE_SCN_MEM_DISCARDABLE |
-                        COFF::IMAGE_SCN_CNT_INITIALIZED_DATA |
-                        COFF::IMAGE_SCN_MEM_READ,
-                        SectionKind::getMetadata());
-  DwarfLineSection =
-    Ctx->getCOFFSection(".debug_line",
-                        COFF::IMAGE_SCN_MEM_DISCARDABLE |
-                        COFF::IMAGE_SCN_CNT_INITIALIZED_DATA |
-                        COFF::IMAGE_SCN_MEM_READ,
-                        SectionKind::getMetadata());
-  DwarfFrameSection =
-    Ctx->getCOFFSection(".debug_frame",
-                        COFF::IMAGE_SCN_MEM_DISCARDABLE |
-                        COFF::IMAGE_SCN_CNT_INITIALIZED_DATA |
-                        COFF::IMAGE_SCN_MEM_READ,
-                        SectionKind::getMetadata());
-  DwarfPubNamesSection =
-    Ctx->getCOFFSection(".debug_pubnames",
-                        COFF::IMAGE_SCN_MEM_DISCARDABLE |
-                        COFF::IMAGE_SCN_CNT_INITIALIZED_DATA |
-                        COFF::IMAGE_SCN_MEM_READ,
-                        SectionKind::getMetadata());
-  DwarfPubTypesSection =
-    Ctx->getCOFFSection(".debug_pubtypes",
-                        COFF::IMAGE_SCN_MEM_DISCARDABLE |
-                        COFF::IMAGE_SCN_CNT_INITIALIZED_DATA |
-                        COFF::IMAGE_SCN_MEM_READ,
-                        SectionKind::getMetadata());
-  DwarfGnuPubNamesSection =
-    Ctx->getCOFFSection(".debug_gnu_pubnames",
-                        COFF::IMAGE_SCN_MEM_DISCARDABLE |
-                        COFF::IMAGE_SCN_CNT_INITIALIZED_DATA |
-                        COFF::IMAGE_SCN_MEM_READ,
-                        SectionKind::getMetadata());
-  DwarfGnuPubTypesSection =
-    Ctx->getCOFFSection(".debug_gnu_pubtypes",
-                        COFF::IMAGE_SCN_MEM_DISCARDABLE |
-                        COFF::IMAGE_SCN_CNT_INITIALIZED_DATA |
-                        COFF::IMAGE_SCN_MEM_READ,
-                        SectionKind::getMetadata());
-  DwarfStrSection =
-    Ctx->getCOFFSection(".debug_str",
-                        COFF::IMAGE_SCN_MEM_DISCARDABLE |
-                        COFF::IMAGE_SCN_CNT_INITIALIZED_DATA |
-                        COFF::IMAGE_SCN_MEM_READ,
-                        SectionKind::getMetadata());
-  DwarfLocSection =
-    Ctx->getCOFFSection(".debug_loc",
-                        COFF::IMAGE_SCN_MEM_DISCARDABLE |
-                        COFF::IMAGE_SCN_CNT_INITIALIZED_DATA |
-                        COFF::IMAGE_SCN_MEM_READ,
-                        SectionKind::getMetadata());
-  DwarfARangesSection =
-    Ctx->getCOFFSection(".debug_aranges",
-                        COFF::IMAGE_SCN_MEM_DISCARDABLE |
-                        COFF::IMAGE_SCN_CNT_INITIALIZED_DATA |
-                        COFF::IMAGE_SCN_MEM_READ,
-                        SectionKind::getMetadata());
-  DwarfRangesSection =
-    Ctx->getCOFFSection(".debug_ranges",
-                        COFF::IMAGE_SCN_MEM_DISCARDABLE |
-                        COFF::IMAGE_SCN_CNT_INITIALIZED_DATA |
-                        COFF::IMAGE_SCN_MEM_READ,
-                        SectionKind::getMetadata());
-  DwarfInfoDWOSection =
-    Ctx->getCOFFSection(".debug_info.dwo",
-                        COFF::IMAGE_SCN_MEM_DISCARDABLE |
-                        COFF::IMAGE_SCN_CNT_INITIALIZED_DATA |
-                        COFF::IMAGE_SCN_MEM_READ,
-                        SectionKind::getMetadata());
-  DwarfTypesDWOSection =
-    Ctx->getCOFFSection(".debug_types.dwo",
-                        COFF::IMAGE_SCN_MEM_DISCARDABLE |
-                        COFF::IMAGE_SCN_CNT_INITIALIZED_DATA |
-                        COFF::IMAGE_SCN_MEM_READ,
-                        SectionKind::getMetadata());
-  DwarfAbbrevDWOSection =
-    Ctx->getCOFFSection(".debug_abbrev.dwo",
-                        COFF::IMAGE_SCN_MEM_DISCARDABLE |
-                        COFF::IMAGE_SCN_CNT_INITIALIZED_DATA |
-                        COFF::IMAGE_SCN_MEM_READ,
-                        SectionKind::getMetadata());
-  DwarfStrDWOSection =
-    Ctx->getCOFFSection(".debug_str.dwo",
-                        COFF::IMAGE_SCN_MEM_DISCARDABLE |
-                        COFF::IMAGE_SCN_CNT_INITIALIZED_DATA |
-                        COFF::IMAGE_SCN_MEM_READ,
-                        SectionKind::getMetadata());
-  DwarfLineDWOSection =
-    Ctx->getCOFFSection(".debug_line.dwo",
-                        COFF::IMAGE_SCN_MEM_DISCARDABLE |
-                        COFF::IMAGE_SCN_CNT_INITIALIZED_DATA |
-                        COFF::IMAGE_SCN_MEM_READ,
-                        SectionKind::getMetadata());
-  DwarfLocDWOSection =
-    Ctx->getCOFFSection(".debug_loc.dwo",
-                        COFF::IMAGE_SCN_MEM_DISCARDABLE |
-                        COFF::IMAGE_SCN_CNT_INITIALIZED_DATA |
-                        COFF::IMAGE_SCN_MEM_READ,
-                        SectionKind::getMetadata());
-  DwarfStrOffDWOSection =
-    Ctx->getCOFFSection(".debug_str_offsets.dwo",
-                        COFF::IMAGE_SCN_MEM_DISCARDABLE |
-                        COFF::IMAGE_SCN_CNT_INITIALIZED_DATA |
-                        COFF::IMAGE_SCN_MEM_READ,
-                        SectionKind::getMetadata());
-  DwarfAddrSection =
-    Ctx->getCOFFSection(".debug_addr",
-                        COFF::IMAGE_SCN_MEM_DISCARDABLE |
-                        COFF::IMAGE_SCN_CNT_INITIALIZED_DATA |
-                        COFF::IMAGE_SCN_MEM_READ,
-                        SectionKind::getMetadata());
-  DwarfAccelNamesSection =
-    Ctx->getCOFFSection(".apple_names",
-                        COFF::IMAGE_SCN_MEM_DISCARDABLE |
-                        COFF::IMAGE_SCN_CNT_INITIALIZED_DATA |
-                        COFF::IMAGE_SCN_MEM_READ,
-                        SectionKind::getMetadata());
-  DwarfAccelNamespaceSection =
-    Ctx->getCOFFSection(".apple_namespaces",
-                        COFF::IMAGE_SCN_MEM_DISCARDABLE |
-                        COFF::IMAGE_SCN_CNT_INITIALIZED_DATA |
-                        COFF::IMAGE_SCN_MEM_READ,
-                        SectionKind::getMetadata());
-  DwarfAccelTypesSection =
-    Ctx->getCOFFSection(".apple_types",
-                        COFF::IMAGE_SCN_MEM_DISCARDABLE |
-                        COFF::IMAGE_SCN_CNT_INITIALIZED_DATA |
-                        COFF::IMAGE_SCN_MEM_READ,
-                        SectionKind::getMetadata());
-  DwarfAccelObjCSection =
-    Ctx->getCOFFSection(".apple_objc",
-                        COFF::IMAGE_SCN_MEM_DISCARDABLE |
-                        COFF::IMAGE_SCN_CNT_INITIALIZED_DATA |
-                        COFF::IMAGE_SCN_MEM_READ,
-                        SectionKind::getMetadata());
-
-  DrectveSection =
-    Ctx->getCOFFSection(".drectve",
-                        COFF::IMAGE_SCN_LNK_INFO |
-                        COFF::IMAGE_SCN_LNK_REMOVE,
-                        SectionKind::getMetadata());
-
-  PDataSection =
-    Ctx->getCOFFSection(".pdata",
-                        COFF::IMAGE_SCN_CNT_INITIALIZED_DATA |
-                        COFF::IMAGE_SCN_MEM_READ,
-                        SectionKind::getDataRel());
-
-  XDataSection =
-    Ctx->getCOFFSection(".xdata",
-                        COFF::IMAGE_SCN_CNT_INITIALIZED_DATA |
-                        COFF::IMAGE_SCN_MEM_READ,
-                        SectionKind::getDataRel());
-
-  TLSDataSection =
-    Ctx->getCOFFSection(".tls$",
-                        COFF::IMAGE_SCN_CNT_INITIALIZED_DATA |
-                        COFF::IMAGE_SCN_MEM_READ |
-                        COFF::IMAGE_SCN_MEM_WRITE,
-                        SectionKind::getDataRel());
-=======
       Ctx->getCOFFSection(".debug$S", COFF::IMAGE_SCN_MEM_DISCARDABLE |
                                           COFF::IMAGE_SCN_CNT_INITIALIZED_DATA |
                                           COFF::IMAGE_SCN_MEM_READ,
                           SectionKind::getMetadata());
 
+//***INTEL
+  COFFDebugTypesSection =
+    Ctx->getCOFFSection(".debug$T", COFF::IMAGE_SCN_MEM_DISCARDABLE |
+                                    COFF::IMAGE_SCN_CNT_INITIALIZED_DATA |
+                                    COFF::IMAGE_SCN_MEM_READ,
+                          SectionKind::getMetadata());
+
   DwarfAbbrevSection = Ctx->getCOFFSection(
       ".debug_abbrev",
       COFF::IMAGE_SCN_MEM_DISCARDABLE | COFF::IMAGE_SCN_CNT_INITIALIZED_DATA |
@@ -906,7 +728,6 @@
       ".tls$", COFF::IMAGE_SCN_CNT_INITIALIZED_DATA | COFF::IMAGE_SCN_MEM_READ |
                    COFF::IMAGE_SCN_MEM_WRITE,
       SectionKind::getDataRel());
->>>>>>> b2418b76
 }
 
 void MCObjectFileInfo::InitMCObjectFileInfo(StringRef T, Reloc::Model relocm,
