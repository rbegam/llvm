--- conflicted
+++ resolved
@@ -65,12 +65,8 @@
 
     // Preprocessing tokens for internal usage by the lexer.
     // They are never returned as a result of Lex().
-<<<<<<< HEAD
     If, // INTEL
-    Ifdef, Else, Endif, Define
-=======
     Ifdef, Ifndef, Else, Endif, Define
->>>>>>> bede937b
   };
 }
 
