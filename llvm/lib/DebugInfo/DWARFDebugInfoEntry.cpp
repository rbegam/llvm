--- conflicted
+++ resolved
@@ -7,18 +7,11 @@
 //
 //===----------------------------------------------------------------------===//
 
-<<<<<<< HEAD
-#include "DWARFDebugInfoEntry.h"
-#include "DWARFCompileUnit.h"
-#include "DWARFContext.h"
-#include "DWARFDebugAbbrev.h"
-=======
 #include "SyntaxHighlighting.h"
 #include "llvm/DebugInfo/DWARFCompileUnit.h"
 #include "llvm/DebugInfo/DWARFContext.h"
 #include "llvm/DebugInfo/DWARFDebugAbbrev.h"
 #include "llvm/DebugInfo/DWARFDebugInfoEntry.h"
->>>>>>> 7618b2b2
 #include "llvm/DebugInfo/DWARFFormValue.h"
 #include "llvm/Support/DataTypes.h"
 #include "llvm/Support/Debug.h"
@@ -27,6 +20,7 @@
 #include "llvm/Support/raw_ostream.h"
 using namespace llvm;
 using namespace dwarf;
+using namespace syntax;
 
 // Small helper to extract a DIE pointed by a reference
 // attribute. It looks up the Unit containing the DIE and calls
@@ -47,15 +41,17 @@
 
   if (debug_info_data.isValidOffset(offset)) {
     uint32_t abbrCode = debug_info_data.getULEB128(&offset);
-
-    OS << format("\n0x%8.8x: ", Offset);
+    WithColor(OS, syntax::Address).get() << format("\n0x%8.8x: ", Offset);
+
     if (abbrCode) {
       if (AbbrevDecl) {
-        const char *tagString = TagString(getTag());
-        if (tagString)
-          OS.indent(indent) << tagString;
-        else
-          OS.indent(indent) << format("DW_TAG_Unknown_%x", getTag());
+          const char *tagString = TagString(getTag());
+          if (tagString)
+            WithColor(OS, syntax::Tag).get().indent(indent) << tagString;
+          else
+            WithColor(OS, syntax::Tag).get().indent(indent) <<
+              format("DW_TAG_Unknown_%x", getTag());
+
         OS << format(" [%u] %c\n", abbrCode,
                      AbbrevDecl->hasChildren() ? '*' : ' ');
 
@@ -84,7 +80,9 @@
 static void dumpApplePropertyAttribute(raw_ostream &OS, uint64_t Val) {
   OS << " (";
   do {
-    uint64_t Bit = 1ULL << countTrailingZeros(Val);
+    uint64_t Shift = countTrailingZeros(Val);
+    assert(Shift < 64 && "undefined behavior");
+    uint64_t Bit = 1ULL << Shift;
     if (const char *PropName = ApplePropertyString(Bit))
       OS << PropName;
     else
@@ -120,9 +118,10 @@
   OS.indent(indent+2);
   const char *attrString = AttributeString(attr);
   if (attrString)
-    OS << attrString;
+    WithColor(OS, syntax::Attribute) << attrString;
   else
-    OS << format("DW_AT_Unknown_%x", attr);
+    WithColor(OS, syntax::Attribute).get() << format("DW_AT_Unknown_%x", attr);
+
   const char *formString = FormEncodingString(form);
   if (formString)
     OS << " [" << formString << ']';
@@ -138,7 +137,9 @@
   
   const char *Name = nullptr;
   std::string File;
+  auto Color = syntax::Enumerator;
   if (attr == DW_AT_decl_file || attr == DW_AT_call_file) {
+  Color = syntax::String;
     if (const auto *LT = u->getContext().getLineTableForUnit(u))
       if (LT->getFileNameByIndex(
              formValue.getAsUnsignedConstant().getValue(),
@@ -150,13 +151,12 @@
   } else if (Optional<uint64_t> Val = formValue.getAsUnsignedConstant())
     Name = AttributeValueString(attr, *Val);
 
-  if (Name) {
-    OS << Name;
-  } else if (attr == DW_AT_decl_line || attr == DW_AT_call_line) {
+  if (Name)
+    WithColor(OS, Color) << Name;
+  else if (attr == DW_AT_decl_line || attr == DW_AT_call_line)
     OS << *formValue.getAsUnsignedConstant();
-  } else {
+  else
     formValue.dump(OS, u);
-  }
 
   // We have dumped the attribute raw value. For some attributes
   // having both the raw value and the pretty-printed value is
