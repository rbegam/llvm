//===-- LLVMSymbolize.cpp -------------------------------------------------===//
//
//                     The LLVM Compiler Infrastructure
//
// This file is distributed under the University of Illinois Open Source
// License. See LICENSE.TXT for details.
//
//===----------------------------------------------------------------------===//
//
// Implementation for LLVM symbolization library.
//
//===----------------------------------------------------------------------===//

#include "llvm/DebugInfo/Symbolize/Symbolize.h"

#include "SymbolizableObjectFile.h"

#include "llvm/ADT/STLExtras.h"
#include "llvm/BinaryFormat/COFF.h"
#include "llvm/Config/config.h"
#include "llvm/DebugInfo/DWARF/DWARFContext.h"
#include "llvm/DebugInfo/PDB/PDB.h"
#include "llvm/DebugInfo/PDB/PDBContext.h"
#include "llvm/Object/COFF.h"
#include "llvm/Object/ELFObjectFile.h"
#include "llvm/Object/MachO.h"
#include "llvm/Object/MachOUniversal.h"
#include "llvm/Support/Casting.h"
#include "llvm/Support/Compression.h"
#include "llvm/Support/DataExtractor.h"
#include "llvm/Support/Errc.h"
#include "llvm/Support/FileSystem.h"
#include "llvm/Support/MemoryBuffer.h"
#include "llvm/Support/Path.h"
#include <algorithm>
#include <cassert>
#include <cstdlib>
#include <cstring>

#if defined(_MSC_VER)
#include <Windows.h>

// This must be included after windows.h.
#include <DbgHelp.h>
#pragma comment(lib, "dbghelp.lib")

// Windows.h conflicts with our COFF header definitions.
#ifdef IMAGE_FILE_MACHINE_I386
#undef IMAGE_FILE_MACHINE_I386
#endif
#endif

namespace llvm {
namespace symbolize {

Expected<DILineInfo>
LLVMSymbolizer::symbolizeCode(const std::string &ModuleName,
                              uint64_t ModuleOffset, StringRef DWPName) {
  SymbolizableModule *Info;
  if (auto InfoOrErr = getOrCreateModuleInfo(ModuleName, DWPName))
    Info = InfoOrErr.get();
  else
    return InfoOrErr.takeError();

  // A null module means an error has already been reported. Return an empty
  // result.
  if (!Info)
    return DILineInfo();

  // If the user is giving us relative addresses, add the preferred base of the
  // object to the offset before we do the query. It's what DIContext expects.
  if (Opts.RelativeAddresses)
    ModuleOffset += Info->getModulePreferredBase();

  DILineInfo LineInfo = Info->symbolizeCode(ModuleOffset, Opts.PrintFunctions,
                                            Opts.UseSymbolTable);
  if (Opts.Demangle)
    LineInfo.FunctionName = DemangleName(LineInfo.FunctionName, Info);
  return LineInfo;
}

Expected<DIInliningInfo>
LLVMSymbolizer::symbolizeInlinedCode(const std::string &ModuleName,
                                     uint64_t ModuleOffset, StringRef DWPName) {
  SymbolizableModule *Info;
  if (auto InfoOrErr = getOrCreateModuleInfo(ModuleName, DWPName))
    Info = InfoOrErr.get();
  else
    return InfoOrErr.takeError();

  // A null module means an error has already been reported. Return an empty
  // result.
  if (!Info)
    return DIInliningInfo();

  // If the user is giving us relative addresses, add the preferred base of the
  // object to the offset before we do the query. It's what DIContext expects.
  if (Opts.RelativeAddresses)
    ModuleOffset += Info->getModulePreferredBase();

  DIInliningInfo InlinedContext = Info->symbolizeInlinedCode(
      ModuleOffset, Opts.PrintFunctions, Opts.UseSymbolTable);
  if (Opts.Demangle) {
    for (int i = 0, n = InlinedContext.getNumberOfFrames(); i < n; i++) {
      auto *Frame = InlinedContext.getMutableFrame(i);
      Frame->FunctionName = DemangleName(Frame->FunctionName, Info);
    }
  }
  return InlinedContext;
}

Expected<DIGlobal> LLVMSymbolizer::symbolizeData(const std::string &ModuleName,
                                                 uint64_t ModuleOffset) {
  SymbolizableModule *Info;
  if (auto InfoOrErr = getOrCreateModuleInfo(ModuleName))
    Info = InfoOrErr.get();
  else
    return InfoOrErr.takeError();

  // A null module means an error has already been reported. Return an empty
  // result.
  if (!Info)
    return DIGlobal();

  // If the user is giving us relative addresses, add the preferred base of
  // the object to the offset before we do the query. It's what DIContext
  // expects.
  if (Opts.RelativeAddresses)
    ModuleOffset += Info->getModulePreferredBase();

  DIGlobal Global = Info->symbolizeData(ModuleOffset);
  if (Opts.Demangle)
    Global.Name = DemangleName(Global.Name, Info);
  return Global;
}

void LLVMSymbolizer::flush() {
  ObjectForUBPathAndArch.clear();
  BinaryForPath.clear();
  ObjectPairForPathArch.clear();
  Modules.clear();
}

namespace {

// For Path="/path/to/foo" and Basename="foo" assume that debug info is in
// /path/to/foo.dSYM/Contents/Resources/DWARF/foo.
// For Path="/path/to/bar.dSYM" and Basename="foo" assume that debug info is in
// /path/to/bar.dSYM/Contents/Resources/DWARF/foo.
std::string getDarwinDWARFResourceForPath(
    const std::string &Path, const std::string &Basename) {
  SmallString<16> ResourceName = StringRef(Path);
  if (sys::path::extension(Path) != ".dSYM") {
    ResourceName += ".dSYM";
  }
  sys::path::append(ResourceName, "Contents", "Resources", "DWARF");
  sys::path::append(ResourceName, Basename);
  return ResourceName.str();
}

bool checkFileCRC(StringRef Path, uint32_t CRCHash) {
  ErrorOr<std::unique_ptr<MemoryBuffer>> MB =
      MemoryBuffer::getFileOrSTDIN(Path);
  if (!MB)
    return false;
  return !zlib::isAvailable() || CRCHash == zlib::crc32(MB.get()->getBuffer());
}

bool findDebugBinary(const std::string &OrigPath,
                     const std::string &DebuglinkName, uint32_t CRCHash,
                     std::string &Result) {
  std::string OrigRealPath = OrigPath;
#if defined(HAVE_REALPATH)
  if (char *RP = realpath(OrigPath.c_str(), nullptr)) {
    OrigRealPath = RP;
    free(RP);
  }
#endif
  SmallString<16> OrigDir(OrigRealPath);
  llvm::sys::path::remove_filename(OrigDir);
  SmallString<16> DebugPath = OrigDir;
  // Try /path/to/original_binary/debuglink_name
  llvm::sys::path::append(DebugPath, DebuglinkName);
  if (checkFileCRC(DebugPath, CRCHash)) {
    Result = DebugPath.str();
    return true;
  }
  // Try /path/to/original_binary/.debug/debuglink_name
  DebugPath = OrigRealPath;
  llvm::sys::path::append(DebugPath, ".debug", DebuglinkName);
  if (checkFileCRC(DebugPath, CRCHash)) {
    Result = DebugPath.str();
    return true;
  }
  // Try /usr/lib/debug/path/to/original_binary/debuglink_name
  DebugPath = "/usr/lib/debug";
  llvm::sys::path::append(DebugPath, llvm::sys::path::relative_path(OrigDir),
                          DebuglinkName);
  if (checkFileCRC(DebugPath, CRCHash)) {
    Result = DebugPath.str();
    return true;
  }
  return false;
}

bool getGNUDebuglinkContents(const ObjectFile *Obj, std::string &DebugName,
                             uint32_t &CRCHash) {
  if (!Obj)
    return false;
  for (const SectionRef &Section : Obj->sections()) {
    StringRef Name;
    Section.getName(Name);
    Name = Name.substr(Name.find_first_not_of("._"));
    if (Name == "gnu_debuglink") {
      StringRef Data;
      Section.getContents(Data);
      DataExtractor DE(Data, Obj->isLittleEndian(), 0);
      uint32_t Offset = 0;
      if (const char *DebugNameStr = DE.getCStr(&Offset)) {
        // 4-byte align the offset.
        Offset = (Offset + 3) & ~0x3;
        if (DE.isValidOffsetForDataOfSize(Offset, 4)) {
          DebugName = DebugNameStr;
          CRCHash = DE.getU32(&Offset);
          return true;
        }
      }
      break;
    }
  }
  return false;
}

bool darwinDsymMatchesBinary(const MachOObjectFile *DbgObj,
                             const MachOObjectFile *Obj) {
  ArrayRef<uint8_t> dbg_uuid = DbgObj->getUuid();
  ArrayRef<uint8_t> bin_uuid = Obj->getUuid();
  if (dbg_uuid.empty() || bin_uuid.empty())
    return false;
  return !memcmp(dbg_uuid.data(), bin_uuid.data(), dbg_uuid.size());
}

} // end anonymous namespace

ObjectFile *LLVMSymbolizer::lookUpDsymFile(const std::string &ExePath,
    const MachOObjectFile *MachExeObj, const std::string &ArchName) {
  // On Darwin we may find DWARF in separate object file in
  // resource directory.
  std::vector<std::string> DsymPaths;
  StringRef Filename = sys::path::filename(ExePath);
  DsymPaths.push_back(getDarwinDWARFResourceForPath(ExePath, Filename));
  for (const auto &Path : Opts.DsymHints) {
    DsymPaths.push_back(getDarwinDWARFResourceForPath(Path, Filename));
  }
  for (const auto &Path : DsymPaths) {
    auto DbgObjOrErr = getOrCreateObject(Path, ArchName);
    if (!DbgObjOrErr) {
      // Ignore errors, the file might not exist.
      consumeError(DbgObjOrErr.takeError());
      continue;
    }
    ObjectFile *DbgObj = DbgObjOrErr.get();
    if (!DbgObj)
      continue;
    const MachOObjectFile *MachDbgObj = dyn_cast<const MachOObjectFile>(DbgObj);
    if (!MachDbgObj)
      continue;
    if (darwinDsymMatchesBinary(MachDbgObj, MachExeObj))
      return DbgObj;
  }
  return nullptr;
}

ObjectFile *LLVMSymbolizer::lookUpDebuglinkObject(const std::string &Path,
                                                  const ObjectFile *Obj,
                                                  const std::string &ArchName) {
  std::string DebuglinkName;
  uint32_t CRCHash;
  std::string DebugBinaryPath;
  if (!getGNUDebuglinkContents(Obj, DebuglinkName, CRCHash))
    return nullptr;
  if (!findDebugBinary(Path, DebuglinkName, CRCHash, DebugBinaryPath))
    return nullptr;
  auto DbgObjOrErr = getOrCreateObject(DebugBinaryPath, ArchName);
  if (!DbgObjOrErr) {
    // Ignore errors, the file might not exist.
    consumeError(DbgObjOrErr.takeError());
    return nullptr;
  }
  return DbgObjOrErr.get();
}

Expected<LLVMSymbolizer::ObjectPair>
LLVMSymbolizer::getOrCreateObjectPair(const std::string &Path,
                                      const std::string &ArchName) {
  const auto &I = ObjectPairForPathArch.find(std::make_pair(Path, ArchName));
  if (I != ObjectPairForPathArch.end()) {
    return I->second;
  }

  auto ObjOrErr = getOrCreateObject(Path, ArchName);
  if (!ObjOrErr) {
    ObjectPairForPathArch.insert(std::make_pair(std::make_pair(Path, ArchName),
                                                ObjectPair(nullptr, nullptr)));
    return ObjOrErr.takeError();
  }

  ObjectFile *Obj = ObjOrErr.get();
  assert(Obj != nullptr);
  ObjectFile *DbgObj = nullptr;

  if (auto MachObj = dyn_cast<const MachOObjectFile>(Obj))
    DbgObj = lookUpDsymFile(Path, MachObj, ArchName);
  if (!DbgObj)
    DbgObj = lookUpDebuglinkObject(Path, Obj, ArchName);
  if (!DbgObj)
    DbgObj = Obj;
  ObjectPair Res = std::make_pair(Obj, DbgObj);
  ObjectPairForPathArch.insert(
      std::make_pair(std::make_pair(Path, ArchName), Res));
  return Res;
}

Expected<ObjectFile *>
LLVMSymbolizer::getOrCreateObject(const std::string &Path,
                                  const std::string &ArchName) {
  const auto &I = BinaryForPath.find(Path);
  Binary *Bin = nullptr;
  if (I == BinaryForPath.end()) {
    Expected<OwningBinary<Binary>> BinOrErr = createBinary(Path);
    if (!BinOrErr) {
      BinaryForPath.insert(std::make_pair(Path, OwningBinary<Binary>()));
      return BinOrErr.takeError();
    }
    Bin = BinOrErr->getBinary();
    BinaryForPath.insert(std::make_pair(Path, std::move(BinOrErr.get())));
  } else {
    Bin = I->second.getBinary();
  }

  if (!Bin)
    return static_cast<ObjectFile *>(nullptr);

  if (MachOUniversalBinary *UB = dyn_cast_or_null<MachOUniversalBinary>(Bin)) {
    const auto &I = ObjectForUBPathAndArch.find(std::make_pair(Path, ArchName));
    if (I != ObjectForUBPathAndArch.end()) {
      return I->second.get();
    }
    Expected<std::unique_ptr<ObjectFile>> ObjOrErr =
        UB->getObjectForArch(ArchName);
    if (!ObjOrErr) {
      ObjectForUBPathAndArch.insert(std::make_pair(
          std::make_pair(Path, ArchName), std::unique_ptr<ObjectFile>()));
      return ObjOrErr.takeError();
    }
    ObjectFile *Res = ObjOrErr->get();
    ObjectForUBPathAndArch.insert(std::make_pair(std::make_pair(Path, ArchName),
                                                 std::move(ObjOrErr.get())));
    return Res;
  }
  if (Bin->isObject()) {
    return cast<ObjectFile>(Bin);
  }
  return errorCodeToError(object_error::arch_not_found);
}

Expected<SymbolizableModule *>
LLVMSymbolizer::getOrCreateModuleInfo(const std::string &ModuleName,
                                      StringRef DWPName) {
  const auto &I = Modules.find(ModuleName);
  if (I != Modules.end()) {
    return I->second.get();
  }
  std::string BinaryName = ModuleName;
  std::string ArchName = Opts.DefaultArch;
  size_t ColonPos = ModuleName.find_last_of(':');
  // Verify that substring after colon form a valid arch name.
  if (ColonPos != std::string::npos) {
    std::string ArchStr = ModuleName.substr(ColonPos + 1);
    if (Triple(ArchStr).getArch() != Triple::UnknownArch) {
      BinaryName = ModuleName.substr(0, ColonPos);
      ArchName = ArchStr;
    }
  }
  auto ObjectsOrErr = getOrCreateObjectPair(BinaryName, ArchName);
  if (!ObjectsOrErr) {
    // Failed to find valid object file.
    Modules.insert(
        std::make_pair(ModuleName, std::unique_ptr<SymbolizableModule>()));
    return ObjectsOrErr.takeError();
  }
  ObjectPair Objects = ObjectsOrErr.get();

  std::unique_ptr<DIContext> Context;
  // If this is a COFF object containing PDB info, use a PDBContext to
  // symbolize. Otherwise, use DWARF.
  if (auto CoffObject = dyn_cast<COFFObjectFile>(Objects.first)) {
    const codeview::DebugInfo *DebugInfo;
    StringRef PDBFileName;
    auto EC = CoffObject->getDebugPDBInfo(DebugInfo, PDBFileName);
    if (!EC && DebugInfo != nullptr && !PDBFileName.empty()) {
      using namespace pdb;
      std::unique_ptr<IPDBSession> Session;
      if (auto Err = loadDataForEXE(PDB_ReaderType::DIA,
                                    Objects.first->getFileName(), Session)) {
        Modules.insert(
            std::make_pair(ModuleName, std::unique_ptr<SymbolizableModule>()));
        return std::move(Err);
      }
      Context.reset(new PDBContext(*CoffObject, std::move(Session)));
    }
  }
  if (!Context)
<<<<<<< HEAD
    Context = DWARFContext::create(*Objects.second);
=======
    Context = DWARFContext::create(*Objects.second, nullptr,
                                   DWARFContext::defaultErrorHandler, DWPName);
>>>>>>> 0e95ba0d
  assert(Context);
  auto InfoOrErr =
      SymbolizableObjectFile::create(Objects.first, std::move(Context));
  std::unique_ptr<SymbolizableModule> SymMod;
  if (InfoOrErr)
    SymMod = std::move(InfoOrErr.get());
  auto InsertResult =
      Modules.insert(std::make_pair(ModuleName, std::move(SymMod)));
  assert(InsertResult.second);
  if (auto EC = InfoOrErr.getError())
    return errorCodeToError(EC);
  return InsertResult.first->second.get();
}

namespace {

// Undo these various manglings for Win32 extern "C" functions:
// cdecl       - _foo
// stdcall     - _foo@12
// fastcall    - @foo@12
// vectorcall  - foo@@12
// These are all different linkage names for 'foo'.
StringRef demanglePE32ExternCFunc(StringRef SymbolName) {
  // Remove any '_' or '@' prefix.
  char Front = SymbolName.empty() ? '\0' : SymbolName[0];
  if (Front == '_' || Front == '@')
    SymbolName = SymbolName.drop_front();

  // Remove any '@[0-9]+' suffix.
  if (Front != '?') {
    size_t AtPos = SymbolName.rfind('@');
    if (AtPos != StringRef::npos &&
        std::all_of(SymbolName.begin() + AtPos + 1, SymbolName.end(),
                    [](char C) { return C >= '0' && C <= '9'; })) {
      SymbolName = SymbolName.substr(0, AtPos);
    }
  }

  // Remove any ending '@' for vectorcall.
  if (SymbolName.endswith("@"))
    SymbolName = SymbolName.drop_back();

  return SymbolName;
}

} // end anonymous namespace

#if !defined(_MSC_VER)
// Assume that __cxa_demangle is provided by libcxxabi (except for Windows).
extern "C" char *__cxa_demangle(const char *mangled_name, char *output_buffer,
                                size_t *length, int *status);
#endif

std::string
LLVMSymbolizer::DemangleName(const std::string &Name,
                             const SymbolizableModule *DbiModuleDescriptor) {
#if !defined(_MSC_VER)
  // We can spoil names of symbols with C linkage, so use an heuristic
  // approach to check if the name should be demangled.
  if (Name.substr(0, 2) == "_Z") {
    int status = 0;
    char *DemangledName = __cxa_demangle(Name.c_str(), nullptr, nullptr, &status);
    if (status != 0)
      return Name;
    std::string Result = DemangledName;
    free(DemangledName);
    return Result;
  }
#else
  if (!Name.empty() && Name.front() == '?') {
    // Only do MSVC C++ demangling on symbols starting with '?'.
    char DemangledName[1024] = {0};
    DWORD result = ::UnDecorateSymbolName(
        Name.c_str(), DemangledName, 1023,
        UNDNAME_NO_ACCESS_SPECIFIERS |       // Strip public, private, protected
            UNDNAME_NO_ALLOCATION_LANGUAGE | // Strip __thiscall, __stdcall, etc
            UNDNAME_NO_THROW_SIGNATURES |    // Strip throw() specifications
            UNDNAME_NO_MEMBER_TYPE | // Strip virtual, static, etc specifiers
            UNDNAME_NO_MS_KEYWORDS | // Strip all MS extension keywords
            UNDNAME_NO_FUNCTION_RETURNS); // Strip function return types
    return (result == 0) ? Name : std::string(DemangledName);
  }
#endif
  if (DbiModuleDescriptor && DbiModuleDescriptor->isWin32Module())
    return std::string(demanglePE32ExternCFunc(Name));
  return Name;
}

} // namespace symbolize
} // namespace llvm<|MERGE_RESOLUTION|>--- conflicted
+++ resolved
@@ -411,12 +411,8 @@
     }
   }
   if (!Context)
-<<<<<<< HEAD
-    Context = DWARFContext::create(*Objects.second);
-=======
     Context = DWARFContext::create(*Objects.second, nullptr,
                                    DWARFContext::defaultErrorHandler, DWPName);
->>>>>>> 0e95ba0d
   assert(Context);
   auto InfoOrErr =
       SymbolizableObjectFile::create(Objects.first, std::move(Context));
