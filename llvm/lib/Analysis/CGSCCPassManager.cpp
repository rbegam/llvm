--- conflicted
+++ resolved
@@ -13,108 +13,10 @@
 
 using namespace llvm;
 
-<<<<<<< HEAD
-static cl::opt<bool>
-DebugPM("debug-cgscc-pass-manager", cl::Hidden,
-        cl::desc("Print CGSCC pass management debugging information"));
-
-PreservedAnalyses CGSCCPassManager::run(LazyCallGraph::SCC *C,
-                                        CGSCCAnalysisManager *AM) {
-  PreservedAnalyses PA = PreservedAnalyses::all();
-
-  if (DebugPM)
-    dbgs() << "Starting CGSCC pass manager run.\n";
-
-  for (unsigned Idx = 0, Size = Passes.size(); Idx != Size; ++Idx) {
-    if (DebugPM)
-      dbgs() << "Running CGSCC pass: " << Passes[Idx]->name() << "\n";
-
-    PreservedAnalyses PassPA = Passes[Idx]->run(C, AM);
-    if (AM)
-      AM->invalidate(C, PassPA);
-    PA.intersect(std::move(PassPA));
-  }
-
-  if (DebugPM)
-    dbgs() << "Finished CGSCC pass manager run.\n";
-
-  return PA;
-}
-
-bool CGSCCAnalysisManager::empty() const {
-  assert(CGSCCAnalysisResults.empty() == CGSCCAnalysisResultLists.empty() &&
-         "The storage and index of analysis results disagree on how many there "
-         "are!");
-  return CGSCCAnalysisResults.empty();
-}
-
-void CGSCCAnalysisManager::clear() {
-  CGSCCAnalysisResults.clear();
-  CGSCCAnalysisResultLists.clear();
-}
-
-CGSCCAnalysisManager::ResultConceptT &
-CGSCCAnalysisManager::getResultImpl(void *PassID, LazyCallGraph::SCC *C) {
-  CGSCCAnalysisResultMapT::iterator RI;
-  bool Inserted;
-  std::tie(RI, Inserted) = CGSCCAnalysisResults.insert(std::make_pair(
-      std::make_pair(PassID, C), CGSCCAnalysisResultListT::iterator()));
-
-  // If we don't have a cached result for this function, look up the pass and
-  // run it to produce a result, which we then add to the cache.
-  if (Inserted) {
-    CGSCCAnalysisResultListT &ResultList = CGSCCAnalysisResultLists[C];
-    ResultList.emplace_back(PassID, lookupPass(PassID).run(C, this));
-    RI->second = std::prev(ResultList.end());
-  }
-
-  return *RI->second->second;
-}
-
-CGSCCAnalysisManager::ResultConceptT *
-CGSCCAnalysisManager::getCachedResultImpl(void *PassID,
-                                          LazyCallGraph::SCC *C) const {
-  CGSCCAnalysisResultMapT::const_iterator RI =
-      CGSCCAnalysisResults.find(std::make_pair(PassID, C));
-  return RI == CGSCCAnalysisResults.end() ? nullptr : &*RI->second->second;
-}
-
-void CGSCCAnalysisManager::invalidateImpl(void *PassID, LazyCallGraph::SCC *C) {
-  CGSCCAnalysisResultMapT::iterator RI =
-      CGSCCAnalysisResults.find(std::make_pair(PassID, C));
-  if (RI == CGSCCAnalysisResults.end())
-    return;
-
-  CGSCCAnalysisResultLists[C].erase(RI->second);
-}
-
-void CGSCCAnalysisManager::invalidateImpl(LazyCallGraph::SCC *C,
-                                          const PreservedAnalyses &PA) {
-  // Clear all the invalidated results associated specifically with this
-  // function.
-  SmallVector<void *, 8> InvalidatedPassIDs;
-  CGSCCAnalysisResultListT &ResultsList = CGSCCAnalysisResultLists[C];
-  for (CGSCCAnalysisResultListT::iterator I = ResultsList.begin(),
-                                          E = ResultsList.end();
-       I != E;)
-    if (I->second->invalidate(C, PA)) {
-      InvalidatedPassIDs.push_back(I->first);
-      I = ResultsList.erase(I);
-    } else {
-      ++I;
-    }
-  while (!InvalidatedPassIDs.empty())
-    CGSCCAnalysisResults.erase(
-        std::make_pair(InvalidatedPassIDs.pop_back_val(), C));
-  CGSCCAnalysisResultLists.erase(C);
-}
-
-=======
->>>>>>> 7618b2b2
 char CGSCCAnalysisManagerModuleProxy::PassID;
 
 CGSCCAnalysisManagerModuleProxy::Result
-CGSCCAnalysisManagerModuleProxy::run(Module *M) {
+CGSCCAnalysisManagerModuleProxy::run(Module &M) {
   assert(CGAM->empty() && "CGSCC analyses ran prior to the module proxy!");
   return Result(*CGAM);
 }
@@ -126,7 +28,7 @@
 }
 
 bool CGSCCAnalysisManagerModuleProxy::Result::invalidate(
-    Module *M, const PreservedAnalyses &PA) {
+    Module &M, const PreservedAnalyses &PA) {
   // If this proxy isn't marked as preserved, then we can't even invalidate
   // individual CGSCC analyses, there may be an invalid set of SCC objects in
   // the cache making it impossible to incrementally preserve them.
@@ -143,7 +45,7 @@
 char FunctionAnalysisManagerCGSCCProxy::PassID;
 
 FunctionAnalysisManagerCGSCCProxy::Result
-FunctionAnalysisManagerCGSCCProxy::run(LazyCallGraph::SCC *C) {
+FunctionAnalysisManagerCGSCCProxy::run(LazyCallGraph::SCC &C) {
   assert(FAM->empty() && "Function analyses ran prior to the CGSCC proxy!");
   return Result(*FAM);
 }
@@ -155,7 +57,7 @@
 }
 
 bool FunctionAnalysisManagerCGSCCProxy::Result::invalidate(
-    LazyCallGraph::SCC *C, const PreservedAnalyses &PA) {
+    LazyCallGraph::SCC &C, const PreservedAnalyses &PA) {
   // If this proxy isn't marked as preserved, then we can't even invalidate
   // individual function analyses, there may be an invalid set of Function
   // objects in the cache making it impossible to incrementally preserve them.
