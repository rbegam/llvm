--- conflicted
+++ resolved
@@ -390,8 +390,7 @@
     } else if (auto *Call = dyn_cast<CallBase>(I)) {
       // Make sure that this is just the function being called, not that it is
       // passing into the function.
-<<<<<<< HEAD
-      if (CS.isDataOperand(&U)) {
+      if (Call->isDataOperand(&U)) {
 #if INTEL_CUSTOMIZATION
         if (isa<AddressInst>(I)) {
           if (AnalyzeUsesOfPointer(I, Readers, Writers))
@@ -400,13 +399,8 @@
         }
 #endif // INTEL_CUSTOMIZATION
         // Detect calls to free.
-        if (CS.isArgOperand(&U) && (isFreeCall(I, &TLI) ||       // INTEL
+        if (Call->isArgOperand(&U) && (isFreeCall(I, &TLI) ||    // INTEL
             (isNonEscapingArgsLibCall(I)))) {                    // INTEL
-=======
-      if (Call->isDataOperand(&U)) {
-        // Detect calls to free.
-        if (Call->isArgOperand(&U) && isFreeCall(I, &TLI)) {
->>>>>>> e94470f1
           if (Writers)
             Writers->insert(Call->getParent()->getParent());
         } else {
