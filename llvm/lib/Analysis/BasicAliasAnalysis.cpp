//===- BasicAliasAnalysis.cpp - Stateless Alias Analysis Impl -------------===//
//
//                     The LLVM Compiler Infrastructure
//
// This file is distributed under the University of Illinois Open Source
// License. See LICENSE.TXT for details.
//
//===----------------------------------------------------------------------===//
//
// This file defines the primary stateless implementation of the
// Alias Analysis interface that implements identities (two different
// globals cannot alias, etc), but does no stateful analysis.
//
//===----------------------------------------------------------------------===//

#include "llvm/Analysis/Passes.h"
#include "llvm/ADT/SmallPtrSet.h"
#include "llvm/ADT/SmallVector.h"
#include "llvm/Analysis/AliasAnalysis.h"
#include "llvm/Analysis/AssumptionCache.h"
#include "llvm/Analysis/CFG.h"
#include "llvm/Analysis/CaptureTracking.h"
#include "llvm/Analysis/InstructionSimplify.h"
#include "llvm/Analysis/LoopInfo.h"
#include "llvm/Analysis/MemoryBuiltins.h"
#include "llvm/Analysis/TargetLibraryInfo.h"
#include "llvm/Analysis/ValueTracking.h"
#include "llvm/IR/Constants.h"
#include "llvm/IR/DataLayout.h"
#include "llvm/IR/DerivedTypes.h"
#include "llvm/IR/Dominators.h"
#include "llvm/IR/Function.h"
#include "llvm/IR/GetElementPtrTypeIterator.h"
#include "llvm/IR/GlobalAlias.h"
#include "llvm/IR/GlobalVariable.h"
#include "llvm/IR/Instructions.h"
#include "llvm/IR/IntrinsicInst.h"
#include "llvm/IR/LLVMContext.h"
#include "llvm/IR/Operator.h"
#include "llvm/Pass.h"
#include "llvm/Support/ErrorHandling.h"
#include <algorithm>
using namespace llvm;

/// Cutoff after which to stop analysing a set of phi nodes potentially involved
/// in a cycle. Because we are analysing 'through' phi nodes we need to be
/// careful with value equivalence. We use reachability to make sure a value
/// cannot be involved in a cycle.
const unsigned MaxNumPhiBBsValueReachabilityCheck = 20;

// The max limit of the search depth in DecomposeGEPExpression() and
// GetUnderlyingObject(), both functions need to use the same search
// depth otherwise the algorithm in aliasGEP will assert.
static const unsigned MaxLookupSearchDepth = 6;

//===----------------------------------------------------------------------===//
// Useful predicates
//===----------------------------------------------------------------------===//

/// isNonEscapingLocalObject - Return true if the pointer is to a function-local
/// object that never escapes from the function.
static bool isNonEscapingLocalObject(const Value *V) {
  // If this is a local allocation, check to see if it escapes.
  if (isa<AllocaInst>(V) || isNoAliasCall(V))
    // Set StoreCaptures to True so that we can assume in our callers that the
    // pointer is not the result of a load instruction. Currently
    // PointerMayBeCaptured doesn't have any special analysis for the
    // StoreCaptures=false case; if it did, our callers could be refined to be
    // more precise.
    return !PointerMayBeCaptured(V, false, /*StoreCaptures=*/true);

  // If this is an argument that corresponds to a byval or noalias argument,
  // then it has not escaped before entering the function.  Check if it escapes
  // inside the function.
  if (const Argument *A = dyn_cast<Argument>(V))
    if (A->hasByValAttr() || A->hasNoAliasAttr())
      // Note even if the argument is marked nocapture we still need to check
      // for copies made inside the function. The nocapture attribute only
      // specifies that there are no copies made that outlive the function.
      return !PointerMayBeCaptured(V, false, /*StoreCaptures=*/true);

  return false;
}

/// isEscapeSource - Return true if the pointer is one which would have
/// been considered an escape by isNonEscapingLocalObject.
static bool isEscapeSource(const Value *V) {
  if (isa<CallInst>(V) || isa<InvokeInst>(V) || isa<Argument>(V))
    return true;

  // The load case works because isNonEscapingLocalObject considers all
  // stores to be escapes (it passes true for the StoreCaptures argument
  // to PointerMayBeCaptured).
  if (isa<LoadInst>(V))
    return true;

  return false;
}

/// getObjectSize - Return the size of the object specified by V, or
/// UnknownSize if unknown.
static uint64_t getObjectSize(const Value *V, const DataLayout &DL,
                              const TargetLibraryInfo &TLI,
                              bool RoundToAlign = false) {
  uint64_t Size;
  if (getObjectSize(V, Size, &DL, &TLI, RoundToAlign))
    return Size;
  return AliasAnalysis::UnknownSize;
}

/// isObjectSmallerThan - Return true if we can prove that the object specified
/// by V is smaller than Size.
static bool isObjectSmallerThan(const Value *V, uint64_t Size,
                                const DataLayout &DL,
                                const TargetLibraryInfo &TLI) {
  // Note that the meanings of the "object" are slightly different in the
  // following contexts:
  //    c1: llvm::getObjectSize()
  //    c2: llvm.objectsize() intrinsic
  //    c3: isObjectSmallerThan()
  // c1 and c2 share the same meaning; however, the meaning of "object" in c3
  // refers to the "entire object".
  //
  //  Consider this example:
  //     char *p = (char*)malloc(100)
  //     char *q = p+80;
  //
  //  In the context of c1 and c2, the "object" pointed by q refers to the
  // stretch of memory of q[0:19]. So, getObjectSize(q) should return 20.
  //
  //  However, in the context of c3, the "object" refers to the chunk of memory
  // being allocated. So, the "object" has 100 bytes, and q points to the middle
  // the "object". In case q is passed to isObjectSmallerThan() as the 1st
  // parameter, before the llvm::getObjectSize() is called to get the size of
  // entire object, we should:
  //    - either rewind the pointer q to the base-address of the object in
  //      question (in this case rewind to p), or
  //    - just give up. It is up to caller to make sure the pointer is pointing
  //      to the base address the object.
  //
  // We go for 2nd option for simplicity.
  if (!isIdentifiedObject(V))
    return false;

  // This function needs to use the aligned object size because we allow
  // reads a bit past the end given sufficient alignment.
  uint64_t ObjectSize = getObjectSize(V, DL, TLI, /*RoundToAlign*/true);

  return ObjectSize != AliasAnalysis::UnknownSize && ObjectSize < Size;
}

/// isObjectSize - Return true if we can prove that the object specified
/// by V has size Size.
static bool isObjectSize(const Value *V, uint64_t Size,
                         const DataLayout &DL, const TargetLibraryInfo &TLI) {
  uint64_t ObjectSize = getObjectSize(V, DL, TLI);
  return ObjectSize != AliasAnalysis::UnknownSize && ObjectSize == Size;
}

//===----------------------------------------------------------------------===//
// GetElementPtr Instruction Decomposition and Analysis
//===----------------------------------------------------------------------===//

namespace {
  enum ExtensionKind {
    EK_NotExtended,
    EK_SignExt,
    EK_ZeroExt
  };

  struct VariableGEPIndex {
    const Value *V;
    ExtensionKind Extension;
    int64_t Scale;

    bool operator==(const VariableGEPIndex &Other) const {
      return V == Other.V && Extension == Other.Extension &&
        Scale == Other.Scale;
    }

    bool operator!=(const VariableGEPIndex &Other) const {
      return !operator==(Other);
    }
  };
}


/// GetLinearExpression - Analyze the specified value as a linear expression:
/// "A*V + B", where A and B are constant integers.  Return the scale and offset
/// values as APInts and return V as a Value*, and return whether we looked
/// through any sign or zero extends.  The incoming Value is known to have
/// IntegerType and it may already be sign or zero extended.
///
/// Note that this looks through extends, so the high bits may not be
/// represented in the result.
static Value *GetLinearExpression(Value *V, APInt &Scale, APInt &Offset,
                                  ExtensionKind &Extension,
                                  const DataLayout &DL, unsigned Depth,
                                  AssumptionCache *AC, DominatorTree *DT) {
  assert(V->getType()->isIntegerTy() && "Not an integer value");

  // Limit our recursion depth.
  if (Depth == 6) {
    Scale = 1;
    Offset = 0;
    return V;
  }

  if (BinaryOperator *BOp = dyn_cast<BinaryOperator>(V)) {
    if (ConstantInt *RHSC = dyn_cast<ConstantInt>(BOp->getOperand(1))) {
      switch (BOp->getOpcode()) {
      default: break;
      case Instruction::Or:
        // X|C == X+C if all the bits in C are unset in X.  Otherwise we can't
        // analyze it.
        if (!MaskedValueIsZero(BOp->getOperand(0), RHSC->getValue(), &DL, 0, AC,
                               BOp, DT))
          break;
        // FALL THROUGH.
      case Instruction::Add:
        V = GetLinearExpression(BOp->getOperand(0), Scale, Offset, Extension,
                                DL, Depth + 1, AC, DT);
        Offset += RHSC->getValue();
        return V;
      case Instruction::Mul:
        V = GetLinearExpression(BOp->getOperand(0), Scale, Offset, Extension,
                                DL, Depth + 1, AC, DT);
        Offset *= RHSC->getValue();
        Scale *= RHSC->getValue();
        return V;
      case Instruction::Shl:
        V = GetLinearExpression(BOp->getOperand(0), Scale, Offset, Extension,
                                DL, Depth + 1, AC, DT);
        Offset <<= RHSC->getValue().getLimitedValue();
        Scale <<= RHSC->getValue().getLimitedValue();
        return V;
      }
    }
  }

  // Since GEP indices are sign extended anyway, we don't care about the high
  // bits of a sign or zero extended value - just scales and offsets.  The
  // extensions have to be consistent though.
  if ((isa<SExtInst>(V) && Extension != EK_ZeroExt) ||
      (isa<ZExtInst>(V) && Extension != EK_SignExt)) {
    Value *CastOp = cast<CastInst>(V)->getOperand(0);
    unsigned OldWidth = Scale.getBitWidth();
    unsigned SmallWidth = CastOp->getType()->getPrimitiveSizeInBits();
    Scale = Scale.trunc(SmallWidth);
    Offset = Offset.trunc(SmallWidth);
    Extension = isa<SExtInst>(V) ? EK_SignExt : EK_ZeroExt;

    Value *Result = GetLinearExpression(CastOp, Scale, Offset, Extension, DL,
                                        Depth + 1, AC, DT);
    Scale = Scale.zext(OldWidth);
    Offset = Offset.zext(OldWidth);

    return Result;
  }

  Scale = 1;
  Offset = 0;
  return V;
}

/// DecomposeGEPExpression - If V is a symbolic pointer expression, decompose it
/// into a base pointer with a constant offset and a number of scaled symbolic
/// offsets.
///
/// The scaled symbolic offsets (represented by pairs of a Value* and a scale in
/// the VarIndices vector) are Value*'s that are known to be scaled by the
/// specified amount, but which may have other unrepresented high bits. As such,
/// the gep cannot necessarily be reconstructed from its decomposed form.
///
/// When DataLayout is around, this function is capable of analyzing everything
/// that GetUnderlyingObject can look through. To be able to do that
/// GetUnderlyingObject and DecomposeGEPExpression must use the same search
/// depth (MaxLookupSearchDepth).
/// When DataLayout not is around, it just looks through pointer casts.
///
static const Value *
DecomposeGEPExpression(const Value *V, int64_t &BaseOffs,
                       SmallVectorImpl<VariableGEPIndex> &VarIndices,
                       bool &MaxLookupReached, const DataLayout *DL,
                       AssumptionCache *AC, DominatorTree *DT) {
  // Limit recursion depth to limit compile time in crazy cases.
  unsigned MaxLookup = MaxLookupSearchDepth;
  MaxLookupReached = false;

  BaseOffs = 0;
  do {
    // See if this is a bitcast or GEP.
    const Operator *Op = dyn_cast<Operator>(V);
    if (!Op) {
      // The only non-operator case we can handle are GlobalAliases.
      if (const GlobalAlias *GA = dyn_cast<GlobalAlias>(V)) {
        if (!GA->mayBeOverridden()) {
          V = GA->getAliasee();
          continue;
        }
      }
      return V;
    }

    if (Op->getOpcode() == Instruction::BitCast ||
        Op->getOpcode() == Instruction::AddrSpaceCast) {
      V = Op->getOperand(0);
      continue;
    }

    const GEPOperator *GEPOp = dyn_cast<GEPOperator>(Op);
    if (!GEPOp) {
      // If it's not a GEP, hand it off to SimplifyInstruction to see if it
      // can come up with something. This matches what GetUnderlyingObject does.
      if (const Instruction *I = dyn_cast<Instruction>(V))
        // TODO: Get a DominatorTree and AssumptionCache and use them here
        // (these are both now available in this function, but this should be
        // updated when GetUnderlyingObject is updated). TLI should be
        // provided also.
        if (const Value *Simplified =
              SimplifyInstruction(const_cast<Instruction *>(I), DL)) {
          V = Simplified;
          continue;
        }

      return V;
    }

    // Don't attempt to analyze GEPs over unsized objects.
    if (!GEPOp->getOperand(0)->getType()->getPointerElementType()->isSized())
      return V;

    // If we are lacking DataLayout information, we can't compute the offets of
    // elements computed by GEPs.  However, we can handle bitcast equivalent
    // GEPs.
    if (!DL) {
      if (!GEPOp->hasAllZeroIndices())
        return V;
      V = GEPOp->getOperand(0);
      continue;
    }

    unsigned AS = GEPOp->getPointerAddressSpace();
    // Walk the indices of the GEP, accumulating them into BaseOff/VarIndices.
    gep_type_iterator GTI = gep_type_begin(GEPOp);
    for (User::const_op_iterator I = GEPOp->op_begin()+1,
         E = GEPOp->op_end(); I != E; ++I) {
      Value *Index = *I;
      // Compute the (potentially symbolic) offset in bytes for this index.
      if (StructType *STy = dyn_cast<StructType>(*GTI++)) {
        // For a struct, add the member offset.
        unsigned FieldNo = cast<ConstantInt>(Index)->getZExtValue();
        if (FieldNo == 0) continue;

        BaseOffs += DL->getStructLayout(STy)->getElementOffset(FieldNo);
        continue;
      }

      // For an array/pointer, add the element offset, explicitly scaled.
      if (ConstantInt *CIdx = dyn_cast<ConstantInt>(Index)) {
        if (CIdx->isZero()) continue;
        BaseOffs += DL->getTypeAllocSize(*GTI)*CIdx->getSExtValue();
        continue;
      }

      uint64_t Scale = DL->getTypeAllocSize(*GTI);
      ExtensionKind Extension = EK_NotExtended;

      // If the integer type is smaller than the pointer size, it is implicitly
      // sign extended to pointer size.
      unsigned Width = Index->getType()->getIntegerBitWidth();
      if (DL->getPointerSizeInBits(AS) > Width)
        Extension = EK_SignExt;

      // Use GetLinearExpression to decompose the index into a C1*V+C2 form.
      APInt IndexScale(Width, 0), IndexOffset(Width, 0);
      Index = GetLinearExpression(Index, IndexScale, IndexOffset, Extension,
                                  *DL, 0, AC, DT);

      // The GEP index scale ("Scale") scales C1*V+C2, yielding (C1*V+C2)*Scale.
      // This gives us an aggregate computation of (C1*Scale)*V + C2*Scale.
      BaseOffs += IndexOffset.getSExtValue()*Scale;
      Scale *= IndexScale.getSExtValue();

      // If we already had an occurrence of this index variable, merge this
      // scale into it.  For example, we want to handle:
      //   A[x][x] -> x*16 + x*4 -> x*20
      // This also ensures that 'x' only appears in the index list once.
      for (unsigned i = 0, e = VarIndices.size(); i != e; ++i) {
        if (VarIndices[i].V == Index &&
            VarIndices[i].Extension == Extension) {
          Scale += VarIndices[i].Scale;
          VarIndices.erase(VarIndices.begin()+i);
          break;
        }
      }

      // Make sure that we have a scale that makes sense for this target's
      // pointer size.
      if (unsigned ShiftBits = 64 - DL->getPointerSizeInBits(AS)) {
        Scale <<= ShiftBits;
        Scale = (int64_t)Scale >> ShiftBits;
      }

      if (Scale) {
        VariableGEPIndex Entry = {Index, Extension,
                                  static_cast<int64_t>(Scale)};
        VarIndices.push_back(Entry);
      }
    }

    // Analyze the base pointer next.
    V = GEPOp->getOperand(0);
  } while (--MaxLookup);

  // If the chain of expressions is too deep, just return early.
  MaxLookupReached = true;
  return V;
}

//===----------------------------------------------------------------------===//
// BasicAliasAnalysis Pass
//===----------------------------------------------------------------------===//

#ifndef NDEBUG
static const Function *getParent(const Value *V) {
  if (const Instruction *inst = dyn_cast<Instruction>(V))
    return inst->getParent()->getParent();

  if (const Argument *arg = dyn_cast<Argument>(V))
    return arg->getParent();

  return nullptr;
}

static bool notDifferentParent(const Value *O1, const Value *O2) {

  const Function *F1 = getParent(O1);
  const Function *F2 = getParent(O2);

  return !F1 || !F2 || F1 == F2;
}
#endif

namespace {
  /// BasicAliasAnalysis - This is the primary alias analysis implementation.
  struct BasicAliasAnalysis : public ImmutablePass, public AliasAnalysis {
    static char ID; // Class identification, replacement for typeinfo
    BasicAliasAnalysis() : ImmutablePass(ID) {
      initializeBasicAliasAnalysisPass(*PassRegistry::getPassRegistry());
    }

    void initializePass() override {
      InitializeAliasAnalysis(this);
    }

    void getAnalysisUsage(AnalysisUsage &AU) const override {
      AU.addRequired<AliasAnalysis>();
      AU.addRequired<AssumptionCacheTracker>();
      AU.addRequired<TargetLibraryInfoWrapperPass>();
    }

    AliasResult alias(const Location &LocA, const Location &LocB) override {
      assert(AliasCache.empty() && "AliasCache must be cleared after use!");
      assert(notDifferentParent(LocA.Ptr, LocB.Ptr) &&
             "BasicAliasAnalysis doesn't support interprocedural queries.");
      AliasResult Alias = aliasCheck(LocA.Ptr, LocA.Size, LocA.AATags,
                                     LocB.Ptr, LocB.Size, LocB.AATags);
      // AliasCache rarely has more than 1 or 2 elements, always use
      // shrink_and_clear so it quickly returns to the inline capacity of the
      // SmallDenseMap if it ever grows larger.
      // FIXME: This should really be shrink_to_inline_capacity_and_clear().
      AliasCache.shrink_and_clear();
      VisitedPhiBBs.clear();
      return Alias;
    }

    ModRefResult getModRefInfo(ImmutableCallSite CS,
                               const Location &Loc) override;

    ModRefResult getModRefInfo(ImmutableCallSite CS1,
                               ImmutableCallSite CS2) override;

    /// pointsToConstantMemory - Chase pointers until we find a (constant
    /// global) or not.
    bool pointsToConstantMemory(const Location &Loc, bool OrLocal) override;

    /// Get the location associated with a pointer argument of a callsite.
    Location getArgLocation(ImmutableCallSite CS, unsigned ArgIdx,
                            ModRefResult &Mask) override;

    /// getModRefBehavior - Return the behavior when calling the given
    /// call site.
    ModRefBehavior getModRefBehavior(ImmutableCallSite CS) override;

    /// getModRefBehavior - Return the behavior when calling the given function.
    /// For use when the call site is not known.
    ModRefBehavior getModRefBehavior(const Function *F) override;

    /// getAdjustedAnalysisPointer - This method is used when a pass implements
    /// an analysis interface through multiple inheritance.  If needed, it
    /// should override this to adjust the this pointer as needed for the
    /// specified pass info.
    void *getAdjustedAnalysisPointer(const void *ID) override {
      if (ID == &AliasAnalysis::ID)
        return (AliasAnalysis*)this;
      return this;
    }

  private:
    // AliasCache - Track alias queries to guard against recursion.
    typedef std::pair<Location, Location> LocPair;
    typedef SmallDenseMap<LocPair, AliasResult, 8> AliasCacheTy;
    AliasCacheTy AliasCache;

    /// \brief Track phi nodes we have visited. When interpret "Value" pointer
    /// equality as value equality we need to make sure that the "Value" is not
    /// part of a cycle. Otherwise, two uses could come from different
    /// "iterations" of a cycle and see different values for the same "Value"
    /// pointer.
    /// The following example shows the problem:
    ///   %p = phi(%alloca1, %addr2)
    ///   %l = load %ptr
    ///   %addr1 = gep, %alloca2, 0, %l
    ///   %addr2 = gep  %alloca2, 0, (%l + 1)
    ///      alias(%p, %addr1) -> MayAlias !
    ///   store %l, ...
    SmallPtrSet<const BasicBlock*, 8> VisitedPhiBBs;

    // Visited - Track instructions visited by pointsToConstantMemory.
    SmallPtrSet<const Value*, 16> Visited;

    /// \brief Check whether two Values can be considered equivalent.
    ///
    /// In addition to pointer equivalence of \p V1 and \p V2 this checks
    /// whether they can not be part of a cycle in the value graph by looking at
    /// all visited phi nodes an making sure that the phis cannot reach the
    /// value. We have to do this because we are looking through phi nodes (That
    /// is we say noalias(V, phi(VA, VB)) if noalias(V, VA) and noalias(V, VB).
    bool isValueEqualInPotentialCycles(const Value *V1, const Value *V2);

    /// \brief Dest and Src are the variable indices from two decomposed
    /// GetElementPtr instructions GEP1 and GEP2 which have common base
    /// pointers.  Subtract the GEP2 indices from GEP1 to find the symbolic
    /// difference between the two pointers.
    void GetIndexDifference(SmallVectorImpl<VariableGEPIndex> &Dest,
                            const SmallVectorImpl<VariableGEPIndex> &Src);

    // aliasGEP - Provide a bunch of ad-hoc rules to disambiguate a GEP
    // instruction against another.
    AliasResult aliasGEP(const GEPOperator *V1, uint64_t V1Size,
                         const AAMDNodes &V1AAInfo,
                         const Value *V2, uint64_t V2Size,
                         const AAMDNodes &V2AAInfo,
                         const Value *UnderlyingV1, const Value *UnderlyingV2);

    // aliasPHI - Provide a bunch of ad-hoc rules to disambiguate a PHI
    // instruction against another.
    AliasResult aliasPHI(const PHINode *PN, uint64_t PNSize,
                         const AAMDNodes &PNAAInfo,
                         const Value *V2, uint64_t V2Size,
                         const AAMDNodes &V2AAInfo);

    /// aliasSelect - Disambiguate a Select instruction against another value.
    AliasResult aliasSelect(const SelectInst *SI, uint64_t SISize,
                            const AAMDNodes &SIAAInfo,
                            const Value *V2, uint64_t V2Size,
                            const AAMDNodes &V2AAInfo);

    AliasResult aliasCheck(const Value *V1, uint64_t V1Size,
                           AAMDNodes V1AATag,
                           const Value *V2, uint64_t V2Size,
                           AAMDNodes V2AATag);
  };
}  // End of anonymous namespace

// Register this pass...
char BasicAliasAnalysis::ID = 0;
INITIALIZE_AG_PASS_BEGIN(BasicAliasAnalysis, AliasAnalysis, "basicaa",
                   "Basic Alias Analysis (stateless AA impl)",
                   false, true, false)
INITIALIZE_PASS_DEPENDENCY(AssumptionCacheTracker)
INITIALIZE_PASS_DEPENDENCY(TargetLibraryInfoWrapperPass)
INITIALIZE_AG_PASS_END(BasicAliasAnalysis, AliasAnalysis, "basicaa",
                   "Basic Alias Analysis (stateless AA impl)",
                   false, true, false)


ImmutablePass *llvm::createBasicAliasAnalysisPass() {
  return new BasicAliasAnalysis();
}

/// pointsToConstantMemory - Returns whether the given pointer value
/// points to memory that is local to the function, with global constants being
/// considered local to all functions.
bool
BasicAliasAnalysis::pointsToConstantMemory(const Location &Loc, bool OrLocal) {
  assert(Visited.empty() && "Visited must be cleared after use!");

  unsigned MaxLookup = 8;
  SmallVector<const Value *, 16> Worklist;
  Worklist.push_back(Loc.Ptr);
  do {
    const Value *V = GetUnderlyingObject(Worklist.pop_back_val(), DL);
    if (!Visited.insert(V)) {
      Visited.clear();
      return AliasAnalysis::pointsToConstantMemory(Loc, OrLocal);
    }

    // An alloca instruction defines local memory.
    if (OrLocal && isa<AllocaInst>(V))
      continue;

    // A global constant counts as local memory for our purposes.
    if (const GlobalVariable *GV = dyn_cast<GlobalVariable>(V)) {
      // Note: this doesn't require GV to be "ODR" because it isn't legal for a
      // global to be marked constant in some modules and non-constant in
      // others.  GV may even be a declaration, not a definition.
      if (!GV->isConstant()) {
        Visited.clear();
        return AliasAnalysis::pointsToConstantMemory(Loc, OrLocal);
      }
      continue;
    }

    // If both select values point to local memory, then so does the select.
    if (const SelectInst *SI = dyn_cast<SelectInst>(V)) {
      Worklist.push_back(SI->getTrueValue());
      Worklist.push_back(SI->getFalseValue());
      continue;
    }

    // If all values incoming to a phi node point to local memory, then so does
    // the phi.
    if (const PHINode *PN = dyn_cast<PHINode>(V)) {
      // Don't bother inspecting phi nodes with many operands.
      if (PN->getNumIncomingValues() > MaxLookup) {
        Visited.clear();
        return AliasAnalysis::pointsToConstantMemory(Loc, OrLocal);
      }
      for (unsigned i = 0, e = PN->getNumIncomingValues(); i != e; ++i)
        Worklist.push_back(PN->getIncomingValue(i));
      continue;
    }

    // Otherwise be conservative.
    Visited.clear();
    return AliasAnalysis::pointsToConstantMemory(Loc, OrLocal);

  } while (!Worklist.empty() && --MaxLookup);

  Visited.clear();
  return Worklist.empty();
}

static bool isMemsetPattern16(const Function *MS,
                              const TargetLibraryInfo &TLI) {
  if (TLI.has(LibFunc::memset_pattern16) &&
      MS->getName() == "memset_pattern16") {
    FunctionType *MemsetType = MS->getFunctionType();
    if (!MemsetType->isVarArg() && MemsetType->getNumParams() == 3 &&
        isa<PointerType>(MemsetType->getParamType(0)) &&
        isa<PointerType>(MemsetType->getParamType(1)) &&
        isa<IntegerType>(MemsetType->getParamType(2)))
      return true;
  }

  return false;
}

/// getModRefBehavior - Return the behavior when calling the given call site.
AliasAnalysis::ModRefBehavior
BasicAliasAnalysis::getModRefBehavior(ImmutableCallSite CS) {
  if (CS.doesNotAccessMemory())
    // Can't do better than this.
    return DoesNotAccessMemory;

  ModRefBehavior Min = UnknownModRefBehavior;

  // If the callsite knows it only reads memory, don't return worse
  // than that.
  if (CS.onlyReadsMemory())
    Min = OnlyReadsMemory;

  // The AliasAnalysis base class has some smarts, lets use them.
  return ModRefBehavior(AliasAnalysis::getModRefBehavior(CS) & Min);
}

/// getModRefBehavior - Return the behavior when calling the given function.
/// For use when the call site is not known.
AliasAnalysis::ModRefBehavior
BasicAliasAnalysis::getModRefBehavior(const Function *F) {
  // If the function declares it doesn't access memory, we can't do better.
  if (F->doesNotAccessMemory())
    return DoesNotAccessMemory;

  // For intrinsics, we can check the table.
  if (unsigned iid = F->getIntrinsicID()) {
#define GET_INTRINSIC_MODREF_BEHAVIOR
#include "llvm/IR/Intrinsics.gen"
#undef GET_INTRINSIC_MODREF_BEHAVIOR
  }

  ModRefBehavior Min = UnknownModRefBehavior;

  // If the function declares it only reads memory, go with that.
  if (F->onlyReadsMemory())
    Min = OnlyReadsMemory;

  const TargetLibraryInfo &TLI =
      getAnalysis<TargetLibraryInfoWrapperPass>().getTLI();
  if (isMemsetPattern16(F, TLI))
    Min = OnlyAccessesArgumentPointees;

  // Otherwise be conservative.
  return ModRefBehavior(AliasAnalysis::getModRefBehavior(F) & Min);
}

AliasAnalysis::Location
BasicAliasAnalysis::getArgLocation(ImmutableCallSite CS, unsigned ArgIdx,
                                   ModRefResult &Mask) {
  Location Loc = AliasAnalysis::getArgLocation(CS, ArgIdx, Mask);
  const TargetLibraryInfo &TLI =
      getAnalysis<TargetLibraryInfoWrapperPass>().getTLI();
  const IntrinsicInst *II = dyn_cast<IntrinsicInst>(CS.getInstruction());
  if (II != nullptr)
    switch (II->getIntrinsicID()) {
    default: break;
    case Intrinsic::memset:
    case Intrinsic::memcpy:
    case Intrinsic::memmove: {
      assert((ArgIdx == 0 || ArgIdx == 1) &&
             "Invalid argument index for memory intrinsic");
      if (ConstantInt *LenCI = dyn_cast<ConstantInt>(II->getArgOperand(2)))
        Loc.Size = LenCI->getZExtValue();
      assert(Loc.Ptr == II->getArgOperand(ArgIdx) &&
             "Memory intrinsic location pointer not argument?");
      Mask = ArgIdx ? Ref : Mod;
      break;
    }
    case Intrinsic::lifetime_start:
    case Intrinsic::lifetime_end:
    case Intrinsic::invariant_start: {
      assert(ArgIdx == 1 && "Invalid argument index");
      assert(Loc.Ptr == II->getArgOperand(ArgIdx) &&
             "Intrinsic location pointer not argument?");
      Loc.Size = cast<ConstantInt>(II->getArgOperand(0))->getZExtValue();
      break;
    }
    case Intrinsic::invariant_end: {
      assert(ArgIdx == 2 && "Invalid argument index");
      assert(Loc.Ptr == II->getArgOperand(ArgIdx) &&
             "Intrinsic location pointer not argument?");
      Loc.Size = cast<ConstantInt>(II->getArgOperand(1))->getZExtValue();
      break;
    }
    case Intrinsic::arm_neon_vld1: {
      assert(ArgIdx == 0 && "Invalid argument index");
      assert(Loc.Ptr == II->getArgOperand(ArgIdx) &&
             "Intrinsic location pointer not argument?");
      // LLVM's vld1 and vst1 intrinsics currently only support a single
      // vector register.
      if (DL)
        Loc.Size = DL->getTypeStoreSize(II->getType());
      break;
    }
    case Intrinsic::arm_neon_vst1: {
      assert(ArgIdx == 0 && "Invalid argument index");
      assert(Loc.Ptr == II->getArgOperand(ArgIdx) &&
             "Intrinsic location pointer not argument?");
      if (DL)
        Loc.Size = DL->getTypeStoreSize(II->getArgOperand(1)->getType());
      break;
    }
    }

  // We can bound the aliasing properties of memset_pattern16 just as we can
  // for memcpy/memset.  This is particularly important because the
  // LoopIdiomRecognizer likes to turn loops into calls to memset_pattern16
  // whenever possible.
  else if (CS.getCalledFunction() &&
           isMemsetPattern16(CS.getCalledFunction(), TLI)) {
    assert((ArgIdx == 0 || ArgIdx == 1) &&
           "Invalid argument index for memset_pattern16");
    if (ArgIdx == 1)
      Loc.Size = 16;
    else if (const ConstantInt *LenCI =
             dyn_cast<ConstantInt>(CS.getArgument(2)))
      Loc.Size = LenCI->getZExtValue();
    assert(Loc.Ptr == CS.getArgument(ArgIdx) &&
           "memset_pattern16 location pointer not argument?");
    Mask = ArgIdx ? Ref : Mod;
  }
  // FIXME: Handle memset_pattern4 and memset_pattern8 also.

  return Loc;
}

static bool isAssumeIntrinsic(ImmutableCallSite CS) {
  const IntrinsicInst *II = dyn_cast<IntrinsicInst>(CS.getInstruction());
  if (II && II->getIntrinsicID() == Intrinsic::assume)
    return true;

  return false;
}

/// getModRefInfo - Check to see if the specified callsite can clobber the
/// specified memory object.  Since we only look at local properties of this
/// function, we really can't say much about this query.  We do, however, use
/// simple "address taken" analysis on local objects.
AliasAnalysis::ModRefResult
BasicAliasAnalysis::getModRefInfo(ImmutableCallSite CS,
                                  const Location &Loc) {
  assert(notDifferentParent(CS.getInstruction(), Loc.Ptr) &&
         "AliasAnalysis query involving multiple functions!");

  const Value *Object = GetUnderlyingObject(Loc.Ptr, DL);

  // If this is a tail call and Loc.Ptr points to a stack location, we know that
  // the tail call cannot access or modify the local stack.
  // We cannot exclude byval arguments here; these belong to the caller of
  // the current function not to the current function, and a tail callee
  // may reference them.
  if (isa<AllocaInst>(Object))
    if (const CallInst *CI = dyn_cast<CallInst>(CS.getInstruction()))
      if (CI->isTailCall())
        return NoModRef;

  // If the pointer is to a locally allocated object that does not escape,
  // then the call can not mod/ref the pointer unless the call takes the pointer
  // as an argument, and itself doesn't capture it.
  if (!isa<Constant>(Object) && CS.getInstruction() != Object &&
      isNonEscapingLocalObject(Object)) {
    bool PassedAsArg = false;
    unsigned ArgNo = 0;
    for (ImmutableCallSite::arg_iterator CI = CS.arg_begin(), CE = CS.arg_end();
         CI != CE; ++CI, ++ArgNo) {
      // Only look at the no-capture or byval pointer arguments.  If this
      // pointer were passed to arguments that were neither of these, then it
      // couldn't be no-capture.
      if (!(*CI)->getType()->isPointerTy() ||
          (!CS.doesNotCapture(ArgNo) && !CS.isByValArgument(ArgNo)))
        continue;

      // If this is a no-capture pointer argument, see if we can tell that it
      // is impossible to alias the pointer we're checking.  If not, we have to
      // assume that the call could touch the pointer, even though it doesn't
      // escape.
      if (!isNoAlias(Location(*CI), Location(Object))) {
        PassedAsArg = true;
        break;
      }
    }

    if (!PassedAsArg)
      return NoModRef;
  }

  // While the assume intrinsic is marked as arbitrarily writing so that
  // proper control dependencies will be maintained, it never aliases any
  // particular memory location.
  if (isAssumeIntrinsic(CS))
    return NoModRef;

  // The AliasAnalysis base class has some smarts, lets use them.
  return AliasAnalysis::getModRefInfo(CS, Loc);
}

AliasAnalysis::ModRefResult
BasicAliasAnalysis::getModRefInfo(ImmutableCallSite CS1,
                                  ImmutableCallSite CS2) {
  // While the assume intrinsic is marked as arbitrarily writing so that
  // proper control dependencies will be maintained, it never aliases any
  // particular memory location.
  if (isAssumeIntrinsic(CS1) || isAssumeIntrinsic(CS2))
    return NoModRef;

  // The AliasAnalysis base class has some smarts, lets use them.
  return AliasAnalysis::getModRefInfo(CS1, CS2);
}

/// aliasGEP - Provide a bunch of ad-hoc rules to disambiguate a GEP instruction
/// against another pointer.  We know that V1 is a GEP, but we don't know
/// anything about V2.  UnderlyingV1 is GetUnderlyingObject(GEP1, DL),
/// UnderlyingV2 is the same for V2.
///
AliasAnalysis::AliasResult
BasicAliasAnalysis::aliasGEP(const GEPOperator *GEP1, uint64_t V1Size,
                             const AAMDNodes &V1AAInfo,
                             const Value *V2, uint64_t V2Size,
                             const AAMDNodes &V2AAInfo,
                             const Value *UnderlyingV1,
                             const Value *UnderlyingV2) {
  int64_t GEP1BaseOffset;
  bool GEP1MaxLookupReached;
  SmallVector<VariableGEPIndex, 4> GEP1VariableIndices;

  // We have to get two AssumptionCaches here because GEP1 and V2 may be from
  // different functions.
  // FIXME: This really doesn't make any sense. We get a dominator tree below
  // that can only refer to a single function. But this function (aliasGEP) is
  // a method on an immutable pass that can be called when there *isn't*
  // a single function. The old pass management layer makes this "work", but
  // this isn't really a clean solution.
  AssumptionCacheTracker &ACT = getAnalysis<AssumptionCacheTracker>();
  AssumptionCache *AC1 = nullptr, *AC2 = nullptr;
  if (auto *GEP1I = dyn_cast<Instruction>(GEP1))
    AC1 = &ACT.getAssumptionCache(
        const_cast<Function &>(*GEP1I->getParent()->getParent()));
  if (auto *I2 = dyn_cast<Instruction>(V2))
    AC2 = &ACT.getAssumptionCache(
        const_cast<Function &>(*I2->getParent()->getParent()));

  DominatorTreeWrapperPass *DTWP =
      getAnalysisIfAvailable<DominatorTreeWrapperPass>();
  DominatorTree *DT = DTWP ? &DTWP->getDomTree() : nullptr;

  // If we have two gep instructions with must-alias or not-alias'ing base
  // pointers, figure out if the indexes to the GEP tell us anything about the
  // derived pointer.
  if (const GEPOperator *GEP2 = dyn_cast<GEPOperator>(V2)) {
    // Do the base pointers alias?
    AliasResult BaseAlias = aliasCheck(UnderlyingV1, UnknownSize, nullptr,
                                       UnderlyingV2, UnknownSize, nullptr);

    // Check for geps of non-aliasing underlying pointers where the offsets are
    // identical.
    if ((BaseAlias == MayAlias) && V1Size == V2Size) {
      // Do the base pointers alias assuming type and size.
      AliasResult PreciseBaseAlias = aliasCheck(UnderlyingV1, V1Size,
                                                V1AAInfo, UnderlyingV2,
                                                V2Size, V2AAInfo);
      if (PreciseBaseAlias == NoAlias) {
        // See if the computed offset from the common pointer tells us about the
        // relation of the resulting pointer.
        int64_t GEP2BaseOffset;
        bool GEP2MaxLookupReached;
        SmallVector<VariableGEPIndex, 4> GEP2VariableIndices;
        const Value *GEP2BasePtr =
            DecomposeGEPExpression(GEP2, GEP2BaseOffset, GEP2VariableIndices,
                                   GEP2MaxLookupReached, DL, AC2, DT);
        const Value *GEP1BasePtr =
            DecomposeGEPExpression(GEP1, GEP1BaseOffset, GEP1VariableIndices,
                                   GEP1MaxLookupReached, DL, AC1, DT);
        // DecomposeGEPExpression and GetUnderlyingObject should return the
        // same result except when DecomposeGEPExpression has no DataLayout.
        if (GEP1BasePtr != UnderlyingV1 || GEP2BasePtr != UnderlyingV2) {
          assert(!DL &&
                 "DecomposeGEPExpression and GetUnderlyingObject disagree!");
          return MayAlias;
        }
        // If the max search depth is reached the result is undefined
        if (GEP2MaxLookupReached || GEP1MaxLookupReached)
          return MayAlias;

        // Same offsets.
        if (GEP1BaseOffset == GEP2BaseOffset &&
            GEP1VariableIndices == GEP2VariableIndices)
          return NoAlias;
        GEP1VariableIndices.clear();
      }
    }

    // If we get a No or May, then return it immediately, no amount of analysis
    // will improve this situation.
    if (BaseAlias != MustAlias) return BaseAlias;

    // Otherwise, we have a MustAlias.  Since the base pointers alias each other
    // exactly, see if the computed offset from the common pointer tells us
    // about the relation of the resulting pointer.
    const Value *GEP1BasePtr =
        DecomposeGEPExpression(GEP1, GEP1BaseOffset, GEP1VariableIndices,
                               GEP1MaxLookupReached, DL, AC1, DT);

    int64_t GEP2BaseOffset;
    bool GEP2MaxLookupReached;
    SmallVector<VariableGEPIndex, 4> GEP2VariableIndices;
    const Value *GEP2BasePtr =
        DecomposeGEPExpression(GEP2, GEP2BaseOffset, GEP2VariableIndices,
                               GEP2MaxLookupReached, DL, AC2, DT);

    // DecomposeGEPExpression and GetUnderlyingObject should return the
    // same result except when DecomposeGEPExpression has no DataLayout.
    if (GEP1BasePtr != UnderlyingV1 || GEP2BasePtr != UnderlyingV2) {
      assert(!DL &&
             "DecomposeGEPExpression and GetUnderlyingObject disagree!");
      return MayAlias;
    }
    // If the max search depth is reached the result is undefined
    if (GEP2MaxLookupReached || GEP1MaxLookupReached)
      return MayAlias;

    // Subtract the GEP2 pointer from the GEP1 pointer to find out their
    // symbolic difference.
    GEP1BaseOffset -= GEP2BaseOffset;
    GetIndexDifference(GEP1VariableIndices, GEP2VariableIndices);

  } else {
    // Check to see if these two pointers are related by the getelementptr
    // instruction.  If one pointer is a GEP with a non-zero index of the other
    // pointer, we know they cannot alias.

    // If both accesses are unknown size, we can't do anything useful here.
    if (V1Size == UnknownSize && V2Size == UnknownSize)
      return MayAlias;

    AliasResult R = aliasCheck(UnderlyingV1, UnknownSize, nullptr,
                               V2, V2Size, V2AAInfo);
    if (R != MustAlias)
      // If V2 may alias GEP base pointer, conservatively returns MayAlias.
      // If V2 is known not to alias GEP base pointer, then the two values
      // cannot alias per GEP semantics: "A pointer value formed from a
      // getelementptr instruction is associated with the addresses associated
      // with the first operand of the getelementptr".
      return R;

    const Value *GEP1BasePtr =
        DecomposeGEPExpression(GEP1, GEP1BaseOffset, GEP1VariableIndices,
                               GEP1MaxLookupReached, DL, AC1, DT);

    // DecomposeGEPExpression and GetUnderlyingObject should return the
    // same result except when DecomposeGEPExpression has no DataLayout.
    if (GEP1BasePtr != UnderlyingV1) {
      assert(!DL &&
             "DecomposeGEPExpression and GetUnderlyingObject disagree!");
      return MayAlias;
    }
    // If the max search depth is reached the result is undefined
    if (GEP1MaxLookupReached)
      return MayAlias;
  }

  // In the two GEP Case, if there is no difference in the offsets of the
  // computed pointers, the resultant pointers are a must alias.  This
  // hapens when we have two lexically identical GEP's (for example).
  //
  // In the other case, if we have getelementptr <ptr>, 0, 0, 0, 0, ... and V2
  // must aliases the GEP, the end result is a must alias also.
  if (GEP1BaseOffset == 0 && GEP1VariableIndices.empty())
    return MustAlias;

  // If there is a constant difference between the pointers, but the difference
  // is less than the size of the associated memory object, then we know
  // that the objects are partially overlapping.  If the difference is
  // greater, we know they do not overlap.
  if (GEP1BaseOffset != 0 && GEP1VariableIndices.empty()) {
    if (GEP1BaseOffset >= 0) {
      if (V2Size != UnknownSize) {
        if ((uint64_t)GEP1BaseOffset < V2Size)
          return PartialAlias;
        return NoAlias;
      }
    } else {
      // We have the situation where:
      // +                +
      // | BaseOffset     |
      // ---------------->|
      // |-->V1Size       |-------> V2Size
      // GEP1             V2
      // We need to know that V2Size is not unknown, otherwise we might have
      // stripped a gep with negative index ('gep <ptr>, -1, ...).
      if (V1Size != UnknownSize && V2Size != UnknownSize) {
        if (-(uint64_t)GEP1BaseOffset < V1Size)
          return PartialAlias;
        return NoAlias;
      }
    }
  }

  // Try to distinguish something like &A[i][1] against &A[42][0].
  // Grab the least significant bit set in any of the scales.
  if (!GEP1VariableIndices.empty()) {
    uint64_t Modulo = 0;
<<<<<<< HEAD
    for (unsigned i = 0, e = GEP1VariableIndices.size(); i != e; ++i)
      Modulo |= (uint64_t)GEP1VariableIndices[i].Scale;
=======
    bool AllPositive = true;
    for (unsigned i = 0, e = GEP1VariableIndices.size(); i != e; ++i) {

      // Try to distinguish something like &A[i][1] against &A[42][0].
      // Grab the least significant bit set in any of the scales. We
      // don't need std::abs here (even if the scale's negative) as we'll
      // be ^'ing Modulo with itself later.
      Modulo |= (uint64_t) GEP1VariableIndices[i].Scale;

      if (AllPositive) {
        // If the Value could change between cycles, then any reasoning about
        // the Value this cycle may not hold in the next cycle. We'll just
        // give up if we can't determine conditions that hold for every cycle:
        const Value *V = GEP1VariableIndices[i].V;

        bool SignKnownZero, SignKnownOne;
        ComputeSignBit(const_cast<Value *>(V), SignKnownZero, SignKnownOne, DL,
                       0, AC1, nullptr, DT);

        // Zero-extension widens the variable, and so forces the sign
        // bit to zero.
        bool IsZExt = GEP1VariableIndices[i].Extension == EK_ZeroExt;
        SignKnownZero |= IsZExt;
        SignKnownOne &= !IsZExt;

        // If the variable begins with a zero then we know it's
        // positive, regardless of whether the value is signed or
        // unsigned.
        int64_t Scale = GEP1VariableIndices[i].Scale;
        AllPositive =
          (SignKnownZero && Scale >= 0) ||
          (SignKnownOne && Scale < 0);
      }
    }

>>>>>>> 41cb3da2
    Modulo = Modulo ^ (Modulo & (Modulo - 1));

    // We can compute the difference between the two addresses
    // mod Modulo. Check whether that difference guarantees that the
    // two locations do not alias.
    uint64_t ModOffset = (uint64_t)GEP1BaseOffset & (Modulo - 1);
    if (V1Size != UnknownSize && V2Size != UnknownSize &&
        ModOffset >= V2Size && V1Size <= Modulo - ModOffset)
      return NoAlias;
  }

  // Statically, we can see that the base objects are the same, but the
  // pointers have dynamic offsets which we can't resolve. And none of our
  // little tricks above worked.
  //
  // TODO: Returning PartialAlias instead of MayAlias is a mild hack; the
  // practical effect of this is protecting TBAA in the case of dynamic
  // indices into arrays of unions or malloc'd memory.
  return PartialAlias;
}

static AliasAnalysis::AliasResult
MergeAliasResults(AliasAnalysis::AliasResult A, AliasAnalysis::AliasResult B) {
  // If the results agree, take it.
  if (A == B)
    return A;
  // A mix of PartialAlias and MustAlias is PartialAlias.
  if ((A == AliasAnalysis::PartialAlias && B == AliasAnalysis::MustAlias) ||
      (B == AliasAnalysis::PartialAlias && A == AliasAnalysis::MustAlias))
    return AliasAnalysis::PartialAlias;
  // Otherwise, we don't know anything.
  return AliasAnalysis::MayAlias;
}

/// aliasSelect - Provide a bunch of ad-hoc rules to disambiguate a Select
/// instruction against another.
AliasAnalysis::AliasResult
BasicAliasAnalysis::aliasSelect(const SelectInst *SI, uint64_t SISize,
                                const AAMDNodes &SIAAInfo,
                                const Value *V2, uint64_t V2Size,
                                const AAMDNodes &V2AAInfo) {
  // If the values are Selects with the same condition, we can do a more precise
  // check: just check for aliases between the values on corresponding arms.
  if (const SelectInst *SI2 = dyn_cast<SelectInst>(V2))
    if (SI->getCondition() == SI2->getCondition()) {
      AliasResult Alias =
        aliasCheck(SI->getTrueValue(), SISize, SIAAInfo,
                   SI2->getTrueValue(), V2Size, V2AAInfo);
      if (Alias == MayAlias)
        return MayAlias;
      AliasResult ThisAlias =
        aliasCheck(SI->getFalseValue(), SISize, SIAAInfo,
                   SI2->getFalseValue(), V2Size, V2AAInfo);
      return MergeAliasResults(ThisAlias, Alias);
    }

  // If both arms of the Select node NoAlias or MustAlias V2, then returns
  // NoAlias / MustAlias. Otherwise, returns MayAlias.
  AliasResult Alias =
    aliasCheck(V2, V2Size, V2AAInfo, SI->getTrueValue(), SISize, SIAAInfo);
  if (Alias == MayAlias)
    return MayAlias;

  AliasResult ThisAlias =
    aliasCheck(V2, V2Size, V2AAInfo, SI->getFalseValue(), SISize, SIAAInfo);
  return MergeAliasResults(ThisAlias, Alias);
}

// aliasPHI - Provide a bunch of ad-hoc rules to disambiguate a PHI instruction
// against another.
AliasAnalysis::AliasResult
BasicAliasAnalysis::aliasPHI(const PHINode *PN, uint64_t PNSize,
                             const AAMDNodes &PNAAInfo,
                             const Value *V2, uint64_t V2Size,
                             const AAMDNodes &V2AAInfo) {
  // Track phi nodes we have visited. We use this information when we determine
  // value equivalence.
  VisitedPhiBBs.insert(PN->getParent());

  // If the values are PHIs in the same block, we can do a more precise
  // as well as efficient check: just check for aliases between the values
  // on corresponding edges.
  if (const PHINode *PN2 = dyn_cast<PHINode>(V2))
    if (PN2->getParent() == PN->getParent()) {
      LocPair Locs(Location(PN, PNSize, PNAAInfo),
                   Location(V2, V2Size, V2AAInfo));
      if (PN > V2)
        std::swap(Locs.first, Locs.second);
      // Analyse the PHIs' inputs under the assumption that the PHIs are
      // NoAlias.
      // If the PHIs are May/MustAlias there must be (recursively) an input
      // operand from outside the PHIs' cycle that is MayAlias/MustAlias or
      // there must be an operation on the PHIs within the PHIs' value cycle
      // that causes a MayAlias.
      // Pretend the phis do not alias.
      AliasResult Alias = NoAlias;
      assert(AliasCache.count(Locs) &&
             "There must exist an entry for the phi node");
      AliasResult OrigAliasResult = AliasCache[Locs];
      AliasCache[Locs] = NoAlias;

      for (unsigned i = 0, e = PN->getNumIncomingValues(); i != e; ++i) {
        AliasResult ThisAlias =
          aliasCheck(PN->getIncomingValue(i), PNSize, PNAAInfo,
                     PN2->getIncomingValueForBlock(PN->getIncomingBlock(i)),
                     V2Size, V2AAInfo);
        Alias = MergeAliasResults(ThisAlias, Alias);
        if (Alias == MayAlias)
          break;
      }

      // Reset if speculation failed.
      if (Alias != NoAlias)
        AliasCache[Locs] = OrigAliasResult;

      return Alias;
    }

  SmallPtrSet<Value*, 4> UniqueSrc;
  SmallVector<Value*, 4> V1Srcs;
  for (unsigned i = 0, e = PN->getNumIncomingValues(); i != e; ++i) {
    Value *PV1 = PN->getIncomingValue(i);
    if (isa<PHINode>(PV1))
      // If any of the source itself is a PHI, return MayAlias conservatively
      // to avoid compile time explosion. The worst possible case is if both
      // sides are PHI nodes. In which case, this is O(m x n) time where 'm'
      // and 'n' are the number of PHI sources.
      return MayAlias;
    if (UniqueSrc.insert(PV1))
      V1Srcs.push_back(PV1);
  }

  AliasResult Alias = aliasCheck(V2, V2Size, V2AAInfo,
                                 V1Srcs[0], PNSize, PNAAInfo);
  // Early exit if the check of the first PHI source against V2 is MayAlias.
  // Other results are not possible.
  if (Alias == MayAlias)
    return MayAlias;

  // If all sources of the PHI node NoAlias or MustAlias V2, then returns
  // NoAlias / MustAlias. Otherwise, returns MayAlias.
  for (unsigned i = 1, e = V1Srcs.size(); i != e; ++i) {
    Value *V = V1Srcs[i];

    AliasResult ThisAlias = aliasCheck(V2, V2Size, V2AAInfo,
                                       V, PNSize, PNAAInfo);
    Alias = MergeAliasResults(ThisAlias, Alias);
    if (Alias == MayAlias)
      break;
  }

  return Alias;
}

// aliasCheck - Provide a bunch of ad-hoc rules to disambiguate in common cases,
// such as array references.
//
AliasAnalysis::AliasResult
BasicAliasAnalysis::aliasCheck(const Value *V1, uint64_t V1Size,
                               AAMDNodes V1AAInfo,
                               const Value *V2, uint64_t V2Size,
                               AAMDNodes V2AAInfo) {
  // If either of the memory references is empty, it doesn't matter what the
  // pointer values are.
  if (V1Size == 0 || V2Size == 0)
    return NoAlias;

  // Strip off any casts if they exist.
  V1 = V1->stripPointerCasts();
  V2 = V2->stripPointerCasts();

  // Are we checking for alias of the same value?
  // Because we look 'through' phi nodes we could look at "Value" pointers from
  // different iterations. We must therefore make sure that this is not the
  // case. The function isValueEqualInPotentialCycles ensures that this cannot
  // happen by looking at the visited phi nodes and making sure they cannot
  // reach the value.
  if (isValueEqualInPotentialCycles(V1, V2))
    return MustAlias;

  if (!V1->getType()->isPointerTy() || !V2->getType()->isPointerTy())
    return NoAlias;  // Scalars cannot alias each other

  // Figure out what objects these things are pointing to if we can.
  const Value *O1 = GetUnderlyingObject(V1, DL, MaxLookupSearchDepth);
  const Value *O2 = GetUnderlyingObject(V2, DL, MaxLookupSearchDepth);

  // Null values in the default address space don't point to any object, so they
  // don't alias any other pointer.
  if (const ConstantPointerNull *CPN = dyn_cast<ConstantPointerNull>(O1))
    if (CPN->getType()->getAddressSpace() == 0)
      return NoAlias;
  if (const ConstantPointerNull *CPN = dyn_cast<ConstantPointerNull>(O2))
    if (CPN->getType()->getAddressSpace() == 0)
      return NoAlias;

  if (O1 != O2) {
    // If V1/V2 point to two different objects we know that we have no alias.
    if (isIdentifiedObject(O1) && isIdentifiedObject(O2))
      return NoAlias;

    // Constant pointers can't alias with non-const isIdentifiedObject objects.
    if ((isa<Constant>(O1) && isIdentifiedObject(O2) && !isa<Constant>(O2)) ||
        (isa<Constant>(O2) && isIdentifiedObject(O1) && !isa<Constant>(O1)))
      return NoAlias;

    // Function arguments can't alias with things that are known to be
    // unambigously identified at the function level.
    if ((isa<Argument>(O1) && isIdentifiedFunctionLocal(O2)) ||
        (isa<Argument>(O2) && isIdentifiedFunctionLocal(O1)))
      return NoAlias;

    // Most objects can't alias null.
    if ((isa<ConstantPointerNull>(O2) && isKnownNonNull(O1)) ||
        (isa<ConstantPointerNull>(O1) && isKnownNonNull(O2)))
      return NoAlias;

    // If one pointer is the result of a call/invoke or load and the other is a
    // non-escaping local object within the same function, then we know the
    // object couldn't escape to a point where the call could return it.
    //
    // Note that if the pointers are in different functions, there are a
    // variety of complications. A call with a nocapture argument may still
    // temporary store the nocapture argument's value in a temporary memory
    // location if that memory location doesn't escape. Or it may pass a
    // nocapture value to other functions as long as they don't capture it.
    if (isEscapeSource(O1) && isNonEscapingLocalObject(O2))
      return NoAlias;
    if (isEscapeSource(O2) && isNonEscapingLocalObject(O1))
      return NoAlias;
  }

  // If the size of one access is larger than the entire object on the other
  // side, then we know such behavior is undefined and can assume no alias.
  if (DL)
    if ((V1Size != UnknownSize && isObjectSmallerThan(O2, V1Size, *DL, *TLI)) ||
        (V2Size != UnknownSize && isObjectSmallerThan(O1, V2Size, *DL, *TLI)))
      return NoAlias;

  // Check the cache before climbing up use-def chains. This also terminates
  // otherwise infinitely recursive queries.
  LocPair Locs(Location(V1, V1Size, V1AAInfo),
               Location(V2, V2Size, V2AAInfo));
  if (V1 > V2)
    std::swap(Locs.first, Locs.second);
  std::pair<AliasCacheTy::iterator, bool> Pair =
    AliasCache.insert(std::make_pair(Locs, MayAlias));
  if (!Pair.second)
    return Pair.first->second;

  // FIXME: This isn't aggressively handling alias(GEP, PHI) for example: if the
  // GEP can't simplify, we don't even look at the PHI cases.
  if (!isa<GEPOperator>(V1) && isa<GEPOperator>(V2)) {
    std::swap(V1, V2);
    std::swap(V1Size, V2Size);
    std::swap(O1, O2);
    std::swap(V1AAInfo, V2AAInfo);
  }
  if (const GEPOperator *GV1 = dyn_cast<GEPOperator>(V1)) {
    AliasResult Result = aliasGEP(GV1, V1Size, V1AAInfo, V2, V2Size, V2AAInfo, O1, O2);
    if (Result != MayAlias) return AliasCache[Locs] = Result;
  }

  if (isa<PHINode>(V2) && !isa<PHINode>(V1)) {
    std::swap(V1, V2);
    std::swap(V1Size, V2Size);
    std::swap(V1AAInfo, V2AAInfo);
  }
  if (const PHINode *PN = dyn_cast<PHINode>(V1)) {
    AliasResult Result = aliasPHI(PN, V1Size, V1AAInfo,
                                  V2, V2Size, V2AAInfo);
    if (Result != MayAlias) return AliasCache[Locs] = Result;
  }

  if (isa<SelectInst>(V2) && !isa<SelectInst>(V1)) {
    std::swap(V1, V2);
    std::swap(V1Size, V2Size);
    std::swap(V1AAInfo, V2AAInfo);
  }
  if (const SelectInst *S1 = dyn_cast<SelectInst>(V1)) {
    AliasResult Result = aliasSelect(S1, V1Size, V1AAInfo,
                                     V2, V2Size, V2AAInfo);
    if (Result != MayAlias) return AliasCache[Locs] = Result;
  }

  // If both pointers are pointing into the same object and one of them
  // accesses is accessing the entire object, then the accesses must
  // overlap in some way.
  if (DL && O1 == O2)
    if ((V1Size != UnknownSize && isObjectSize(O1, V1Size, *DL, *TLI)) ||
        (V2Size != UnknownSize && isObjectSize(O2, V2Size, *DL, *TLI)))
      return AliasCache[Locs] = PartialAlias;

  AliasResult Result =
    AliasAnalysis::alias(Location(V1, V1Size, V1AAInfo),
                         Location(V2, V2Size, V2AAInfo));
  return AliasCache[Locs] = Result;
}

bool BasicAliasAnalysis::isValueEqualInPotentialCycles(const Value *V,
                                                       const Value *V2) {
  if (V != V2)
    return false;

  const Instruction *Inst = dyn_cast<Instruction>(V);
  if (!Inst)
    return true;

  if (VisitedPhiBBs.size() > MaxNumPhiBBsValueReachabilityCheck)
    return false;

  // Use dominance or loop info if available.
  DominatorTreeWrapperPass *DTWP =
      getAnalysisIfAvailable<DominatorTreeWrapperPass>();
  DominatorTree *DT = DTWP ? &DTWP->getDomTree() : nullptr;
  LoopInfo *LI = getAnalysisIfAvailable<LoopInfo>();

  // Make sure that the visited phis cannot reach the Value. This ensures that
  // the Values cannot come from different iterations of a potential cycle the
  // phi nodes could be involved in.
  for (auto *P : VisitedPhiBBs)
    if (isPotentiallyReachable(P->begin(), Inst, DT, LI))
      return false;

  return true;
}

/// GetIndexDifference - Dest and Src are the variable indices from two
/// decomposed GetElementPtr instructions GEP1 and GEP2 which have common base
/// pointers.  Subtract the GEP2 indices from GEP1 to find the symbolic
/// difference between the two pointers.
void BasicAliasAnalysis::GetIndexDifference(
    SmallVectorImpl<VariableGEPIndex> &Dest,
    const SmallVectorImpl<VariableGEPIndex> &Src) {
  if (Src.empty())
    return;

  for (unsigned i = 0, e = Src.size(); i != e; ++i) {
    const Value *V = Src[i].V;
    ExtensionKind Extension = Src[i].Extension;
    int64_t Scale = Src[i].Scale;

    // Find V in Dest.  This is N^2, but pointer indices almost never have more
    // than a few variable indexes.
    for (unsigned j = 0, e = Dest.size(); j != e; ++j) {
      if (!isValueEqualInPotentialCycles(Dest[j].V, V) ||
          Dest[j].Extension != Extension)
        continue;

      // If we found it, subtract off Scale V's from the entry in Dest.  If it
      // goes to zero, remove the entry.
      if (Dest[j].Scale != Scale)
        Dest[j].Scale -= Scale;
      else
        Dest.erase(Dest.begin() + j);
      Scale = 0;
      break;
    }

    // If we didn't consume this entry, add it to the end of the Dest list.
    if (Scale) {
      VariableGEPIndex Entry = { V, Extension, -Scale };
      Dest.push_back(Entry);
    }
  }
}<|MERGE_RESOLUTION|>--- conflicted
+++ resolved
@@ -206,6 +206,14 @@
     return V;
   }
 
+  if (ConstantInt *Const = dyn_cast<ConstantInt>(V)) {
+    // if it's a constant, just convert it to an offset
+    // and remove the variable.
+    Offset += Const->getValue();
+    assert(Scale == 0 && "Constant values don't have a scale");
+    return V;
+  }
+
   if (BinaryOperator *BOp = dyn_cast<BinaryOperator>(V)) {
     if (ConstantInt *RHSC = dyn_cast<ConstantInt>(BOp->getOperand(1))) {
       switch (BOp->getOpcode()) {
@@ -253,7 +261,10 @@
     Value *Result = GetLinearExpression(CastOp, Scale, Offset, Extension, DL,
                                         Depth + 1, AC, DT);
     Scale = Scale.zext(OldWidth);
-    Offset = Offset.zext(OldWidth);
+
+    // We have to sign-extend even if Extension == EK_ZeroExt as we can't
+    // decompose a sign extension (i.e. zext(x - 1) != zext(x) - zext(-1)).
+    Offset = Offset.sext(OldWidth);
 
     return Result;
   }
@@ -602,7 +613,7 @@
   Worklist.push_back(Loc.Ptr);
   do {
     const Value *V = GetUnderlyingObject(Worklist.pop_back_val(), DL);
-    if (!Visited.insert(V)) {
+    if (!Visited.insert(V).second) {
       Visited.clear();
       return AliasAnalysis::pointsToConstantMemory(Loc, OrLocal);
     }
@@ -920,8 +931,8 @@
   // derived pointer.
   if (const GEPOperator *GEP2 = dyn_cast<GEPOperator>(V2)) {
     // Do the base pointers alias?
-    AliasResult BaseAlias = aliasCheck(UnderlyingV1, UnknownSize, nullptr,
-                                       UnderlyingV2, UnknownSize, nullptr);
+    AliasResult BaseAlias = aliasCheck(UnderlyingV1, UnknownSize, AAMDNodes(),
+                                       UnderlyingV2, UnknownSize, AAMDNodes());
 
     // Check for geps of non-aliasing underlying pointers where the offsets are
     // identical.
@@ -1004,7 +1015,7 @@
     if (V1Size == UnknownSize && V2Size == UnknownSize)
       return MayAlias;
 
-    AliasResult R = aliasCheck(UnderlyingV1, UnknownSize, nullptr,
+    AliasResult R = aliasCheck(UnderlyingV1, UnknownSize, AAMDNodes(),
                                V2, V2Size, V2AAInfo);
     if (R != MustAlias)
       // If V2 may alias GEP base pointer, conservatively returns MayAlias.
@@ -1067,14 +1078,8 @@
     }
   }
 
-  // Try to distinguish something like &A[i][1] against &A[42][0].
-  // Grab the least significant bit set in any of the scales.
   if (!GEP1VariableIndices.empty()) {
     uint64_t Modulo = 0;
-<<<<<<< HEAD
-    for (unsigned i = 0, e = GEP1VariableIndices.size(); i != e; ++i)
-      Modulo |= (uint64_t)GEP1VariableIndices[i].Scale;
-=======
     bool AllPositive = true;
     for (unsigned i = 0, e = GEP1VariableIndices.size(); i != e; ++i) {
 
@@ -1110,7 +1115,6 @@
       }
     }
 
->>>>>>> 41cb3da2
     Modulo = Modulo ^ (Modulo & (Modulo - 1));
 
     // We can compute the difference between the two addresses
@@ -1119,6 +1123,12 @@
     uint64_t ModOffset = (uint64_t)GEP1BaseOffset & (Modulo - 1);
     if (V1Size != UnknownSize && V2Size != UnknownSize &&
         ModOffset >= V2Size && V1Size <= Modulo - ModOffset)
+      return NoAlias;
+
+    // If we know all the variables are positive, then GEP1 >= GEP1BasePtr.
+    // If GEP1BasePtr > V2 (GEP1BaseOffset > 0) then we know the pointers
+    // don't alias if V2Size can fit in the gap between V2 and GEP1BasePtr.
+    if (AllPositive && GEP1BaseOffset > 0 && V2Size <= (uint64_t) GEP1BaseOffset)
       return NoAlias;
   }
 
@@ -1239,7 +1249,7 @@
       // sides are PHI nodes. In which case, this is O(m x n) time where 'm'
       // and 'n' are the number of PHI sources.
       return MayAlias;
-    if (UniqueSrc.insert(PV1))
+    if (UniqueSrc.insert(PV1).second)
       V1Srcs.push_back(PV1);
   }
 
