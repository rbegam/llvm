//===- BasicAliasAnalysis.cpp - Stateless Alias Analysis Impl -------------===//
//
//                     The LLVM Compiler Infrastructure
//
// This file is distributed under the University of Illinois Open Source
// License. See LICENSE.TXT for details.
//
//===----------------------------------------------------------------------===//
//
// This file defines the primary stateless implementation of the
// Alias Analysis interface that implements identities (two different
// globals cannot alias, etc), but does no stateful analysis.
//
//===----------------------------------------------------------------------===//

#include "llvm/Analysis/BasicAliasAnalysis.h"
#include "llvm/ADT/APInt.h"
#include "llvm/ADT/SmallPtrSet.h"
#include "llvm/ADT/SmallVector.h"
#include "llvm/ADT/Statistic.h"
#include "llvm/Analysis/AliasAnalysis.h"
#include "llvm/Analysis/AssumptionCache.h"
#include "llvm/Analysis/CFG.h"
#include "llvm/Analysis/CaptureTracking.h"
#include "llvm/Analysis/InstructionSimplify.h"
#include "llvm/Analysis/LoopInfo.h"
#include "llvm/Analysis/MemoryBuiltins.h"
#include "llvm/Analysis/MemoryLocation.h"
#include "llvm/Analysis/TargetLibraryInfo.h"
#include "llvm/Analysis/ValueTracking.h"
#include "llvm/IR/Argument.h"
#include "llvm/IR/Attributes.h"
#include "llvm/IR/CallSite.h"
#include "llvm/IR/Constant.h"
#include "llvm/IR/Constants.h"
#include "llvm/IR/DataLayout.h"
#include "llvm/IR/DerivedTypes.h"
#include "llvm/IR/Dominators.h"
#include "llvm/IR/Function.h"
#include "llvm/IR/GetElementPtrTypeIterator.h"
#include "llvm/IR/GlobalAlias.h"
#include "llvm/IR/GlobalVariable.h"
#include "llvm/IR/InstrTypes.h"
#include "llvm/IR/Instruction.h"
#include "llvm/IR/Instructions.h"
#include "llvm/IR/IntrinsicInst.h"
#include "llvm/IR/Intrinsics.h"
#include "llvm/IR/Metadata.h"
#include "llvm/IR/Operator.h"
#include "llvm/IR/Type.h"
#include "llvm/IR/User.h"
#include "llvm/IR/Value.h"
#include "llvm/Pass.h"
#include "llvm/Support/Casting.h"
#include "llvm/Support/CommandLine.h"
#include "llvm/Support/Compiler.h"
#include "llvm/Support/KnownBits.h"
#include <cassert>
#include <cstdint>
#include <cstdlib>
#include <utility>

#define DEBUG_TYPE "basicaa"

using namespace llvm;

/// Enable analysis of recursive PHI nodes.
static cl::opt<bool> EnableRecPhiAnalysis("basicaa-recphi", cl::Hidden,
                                          cl::init(false));
/// SearchLimitReached / SearchTimes shows how often the limit of
/// to decompose GEPs is reached. It will affect the precision
/// of basic alias analysis.
STATISTIC(SearchLimitReached, "Number of times the limit to "
                              "decompose GEPs is reached");
STATISTIC(SearchTimes, "Number of times a GEP is decomposed");

/// Cutoff after which to stop analysing a set of phi nodes potentially involved
/// in a cycle. Because we are analysing 'through' phi nodes, we need to be
/// careful with value equivalence. We use reachability to make sure a value
/// cannot be involved in a cycle.
const unsigned MaxNumPhiBBsValueReachabilityCheck = 20;

// The max limit of the search depth in DecomposeGEPExpression() and
// GetUnderlyingObject(), both functions need to use the same search
// depth otherwise the algorithm in aliasGEP will assert.
static const unsigned MaxLookupSearchDepth = 6;

bool BasicAAResult::invalidate(Function &F, const PreservedAnalyses &PA,
                               FunctionAnalysisManager::Invalidator &Inv) {
  // We don't care if this analysis itself is preserved, it has no state. But
  // we need to check that the analyses it depends on have been. Note that we
  // may be created without handles to some analyses and in that case don't
  // depend on them.
  if (Inv.invalidate<AssumptionAnalysis>(F, PA) ||
      (DT && Inv.invalidate<DominatorTreeAnalysis>(F, PA)) ||
      (LI && Inv.invalidate<LoopAnalysis>(F, PA)))
    return true;

  // Otherwise this analysis result remains valid.
  return false;
}

//===----------------------------------------------------------------------===//
// Useful predicates
//===----------------------------------------------------------------------===//
#if INTEL_CUSTOMIZATION
// The following code is to enhances the escape analysis for heap objects.
// Given an example as follows.
//
// void foo(int no_alias *p, int *q)
// int *m = malloc(...);
// *p = m;
// ... *q;
// }
//
// The compiler should detect that *m and *q have no overlap.
//
// The utility returns true if the value V which is malloc call
// does not assign to anywhere except the no-alias argument pointer.
// In the above example, the value V represents the malloc call.
static bool isNonEscapingAllocObj(const Value *V) {
  if (isNoAliasCall(V))
    return !PointerMayBeCaptured(V, false, true, true);

  return false;
}

// The utility returns true if the Value V is the load of argument
// which is not marked as no-alias. In the above example, the value
// V represents the argument pointer q.
static bool isEscapeArgDereference(const Value *V) {
  if (!isa<LoadInst>(V))
    return false;
  const LoadInst *LD = dyn_cast<LoadInst>(V);
  const Value *V1 = LD->getPointerOperand();
  V1 = V1->stripPointerCasts();

  if (const Argument *A = dyn_cast<Argument>(V1)) {
    if (A->hasNoAliasAttr()) {
      return false;
    }
    return true;
  }
  return false;
}
#endif // INTEL_CUSTOMIZATION

/// Returns true if the pointer is to a function-local object that never
/// escapes from the function.
static bool isNonEscapingLocalObject(const Value *V) {
  // If this is a local allocation, check to see if it escapes.
  if (isa<AllocaInst>(V) || isNoAliasCall(V))
    // Set StoreCaptures to True so that we can assume in our callers that the
    // pointer is not the result of a load instruction. Currently
    // PointerMayBeCaptured doesn't have any special analysis for the
    // StoreCaptures=false case; if it did, our callers could be refined to be
    // more precise.
    return !PointerMayBeCaptured(V, false, /*StoreCaptures=*/true);

  // If this is an argument that corresponds to a byval or noalias argument,
  // then it has not escaped before entering the function.  Check if it escapes
  // inside the function.
  if (const Argument *A = dyn_cast<Argument>(V))
    if (A->hasByValAttr() || A->hasNoAliasAttr())
      // Note even if the argument is marked nocapture, we still need to check
      // for copies made inside the function. The nocapture attribute only
      // specifies that there are no copies made that outlive the function.
      return !PointerMayBeCaptured(V, false, /*StoreCaptures=*/true);

  return false;
}

/// Returns true if the pointer is one which would have been considered an
/// escape by isNonEscapingLocalObject.
static bool isEscapeSource(const Value *V) {
  if (ImmutableCallSite(V))
    return true;

  if (isa<Argument>(V))
    return true;

  // The load case works because isNonEscapingLocalObject considers all
  // stores to be escapes (it passes true for the StoreCaptures argument
  // to PointerMayBeCaptured).
  if (isa<LoadInst>(V))
    return true;

  return false;
}

/// Returns the size of the object specified by V or UnknownSize if unknown.
static uint64_t getObjectSize(const Value *V, const DataLayout &DL,
                              const TargetLibraryInfo &TLI,
                              bool RoundToAlign = false) {
  uint64_t Size;
  ObjectSizeOpts Opts;
  Opts.RoundToAlign = RoundToAlign;
  if (getObjectSize(V, Size, DL, &TLI, Opts))
    return Size;
  return MemoryLocation::UnknownSize;
}

/// Returns true if we can prove that the object specified by V is smaller than
/// Size.
static bool isObjectSmallerThan(const Value *V, uint64_t Size,
                                const DataLayout &DL,
                                const TargetLibraryInfo &TLI) {
  // Note that the meanings of the "object" are slightly different in the
  // following contexts:
  //    c1: llvm::getObjectSize()
  //    c2: llvm.objectsize() intrinsic
  //    c3: isObjectSmallerThan()
  // c1 and c2 share the same meaning; however, the meaning of "object" in c3
  // refers to the "entire object".
  //
  //  Consider this example:
  //     char *p = (char*)malloc(100)
  //     char *q = p+80;
  //
  //  In the context of c1 and c2, the "object" pointed by q refers to the
  // stretch of memory of q[0:19]. So, getObjectSize(q) should return 20.
  //
  //  However, in the context of c3, the "object" refers to the chunk of memory
  // being allocated. So, the "object" has 100 bytes, and q points to the middle
  // the "object". In case q is passed to isObjectSmallerThan() as the 1st
  // parameter, before the llvm::getObjectSize() is called to get the size of
  // entire object, we should:
  //    - either rewind the pointer q to the base-address of the object in
  //      question (in this case rewind to p), or
  //    - just give up. It is up to caller to make sure the pointer is pointing
  //      to the base address the object.
  //
  // We go for 2nd option for simplicity.
  if (!isIdentifiedObject(V))
    return false;

  // This function needs to use the aligned object size because we allow
  // reads a bit past the end given sufficient alignment.
  uint64_t ObjectSize = getObjectSize(V, DL, TLI, /*RoundToAlign*/ true);

  return ObjectSize != MemoryLocation::UnknownSize && ObjectSize < Size;
}

/// Returns true if we can prove that the object specified by V has size Size.
static bool isObjectSize(const Value *V, uint64_t Size, const DataLayout &DL,
                         const TargetLibraryInfo &TLI) {
  uint64_t ObjectSize = getObjectSize(V, DL, TLI);
  return ObjectSize != MemoryLocation::UnknownSize && ObjectSize == Size;
}

//===----------------------------------------------------------------------===//
// GetElementPtr Instruction Decomposition and Analysis
//===----------------------------------------------------------------------===//

/// Analyzes the specified value as a linear expression: "A*V + B", where A and
/// B are constant integers.
///
/// Returns the scale and offset values as APInts and return V as a Value*, and
/// return whether we looked through any sign or zero extends.  The incoming
/// Value is known to have IntegerType, and it may already be sign or zero
/// extended.
///
/// Note that this looks through extends, so the high bits may not be
/// represented in the result.
/*static*/ const Value *BasicAAResult::GetLinearExpression(
    const Value *V, APInt &Scale, APInt &Offset, unsigned &ZExtBits,
    unsigned &SExtBits, const DataLayout &DL, unsigned Depth,
    AssumptionCache *AC, DominatorTree *DT, bool &NSW, bool &NUW) {
  assert(V->getType()->isIntegerTy() && "Not an integer value");

  // Limit our recursion depth.
  if (Depth == 6) {
    Scale = 1;
    Offset = 0;
    return V;
  }

  if (const ConstantInt *Const = dyn_cast<ConstantInt>(V)) {
    // If it's a constant, just convert it to an offset and remove the variable.
    // If we've been called recursively, the Offset bit width will be greater
    // than the constant's (the Offset's always as wide as the outermost call),
    // so we'll zext here and process any extension in the isa<SExtInst> &
    // isa<ZExtInst> cases below.
    Offset += Const->getValue().zextOrSelf(Offset.getBitWidth());
    assert(Scale == 0 && "Constant values don't have a scale");
    return V;
  }

  if (const BinaryOperator *BOp = dyn_cast<BinaryOperator>(V)) {
    if (ConstantInt *RHSC = dyn_cast<ConstantInt>(BOp->getOperand(1))) {
      // If we've been called recursively, then Offset and Scale will be wider
      // than the BOp operands. We'll always zext it here as we'll process sign
      // extensions below (see the isa<SExtInst> / isa<ZExtInst> cases).
      APInt RHS = RHSC->getValue().zextOrSelf(Offset.getBitWidth());

      switch (BOp->getOpcode()) {
      default:
        // We don't understand this instruction, so we can't decompose it any
        // further.
        Scale = 1;
        Offset = 0;
        return V;
      case Instruction::Or:
        // X|C == X+C if all the bits in C are unset in X.  Otherwise we can't
        // analyze it.
        if (!MaskedValueIsZero(BOp->getOperand(0), RHSC->getValue(), DL, 0, AC,
                               BOp, DT)) {
          Scale = 1;
          Offset = 0;
          return V;
        }
        LLVM_FALLTHROUGH;
      case Instruction::Add:
        V = GetLinearExpression(BOp->getOperand(0), Scale, Offset, ZExtBits,
                                SExtBits, DL, Depth + 1, AC, DT, NSW, NUW);
        Offset += RHS;
        break;
      case Instruction::Sub:
        V = GetLinearExpression(BOp->getOperand(0), Scale, Offset, ZExtBits,
                                SExtBits, DL, Depth + 1, AC, DT, NSW, NUW);
        Offset -= RHS;
        break;
      case Instruction::Mul:
        V = GetLinearExpression(BOp->getOperand(0), Scale, Offset, ZExtBits,
                                SExtBits, DL, Depth + 1, AC, DT, NSW, NUW);
        Offset *= RHS;
        Scale *= RHS;
        break;
      case Instruction::Shl:
        V = GetLinearExpression(BOp->getOperand(0), Scale, Offset, ZExtBits,
                                SExtBits, DL, Depth + 1, AC, DT, NSW, NUW);

        // We're trying to linearize an expression of the kind:
        //   shl i8 -128, 36
        // where the shift count exceeds the bitwidth of the type.
        // We can't decompose this further (the expression would return
        // a poison value).
        if (Offset.getBitWidth() < RHS.getLimitedValue() ||
            Scale.getBitWidth() < RHS.getLimitedValue()) {
          Scale = 1;
          Offset = 0;
          return V;
        }

        Offset <<= RHS.getLimitedValue();
        Scale <<= RHS.getLimitedValue();
        // the semantics of nsw and nuw for left shifts don't match those of
        // multiplications, so we won't propagate them.
        NSW = NUW = false;
        return V;
      }

      if (isa<OverflowingBinaryOperator>(BOp)) {
        NUW &= BOp->hasNoUnsignedWrap();
        NSW &= BOp->hasNoSignedWrap();
      }
      return V;
    }
  }

  // Since GEP indices are sign extended anyway, we don't care about the high
  // bits of a sign or zero extended value - just scales and offsets.  The
  // extensions have to be consistent though.
  if (isa<SExtInst>(V) || isa<ZExtInst>(V)) {
    Value *CastOp = cast<CastInst>(V)->getOperand(0);
    unsigned NewWidth = V->getType()->getPrimitiveSizeInBits();
    unsigned SmallWidth = CastOp->getType()->getPrimitiveSizeInBits();
    unsigned OldZExtBits = ZExtBits, OldSExtBits = SExtBits;
    const Value *Result =
        GetLinearExpression(CastOp, Scale, Offset, ZExtBits, SExtBits, DL,
                            Depth + 1, AC, DT, NSW, NUW);

    // zext(zext(%x)) == zext(%x), and similarly for sext; we'll handle this
    // by just incrementing the number of bits we've extended by.
    unsigned ExtendedBy = NewWidth - SmallWidth;

    if (isa<SExtInst>(V) && ZExtBits == 0) {
      // sext(sext(%x, a), b) == sext(%x, a + b)

      if (NSW) {
        // We haven't sign-wrapped, so it's valid to decompose sext(%x + c)
        // into sext(%x) + sext(c). We'll sext the Offset ourselves:
        unsigned OldWidth = Offset.getBitWidth();
        Offset = Offset.trunc(SmallWidth).sext(NewWidth).zextOrSelf(OldWidth);
      } else {
        // We may have signed-wrapped, so don't decompose sext(%x + c) into
        // sext(%x) + sext(c)
        Scale = 1;
        Offset = 0;
        Result = CastOp;
        ZExtBits = OldZExtBits;
        SExtBits = OldSExtBits;
      }
      SExtBits += ExtendedBy;
    } else {
      // sext(zext(%x, a), b) = zext(zext(%x, a), b) = zext(%x, a + b)

      if (!NUW) {
        // We may have unsigned-wrapped, so don't decompose zext(%x + c) into
        // zext(%x) + zext(c)
        Scale = 1;
        Offset = 0;
        Result = CastOp;
        ZExtBits = OldZExtBits;
        SExtBits = OldSExtBits;
      }
      ZExtBits += ExtendedBy;
    }

    return Result;
  }

  Scale = 1;
  Offset = 0;
  return V;
}

/// To ensure a pointer offset fits in an integer of size PointerSize
/// (in bits) when that size is smaller than 64. This is an issue in
/// particular for 32b programs with negative indices that rely on two's
/// complement wrap-arounds for precise alias information.
static int64_t adjustToPointerSize(int64_t Offset, unsigned PointerSize) {
  assert(PointerSize <= 64 && "Invalid PointerSize!");
  unsigned ShiftBits = 64 - PointerSize;
  return (int64_t)((uint64_t)Offset << ShiftBits) >> ShiftBits;
}

#if INTEL_CUSTOMIZATION
/// Matches DecomposedGEP for SubscriptInst, internals are exposed.
/// Only single llvm.intel.subscript processed to match GetUnderlyingObject
/// MaxLookupSearchDepth in DecomposeGEPExpression.
void BasicAAResult::DecomposeSubscript(const SubscriptInst *Subs,
                                       DecomposedGEP &Decomposed,
                                       const DataLayout &DL,
                                       AssumptionCache *AC, DominatorTree *DT) {

  unsigned PointerSize =
      DL.getPointerSizeInBits(Subs->getPointerAddressSpace());
  const Value *Stride = Subs->getStride();

  const ConstantInt *CStride = cast<ConstantInt>(Stride);

  int64_t StrideVal = CStride->getSExtValue();

  const Value *Offsets[] = {Subs->getIndex(), Subs->getLowerBound()};
  for (int i = 0; i < 2; ++i) {
    const Value *Index = Offsets[i];

    // Index      -> Scale
    // LowerBound -> -Scale
    int64_t Scale = (i == 1) ? -StrideVal : StrideVal;

    // For an array/pointer, add the element offset, explicitly scaled.
    if (auto *CIdx = dyn_cast<ConstantInt>(Index)) {
      if (CIdx->isZero())
        continue;
      Decomposed.OtherOffset += Scale * CIdx->getSExtValue();
      continue;
    }

    unsigned ZExtBits = 0, SExtBits = 0;
    // If the integer type is smaller than the pointer size, it is implicitly
    // sign extended to pointer size.
    unsigned Width = Index->getType()->getIntegerBitWidth();
    if (PointerSize > Width)
      SExtBits += PointerSize - Width;

    // Use GetLinearExpression to decompose the index into a C1*V+C2 form.
    APInt IndexScale(Width, 0), IndexOffset(Width, 0);
    bool NSW = true, NUW = true;

    // IndexOld = IndexScale * IndexNew + IndexOffset
    Index = GetLinearExpression(Index, IndexScale, IndexOffset, ZExtBits,
                                SExtBits, DL, 0, AC, DT, NSW, NUW);
    Decomposed.OtherOffset += IndexOffset.getSExtValue() * Scale;
    Scale *= IndexScale.getSExtValue();

    // If we already had an occurrence of this index variable, merge this
    // scale into it.  For example, we want to handle:
    //   A[x][x] -> x*16 + x*4 -> x*20
    // This also ensures that 'x' only appears in the index list once.
    for (unsigned i = 0, e = Decomposed.VarIndices.size(); i != e; ++i) {
      if (Decomposed.VarIndices[i].V == Index &&
          Decomposed.VarIndices[i].ZExtBits == ZExtBits &&
          Decomposed.VarIndices[i].SExtBits == SExtBits) {
        Scale += Decomposed.VarIndices[i].Scale;
        Decomposed.VarIndices.erase(Decomposed.VarIndices.begin() + i);
        break;
      }
    }

    if (Scale) {
      VariableGEPIndex Entry = {Index, ZExtBits, SExtBits, Scale};
      Decomposed.VarIndices.push_back(Entry);
    }
  }

  Decomposed.Base = Subs->getPointerOperand();
}
#endif // INTEL_CUSTOMIZATION

/// If V is a symbolic pointer expression, decompose it into a base pointer
/// with a constant offset and a number of scaled symbolic offsets.
///
/// The scaled symbolic offsets (represented by pairs of a Value* and a scale
/// in the VarIndices vector) are Value*'s that are known to be scaled by the
/// specified amount, but which may have other unrepresented high bits. As
/// such, the gep cannot necessarily be reconstructed from its decomposed form.
///
/// When DataLayout is around, this function is capable of analyzing everything
/// that GetUnderlyingObject can look through. To be able to do that
/// GetUnderlyingObject and DecomposeGEPExpression must use the same search
/// depth (MaxLookupSearchDepth). When DataLayout not is around, it just looks
/// through pointer casts.
bool BasicAAResult::DecomposeGEPExpression(const Value *V,
       DecomposedGEP &Decomposed, const DataLayout &DL, AssumptionCache *AC,
       DominatorTree *DT) {
  // Limit recursion depth to limit compile time in crazy cases.
  unsigned MaxLookup = MaxLookupSearchDepth;
  SearchTimes++;

  Decomposed.StructOffset = 0;
  Decomposed.OtherOffset = 0;
  Decomposed.VarIndices.clear();
  do {
    // See if this is a bitcast or GEP.
    const Operator *Op = dyn_cast<Operator>(V);
    if (!Op) {
      // The only non-operator case we can handle are GlobalAliases.
      if (const GlobalAlias *GA = dyn_cast<GlobalAlias>(V)) {
        if (!GA->isInterposable()) {
          V = GA->getAliasee();
          continue;
        }
      }
      Decomposed.Base = V;
      return false;
    }

    if (Op->getOpcode() == Instruction::BitCast ||
        Op->getOpcode() == Instruction::AddrSpaceCast) {
      V = Op->getOperand(0);
      continue;
    }

    const GEPOperator *GEPOp = dyn_cast<GEPOperator>(Op);
    if (!GEPOp) {
      if (auto CS = ImmutableCallSite(V)) {
        // Note: getArgumentAliasingToReturnedPointer keeps it in sync with
        // CaptureTracking, which is needed for correctness.  This is because
        // some intrinsics like launder.invariant.group returns pointers that
        // are aliasing it's argument, which is known to CaptureTracking.
        // If AliasAnalysis does not use the same information, it could assume
        // that pointer returned from launder does not alias it's argument
        // because launder could not return it if the pointer was not captured.
        if (auto *RP = getArgumentAliasingToReturnedPointer(CS)) {
          V = RP;
          continue;
        }
      }

#if INTEL_CUSTOMIZATION
      // Matches GetUnderlyingObject
      if (auto *Subs = dyn_cast<SubscriptInst>(V)) {
        const Value *Stride = Subs->getStride();
        const ConstantInt *CStride = dyn_cast<ConstantInt>(Stride);
        if (!CStride) {
          Decomposed.Base = V;
          return false;
        }

        DecomposeSubscript(Subs, Decomposed, DL, AC, DT);
        V = Decomposed.Base;
        continue;
      }
      if (auto *Fakeload = dyn_cast<FakeloadInst>(V)) {
        V = Fakeload->getPointerOperand();
        continue;
      }
#endif // INTEL_CUSTOMIZATION

      // If it's not a GEP, hand it off to SimplifyInstruction to see if it
      // can come up with something. This matches what GetUnderlyingObject does.
      if (const Instruction *I = dyn_cast<Instruction>(V))
        // TODO: Get a DominatorTree and AssumptionCache and use them here
        // (these are both now available in this function, but this should be
        // updated when GetUnderlyingObject is updated). TLI should be
        // provided also.
        if (const Value *Simplified =
                SimplifyInstruction(const_cast<Instruction *>(I), DL)) {
          V = Simplified;
          continue;
        }

      Decomposed.Base = V;
      return false;
    }

    // Don't attempt to analyze GEPs over unsized objects.
    if (!GEPOp->getSourceElementType()->isSized()) {
      Decomposed.Base = V;
      return false;
    }

    unsigned AS = GEPOp->getPointerAddressSpace();
    // Walk the indices of the GEP, accumulating them into BaseOff/VarIndices.
    gep_type_iterator GTI = gep_type_begin(GEPOp);
    unsigned PointerSize = DL.getPointerSizeInBits(AS);
    // Assume all GEP operands are constants until proven otherwise.
    bool GepHasConstantOffset = true;
    for (User::const_op_iterator I = GEPOp->op_begin() + 1, E = GEPOp->op_end();
         I != E; ++I, ++GTI) {
      const Value *Index = *I;
      // Compute the (potentially symbolic) offset in bytes for this index.
      if (StructType *STy = GTI.getStructTypeOrNull()) {
        // For a struct, add the member offset.
        unsigned FieldNo = cast<ConstantInt>(Index)->getZExtValue();
        if (FieldNo == 0)
          continue;

        Decomposed.StructOffset +=
          DL.getStructLayout(STy)->getElementOffset(FieldNo);
        continue;
      }

      // For an array/pointer, add the element offset, explicitly scaled.
      if (const ConstantInt *CIdx = dyn_cast<ConstantInt>(Index)) {
        if (CIdx->isZero())
          continue;
        Decomposed.OtherOffset +=
          DL.getTypeAllocSize(GTI.getIndexedType()) * CIdx->getSExtValue();
        continue;
      }

      GepHasConstantOffset = false;

      uint64_t Scale = DL.getTypeAllocSize(GTI.getIndexedType());
      unsigned ZExtBits = 0, SExtBits = 0;

      // If the integer type is smaller than the pointer size, it is implicitly
      // sign extended to pointer size.
      unsigned Width = Index->getType()->getIntegerBitWidth();
      if (PointerSize > Width)
        SExtBits += PointerSize - Width;

      // Use GetLinearExpression to decompose the index into a C1*V+C2 form.
      APInt IndexScale(Width, 0), IndexOffset(Width, 0);
      bool NSW = true, NUW = true;
      Index = GetLinearExpression(Index, IndexScale, IndexOffset, ZExtBits,
                                  SExtBits, DL, 0, AC, DT, NSW, NUW);

      // All GEP math happens in the width of the pointer type,
      // so we can truncate the value to 64-bits as we don't handle
      // currently pointers larger than 64 bits and we would crash
      // later. TODO: Make `Scale` an APInt to avoid this problem.
      if (IndexScale.getBitWidth() > 64)
        IndexScale = IndexScale.sextOrTrunc(64);

      // The GEP index scale ("Scale") scales C1*V+C2, yielding (C1*V+C2)*Scale.
      // This gives us an aggregate computation of (C1*Scale)*V + C2*Scale.
      Decomposed.OtherOffset += IndexOffset.getSExtValue() * Scale;
      Scale *= IndexScale.getSExtValue();

      // If we already had an occurrence of this index variable, merge this
      // scale into it.  For example, we want to handle:
      //   A[x][x] -> x*16 + x*4 -> x*20
      // This also ensures that 'x' only appears in the index list once.
      for (unsigned i = 0, e = Decomposed.VarIndices.size(); i != e; ++i) {
        if (Decomposed.VarIndices[i].V == Index &&
            Decomposed.VarIndices[i].ZExtBits == ZExtBits &&
            Decomposed.VarIndices[i].SExtBits == SExtBits) {
          Scale += Decomposed.VarIndices[i].Scale;
          Decomposed.VarIndices.erase(Decomposed.VarIndices.begin() + i);
          break;
        }
      }

      // Make sure that we have a scale that makes sense for this target's
      // pointer size.
      Scale = adjustToPointerSize(Scale, PointerSize);

      if (Scale) {
        VariableGEPIndex Entry = {Index, ZExtBits, SExtBits,
                                  static_cast<int64_t>(Scale)};
        Decomposed.VarIndices.push_back(Entry);
      }
    }

    // Take care of wrap-arounds
    if (GepHasConstantOffset) {
      Decomposed.StructOffset =
          adjustToPointerSize(Decomposed.StructOffset, PointerSize);
      Decomposed.OtherOffset =
          adjustToPointerSize(Decomposed.OtherOffset, PointerSize);
    }

    // Analyze the base pointer next.
    V = GEPOp->getOperand(0);
  } while (--MaxLookup);

  // If the chain of expressions is too deep, just return early.
  Decomposed.Base = V;
  SearchLimitReached++;
  return true;
}

/// Returns whether the given pointer value points to memory that is local to
/// the function, with global constants being considered local to all
/// functions.
bool BasicAAResult::pointsToConstantMemory(const MemoryLocation &Loc,
                                           bool OrLocal) {
  assert(Visited.empty() && "Visited must be cleared after use!");

  unsigned MaxLookup = 8;
  SmallVector<const Value *, 16> Worklist;
  Worklist.push_back(Loc.Ptr);
  do {
    const Value *V = GetUnderlyingObject(Worklist.pop_back_val(), DL);
    if (!Visited.insert(V).second) {
      Visited.clear();
      return AAResultBase::pointsToConstantMemory(Loc, OrLocal);
    }

    // An alloca instruction defines local memory.
    if (OrLocal && isa<AllocaInst>(V))
      continue;

    // A global constant counts as local memory for our purposes.
    if (const GlobalVariable *GV = dyn_cast<GlobalVariable>(V)) {
      // Note: this doesn't require GV to be "ODR" because it isn't legal for a
      // global to be marked constant in some modules and non-constant in
      // others.  GV may even be a declaration, not a definition.
      if (!GV->isConstant()) {
        Visited.clear();
        return AAResultBase::pointsToConstantMemory(Loc, OrLocal);
      }
      continue;
    }

    // If both select values point to local memory, then so does the select.
    if (const SelectInst *SI = dyn_cast<SelectInst>(V)) {
      Worklist.push_back(SI->getTrueValue());
      Worklist.push_back(SI->getFalseValue());
      continue;
    }

    // If all values incoming to a phi node point to local memory, then so does
    // the phi.
    if (const PHINode *PN = dyn_cast<PHINode>(V)) {
      // Don't bother inspecting phi nodes with many operands.
      if (PN->getNumIncomingValues() > MaxLookup) {
        Visited.clear();
        return AAResultBase::pointsToConstantMemory(Loc, OrLocal);
      }
      for (Value *IncValue : PN->incoming_values())
        Worklist.push_back(IncValue);
      continue;
    }

    // Otherwise be conservative.
    Visited.clear();
    return AAResultBase::pointsToConstantMemory(Loc, OrLocal);
  } while (!Worklist.empty() && --MaxLookup);

  Visited.clear();
  return Worklist.empty();
}

/// Returns the behavior when calling the given call site.
FunctionModRefBehavior BasicAAResult::getModRefBehavior(ImmutableCallSite CS) {
  if (CS.doesNotAccessMemory())
    // Can't do better than this.
    return FMRB_DoesNotAccessMemory;

  FunctionModRefBehavior Min = FMRB_UnknownModRefBehavior;

  // If the callsite knows it only reads memory, don't return worse
  // than that.
  if (CS.onlyReadsMemory())
    Min = FMRB_OnlyReadsMemory;
  else if (CS.doesNotReadMemory())
    Min = FMRB_DoesNotReadMemory;

  if (CS.onlyAccessesArgMemory())
    Min = FunctionModRefBehavior(Min & FMRB_OnlyAccessesArgumentPointees);
  else if (CS.onlyAccessesInaccessibleMemory())
    Min = FunctionModRefBehavior(Min & FMRB_OnlyAccessesInaccessibleMem);
  else if (CS.onlyAccessesInaccessibleMemOrArgMem())
    Min = FunctionModRefBehavior(Min & FMRB_OnlyAccessesInaccessibleOrArgMem);

  // If CS has operand bundles then aliasing attributes from the function it
  // calls do not directly apply to the CallSite.  This can be made more
  // precise in the future.
  if (!CS.hasOperandBundles())
    if (const Function *F = CS.getCalledFunction())
      Min =
          FunctionModRefBehavior(Min & getBestAAResults().getModRefBehavior(F));

  return Min;
}

/// Returns the behavior when calling the given function. For use when the call
/// site is not known.
FunctionModRefBehavior BasicAAResult::getModRefBehavior(const Function *F) {
  // If the function declares it doesn't access memory, we can't do better.
  if (F->doesNotAccessMemory())
    return FMRB_DoesNotAccessMemory;

  FunctionModRefBehavior Min = FMRB_UnknownModRefBehavior;

  // If the function declares it only reads memory, go with that.
  if (F->onlyReadsMemory())
    Min = FMRB_OnlyReadsMemory;
  else if (F->doesNotReadMemory())
    Min = FMRB_DoesNotReadMemory;

  if (F->onlyAccessesArgMemory())
    Min = FunctionModRefBehavior(Min & FMRB_OnlyAccessesArgumentPointees);
  else if (F->onlyAccessesInaccessibleMemory())
    Min = FunctionModRefBehavior(Min & FMRB_OnlyAccessesInaccessibleMem);
  else if (F->onlyAccessesInaccessibleMemOrArgMem())
    Min = FunctionModRefBehavior(Min & FMRB_OnlyAccessesInaccessibleOrArgMem);

  return Min;
}

/// Returns true if this is a writeonly (i.e Mod only) parameter.
static bool isWriteOnlyParam(ImmutableCallSite CS, unsigned ArgIdx,
                             const TargetLibraryInfo &TLI) {
  if (CS.paramHasAttr(ArgIdx, Attribute::WriteOnly))
    return true;

  // We can bound the aliasing properties of memset_pattern16 just as we can
  // for memcpy/memset.  This is particularly important because the
  // LoopIdiomRecognizer likes to turn loops into calls to memset_pattern16
  // whenever possible.
  // FIXME Consider handling this in InferFunctionAttr.cpp together with other
  // attributes.
  LibFunc F;
  if (CS.getCalledFunction() && TLI.getLibFunc(*CS.getCalledFunction(), F) &&
      F == LibFunc_memset_pattern16 && TLI.has(F))
    if (ArgIdx == 0)
      return true;

  // TODO: memset_pattern4, memset_pattern8
  // TODO: _chk variants
  // TODO: strcmp, strcpy

  return false;
}

ModRefInfo BasicAAResult::getArgModRefInfo(ImmutableCallSite CS,
                                           unsigned ArgIdx) {
  // Checking for known builtin intrinsics and target library functions.
  if (isWriteOnlyParam(CS, ArgIdx, TLI))
    return ModRefInfo::Mod;

  if (CS.paramHasAttr(ArgIdx, Attribute::ReadOnly))
    return ModRefInfo::Ref;

  if (CS.paramHasAttr(ArgIdx, Attribute::ReadNone))
    return ModRefInfo::NoModRef;

  return AAResultBase::getArgModRefInfo(CS, ArgIdx);
}

static bool isIntrinsicCall(ImmutableCallSite CS, Intrinsic::ID IID) {
  const IntrinsicInst *II = dyn_cast<IntrinsicInst>(CS.getInstruction());
  return II && II->getIntrinsicID() == IID;
}

#ifndef NDEBUG
static const Function *getParent(const Value *V) {
  if (const Instruction *inst = dyn_cast<Instruction>(V)) {
    if (!inst->getParent())
      return nullptr;
    return inst->getParent()->getParent();
  }

  if (const Argument *arg = dyn_cast<Argument>(V))
    return arg->getParent();

  return nullptr;
}

static bool notDifferentParent(const Value *O1, const Value *O2) {

  const Function *F1 = getParent(O1);
  const Function *F2 = getParent(O2);

  return !F1 || !F2 || F1 == F2;
}
#endif

AliasResult BasicAAResult::alias(const MemoryLocation &LocA,
                                 const MemoryLocation &LocB) {
  assert(notDifferentParent(LocA.Ptr, LocB.Ptr) &&
         "BasicAliasAnalysis doesn't support interprocedural queries.");

  // If we have a directly cached entry for these locations, we have recursed
  // through this once, so just return the cached results. Notably, when this
  // happens, we don't clear the cache.
  auto CacheIt = AliasCache.find(LocPair(LocA, LocB));
  if (CacheIt != AliasCache.end())
    return CacheIt->second;

  AliasResult Alias = aliasCheck(LocA.Ptr, LocA.Size, LocA.AATags, LocB.Ptr,
                                 LocB.Size, LocB.AATags);
  // AliasCache rarely has more than 1 or 2 elements, always use
  // shrink_and_clear so it quickly returns to the inline capacity of the
  // SmallDenseMap if it ever grows larger.
  // FIXME: This should really be shrink_to_inline_capacity_and_clear().
  AliasCache.shrink_and_clear();
  VisitedPhiBBs.clear();
  return Alias;
}

/// Checks to see if the specified callsite can clobber the specified memory
/// object.
///
/// Since we only look at local properties of this function, we really can't
/// say much about this query.  We do, however, use simple "address taken"
/// analysis on local objects.
ModRefInfo BasicAAResult::getModRefInfo(ImmutableCallSite CS,
                                        const MemoryLocation &Loc) {
  assert(notDifferentParent(CS.getInstruction(), Loc.Ptr) &&
         "AliasAnalysis query involving multiple functions!");

  const Value *Object = GetUnderlyingObject(Loc.Ptr, DL);

  // If this is a tail call and Loc.Ptr points to a stack location, we know that
  // the tail call cannot access or modify the local stack.
  // We cannot exclude byval arguments here; these belong to the caller of
  // the current function not to the current function, and a tail callee
  // may reference them.
  if (isa<AllocaInst>(Object))
    if (const CallInst *CI = dyn_cast<CallInst>(CS.getInstruction()))
      if (CI->isTailCall())
        return ModRefInfo::NoModRef;

  // If the pointer is to a locally allocated object that does not escape,
  // then the call can not mod/ref the pointer unless the call takes the pointer
  // as an argument, and itself doesn't capture it.
  if (!isa<Constant>(Object) && CS.getInstruction() != Object &&
      isNonEscapingLocalObject(Object)) {

    // Optimistically assume that call doesn't touch Object and check this
    // assumption in the following loop.
    ModRefInfo Result = ModRefInfo::NoModRef;
    bool IsMustAlias = true;

    unsigned OperandNo = 0;
    for (auto CI = CS.data_operands_begin(), CE = CS.data_operands_end();
         CI != CE; ++CI, ++OperandNo) {
      // Only look at the no-capture or byval pointer arguments.  If this
      // pointer were passed to arguments that were neither of these, then it
      // couldn't be no-capture.
      if (!(*CI)->getType()->isPointerTy() ||
          (!CS.doesNotCapture(OperandNo) &&
           OperandNo < CS.getNumArgOperands() && !CS.isByValArgument(OperandNo)))
        continue;

      // Call doesn't access memory through this operand, so we don't care
      // if it aliases with Object.
      if (CS.doesNotAccessMemory(OperandNo))
        continue;

      // If this is a no-capture pointer argument, see if we can tell that it
      // is impossible to alias the pointer we're checking.
      AliasResult AR =
          getBestAAResults().alias(MemoryLocation(*CI), MemoryLocation(Object));
      if (AR != MustAlias)
        IsMustAlias = false;
      // Operand doesnt alias 'Object', continue looking for other aliases
      if (AR == NoAlias)
        continue;
      // Operand aliases 'Object', but call doesn't modify it. Strengthen
      // initial assumption and keep looking in case if there are more aliases.
      if (CS.onlyReadsMemory(OperandNo)) {
        Result = setRef(Result);
        continue;
      }
      // Operand aliases 'Object' but call only writes into it.
      if (CS.doesNotReadMemory(OperandNo)) {
        Result = setMod(Result);
        continue;
      }
      // This operand aliases 'Object' and call reads and writes into it.
      // Setting ModRef will not yield an early return below, MustAlias is not
      // used further.
      Result = ModRefInfo::ModRef;
      break;
    }

    // No operand aliases, reset Must bit. Add below if at least one aliases
    // and all aliases found are MustAlias.
    if (isNoModRef(Result))
      IsMustAlias = false;

    // Early return if we improved mod ref information
    if (!isModAndRefSet(Result)) {
      if (isNoModRef(Result))
        return ModRefInfo::NoModRef;
      return IsMustAlias ? setMust(Result) : clearMust(Result);
    }
  }

  // If the CallSite is to malloc or calloc, we can assume that it doesn't
  // modify any IR visible value.  This is only valid because we assume these
  // routines do not read values visible in the IR.  TODO: Consider special
  // casing realloc and strdup routines which access only their arguments as
  // well.  Or alternatively, replace all of this with inaccessiblememonly once
  // that's implemented fully.
  auto *Inst = CS.getInstruction();
  if (isMallocOrCallocLikeFn(Inst, &TLI)) {
    // Be conservative if the accessed pointer may alias the allocation -
    // fallback to the generic handling below.
    if (getBestAAResults().alias(MemoryLocation(Inst), Loc) == NoAlias)
      return ModRefInfo::NoModRef;
  }

  // The semantics of memcpy intrinsics forbid overlap between their respective
  // operands, i.e., source and destination of any given memcpy must no-alias.
  // If Loc must-aliases either one of these two locations, then it necessarily
  // no-aliases the other.
  if (auto *Inst = dyn_cast<AnyMemCpyInst>(CS.getInstruction())) {
    AliasResult SrcAA, DestAA;

    if ((SrcAA = getBestAAResults().alias(MemoryLocation::getForSource(Inst),
                                          Loc)) == MustAlias)
      // Loc is exactly the memcpy source thus disjoint from memcpy dest.
      return ModRefInfo::Ref;
    if ((DestAA = getBestAAResults().alias(MemoryLocation::getForDest(Inst),
                                           Loc)) == MustAlias)
      // The converse case.
      return ModRefInfo::Mod;

    // It's also possible for Loc to alias both src and dest, or neither.
    ModRefInfo rv = ModRefInfo::NoModRef;
    if (SrcAA != NoAlias)
      rv = setRef(rv);
    if (DestAA != NoAlias)
      rv = setMod(rv);
    return rv;
  }

  // While the assume intrinsic is marked as arbitrarily writing so that
  // proper control dependencies will be maintained, it never aliases any
  // particular memory location.
  if (isIntrinsicCall(CS, Intrinsic::assume))
    return ModRefInfo::NoModRef;

  // Like assumes, guard intrinsics are also marked as arbitrarily writing so
  // that proper control dependencies are maintained but they never mods any
  // particular memory location.
  //
  // *Unlike* assumes, guard intrinsics are modeled as reading memory since the
  // heap state at the point the guard is issued needs to be consistent in case
  // the guard invokes the "deopt" continuation.
  if (isIntrinsicCall(CS, Intrinsic::experimental_guard))
    return ModRefInfo::Ref;

  // Like assumes, invariant.start intrinsics were also marked as arbitrarily
  // writing so that proper control dependencies are maintained but they never
  // mod any particular memory location visible to the IR.
  // *Unlike* assumes (which are now modeled as NoModRef), invariant.start
  // intrinsic is now modeled as reading memory. This prevents hoisting the
  // invariant.start intrinsic over stores. Consider:
  // *ptr = 40;
  // *ptr = 50;
  // invariant_start(ptr)
  // int val = *ptr;
  // print(val);
  //
  // This cannot be transformed to:
  //
  // *ptr = 40;
  // invariant_start(ptr)
  // *ptr = 50;
  // int val = *ptr;
  // print(val);
  //
  // The transformation will cause the second store to be ignored (based on
  // rules of invariant.start)  and print 40, while the first program always
  // prints 50.
  if (isIntrinsicCall(CS, Intrinsic::invariant_start))
    return ModRefInfo::Ref;

  // The AAResultBase base class has some smarts, lets use them.
  return AAResultBase::getModRefInfo(CS, Loc);
}

ModRefInfo BasicAAResult::getModRefInfo(ImmutableCallSite CS1,
                                        ImmutableCallSite CS2) {
  // While the assume intrinsic is marked as arbitrarily writing so that
  // proper control dependencies will be maintained, it never aliases any
  // particular memory location.
  if (isIntrinsicCall(CS1, Intrinsic::assume) ||
      isIntrinsicCall(CS2, Intrinsic::assume))
    return ModRefInfo::NoModRef;

  // Like assumes, guard intrinsics are also marked as arbitrarily writing so
  // that proper control dependencies are maintained but they never mod any
  // particular memory location.
  //
  // *Unlike* assumes, guard intrinsics are modeled as reading memory since the
  // heap state at the point the guard is issued needs to be consistent in case
  // the guard invokes the "deopt" continuation.

  // NB! This function is *not* commutative, so we specical case two
  // possibilities for guard intrinsics.

  if (isIntrinsicCall(CS1, Intrinsic::experimental_guard))
    return isModSet(createModRefInfo(getModRefBehavior(CS2)))
               ? ModRefInfo::Ref
               : ModRefInfo::NoModRef;

  if (isIntrinsicCall(CS2, Intrinsic::experimental_guard))
    return isModSet(createModRefInfo(getModRefBehavior(CS1)))
               ? ModRefInfo::Mod
               : ModRefInfo::NoModRef;

  // The AAResultBase base class has some smarts, lets use them.
  return AAResultBase::getModRefInfo(CS1, CS2);
}

/// Provide ad-hoc rules to disambiguate accesses through two GEP operators,
/// both having the exact same pointer operand.
static AliasResult aliasSameBasePointerGEPs(const GEPOperator *GEP1,
                                            LocationSize V1Size,
                                            const GEPOperator *GEP2,
                                            LocationSize V2Size,
                                            const DataLayout &DL) {
  assert(GEP1->getPointerOperand()->stripPointerCastsAndInvariantGroups() ==
             GEP2->getPointerOperand()->stripPointerCastsAndInvariantGroups() &&
         GEP1->getPointerOperandType() == GEP2->getPointerOperandType() &&
         "Expected GEPs with the same pointer operand");

  // Try to determine whether GEP1 and GEP2 index through arrays, into structs,
  // such that the struct field accesses provably cannot alias.
  // We also need at least two indices (the pointer, and the struct field).
  if (GEP1->getNumIndices() != GEP2->getNumIndices() ||
      GEP1->getNumIndices() < 2)
    return MayAlias;

  // If we don't know the size of the accesses through both GEPs, we can't
  // determine whether the struct fields accessed can't alias.
  if (V1Size == MemoryLocation::UnknownSize ||
      V2Size == MemoryLocation::UnknownSize)
    return MayAlias;

  ConstantInt *C1 =
      dyn_cast<ConstantInt>(GEP1->getOperand(GEP1->getNumOperands() - 1));
  ConstantInt *C2 =
      dyn_cast<ConstantInt>(GEP2->getOperand(GEP2->getNumOperands() - 1));

  // If the last (struct) indices are constants and are equal, the other indices
  // might be also be dynamically equal, so the GEPs can alias.
  if (C1 && C2 && C1->getSExtValue() == C2->getSExtValue())
    return MayAlias;

  // Find the last-indexed type of the GEP, i.e., the type you'd get if
  // you stripped the last index.
  // On the way, look at each indexed type.  If there's something other
  // than an array, different indices can lead to different final types.
  SmallVector<Value *, 8> IntermediateIndices;

  // Insert the first index; we don't need to check the type indexed
  // through it as it only drops the pointer indirection.
  assert(GEP1->getNumIndices() > 1 && "Not enough GEP indices to examine");
  IntermediateIndices.push_back(GEP1->getOperand(1));

  // Insert all the remaining indices but the last one.
  // Also, check that they all index through arrays.
  for (unsigned i = 1, e = GEP1->getNumIndices() - 1; i != e; ++i) {
    if (!isa<ArrayType>(GetElementPtrInst::getIndexedType(
            GEP1->getSourceElementType(), IntermediateIndices)))
      return MayAlias;
    IntermediateIndices.push_back(GEP1->getOperand(i + 1));
  }

  auto *Ty = GetElementPtrInst::getIndexedType(
    GEP1->getSourceElementType(), IntermediateIndices);
  StructType *LastIndexedStruct = dyn_cast<StructType>(Ty);

  if (isa<SequentialType>(Ty)) {
    // We know that:
    // - both GEPs begin indexing from the exact same pointer;
    // - the last indices in both GEPs are constants, indexing into a sequential
    //   type (array or pointer);
    // - both GEPs only index through arrays prior to that.
    //
    // Because array indices greater than the number of elements are valid in
    // GEPs, unless we know the intermediate indices are identical between
    // GEP1 and GEP2 we cannot guarantee that the last indexed arrays don't
    // partially overlap. We also need to check that the loaded size matches
    // the element size, otherwise we could still have overlap.
    const uint64_t ElementSize =
        DL.getTypeStoreSize(cast<SequentialType>(Ty)->getElementType());
    if (V1Size != ElementSize || V2Size != ElementSize)
      return MayAlias;

    for (unsigned i = 0, e = GEP1->getNumIndices() - 1; i != e; ++i)
      if (GEP1->getOperand(i + 1) != GEP2->getOperand(i + 1))
        return MayAlias;

    // Now we know that the array/pointer that GEP1 indexes into and that
    // that GEP2 indexes into must either precisely overlap or be disjoint.
    // Because they cannot partially overlap and because fields in an array
    // cannot overlap, if we can prove the final indices are different between
    // GEP1 and GEP2, we can conclude GEP1 and GEP2 don't alias.

    // If the last indices are constants, we've already checked they don't
    // equal each other so we can exit early.
    if (C1 && C2)
      return NoAlias;
    {
      Value *GEP1LastIdx = GEP1->getOperand(GEP1->getNumOperands() - 1);
      Value *GEP2LastIdx = GEP2->getOperand(GEP2->getNumOperands() - 1);
      if (isa<PHINode>(GEP1LastIdx) || isa<PHINode>(GEP2LastIdx)) {
        // If one of the indices is a PHI node, be safe and only use
        // computeKnownBits so we don't make any assumptions about the
        // relationships between the two indices. This is important if we're
        // asking about values from different loop iterations. See PR32314.
        // TODO: We may be able to change the check so we only do this when
        // we definitely looked through a PHINode.
        if (GEP1LastIdx != GEP2LastIdx &&
            GEP1LastIdx->getType() == GEP2LastIdx->getType()) {
          KnownBits Known1 = computeKnownBits(GEP1LastIdx, DL);
          KnownBits Known2 = computeKnownBits(GEP2LastIdx, DL);
          if (Known1.Zero.intersects(Known2.One) ||
              Known1.One.intersects(Known2.Zero))
            return NoAlias;
        }
      } else if (isKnownNonEqual(GEP1LastIdx, GEP2LastIdx, DL))
        return NoAlias;
    }
    return MayAlias;
  } else if (!LastIndexedStruct || !C1 || !C2) {
    return MayAlias;
  }

  // We know that:
  // - both GEPs begin indexing from the exact same pointer;
  // - the last indices in both GEPs are constants, indexing into a struct;
  // - said indices are different, hence, the pointed-to fields are different;
  // - both GEPs only index through arrays prior to that.
  //
  // This lets us determine that the struct that GEP1 indexes into and the
  // struct that GEP2 indexes into must either precisely overlap or be
  // completely disjoint.  Because they cannot partially overlap, indexing into
  // different non-overlapping fields of the struct will never alias.

  // Therefore, the only remaining thing needed to show that both GEPs can't
  // alias is that the fields are not overlapping.
  const StructLayout *SL = DL.getStructLayout(LastIndexedStruct);
  const uint64_t StructSize = SL->getSizeInBytes();
  const uint64_t V1Off = SL->getElementOffset(C1->getZExtValue());
  const uint64_t V2Off = SL->getElementOffset(C2->getZExtValue());

  auto EltsDontOverlap = [StructSize](uint64_t V1Off, uint64_t V1Size,
                                      uint64_t V2Off, uint64_t V2Size) {
    return V1Off < V2Off && V1Off + V1Size <= V2Off &&
           ((V2Off + V2Size <= StructSize) ||
            (V2Off + V2Size - StructSize <= V1Off));
  };

  if (EltsDontOverlap(V1Off, V1Size, V2Off, V2Size) ||
      EltsDontOverlap(V2Off, V2Size, V1Off, V1Size))
    return NoAlias;

  return MayAlias;
}

// If a we have (a) a GEP and (b) a pointer based on an alloca, and the
// beginning of the object the GEP points would have a negative offset with
// repsect to the alloca, that means the GEP can not alias pointer (b).
// Note that the pointer based on the alloca may not be a GEP. For
// example, it may be the alloca itself.
// The same applies if (b) is based on a GlobalVariable. Note that just being
// based on isIdentifiedObject() is not enough - we need an identified object
// that does not permit access to negative offsets. For example, a negative
// offset from a noalias argument or call can be inbounds w.r.t the actual
// underlying object.
//
// For example, consider:
//
//   struct { int f0, int f1, ...} foo;
//   foo alloca;
//   foo* random = bar(alloca);
//   int *f0 = &alloca.f0
//   int *f1 = &random->f1;
//
// Which is lowered, approximately, to:
//
//  %alloca = alloca %struct.foo
//  %random = call %struct.foo* @random(%struct.foo* %alloca)
//  %f0 = getelementptr inbounds %struct, %struct.foo* %alloca, i32 0, i32 0
//  %f1 = getelementptr inbounds %struct, %struct.foo* %random, i32 0, i32 1
//
// Assume %f1 and %f0 alias. Then %f1 would point into the object allocated
// by %alloca. Since the %f1 GEP is inbounds, that means %random must also
// point into the same object. But since %f0 points to the beginning of %alloca,
// the highest %f1 can be is (%alloca + 3). This means %random can not be higher
// than (%alloca - 1), and so is not inbounds, a contradiction.
<<<<<<< HEAD
bool BasicAAResult::isGEPBaseAtNegativeOffset(const AddressOperator *GEPOp, // INTEL
      const DecomposedGEP &DecompGEP, const DecomposedGEP &DecompObject, 
      uint64_t ObjectAccessSize) {
=======
bool BasicAAResult::isGEPBaseAtNegativeOffset(const GEPOperator *GEPOp,
      const DecomposedGEP &DecompGEP, const DecomposedGEP &DecompObject,
      LocationSize ObjectAccessSize) {
>>>>>>> 4b1205b4
  // If the object access size is unknown, or the GEP isn't inbounds, bail.
  // INTEL:
  // SubscriptInst, GetElementPtrInst and FakeloadInst are structured
  // address computations and/or pointer annotations.
  if (ObjectAccessSize == MemoryLocation::UnknownSize) // INTEL
    return false;

  if (auto *S = dyn_cast<GEPOrSubsOperator>(GEPOp)) // INTEL
    if (!S->isInBounds())                           // INTEL
      return false;                                 // INTEL

  // We need the object to be an alloca or a globalvariable, and want to know
  // the offset of the pointer from the object precisely, so no variable
  // indices are allowed.
  if (!(isa<AllocaInst>(DecompObject.Base) ||
        isa<GlobalVariable>(DecompObject.Base)) ||
      !DecompObject.VarIndices.empty())
    return false;

  int64_t ObjectBaseOffset = DecompObject.StructOffset +
                             DecompObject.OtherOffset;

  // If the GEP has no variable indices, we know the precise offset
  // from the base, then use it. If the GEP has variable indices,
  // we can't get exact GEP offset to identify pointer alias. So return
  // false in that case.
  if (!DecompGEP.VarIndices.empty())
    return false;
  int64_t GEPBaseOffset = DecompGEP.StructOffset;
  GEPBaseOffset += DecompGEP.OtherOffset;

  return (GEPBaseOffset >= ObjectBaseOffset + (int64_t)ObjectAccessSize);
}

/// Provides a bunch of ad-hoc rules to disambiguate a GEP instruction against
/// another pointer.
///
/// We know that V1 is a GEP, but we don't know anything about V2.
/// UnderlyingV1 is GetUnderlyingObject(GEP1, DL), UnderlyingV2 is the same for
/// V2.
<<<<<<< HEAD
AliasResult BasicAAResult::aliasGEP(const AddressOperator *GEP1, // INTEL
                                    uint64_t V1Size,
                                    const AAMDNodes &V1AAInfo, const Value *V2,
                                    uint64_t V2Size, const AAMDNodes &V2AAInfo,
                                    const Value *UnderlyingV1,
                                    const Value *UnderlyingV2) {
=======
AliasResult
BasicAAResult::aliasGEP(const GEPOperator *GEP1, LocationSize V1Size,
                        const AAMDNodes &V1AAInfo, const Value *V2,
                        LocationSize V2Size, const AAMDNodes &V2AAInfo,
                        const Value *UnderlyingV1, const Value *UnderlyingV2) {
>>>>>>> 4b1205b4
  DecomposedGEP DecompGEP1, DecompGEP2;
  bool GEP1MaxLookupReached =
    DecomposeGEPExpression(GEP1, DecompGEP1, DL, &AC, DT);
  bool GEP2MaxLookupReached =
    DecomposeGEPExpression(V2, DecompGEP2, DL, &AC, DT);

  int64_t GEP1BaseOffset = DecompGEP1.StructOffset + DecompGEP1.OtherOffset;
  int64_t GEP2BaseOffset = DecompGEP2.StructOffset + DecompGEP2.OtherOffset;

  assert((DecompGEP1.Base == UnderlyingV1 ||       // INTEL
          isa<SubscriptInst>(DecompGEP1.Base)) &&  // INTEL
         (DecompGEP2.Base == UnderlyingV2 ||       // INTEL
          isa<SubscriptInst>(DecompGEP2.Base)) &&  // INTEL
         "DecomposeGEPExpression returned a result different from "
         "GetUnderlyingObject");

  // If the GEP's offset relative to its base is such that the base would
  // fall below the start of the object underlying V2, then the GEP and V2
  // cannot alias.
  if (!GEP1MaxLookupReached && !GEP2MaxLookupReached &&
      isGEPBaseAtNegativeOffset(GEP1, DecompGEP1, DecompGEP2, V2Size))
    return NoAlias;
  // If we have two gep instructions with must-alias or not-alias'ing base
  // pointers, figure out if the indexes to the GEP tell us anything about the
  // derived pointer.
  if (const AddressOperator *GEP2 = dyn_cast<AddressOperator>(V2)) { // INTEL
    // Check for the GEP base being at a negative offset, this time in the other
    // direction.
    if (!GEP1MaxLookupReached && !GEP2MaxLookupReached &&
        isGEPBaseAtNegativeOffset(GEP2, DecompGEP2, DecompGEP1, V1Size))
      return NoAlias;
    // Do the base pointers alias?
    AliasResult BaseAlias =
        aliasCheck(UnderlyingV1, MemoryLocation::UnknownSize, AAMDNodes(),
                   UnderlyingV2, MemoryLocation::UnknownSize, AAMDNodes());

    // Check for geps of non-aliasing underlying pointers where the offsets are
    // identical.
    if ((BaseAlias == MayAlias) && V1Size == V2Size &&                        // INTEL
        DecompGEP1.Base == UnderlyingV1 && DecompGEP2.Base == UnderlyingV2) { // INTEL
      // Do the base pointers alias assuming type and size.
      AliasResult PreciseBaseAlias = aliasCheck(UnderlyingV1, V1Size, V1AAInfo,
                                                UnderlyingV2, V2Size, V2AAInfo);
      if (PreciseBaseAlias == NoAlias) {
        // See if the computed offset from the common pointer tells us about the
        // relation of the resulting pointer.
        // If the max search depth is reached the result is undefined
        if (GEP2MaxLookupReached || GEP1MaxLookupReached)
          return MayAlias;

        // Same offsets.
        if (GEP1BaseOffset == GEP2BaseOffset &&
            DecompGEP1.VarIndices == DecompGEP2.VarIndices)
          return NoAlias;
      }
    }

    // If we get a No or May, then return it immediately, no amount of analysis
    // will improve this situation.
    if (BaseAlias != MustAlias) {
      assert(BaseAlias == NoAlias || BaseAlias == MayAlias);
      return BaseAlias;
    }

    // Otherwise, we have a MustAlias.  Since the base pointers alias each other
    // exactly, see if the computed offset from the common pointer tells us
    // about the relation of the resulting pointer.
    // If we know the two GEPs are based off of the exact same pointer (and not
    // just the same underlying object), see if that tells us anything about
    // the resulting pointers.
    if (GEP1->getPointerOperand()->stripPointerCastsAndInvariantGroups() ==
            GEP2->getPointerOperand()->stripPointerCastsAndInvariantGroups() &&
        GEP1->getPointerOperandType() == GEP2->getPointerOperandType()) {
      const GEPOperator* GP1 = dyn_cast<GEPOperator>(GEP1); // INTEL
      const GEPOperator* GP2 = dyn_cast<GEPOperator>(GEP2); // INTEL
      if (GP1 && GP2) { // INTEL
        AliasResult R = aliasSameBasePointerGEPs(GP1, V1Size, GP2, V2Size, DL); // INTEL
        // If we couldn't find anything interesting, don't abandon just yet.
        if (R != MayAlias)
          return R;
      } // INTEL
    }

    // If the max search depth is reached, the result is undefined
    if (GEP2MaxLookupReached || GEP1MaxLookupReached)
      return MayAlias;

    // Subtract the GEP2 pointer from the GEP1 pointer to find out their
    // symbolic difference.
    GEP1BaseOffset -= GEP2BaseOffset;
    GetIndexDifference(DecompGEP1.VarIndices, DecompGEP2.VarIndices);

#if INTEL_CUSTOMIZATION
    // GCD test for same base. https://en.wikipedia.org/wiki/GCD_test
    // aliasSameBasePointerGEPs.
    if (DecompGEP1.Base == DecompGEP2.Base && GEP1BaseOffset != 0 &&
        V1Size != MemoryLocation::UnknownSize &&
        V2Size != MemoryLocation::UnknownSize &&
        // Safe to convert V1Size to int64_t.
        V1Size <= (uint64_t)std::numeric_limits<int64_t>::max() &&
        // Safe to convert V2Size to int64_t.
        V2Size <= (uint64_t)std::numeric_limits<int64_t>::max() &&
        !DecompGEP1.VarIndices.empty()) {

      int64_t MinCoeff = std::abs(DecompGEP1.VarIndices[0].Scale);
      for (unsigned i = 1, e = DecompGEP1.VarIndices.size(); i != e; ++i)
        MinCoeff = std::min(MinCoeff, std::abs(DecompGEP1.VarIndices[i].Scale));

      bool CoeffsAreDivisible = true;
      for (unsigned i = 0, e = DecompGEP1.VarIndices.size(); i != e; ++i)
        if (DecompGEP1.VarIndices[i].Scale % MinCoeff) {
          CoeffsAreDivisible = false;
          break;
        }

      if (CoeffsAreDivisible && (int64_t)V1Size <= MinCoeff &&
          (int64_t)V2Size <= MinCoeff) {
        int64_t GEP1BaseOffsetReduced = GEP1BaseOffset % MinCoeff;
        if (GEP1BaseOffsetReduced > 0) {
          // | V2 ... V2 + V2Size |
          // | GEP1BaseOffsetReduced | V1 ... V1 + V1Size
          // | MinCoeff                                     |
          if ((int64_t)V2Size <= GEP1BaseOffsetReduced &&
              GEP1BaseOffsetReduced <= MinCoeff - (int64_t)V1Size)
            return NoAlias;
        } else if (GEP1BaseOffsetReduced < 0) {
          // | V1 ... V1 + V1Size |
          // | GEP1BaseOffsetReduced | V2 ... V2 + V2Size
          // | MinCoeff                                     |
          if ((int64_t)V1Size <= -GEP1BaseOffsetReduced &&
              -GEP1BaseOffsetReduced <= MinCoeff - (int64_t)V2Size)
            return NoAlias;
        }
      }
    }
#endif // INTEL_CUSTOMIZATION
  } else {
    // Check to see if these two pointers are related by the getelementptr
    // instruction.  If one pointer is a GEP with a non-zero index of the other
    // pointer, we know they cannot alias.

    // If both accesses are unknown size, we can't do anything useful here.
    if (V1Size == MemoryLocation::UnknownSize &&
        V2Size == MemoryLocation::UnknownSize)
      return MayAlias;

    AliasResult R = aliasCheck(UnderlyingV1, MemoryLocation::UnknownSize,
                               AAMDNodes(), V2, MemoryLocation::UnknownSize,
                               V2AAInfo, nullptr, UnderlyingV2);
    if (R != MustAlias) {
      // If V2 may alias GEP base pointer, conservatively returns MayAlias.
      // If V2 is known not to alias GEP base pointer, then the two values
      // cannot alias per GEP semantics: "Any memory access must be done through
      // a pointer value associated with an address range of the memory access,
      // otherwise the behavior is undefined.".
      assert(R == NoAlias || R == MayAlias);
      return R;
    }

    // If the max search depth is reached the result is undefined
    if (GEP1MaxLookupReached)
      return MayAlias;
  }

  // In the two GEP Case, if there is no difference in the offsets of the
  // computed pointers, the resultant pointers are a must alias.  This
  // happens when we have two lexically identical GEP's (for example).
  //
  // In the other case, if we have getelementptr <ptr>, 0, 0, 0, 0, ... and V2
  // must aliases the GEP, the end result is a must alias also.
  if (GEP1BaseOffset == 0 && DecompGEP1.VarIndices.empty())
    return MustAlias;

  // If there is a constant difference between the pointers, but the difference
  // is less than the size of the associated memory object, then we know
  // that the objects are partially overlapping.  If the difference is
  // greater, we know they do not overlap.
  if (GEP1BaseOffset != 0 && DecompGEP1.VarIndices.empty()) {
    if (GEP1BaseOffset >= 0) {
      if (V2Size != MemoryLocation::UnknownSize) {
        if ((uint64_t)GEP1BaseOffset < V2Size)
          return PartialAlias;
        return NoAlias;
      }
    } else {
      // We have the situation where:
      // +                +
      // | BaseOffset     |
      // ---------------->|
      // |-->V1Size       |-------> V2Size
      // GEP1             V2
      // We need to know that V2Size is not unknown, otherwise we might have
      // stripped a gep with negative index ('gep <ptr>, -1, ...).
      if (V1Size != MemoryLocation::UnknownSize &&
          V2Size != MemoryLocation::UnknownSize) {
        if (-(uint64_t)GEP1BaseOffset < V1Size)
          return PartialAlias;
        return NoAlias;
      }
    }
  }

  if (!DecompGEP1.VarIndices.empty()) {
    uint64_t Modulo = 0;
    bool AllPositive = true;
    for (unsigned i = 0, e = DecompGEP1.VarIndices.size(); i != e; ++i) {

      // Try to distinguish something like &A[i][1] against &A[42][0].
      // Grab the least significant bit set in any of the scales. We
      // don't need std::abs here (even if the scale's negative) as we'll
      // be ^'ing Modulo with itself later.
      Modulo |= (uint64_t)DecompGEP1.VarIndices[i].Scale;

      if (AllPositive) {
        // If the Value could change between cycles, then any reasoning about
        // the Value this cycle may not hold in the next cycle. We'll just
        // give up if we can't determine conditions that hold for every cycle:
        const Value *V = DecompGEP1.VarIndices[i].V;

        KnownBits Known = computeKnownBits(V, DL, 0, &AC, nullptr, DT);
        bool SignKnownZero = Known.isNonNegative();
        bool SignKnownOne = Known.isNegative();

        // Zero-extension widens the variable, and so forces the sign
        // bit to zero.
        bool IsZExt = DecompGEP1.VarIndices[i].ZExtBits > 0 || isa<ZExtInst>(V);
        SignKnownZero |= IsZExt;
        SignKnownOne &= !IsZExt;

        // If the variable begins with a zero then we know it's
        // positive, regardless of whether the value is signed or
        // unsigned.
        int64_t Scale = DecompGEP1.VarIndices[i].Scale;
        AllPositive =
            (SignKnownZero && Scale >= 0) || (SignKnownOne && Scale < 0);
      }
    }

    Modulo = Modulo ^ (Modulo & (Modulo - 1));

    // We can compute the difference between the two addresses
    // mod Modulo. Check whether that difference guarantees that the
    // two locations do not alias.
    uint64_t ModOffset = (uint64_t)GEP1BaseOffset & (Modulo - 1);
    if (V1Size != MemoryLocation::UnknownSize &&
        V2Size != MemoryLocation::UnknownSize && ModOffset >= V2Size &&
        V1Size <= Modulo - ModOffset)
      return NoAlias;

    // If we know all the variables are positive, then GEP1 >= GEP1BasePtr.
    // If GEP1BasePtr > V2 (GEP1BaseOffset > 0) then we know the pointers
    // don't alias if V2Size can fit in the gap between V2 and GEP1BasePtr.
    if (AllPositive && GEP1BaseOffset > 0 && V2Size <= (uint64_t)GEP1BaseOffset)
      return NoAlias;

    if (constantOffsetHeuristic(DecompGEP1.VarIndices, V1Size, V2Size,
                                GEP1BaseOffset, &AC, DT))
      return NoAlias;
  }

  // Statically, we can see that the base objects are the same, but the
  // pointers have dynamic offsets which we can't resolve. And none of our
  // little tricks above worked.
  return MayAlias;
}

static AliasResult MergeAliasResults(AliasResult A, AliasResult B) {
  // If the results agree, take it.
  if (A == B)
    return A;
  // A mix of PartialAlias and MustAlias is PartialAlias.
  if ((A == PartialAlias && B == MustAlias) ||
      (B == PartialAlias && A == MustAlias))
    return PartialAlias;
  // Otherwise, we don't know anything.
  return MayAlias;
}

/// Provides a bunch of ad-hoc rules to disambiguate a Select instruction
/// against another.
AliasResult BasicAAResult::aliasSelect(const SelectInst *SI,
                                       LocationSize SISize,
                                       const AAMDNodes &SIAAInfo,
                                       const Value *V2, LocationSize V2Size,
                                       const AAMDNodes &V2AAInfo,
                                       const Value *UnderV2) {
  // If the values are Selects with the same condition, we can do a more precise
  // check: just check for aliases between the values on corresponding arms.
  if (const SelectInst *SI2 = dyn_cast<SelectInst>(V2))
    if (SI->getCondition() == SI2->getCondition()) {
      AliasResult Alias = aliasCheck(SI->getTrueValue(), SISize, SIAAInfo,
                                     SI2->getTrueValue(), V2Size, V2AAInfo);
      if (Alias == MayAlias)
        return MayAlias;
      AliasResult ThisAlias =
          aliasCheck(SI->getFalseValue(), SISize, SIAAInfo,
                     SI2->getFalseValue(), V2Size, V2AAInfo);
      return MergeAliasResults(ThisAlias, Alias);
    }

  // If both arms of the Select node NoAlias or MustAlias V2, then returns
  // NoAlias / MustAlias. Otherwise, returns MayAlias.
  AliasResult Alias =
      aliasCheck(V2, V2Size, V2AAInfo, SI->getTrueValue(),
                 SISize, SIAAInfo, UnderV2);
  if (Alias == MayAlias)
    return MayAlias;

  AliasResult ThisAlias =
      aliasCheck(V2, V2Size, V2AAInfo, SI->getFalseValue(), SISize, SIAAInfo,
                 UnderV2);
  return MergeAliasResults(ThisAlias, Alias);
}

/// Provide a bunch of ad-hoc rules to disambiguate a PHI instruction against
/// another.
AliasResult BasicAAResult::aliasPHI(const PHINode *PN, LocationSize PNSize,
                                    const AAMDNodes &PNAAInfo, const Value *V2,
                                    LocationSize V2Size,
                                    const AAMDNodes &V2AAInfo,
                                    const Value *UnderV2) {
  // Track phi nodes we have visited. We use this information when we determine
  // value equivalence.
  VisitedPhiBBs.insert(PN->getParent());

  // If the values are PHIs in the same block, we can do a more precise
  // as well as efficient check: just check for aliases between the values
  // on corresponding edges.
  if (const PHINode *PN2 = dyn_cast<PHINode>(V2))
    if (PN2->getParent() == PN->getParent()) {
      LocPair Locs(MemoryLocation(PN, PNSize, PNAAInfo),
                   MemoryLocation(V2, V2Size, V2AAInfo));
      if (PN > V2)
        std::swap(Locs.first, Locs.second);
      // Analyse the PHIs' inputs under the assumption that the PHIs are
      // NoAlias.
      // If the PHIs are May/MustAlias there must be (recursively) an input
      // operand from outside the PHIs' cycle that is MayAlias/MustAlias or
      // there must be an operation on the PHIs within the PHIs' value cycle
      // that causes a MayAlias.
      // Pretend the phis do not alias.
      AliasResult Alias = NoAlias;
      assert(AliasCache.count(Locs) &&
             "There must exist an entry for the phi node");
      AliasResult OrigAliasResult = AliasCache[Locs];
      AliasCache[Locs] = NoAlias;

      for (unsigned i = 0, e = PN->getNumIncomingValues(); i != e; ++i) {
        AliasResult ThisAlias =
            aliasCheck(PN->getIncomingValue(i), PNSize, PNAAInfo,
                       PN2->getIncomingValueForBlock(PN->getIncomingBlock(i)),
                       V2Size, V2AAInfo);
        Alias = MergeAliasResults(ThisAlias, Alias);
        if (Alias == MayAlias)
          break;
      }

      // Reset if speculation failed.
      if (Alias != NoAlias)
        AliasCache[Locs] = OrigAliasResult;

      return Alias;
    }

  SmallPtrSet<Value *, 4> UniqueSrc;
  SmallVector<Value *, 4> V1Srcs;
  bool isRecursive = false;
  for (Value *PV1 : PN->incoming_values()) {
    if (isa<PHINode>(PV1))
      // If any of the source itself is a PHI, return MayAlias conservatively
      // to avoid compile time explosion. The worst possible case is if both
      // sides are PHI nodes. In which case, this is O(m x n) time where 'm'
      // and 'n' are the number of PHI sources.
      return MayAlias;

    if (EnableRecPhiAnalysis)
      if (GEPOperator *PV1GEP = dyn_cast<GEPOperator>(PV1)) {
        // Check whether the incoming value is a GEP that advances the pointer
        // result of this PHI node (e.g. in a loop). If this is the case, we
        // would recurse and always get a MayAlias. Handle this case specially
        // below.
        if (PV1GEP->getPointerOperand() == PN && PV1GEP->getNumIndices() == 1 &&
            isa<ConstantInt>(PV1GEP->idx_begin())) {
          isRecursive = true;
          continue;
        }
      }
#if INTEL_CUSTOMIZATION
    // FIXME: limited support of recursive updates. phi-loop.ll
    if (EnableRecPhiAnalysis)
      if (auto *PV1Subs = dyn_cast<SubscriptInst>(PV1))
        if (isa<ConstantInt>(PV1Subs->getIndex()))
          if (PV1Subs->getPointerOperand() == PN) {
            isRecursive = true;
            continue;
          }
      if (auto *PV1F = dyn_cast<FakeloadInst>(PV1))
        if (PV1F->getPointerOperand() == PN) {
          isRecursive = true;
          continue;
        }
#endif // INTEL_CUSTOMIZATION

    if (UniqueSrc.insert(PV1).second)
      V1Srcs.push_back(PV1);
  }

#if INTEL_CUSTOMIZATION
  // Don't process a degenerate phi. This can be created by jump threading.
  if (V1Srcs.empty())
    return MayAlias;
#endif

  // If this PHI node is recursive, set the size of the accessed memory to
  // unknown to represent all the possible values the GEP could advance the
  // pointer to.
  if (isRecursive)
    PNSize = MemoryLocation::UnknownSize;

  AliasResult Alias =
      aliasCheck(V2, V2Size, V2AAInfo, V1Srcs[0],
                 PNSize, PNAAInfo, UnderV2);

  // Early exit if the check of the first PHI source against V2 is MayAlias.
  // Other results are not possible.
  if (Alias == MayAlias)
    return MayAlias;

  // If all sources of the PHI node NoAlias or MustAlias V2, then returns
  // NoAlias / MustAlias. Otherwise, returns MayAlias.
  for (unsigned i = 1, e = V1Srcs.size(); i != e; ++i) {
    Value *V = V1Srcs[i];

    AliasResult ThisAlias =
        aliasCheck(V2, V2Size, V2AAInfo, V, PNSize, PNAAInfo, UnderV2);
    Alias = MergeAliasResults(ThisAlias, Alias);
    if (Alias == MayAlias)
      break;
  }

  return Alias;
}

#if INTEL_CUSTOMIZATION
// This routine returns return value of a noalias call if given
// 'U' is PHINode and all incoming values of the PHINode point to
// the same address that is returned by the noalias call. Otherwise,
// it returns nullptr.
//
// Ex: For the below example, it returns %237 if %297 is given
// as input.
//
//   %237 = call noalias i8* @malloc(i64 %236)
//   ...
//   %297 = phi i8* [ %237, %288 ], [ %303, %295 ]
//   ...
//   %303 = getelementptr inbounds i8, i8* %297, i64 3
//
// This routine can be extended to cover more cases by making it as 
// recursive routine and considering more IR operands.
//
static Value* getNoAliasPtrOfPHI(const Value* U) {
  Value* NoAliasPtr = nullptr;

  if (!isa<PHINode>(U)) return nullptr;

  const PHINode *PN = cast<PHINode>(U);
  unsigned NumIncomingValues = PN->getNumIncomingValues();
  // Limit number of incoming values of PHI. It is considered
  // as dead BasicBlock if NumIncomingValues is zero.
  if (NumIncomingValues > 2 || NumIncomingValues == 0) return nullptr;

  for (unsigned I = 0, E = PN->getNumIncomingValues(); I != E; ++I) {
    Value* V = PN->getIncomingValue(I);
    if (GEPOperator *G = dyn_cast<GEPOperator>(V)) {
      Value* GEP1 = G->getPointerOperand(); 
      // Skip it if PointerOperand of GEP is the PHI node
      // that we are currently processing.
      if (GEP1 == PN) continue;
      V = GEP1;
    }

    if (!isNoAliasCall(V)) return nullptr;

    // Makes sure here all incoming values point to same address
    if (NoAliasPtr != nullptr && NoAliasPtr != V)  return nullptr;
    NoAliasPtr = V;
  }
  return NoAliasPtr;
}

#endif // INTEL_CUSTOMIZATION

/// Provides a bunch of ad-hoc rules to disambiguate in common cases, such as
/// array references.
AliasResult BasicAAResult::aliasCheck(const Value *V1, LocationSize V1Size,
                                      AAMDNodes V1AAInfo, const Value *V2,
                                      LocationSize V2Size, AAMDNodes V2AAInfo,
                                      const Value *O1, const Value *O2) {
  // If either of the memory references is empty, it doesn't matter what the
  // pointer values are.
  if (V1Size == 0 || V2Size == 0)
    return NoAlias;

  // Strip off any casts if they exist.
  V1 = V1->stripPointerCastsAndInvariantGroups();
  V2 = V2->stripPointerCastsAndInvariantGroups();

  // If V1 or V2 is undef, the result is NoAlias because we can always pick a
  // value for undef that aliases nothing in the program.
  if (isa<UndefValue>(V1) || isa<UndefValue>(V2))
    return NoAlias;

  // Are we checking for alias of the same value?
  // Because we look 'through' phi nodes, we could look at "Value" pointers from
  // different iterations. We must therefore make sure that this is not the
  // case. The function isValueEqualInPotentialCycles ensures that this cannot
  // happen by looking at the visited phi nodes and making sure they cannot
  // reach the value.
  if (isValueEqualInPotentialCycles(V1, V2))
    return MustAlias;

  if (!V1->getType()->isPointerTy() || !V2->getType()->isPointerTy())
    return NoAlias; // Scalars cannot alias each other

  // Figure out what objects these things are pointing to if we can.
  if (O1 == nullptr)
    O1 = GetUnderlyingObject(V1, DL, MaxLookupSearchDepth);

  if (O2 == nullptr)
    O2 = GetUnderlyingObject(V2, DL, MaxLookupSearchDepth);

  // Null values in the default address space don't point to any object, so they
  // don't alias any other pointer.
  if (const ConstantPointerNull *CPN = dyn_cast<ConstantPointerNull>(O1))
    if (CPN->getType()->getAddressSpace() == 0)
      return NoAlias;
  if (const ConstantPointerNull *CPN = dyn_cast<ConstantPointerNull>(O2))
    if (CPN->getType()->getAddressSpace() == 0)
      return NoAlias;

  if (O1 != O2) {
    // If V1/V2 point to two different objects, we know that we have no alias.
    if (isIdentifiedObject(O1) && isIdentifiedObject(O2))
      return NoAlias;

    // Constant pointers can't alias with non-const isIdentifiedObject objects.
    if ((isa<Constant>(O1) && isIdentifiedObject(O2) && !isa<Constant>(O2)) ||
        (isa<Constant>(O2) && isIdentifiedObject(O1) && !isa<Constant>(O1)))
      return NoAlias;

    // Function arguments can't alias with things that are known to be
    // unambigously identified at the function level.
    if ((isa<Argument>(O1) && isIdentifiedFunctionLocal(O2)) ||
        (isa<Argument>(O2) && isIdentifiedFunctionLocal(O1)))
      return NoAlias;

    // If one pointer is the result of a call/invoke or load and the other is a
    // non-escaping local object within the same function, then we know the
    // object couldn't escape to a point where the call could return it.
    //
    // Note that if the pointers are in different functions, there are a
    // variety of complications. A call with a nocapture argument may still
    // temporary store the nocapture argument's value in a temporary memory
    // location if that memory location doesn't escape. Or it may pass a
    // nocapture value to other functions as long as they don't capture it.
    if (isEscapeSource(O1) && isNonEscapingLocalObject(O2))
      return NoAlias;
    if (isEscapeSource(O2) && isNonEscapingLocalObject(O1))
      return NoAlias;

#if INTEL_CUSTOMIZATION
    //
    // Given *p and *q, where p is a malloc call which is only assigned to
    // some no-alias argument pointer and q is argument pointer
    // which is not marked with no-alias, the compiler should conclude
    // that *p and *q does not overlap.
    //
    if (isEscapeArgDereference(O1) && isNonEscapingAllocObj(O2))
      return NoAlias;
    if (isEscapeArgDereference(O2) && isNonEscapingAllocObj(O1))
      return NoAlias;

    // Return NoAlias if O1 and O2 are PHINodes and they point to two
    // different addresses that are returned by noalias functions.
    // Ex: They point to addresses that are returned by two 
    // different malloc calls.
    //
    if (isa<PHINode>(O2) && isa<PHINode>(O1)) {
      Value* NoAliasPtr1 = getNoAliasPtrOfPHI(O1);
      Value* NoAliasPtr2 = getNoAliasPtrOfPHI(O2);
      if (NoAliasPtr1 != nullptr && NoAliasPtr2 != nullptr &&
          NoAliasPtr1 != NoAliasPtr2) {
        return NoAlias;
      }
    }
#endif // INTEL_CUSTOMIZATION
  }

  // If the size of one access is larger than the entire object on the other
  // side, then we know such behavior is undefined and can assume no alias.
  if ((V1Size != MemoryLocation::UnknownSize &&
       isObjectSmallerThan(O2, V1Size, DL, TLI)) ||
      (V2Size != MemoryLocation::UnknownSize &&
       isObjectSmallerThan(O1, V2Size, DL, TLI)))
    return NoAlias;

  // Check the cache before climbing up use-def chains. This also terminates
  // otherwise infinitely recursive queries.
  LocPair Locs(MemoryLocation(V1, V1Size, V1AAInfo),
               MemoryLocation(V2, V2Size, V2AAInfo));
  if (V1 > V2)
    std::swap(Locs.first, Locs.second);
  std::pair<AliasCacheTy::iterator, bool> Pair =
      AliasCache.insert(std::make_pair(Locs, MayAlias));
  if (!Pair.second)
    return Pair.first->second;

  // FIXME: This isn't aggressively handling alias(GEP, PHI) for example: if the
  // GEP can't simplify, we don't even look at the PHI cases.
  if (!isa<AddressOperator>(V1) && isa<AddressOperator>(V2)) { // INTEL
    std::swap(V1, V2);
    std::swap(V1Size, V2Size);
    std::swap(O1, O2);
    std::swap(V1AAInfo, V2AAInfo);
  }
  if (const AddressOperator *GV1 = dyn_cast<AddressOperator>(V1)) { // INTEL
    AliasResult Result =
        aliasGEP(GV1, V1Size, V1AAInfo, V2, V2Size, V2AAInfo, O1, O2);
    if (Result != MayAlias)
      return AliasCache[Locs] = Result;
  }

  if (isa<PHINode>(V2) && !isa<PHINode>(V1)) {
    std::swap(V1, V2);
    std::swap(O1, O2);
    std::swap(V1Size, V2Size);
    std::swap(V1AAInfo, V2AAInfo);
  }
  if (const PHINode *PN = dyn_cast<PHINode>(V1)) {
    AliasResult Result = aliasPHI(PN, V1Size, V1AAInfo,
                                  V2, V2Size, V2AAInfo, O2);
    if (Result != MayAlias)
      return AliasCache[Locs] = Result;
  }

  if (isa<SelectInst>(V2) && !isa<SelectInst>(V1)) {
    std::swap(V1, V2);
    std::swap(O1, O2);
    std::swap(V1Size, V2Size);
    std::swap(V1AAInfo, V2AAInfo);
  }
  if (const SelectInst *S1 = dyn_cast<SelectInst>(V1)) {
    AliasResult Result =
        aliasSelect(S1, V1Size, V1AAInfo, V2, V2Size, V2AAInfo, O2);
    if (Result != MayAlias)
      return AliasCache[Locs] = Result;
  }

  // If both pointers are pointing into the same object and one of them
  // accesses the entire object, then the accesses must overlap in some way.
  if (O1 == O2)
    if (V1Size != MemoryLocation::UnknownSize &&
        V2Size != MemoryLocation::UnknownSize &&
        (isObjectSize(O1, V1Size, DL, TLI) ||
         isObjectSize(O2, V2Size, DL, TLI)))
      return AliasCache[Locs] = PartialAlias;

  // Recurse back into the best AA results we have, potentially with refined
  // memory locations. We have already ensured that BasicAA has a MayAlias
  // cache result for these, so any recursion back into BasicAA won't loop.
  AliasResult Result = getBestAAResults().alias(Locs.first, Locs.second);
  return AliasCache[Locs] = Result;
}

/// Check whether two Values can be considered equivalent.
///
/// In addition to pointer equivalence of \p V1 and \p V2 this checks whether
/// they can not be part of a cycle in the value graph by looking at all
/// visited phi nodes an making sure that the phis cannot reach the value. We
/// have to do this because we are looking through phi nodes (That is we say
/// noalias(V, phi(VA, VB)) if noalias(V, VA) and noalias(V, VB).
bool BasicAAResult::isValueEqualInPotentialCycles(const Value *V,
                                                  const Value *V2) {
  if (V != V2)
    return false;

  const Instruction *Inst = dyn_cast<Instruction>(V);
  if (!Inst)
    return true;

  if (VisitedPhiBBs.empty())
    return true;

  if (VisitedPhiBBs.size() > MaxNumPhiBBsValueReachabilityCheck)
    return false;

  // Make sure that the visited phis cannot reach the Value. This ensures that
  // the Values cannot come from different iterations of a potential cycle the
  // phi nodes could be involved in.
  for (auto *P : VisitedPhiBBs)
    if (isPotentiallyReachable(&P->front(), Inst, DT, LI))
      return false;

  return true;
}

/// Computes the symbolic difference between two de-composed GEPs.
///
/// Dest and Src are the variable indices from two decomposed GetElementPtr
/// instructions GEP1 and GEP2 which have common base pointers.
void BasicAAResult::GetIndexDifference(
    SmallVectorImpl<VariableGEPIndex> &Dest,
    const SmallVectorImpl<VariableGEPIndex> &Src) {
  if (Src.empty())
    return;

  for (unsigned i = 0, e = Src.size(); i != e; ++i) {
    const Value *V = Src[i].V;
    unsigned ZExtBits = Src[i].ZExtBits, SExtBits = Src[i].SExtBits;
    int64_t Scale = Src[i].Scale;

    // Find V in Dest.  This is N^2, but pointer indices almost never have more
    // than a few variable indexes.
    for (unsigned j = 0, e = Dest.size(); j != e; ++j) {
      if (!isValueEqualInPotentialCycles(Dest[j].V, V) ||
          Dest[j].ZExtBits != ZExtBits || Dest[j].SExtBits != SExtBits)
        continue;

      // If we found it, subtract off Scale V's from the entry in Dest.  If it
      // goes to zero, remove the entry.
      if (Dest[j].Scale != Scale)
        Dest[j].Scale -= Scale;
      else
        Dest.erase(Dest.begin() + j);
      Scale = 0;
      break;
    }

    // If we didn't consume this entry, add it to the end of the Dest list.
    if (Scale) {
      VariableGEPIndex Entry = {V, ZExtBits, SExtBits, -Scale};
      Dest.push_back(Entry);
    }
  }
}

bool BasicAAResult::constantOffsetHeuristic(
    const SmallVectorImpl<VariableGEPIndex> &VarIndices, LocationSize V1Size,
    LocationSize V2Size, int64_t BaseOffset, AssumptionCache *AC,
    DominatorTree *DT) {
  if (VarIndices.size() != 2 || V1Size == MemoryLocation::UnknownSize ||
      V2Size == MemoryLocation::UnknownSize)
    return false;

  const VariableGEPIndex &Var0 = VarIndices[0], &Var1 = VarIndices[1];

  if (Var0.ZExtBits != Var1.ZExtBits || Var0.SExtBits != Var1.SExtBits ||
      Var0.Scale != -Var1.Scale)
    return false;

  unsigned Width = Var1.V->getType()->getIntegerBitWidth();

  // We'll strip off the Extensions of Var0 and Var1 and do another round
  // of GetLinearExpression decomposition. In the example above, if Var0
  // is zext(%x + 1) we should get V1 == %x and V1Offset == 1.

  APInt V0Scale(Width, 0), V0Offset(Width, 0), V1Scale(Width, 0),
      V1Offset(Width, 0);
  bool NSW = true, NUW = true;
  unsigned V0ZExtBits = 0, V0SExtBits = 0, V1ZExtBits = 0, V1SExtBits = 0;
  const Value *V0 = GetLinearExpression(Var0.V, V0Scale, V0Offset, V0ZExtBits,
                                        V0SExtBits, DL, 0, AC, DT, NSW, NUW);
  NSW = true;
  NUW = true;
  const Value *V1 = GetLinearExpression(Var1.V, V1Scale, V1Offset, V1ZExtBits,
                                        V1SExtBits, DL, 0, AC, DT, NSW, NUW);

  if (V0Scale != V1Scale || V0ZExtBits != V1ZExtBits ||
      V0SExtBits != V1SExtBits || !isValueEqualInPotentialCycles(V0, V1))
    return false;

  // We have a hit - Var0 and Var1 only differ by a constant offset!

  // If we've been sext'ed then zext'd the maximum difference between Var0 and
  // Var1 is possible to calculate, but we're just interested in the absolute
  // minimum difference between the two. The minimum distance may occur due to
  // wrapping; consider "add i3 %i, 5": if %i == 7 then 7 + 5 mod 8 == 4, and so
  // the minimum distance between %i and %i + 5 is 3.
  APInt MinDiff = V0Offset - V1Offset, Wrapped = -MinDiff;
  MinDiff = APIntOps::umin(MinDiff, Wrapped);
  uint64_t MinDiffBytes = MinDiff.getZExtValue() * std::abs(Var0.Scale);

  // We can't definitely say whether GEP1 is before or after V2 due to wrapping
  // arithmetic (i.e. for some values of GEP1 and V2 GEP1 < V2, and for other
  // values GEP1 > V2). We'll therefore only declare NoAlias if both V1Size and
  // V2Size can fit in the MinDiffBytes gap.
  return V1Size + std::abs(BaseOffset) <= MinDiffBytes &&
         V2Size + std::abs(BaseOffset) <= MinDiffBytes;
}

//===----------------------------------------------------------------------===//
// BasicAliasAnalysis Pass
//===----------------------------------------------------------------------===//

AnalysisKey BasicAA::Key;

BasicAAResult BasicAA::run(Function &F, FunctionAnalysisManager &AM) {
  return BasicAAResult(F.getParent()->getDataLayout(),
                       AM.getResult<TargetLibraryAnalysis>(F),
                       AM.getResult<AssumptionAnalysis>(F),
                       &AM.getResult<DominatorTreeAnalysis>(F),
                       AM.getCachedResult<LoopAnalysis>(F));
}

BasicAAWrapperPass::BasicAAWrapperPass() : FunctionPass(ID) {
    initializeBasicAAWrapperPassPass(*PassRegistry::getPassRegistry());
}

char BasicAAWrapperPass::ID = 0;

void BasicAAWrapperPass::anchor() {}

INITIALIZE_PASS_BEGIN(BasicAAWrapperPass, "basicaa",
                      "Basic Alias Analysis (stateless AA impl)", true, true)
INITIALIZE_PASS_DEPENDENCY(AssumptionCacheTracker)
INITIALIZE_PASS_DEPENDENCY(DominatorTreeWrapperPass)
INITIALIZE_PASS_DEPENDENCY(TargetLibraryInfoWrapperPass)
INITIALIZE_PASS_END(BasicAAWrapperPass, "basicaa",
                    "Basic Alias Analysis (stateless AA impl)", true, true)

FunctionPass *llvm::createBasicAAWrapperPass() {
  return new BasicAAWrapperPass();
}

bool BasicAAWrapperPass::runOnFunction(Function &F) {
  auto &ACT = getAnalysis<AssumptionCacheTracker>();
  auto &TLIWP = getAnalysis<TargetLibraryInfoWrapperPass>();
  auto &DTWP = getAnalysis<DominatorTreeWrapperPass>();
  auto *LIWP = getAnalysisIfAvailable<LoopInfoWrapperPass>();

  Result.reset(new BasicAAResult(F.getParent()->getDataLayout(), TLIWP.getTLI(),
                                 ACT.getAssumptionCache(F), &DTWP.getDomTree(),
                                 LIWP ? &LIWP->getLoopInfo() : nullptr));

  return false;
}

void BasicAAWrapperPass::getAnalysisUsage(AnalysisUsage &AU) const {
  AU.setPreservesAll();
  AU.addRequired<AssumptionCacheTracker>();
  AU.addRequired<DominatorTreeWrapperPass>();
  AU.addRequired<TargetLibraryInfoWrapperPass>();
}

BasicAAResult llvm::createLegacyPMBasicAAResult(Pass &P, Function &F) {
  return BasicAAResult(
      F.getParent()->getDataLayout(),
      P.getAnalysis<TargetLibraryInfoWrapperPass>().getTLI(),
      P.getAnalysis<AssumptionCacheTracker>().getAssumptionCache(F));
}<|MERGE_RESOLUTION|>--- conflicted
+++ resolved
@@ -1303,15 +1303,9 @@
 // point into the same object. But since %f0 points to the beginning of %alloca,
 // the highest %f1 can be is (%alloca + 3). This means %random can not be higher
 // than (%alloca - 1), and so is not inbounds, a contradiction.
-<<<<<<< HEAD
 bool BasicAAResult::isGEPBaseAtNegativeOffset(const AddressOperator *GEPOp, // INTEL
-      const DecomposedGEP &DecompGEP, const DecomposedGEP &DecompObject, 
-      uint64_t ObjectAccessSize) {
-=======
-bool BasicAAResult::isGEPBaseAtNegativeOffset(const GEPOperator *GEPOp,
       const DecomposedGEP &DecompGEP, const DecomposedGEP &DecompObject,
       LocationSize ObjectAccessSize) {
->>>>>>> 4b1205b4
   // If the object access size is unknown, or the GEP isn't inbounds, bail.
   // INTEL:
   // SubscriptInst, GetElementPtrInst and FakeloadInst are structured
@@ -1352,20 +1346,12 @@
 /// We know that V1 is a GEP, but we don't know anything about V2.
 /// UnderlyingV1 is GetUnderlyingObject(GEP1, DL), UnderlyingV2 is the same for
 /// V2.
-<<<<<<< HEAD
-AliasResult BasicAAResult::aliasGEP(const AddressOperator *GEP1, // INTEL
-                                    uint64_t V1Size,
-                                    const AAMDNodes &V1AAInfo, const Value *V2,
-                                    uint64_t V2Size, const AAMDNodes &V2AAInfo,
-                                    const Value *UnderlyingV1,
-                                    const Value *UnderlyingV2) {
-=======
 AliasResult
-BasicAAResult::aliasGEP(const GEPOperator *GEP1, LocationSize V1Size,
+BasicAAResult::aliasGEP(const AddressOperator *GEP1, // INTEL
+                        LocationSize V1Size,         // INTEL
                         const AAMDNodes &V1AAInfo, const Value *V2,
                         LocationSize V2Size, const AAMDNodes &V2AAInfo,
                         const Value *UnderlyingV1, const Value *UnderlyingV2) {
->>>>>>> 4b1205b4
   DecomposedGEP DecompGEP1, DecompGEP2;
   bool GEP1MaxLookupReached =
     DecomposeGEPExpression(GEP1, DecompGEP1, DL, &AC, DT);
