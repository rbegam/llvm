//===- BasicAliasAnalysis.cpp - Stateless Alias Analysis Impl -------------===//
//
// Part of the LLVM Project, under the Apache License v2.0 with LLVM Exceptions.
// See https://llvm.org/LICENSE.txt for license information.
// SPDX-License-Identifier: Apache-2.0 WITH LLVM-exception
//
//===----------------------------------------------------------------------===//
//
// This file defines the primary stateless implementation of the
// Alias Analysis interface that implements identities (two different
// globals cannot alias, etc), but does no stateful analysis.
//
//===----------------------------------------------------------------------===//

#include "llvm/Analysis/BasicAliasAnalysis.h"
#include "llvm/ADT/APInt.h"
#include "llvm/ADT/SmallPtrSet.h"
#include "llvm/ADT/SmallVector.h"
#include "llvm/ADT/Statistic.h"
#include "llvm/Analysis/AliasAnalysis.h"
#include "llvm/Analysis/AssumptionCache.h"
#include "llvm/Analysis/CFG.h"
#include "llvm/Analysis/CaptureTracking.h"
#include "llvm/Analysis/InstructionSimplify.h"
#include "llvm/Analysis/LoopInfo.h"
#include "llvm/Analysis/MemoryBuiltins.h"
#include "llvm/Analysis/MemoryLocation.h"
#include "llvm/Analysis/TargetLibraryInfo.h"
#include "llvm/Analysis/ValueTracking.h"
#include "llvm/Analysis/PhiValues.h"
#include "llvm/IR/Argument.h"
#include "llvm/IR/Attributes.h"
#include "llvm/IR/Constant.h"
#include "llvm/IR/Constants.h"
#include "llvm/IR/DataLayout.h"
#include "llvm/IR/DerivedTypes.h"
#include "llvm/IR/Dominators.h"
#include "llvm/IR/Function.h"
#include "llvm/IR/GetElementPtrTypeIterator.h"
#include "llvm/IR/GlobalAlias.h"
#include "llvm/IR/GlobalVariable.h"
#include "llvm/IR/InstrTypes.h"
#include "llvm/IR/Instruction.h"
#include "llvm/IR/Instructions.h"
#include "llvm/IR/IntrinsicInst.h"
#include "llvm/IR/Intrinsics.h"
#include "llvm/IR/Metadata.h"
#include "llvm/IR/Operator.h"
#include "llvm/IR/Type.h"
#include "llvm/IR/User.h"
#include "llvm/IR/Value.h"
#include "llvm/Pass.h"
#include "llvm/Support/Casting.h"
#include "llvm/Support/CommandLine.h"
#include "llvm/Support/Compiler.h"
#include "llvm/Support/KnownBits.h"
#include <cassert>
#include <cstdint>
#include <cstdlib>
#include <utility>

#define DEBUG_TYPE "basicaa"

using namespace llvm;

/// Enable analysis of recursive PHI nodes.
static cl::opt<bool> EnableRecPhiAnalysis("basicaa-recphi", cl::Hidden,
                                          cl::init(false));

/// By default, even on 32-bit architectures we use 64-bit integers for
/// calculations. This will allow us to more-aggressively decompose indexing
/// expressions calculated using i64 values (e.g., long long in C) which is
/// common enough to worry about.
static cl::opt<bool> ForceAtLeast64Bits("basicaa-force-at-least-64b",
                                        cl::Hidden, cl::init(true));
static cl::opt<bool> DoubleCalcBits("basicaa-double-calc-bits",
                                    cl::Hidden, cl::init(false));

/// SearchLimitReached / SearchTimes shows how often the limit of
/// to decompose GEPs is reached. It will affect the precision
/// of basic alias analysis.
STATISTIC(SearchLimitReached, "Number of times the limit to "
                              "decompose GEPs is reached");
STATISTIC(SearchTimes, "Number of times a GEP is decomposed");

/// Cutoff after which to stop analysing a set of phi nodes potentially involved
/// in a cycle. Because we are analysing 'through' phi nodes, we need to be
/// careful with value equivalence. We use reachability to make sure a value
/// cannot be involved in a cycle.
const unsigned MaxNumPhiBBsValueReachabilityCheck = 20;

// The max limit of the search depth in DecomposeGEPExpression() and
// GetUnderlyingObject(), both functions need to use the same search
// depth otherwise the algorithm in aliasGEP will assert.
static const unsigned MaxLookupSearchDepth = 6;

bool BasicAAResult::invalidate(Function &Fn, const PreservedAnalyses &PA,
                               FunctionAnalysisManager::Invalidator &Inv) {
  // We don't care if this analysis itself is preserved, it has no state. But
  // we need to check that the analyses it depends on have been. Note that we
  // may be created without handles to some analyses and in that case don't
  // depend on them.
  if (Inv.invalidate<AssumptionAnalysis>(Fn, PA) ||
      (DT && Inv.invalidate<DominatorTreeAnalysis>(Fn, PA)) ||
      (LI && Inv.invalidate<LoopAnalysis>(Fn, PA)) ||
      (PV && Inv.invalidate<PhiValuesAnalysis>(Fn, PA)))
    return true;

  // Otherwise this analysis result remains valid.
  return false;
}

//===----------------------------------------------------------------------===//
// Useful predicates
//===----------------------------------------------------------------------===//
#if INTEL_CUSTOMIZATION
// The following code is to enhances the escape analysis for heap objects.
// Given an example as follows.
//
// void foo(int no_alias *p, int *q)
// int *m = malloc(...);
// *p = m;
// ... *q;
// }
//
// The compiler should detect that *m and *q have no overlap.
//
// The utility returns true if the value V which is malloc call
// does not assign to anywhere except the no-alias argument pointer.
// In the above example, the value V represents the malloc call.
static bool isNonEscapingAllocObj(const Value *V) {
  if (isNoAliasCall(V))
    return !PointerMayBeCaptured(V, false, true, true);

  return false;
}

// The utility returns true if the Value V is the load of argument
// which is not marked as no-alias. In the above example, the value
// V represents the argument pointer q.
static bool isEscapeArgDereference(const Value *V) {
  if (!isa<LoadInst>(V))
    return false;
  const LoadInst *LD = dyn_cast<LoadInst>(V);
  const Value *V1 = LD->getPointerOperand();
  V1 = V1->stripPointerCasts();

  if (const Argument *A = dyn_cast<Argument>(V1)) {
    if (A->hasNoAliasAttr()) {
      return false;
    }
    return true;
  }
  return false;
}
#endif // INTEL_CUSTOMIZATION

/// Returns true if the pointer is to a function-local object that never
/// escapes from the function.
static bool isNonEscapingLocalObject(
    const Value *V,
    SmallDenseMap<const Value *, bool, 8> *IsCapturedCache = nullptr) {
  SmallDenseMap<const Value *, bool, 8>::iterator CacheIt;
  if (IsCapturedCache) {
    bool Inserted;
    std::tie(CacheIt, Inserted) = IsCapturedCache->insert({V, false});
    if (!Inserted)
      // Found cached result, return it!
      return CacheIt->second;
  }

  // If this is a local allocation, check to see if it escapes.
  if (isa<AllocaInst>(V) || isNoAliasCall(V)) {
    // Set StoreCaptures to True so that we can assume in our callers that the
    // pointer is not the result of a load instruction. Currently
    // PointerMayBeCaptured doesn't have any special analysis for the
    // StoreCaptures=false case; if it did, our callers could be refined to be
    // more precise.
    auto Ret = !PointerMayBeCaptured(V, false, /*StoreCaptures=*/true);
    if (IsCapturedCache)
      CacheIt->second = Ret;
    return Ret;
  }

  // If this is an argument that corresponds to a byval or noalias argument,
  // then it has not escaped before entering the function.  Check if it escapes
  // inside the function.
  if (const Argument *A = dyn_cast<Argument>(V))
    if (A->hasByValAttr() || A->hasNoAliasAttr()) {
      // Note even if the argument is marked nocapture, we still need to check
      // for copies made inside the function. The nocapture attribute only
      // specifies that there are no copies made that outlive the function.
      auto Ret = !PointerMayBeCaptured(V, false, /*StoreCaptures=*/true);
      if (IsCapturedCache)
        CacheIt->second = Ret;
      return Ret;
    }

  return false;
}

/// Returns true if the pointer is one which would have been considered an
/// escape by isNonEscapingLocalObject.
static bool isEscapeSource(const Value *V) {
  if (isa<CallBase>(V))
    return true;

  if (isa<Argument>(V))
    return true;

  // The load case works because isNonEscapingLocalObject considers all
  // stores to be escapes (it passes true for the StoreCaptures argument
  // to PointerMayBeCaptured).
  if (isa<LoadInst>(V))
    return true;

  return false;
}

/// Returns the size of the object specified by V or UnknownSize if unknown.
static uint64_t getObjectSize(const Value *V, const DataLayout &DL,
                              const TargetLibraryInfo &TLI,
                              bool NullIsValidLoc,
                              bool RoundToAlign = false) {
  uint64_t Size;
  ObjectSizeOpts Opts;
  Opts.RoundToAlign = RoundToAlign;
  Opts.NullIsUnknownSize = NullIsValidLoc;
  if (getObjectSize(V, Size, DL, &TLI, Opts))
    return Size;
  return MemoryLocation::UnknownSize;
}

/// Returns true if we can prove that the object specified by V is smaller than
/// Size.
static bool isObjectSmallerThan(const Value *V, uint64_t Size,
                                const DataLayout &DL,
                                const TargetLibraryInfo &TLI,
                                bool NullIsValidLoc) {
  // Note that the meanings of the "object" are slightly different in the
  // following contexts:
  //    c1: llvm::getObjectSize()
  //    c2: llvm.objectsize() intrinsic
  //    c3: isObjectSmallerThan()
  // c1 and c2 share the same meaning; however, the meaning of "object" in c3
  // refers to the "entire object".
  //
  //  Consider this example:
  //     char *p = (char*)malloc(100)
  //     char *q = p+80;
  //
  //  In the context of c1 and c2, the "object" pointed by q refers to the
  // stretch of memory of q[0:19]. So, getObjectSize(q) should return 20.
  //
  //  However, in the context of c3, the "object" refers to the chunk of memory
  // being allocated. So, the "object" has 100 bytes, and q points to the middle
  // the "object". In case q is passed to isObjectSmallerThan() as the 1st
  // parameter, before the llvm::getObjectSize() is called to get the size of
  // entire object, we should:
  //    - either rewind the pointer q to the base-address of the object in
  //      question (in this case rewind to p), or
  //    - just give up. It is up to caller to make sure the pointer is pointing
  //      to the base address the object.
  //
  // We go for 2nd option for simplicity.
  if (!isIdentifiedObject(V))
    return false;

  // This function needs to use the aligned object size because we allow
  // reads a bit past the end given sufficient alignment.
  uint64_t ObjectSize = getObjectSize(V, DL, TLI, NullIsValidLoc,
                                      /*RoundToAlign*/ true);

  return ObjectSize != MemoryLocation::UnknownSize && ObjectSize < Size;
}

/// Returns true if we can prove that the object specified by V has size Size.
static bool isObjectSize(const Value *V, uint64_t Size, const DataLayout &DL,
                         const TargetLibraryInfo &TLI, bool NullIsValidLoc) {
  uint64_t ObjectSize = getObjectSize(V, DL, TLI, NullIsValidLoc);
  return ObjectSize != MemoryLocation::UnknownSize && ObjectSize == Size;
}

//===----------------------------------------------------------------------===//
// GetElementPtr Instruction Decomposition and Analysis
//===----------------------------------------------------------------------===//

/// Analyzes the specified value as a linear expression: "A*V + B", where A and
/// B are constant integers.
///
/// Returns the scale and offset values as APInts and return V as a Value*, and
/// return whether we looked through any sign or zero extends.  The incoming
/// Value is known to have IntegerType, and it may already be sign or zero
/// extended.
///
/// Note that this looks through extends, so the high bits may not be
/// represented in the result.
/*static*/ const Value *BasicAAResult::GetLinearExpression(
    const Value *V, APInt &Scale, APInt &Offset, unsigned &ZExtBits,
    unsigned &SExtBits, const DataLayout &DL, unsigned Depth,
    AssumptionCache *AC, DominatorTree *DT, bool &NSW, bool &NUW) {
  assert(V->getType()->isIntegerTy() && "Not an integer value");

  // Limit our recursion depth.
  if (Depth == 6) {
    Scale = 1;
    Offset = 0;
    return V;
  }

  if (const ConstantInt *Const = dyn_cast<ConstantInt>(V)) {
    // If it's a constant, just convert it to an offset and remove the variable.
    // If we've been called recursively, the Offset bit width will be greater
    // than the constant's (the Offset's always as wide as the outermost call),
    // so we'll zext here and process any extension in the isa<SExtInst> &
    // isa<ZExtInst> cases below.
    Offset += Const->getValue().zextOrSelf(Offset.getBitWidth());
    assert(Scale == 0 && "Constant values don't have a scale");
    return V;
  }

  if (const BinaryOperator *BOp = dyn_cast<BinaryOperator>(V)) {
    if (ConstantInt *RHSC = dyn_cast<ConstantInt>(BOp->getOperand(1))) {
      // If we've been called recursively, then Offset and Scale will be wider
      // than the BOp operands. We'll always zext it here as we'll process sign
      // extensions below (see the isa<SExtInst> / isa<ZExtInst> cases).
      APInt RHS = RHSC->getValue().zextOrSelf(Offset.getBitWidth());

      switch (BOp->getOpcode()) {
      default:
        // We don't understand this instruction, so we can't decompose it any
        // further.
        Scale = 1;
        Offset = 0;
        return V;
      case Instruction::Or:
        // X|C == X+C if all the bits in C are unset in X.  Otherwise we can't
        // analyze it.
        if (!MaskedValueIsZero(BOp->getOperand(0), RHSC->getValue(), DL, 0, AC,
                               BOp, DT)) {
          Scale = 1;
          Offset = 0;
          return V;
        }
        LLVM_FALLTHROUGH;
      case Instruction::Add:
        V = GetLinearExpression(BOp->getOperand(0), Scale, Offset, ZExtBits,
                                SExtBits, DL, Depth + 1, AC, DT, NSW, NUW);
        Offset += RHS;
        break;
      case Instruction::Sub:
        V = GetLinearExpression(BOp->getOperand(0), Scale, Offset, ZExtBits,
                                SExtBits, DL, Depth + 1, AC, DT, NSW, NUW);
        Offset -= RHS;
        break;
      case Instruction::Mul:
        V = GetLinearExpression(BOp->getOperand(0), Scale, Offset, ZExtBits,
                                SExtBits, DL, Depth + 1, AC, DT, NSW, NUW);
        Offset *= RHS;
        Scale *= RHS;
        break;
      case Instruction::Shl:
        V = GetLinearExpression(BOp->getOperand(0), Scale, Offset, ZExtBits,
                                SExtBits, DL, Depth + 1, AC, DT, NSW, NUW);

        // We're trying to linearize an expression of the kind:
        //   shl i8 -128, 36
        // where the shift count exceeds the bitwidth of the type.
        // We can't decompose this further (the expression would return
        // a poison value).
        if (Offset.getBitWidth() < RHS.getLimitedValue() ||
            Scale.getBitWidth() < RHS.getLimitedValue()) {
          Scale = 1;
          Offset = 0;
          return V;
        }

        Offset <<= RHS.getLimitedValue();
        Scale <<= RHS.getLimitedValue();
        // the semantics of nsw and nuw for left shifts don't match those of
        // multiplications, so we won't propagate them.
        NSW = NUW = false;
        return V;
      }

      if (isa<OverflowingBinaryOperator>(BOp)) {
        NUW &= BOp->hasNoUnsignedWrap();
        NSW &= BOp->hasNoSignedWrap();
      }
      return V;
    }
  }

  // Since GEP indices are sign extended anyway, we don't care about the high
  // bits of a sign or zero extended value - just scales and offsets.  The
  // extensions have to be consistent though.
  if (isa<SExtInst>(V) || isa<ZExtInst>(V)) {
    Value *CastOp = cast<CastInst>(V)->getOperand(0);
    unsigned NewWidth = V->getType()->getPrimitiveSizeInBits();
    unsigned SmallWidth = CastOp->getType()->getPrimitiveSizeInBits();
    unsigned OldZExtBits = ZExtBits, OldSExtBits = SExtBits;
    const Value *Result =
        GetLinearExpression(CastOp, Scale, Offset, ZExtBits, SExtBits, DL,
                            Depth + 1, AC, DT, NSW, NUW);

    // zext(zext(%x)) == zext(%x), and similarly for sext; we'll handle this
    // by just incrementing the number of bits we've extended by.
    unsigned ExtendedBy = NewWidth - SmallWidth;

    if (isa<SExtInst>(V) && ZExtBits == 0) {
      // sext(sext(%x, a), b) == sext(%x, a + b)

      if (NSW) {
        // We haven't sign-wrapped, so it's valid to decompose sext(%x + c)
        // into sext(%x) + sext(c). We'll sext the Offset ourselves:
        unsigned OldWidth = Offset.getBitWidth();
        Offset = Offset.trunc(SmallWidth).sext(NewWidth).zextOrSelf(OldWidth);
      } else {
        // We may have signed-wrapped, so don't decompose sext(%x + c) into
        // sext(%x) + sext(c)
        Scale = 1;
        Offset = 0;
        Result = CastOp;
        ZExtBits = OldZExtBits;
        SExtBits = OldSExtBits;
      }
      SExtBits += ExtendedBy;
    } else {
      // sext(zext(%x, a), b) = zext(zext(%x, a), b) = zext(%x, a + b)

      if (!NUW) {
        // We may have unsigned-wrapped, so don't decompose zext(%x + c) into
        // zext(%x) + zext(c)
        Scale = 1;
        Offset = 0;
        Result = CastOp;
        ZExtBits = OldZExtBits;
        SExtBits = OldSExtBits;
      }
      ZExtBits += ExtendedBy;
    }

    return Result;
  }

  Scale = 1;
  Offset = 0;
  return V;
}

/// To ensure a pointer offset fits in an integer of size PointerSize
/// (in bits) when that size is smaller than the maximum pointer size. This is
/// an issue, for example, in particular for 32b pointers with negative indices
/// that rely on two's complement wrap-arounds for precise alias information
/// where the maximum pointer size is 64b.
static APInt adjustToPointerSize(APInt Offset, unsigned PointerSize) {
  assert(PointerSize <= Offset.getBitWidth() && "Invalid PointerSize!");
  unsigned ShiftBits = Offset.getBitWidth() - PointerSize;
  return (Offset << ShiftBits).ashr(ShiftBits);
}

static unsigned getMaxPointerSize(const DataLayout &DL) {
  unsigned MaxPointerSize = DL.getMaxPointerSizeInBits();
  if (MaxPointerSize < 64 && ForceAtLeast64Bits) MaxPointerSize = 64;
  if (DoubleCalcBits) MaxPointerSize *= 2;

  return MaxPointerSize;
}

#if INTEL_CUSTOMIZATION
/// Matches DecomposedGEP for SubscriptInst, internals are exposed.
/// Only single llvm.intel.subscript processed to match GetUnderlyingObject
/// MaxLookupSearchDepth in DecomposeGEPExpression.
void BasicAAResult::DecomposeSubscript(const SubscriptInst *Subs,
                                       DecomposedGEP &Decomposed,
                                       const DataLayout &DL,
                                       AssumptionCache *AC, DominatorTree *DT) {

  unsigned PointerSize =
      DL.getPointerSizeInBits(Subs->getPointerAddressSpace());
  const Value *Stride = Subs->getStride();

  const ConstantInt *CStride = cast<ConstantInt>(Stride);
  unsigned MaxPointerSize = getMaxPointerSize(DL);

  APInt StrideVal = CStride->getValue().sextOrSelf(MaxPointerSize);

  const Value *Offsets[] = {Subs->getIndex(), Subs->getLowerBound()};
  for (int i = 0; i < 2; ++i) {
    const Value *Index = Offsets[i];

    // Index      -> Scale
    // LowerBound -> -Scale
    APInt Scale = (i == 1) ? -StrideVal : StrideVal;

    // For an array/pointer, add the element offset, explicitly scaled.
    if (auto *CIdx = dyn_cast<ConstantInt>(Index)) {
      if (CIdx->isZero())
        continue;
      Decomposed.OtherOffset += Scale * CIdx->getSExtValue();
      continue;
    }

    unsigned ZExtBits = 0, SExtBits = 0;
    // If the integer type is smaller than the pointer size, it is implicitly
    // sign extended to pointer size.
    unsigned Width = Index->getType()->getIntegerBitWidth();
    if (PointerSize > Width)
      SExtBits += PointerSize - Width;

    // Use GetLinearExpression to decompose the index into a C1*V+C2 form.
    APInt IndexScale(Width, 0), IndexOffset(Width, 0);
    bool NSW = true, NUW = true;

    // IndexOld = IndexScale * IndexNew + IndexOffset
    Index = GetLinearExpression(Index, IndexScale, IndexOffset, ZExtBits,
                                SExtBits, DL, 0, AC, DT, NSW, NUW);
    Decomposed.OtherOffset += IndexOffset.getSExtValue() * Scale;
    Scale *= IndexScale.getSExtValue();

    // If we already had an occurrence of this index variable, merge this
    // scale into it.  For example, we want to handle:
    //   A[x][x] -> x*16 + x*4 -> x*20
    // This also ensures that 'x' only appears in the index list once.
    for (unsigned i = 0, e = Decomposed.VarIndices.size(); i != e; ++i) {
      if (Decomposed.VarIndices[i].V == Index &&
          Decomposed.VarIndices[i].ZExtBits == ZExtBits &&
          Decomposed.VarIndices[i].SExtBits == SExtBits) {
        Scale += Decomposed.VarIndices[i].Scale;
        Decomposed.VarIndices.erase(Decomposed.VarIndices.begin() + i);
        break;
      }
    }

    if (!!Scale) {
      VariableGEPIndex Entry = {Index, ZExtBits, SExtBits, Scale};
      Decomposed.VarIndices.push_back(Entry);
    }
  }

  Decomposed.Base = Subs->getPointerOperand();
}
#endif // INTEL_CUSTOMIZATION

/// If V is a symbolic pointer expression, decompose it into a base pointer
/// with a constant offset and a number of scaled symbolic offsets.
///
/// The scaled symbolic offsets (represented by pairs of a Value* and a scale
/// in the VarIndices vector) are Value*'s that are known to be scaled by the
/// specified amount, but which may have other unrepresented high bits. As
/// such, the gep cannot necessarily be reconstructed from its decomposed form.
///
/// When DataLayout is around, this function is capable of analyzing everything
/// that GetUnderlyingObject can look through. To be able to do that
/// GetUnderlyingObject and DecomposeGEPExpression must use the same search
/// depth (MaxLookupSearchDepth). When DataLayout not is around, it just looks
/// through pointer casts.
bool BasicAAResult::DecomposeGEPExpression(const Value *V,
       DecomposedGEP &Decomposed, const DataLayout &DL, AssumptionCache *AC,
       DominatorTree *DT) {
  // Limit recursion depth to limit compile time in crazy cases.
  unsigned MaxLookup = MaxLookupSearchDepth;
  SearchTimes++;

  unsigned MaxPointerSize = getMaxPointerSize(DL);
  Decomposed.VarIndices.clear();
  do {
    // See if this is a bitcast or GEP.
    const Operator *Op = dyn_cast<Operator>(V);
    if (!Op) {
      // The only non-operator case we can handle are GlobalAliases.
      if (const GlobalAlias *GA = dyn_cast<GlobalAlias>(V)) {
        if (!GA->isInterposable()) {
          V = GA->getAliasee();
          continue;
        }
      }
      Decomposed.Base = V;
      return false;
    }

    if (Op->getOpcode() == Instruction::BitCast ||
        Op->getOpcode() == Instruction::AddrSpaceCast) {
      V = Op->getOperand(0);
      continue;
    }

    const GEPOperator *GEPOp = dyn_cast<GEPOperator>(Op);
    if (!GEPOp) {
      if (const auto *Call = dyn_cast<CallBase>(V)) {
        // CaptureTracking can know about special capturing properties of some
        // intrinsics like launder.invariant.group, that can't be expressed with
        // the attributes, but have properties like returning aliasing pointer.
        // Because some analysis may assume that nocaptured pointer is not
        // returned from some special intrinsic (because function would have to
        // be marked with returns attribute), it is crucial to use this function
        // because it should be in sync with CaptureTracking. Not using it may
        // cause weird miscompilations where 2 aliasing pointers are assumed to
        // noalias.
        if (auto *RP = getArgumentAliasingToReturnedPointer(Call)) {
          V = RP;
          continue;
        }
      }

#if INTEL_CUSTOMIZATION
      // Matches GetUnderlyingObject
      if (auto *Subs = dyn_cast<SubscriptInst>(V)) {
        const Value *Stride = Subs->getStride();
        const ConstantInt *CStride = dyn_cast<ConstantInt>(Stride);
        if (!CStride) {
          Decomposed.Base = V;
          // The decomposed indices must be constants. Bail out:
          // (true=>limit hit)
          return true;
        }

        DecomposeSubscript(Subs, Decomposed, DL, AC, DT);
        V = Decomposed.Base;
        continue;
      }
      if (auto *Fakeload = dyn_cast<FakeloadInst>(V)) {
        V = Fakeload->getPointerOperand();
        continue;
      }
#endif // INTEL_CUSTOMIZATION

      // If it's not a GEP, hand it off to SimplifyInstruction to see if it
      // can come up with something. This matches what GetUnderlyingObject does.
      if (const Instruction *I = dyn_cast<Instruction>(V))
        // TODO: Get a DominatorTree and AssumptionCache and use them here
        // (these are both now available in this function, but this should be
        // updated when GetUnderlyingObject is updated). TLI should be
        // provided also.
        if (const Value *Simplified =
                SimplifyInstruction(const_cast<Instruction *>(I), DL)) {
          V = Simplified;
          continue;
        }

      Decomposed.Base = V;
      return false;
    }

    // Don't attempt to analyze GEPs over unsized objects.
    if (!GEPOp->getSourceElementType()->isSized()) {
      Decomposed.Base = V;
      return false;
    }

    unsigned AS = GEPOp->getPointerAddressSpace();
    // Walk the indices of the GEP, accumulating them into BaseOff/VarIndices.
    gep_type_iterator GTI = gep_type_begin(GEPOp);
    unsigned PointerSize = DL.getPointerSizeInBits(AS);
    // Assume all GEP operands are constants until proven otherwise.
    bool GepHasConstantOffset = true;
    for (User::const_op_iterator I = GEPOp->op_begin() + 1, E = GEPOp->op_end();
         I != E; ++I, ++GTI) {
      const Value *Index = *I;
      // Compute the (potentially symbolic) offset in bytes for this index.
      if (StructType *STy = GTI.getStructTypeOrNull()) {
        // For a struct, add the member offset.
        unsigned FieldNo = cast<ConstantInt>(Index)->getZExtValue();
        if (FieldNo == 0)
          continue;

        Decomposed.StructOffset +=
          DL.getStructLayout(STy)->getElementOffset(FieldNo);
        continue;
      }

      // For an array/pointer, add the element offset, explicitly scaled.
      if (const ConstantInt *CIdx = dyn_cast<ConstantInt>(Index)) {
        if (CIdx->isZero())
          continue;
        Decomposed.OtherOffset +=
          (DL.getTypeAllocSize(GTI.getIndexedType()) *
            CIdx->getValue().sextOrSelf(MaxPointerSize))
              .sextOrTrunc(MaxPointerSize);
        continue;
      }

      GepHasConstantOffset = false;

      APInt Scale(MaxPointerSize, DL.getTypeAllocSize(GTI.getIndexedType()));
      unsigned ZExtBits = 0, SExtBits = 0;

      // If the integer type is smaller than the pointer size, it is implicitly
      // sign extended to pointer size.
      unsigned Width = Index->getType()->getIntegerBitWidth();
      if (PointerSize > Width)
        SExtBits += PointerSize - Width;

      // Use GetLinearExpression to decompose the index into a C1*V+C2 form.
      APInt IndexScale(Width, 0), IndexOffset(Width, 0);
      bool NSW = true, NUW = true;
      const Value *OrigIndex = Index;
      Index = GetLinearExpression(Index, IndexScale, IndexOffset, ZExtBits,
                                  SExtBits, DL, 0, AC, DT, NSW, NUW);

      // The GEP index scale ("Scale") scales C1*V+C2, yielding (C1*V+C2)*Scale.
      // This gives us an aggregate computation of (C1*Scale)*V + C2*Scale.

      // It can be the case that, even through C1*V+C2 does not overflow for
      // relevant values of V, (C2*Scale) can overflow. In that case, we cannot
      // decompose the expression in this way.
      //
      // FIXME: C1*Scale and the other operations in the decomposed
      // (C1*Scale)*V+C2*Scale can also overflow. We should check for this
      // possibility.
      APInt WideScaledOffset = IndexOffset.sextOrTrunc(MaxPointerSize*2) *
                                 Scale.sext(MaxPointerSize*2);
      if (WideScaledOffset.getMinSignedBits() > MaxPointerSize) {
        Index = OrigIndex;
        IndexScale = 1;
        IndexOffset = 0;

        ZExtBits = SExtBits = 0;
        if (PointerSize > Width)
          SExtBits += PointerSize - Width;
      } else {
        Decomposed.OtherOffset += IndexOffset.sextOrTrunc(MaxPointerSize) * Scale;
        Scale *= IndexScale.sextOrTrunc(MaxPointerSize);
      }

      // If we already had an occurrence of this index variable, merge this
      // scale into it.  For example, we want to handle:
      //   A[x][x] -> x*16 + x*4 -> x*20
      // This also ensures that 'x' only appears in the index list once.
      for (unsigned i = 0, e = Decomposed.VarIndices.size(); i != e; ++i) {
        if (Decomposed.VarIndices[i].V == Index &&
            Decomposed.VarIndices[i].ZExtBits == ZExtBits &&
            Decomposed.VarIndices[i].SExtBits == SExtBits) {
          Scale += Decomposed.VarIndices[i].Scale;
          Decomposed.VarIndices.erase(Decomposed.VarIndices.begin() + i);
          break;
        }
      }

      // Make sure that we have a scale that makes sense for this target's
      // pointer size.
      Scale = adjustToPointerSize(Scale, PointerSize);

      if (!!Scale) {
        VariableGEPIndex Entry = {Index, ZExtBits, SExtBits, Scale};
        Decomposed.VarIndices.push_back(Entry);
      }
    }

    // Take care of wrap-arounds
    if (GepHasConstantOffset) {
      Decomposed.StructOffset =
          adjustToPointerSize(Decomposed.StructOffset, PointerSize);
      Decomposed.OtherOffset =
          adjustToPointerSize(Decomposed.OtherOffset, PointerSize);
    }

    // Analyze the base pointer next.
    V = GEPOp->getOperand(0);
  } while (--MaxLookup);

  // If the chain of expressions is too deep, just return early.
  Decomposed.Base = V;
  SearchLimitReached++;
  return true;
}

/// Returns whether the given pointer value points to memory that is local to
/// the function, with global constants being considered local to all
/// functions.
bool BasicAAResult::pointsToConstantMemory(const MemoryLocation &Loc,
                                           AAQueryInfo &AAQI, bool OrLocal) {
  assert(Visited.empty() && "Visited must be cleared after use!");

  unsigned MaxLookup = 8;
  SmallVector<const Value *, 16> Worklist;
  Worklist.push_back(Loc.Ptr);
  do {
    const Value *V = GetUnderlyingObject(Worklist.pop_back_val(), DL);
    if (!Visited.insert(V).second) {
      Visited.clear();
      return AAResultBase::pointsToConstantMemory(Loc, AAQI, OrLocal);
    }

    // An alloca instruction defines local memory.
    if (OrLocal && isa<AllocaInst>(V))
      continue;

    // A global constant counts as local memory for our purposes.
    if (const GlobalVariable *GV = dyn_cast<GlobalVariable>(V)) {
      // Note: this doesn't require GV to be "ODR" because it isn't legal for a
      // global to be marked constant in some modules and non-constant in
      // others.  GV may even be a declaration, not a definition.
      if (!GV->isConstant()) {
        Visited.clear();
        return AAResultBase::pointsToConstantMemory(Loc, AAQI, OrLocal);
      }
      continue;
    }

    // If both select values point to local memory, then so does the select.
    if (const SelectInst *SI = dyn_cast<SelectInst>(V)) {
      Worklist.push_back(SI->getTrueValue());
      Worklist.push_back(SI->getFalseValue());
      continue;
    }

    // If all values incoming to a phi node point to local memory, then so does
    // the phi.
    if (const PHINode *PN = dyn_cast<PHINode>(V)) {
      // Don't bother inspecting phi nodes with many operands.
      if (PN->getNumIncomingValues() > MaxLookup) {
        Visited.clear();
        return AAResultBase::pointsToConstantMemory(Loc, AAQI, OrLocal);
      }
      for (Value *IncValue : PN->incoming_values())
        Worklist.push_back(IncValue);
      continue;
    }

    // Otherwise be conservative.
    Visited.clear();
    return AAResultBase::pointsToConstantMemory(Loc, AAQI, OrLocal);
  } while (!Worklist.empty() && --MaxLookup);

  Visited.clear();
  return Worklist.empty();
}

/// Returns the behavior when calling the given call site.
FunctionModRefBehavior BasicAAResult::getModRefBehavior(const CallBase *Call) {
  if (Call->doesNotAccessMemory())
    // Can't do better than this.
    return FMRB_DoesNotAccessMemory;

  FunctionModRefBehavior Min = FMRB_UnknownModRefBehavior;

  // If the callsite knows it only reads memory, don't return worse
  // than that.
  if (Call->onlyReadsMemory())
    Min = FMRB_OnlyReadsMemory;
  else if (Call->doesNotReadMemory())
    Min = FMRB_DoesNotReadMemory;

  if (Call->onlyAccessesArgMemory())
    Min = FunctionModRefBehavior(Min & FMRB_OnlyAccessesArgumentPointees);
  else if (Call->onlyAccessesInaccessibleMemory())
    Min = FunctionModRefBehavior(Min & FMRB_OnlyAccessesInaccessibleMem);
  else if (Call->onlyAccessesInaccessibleMemOrArgMem())
    Min = FunctionModRefBehavior(Min & FMRB_OnlyAccessesInaccessibleOrArgMem);

  // If the call has operand bundles then aliasing attributes from the function
  // it calls do not directly apply to the call.  This can be made more precise
  // in the future.
  if (!Call->hasOperandBundles())
    if (const Function *F = Call->getCalledFunction())
      Min =
          FunctionModRefBehavior(Min & getBestAAResults().getModRefBehavior(F));

  return Min;
}

/// Returns the behavior when calling the given function. For use when the call
/// site is not known.
FunctionModRefBehavior BasicAAResult::getModRefBehavior(const Function *F) {
  // If the function declares it doesn't access memory, we can't do better.
  if (F->doesNotAccessMemory())
    return FMRB_DoesNotAccessMemory;

  FunctionModRefBehavior Min = FMRB_UnknownModRefBehavior;

  // If the function declares it only reads memory, go with that.
  if (F->onlyReadsMemory())
    Min = FMRB_OnlyReadsMemory;
  else if (F->doesNotReadMemory())
    Min = FMRB_DoesNotReadMemory;

  if (F->onlyAccessesArgMemory())
    Min = FunctionModRefBehavior(Min & FMRB_OnlyAccessesArgumentPointees);
  else if (F->onlyAccessesInaccessibleMemory())
    Min = FunctionModRefBehavior(Min & FMRB_OnlyAccessesInaccessibleMem);
  else if (F->onlyAccessesInaccessibleMemOrArgMem())
    Min = FunctionModRefBehavior(Min & FMRB_OnlyAccessesInaccessibleOrArgMem);

  return Min;
}

/// Returns true if this is a writeonly (i.e Mod only) parameter.
static bool isWriteOnlyParam(const CallBase *Call, unsigned ArgIdx,
                             const TargetLibraryInfo &TLI) {
  if (Call->paramHasAttr(ArgIdx, Attribute::WriteOnly))
    return true;

  // We can bound the aliasing properties of memset_pattern16 just as we can
  // for memcpy/memset.  This is particularly important because the
  // LoopIdiomRecognizer likes to turn loops into calls to memset_pattern16
  // whenever possible.
  // FIXME Consider handling this in InferFunctionAttr.cpp together with other
  // attributes.
  LibFunc F;
  if (Call->getCalledFunction() &&
      TLI.getLibFunc(*Call->getCalledFunction(), F) &&
      F == LibFunc_memset_pattern16 && TLI.has(F))
    if (ArgIdx == 0)
      return true;

  // TODO: memset_pattern4, memset_pattern8
  // TODO: _chk variants
  // TODO: strcmp, strcpy

  return false;
}

ModRefInfo BasicAAResult::getArgModRefInfo(const CallBase *Call,
                                           unsigned ArgIdx) {
  // Checking for known builtin intrinsics and target library functions.
  if (isWriteOnlyParam(Call, ArgIdx, TLI))
    return ModRefInfo::Mod;

  if (Call->paramHasAttr(ArgIdx, Attribute::ReadOnly))
    return ModRefInfo::Ref;

  if (Call->paramHasAttr(ArgIdx, Attribute::ReadNone))
    return ModRefInfo::NoModRef;

  return AAResultBase::getArgModRefInfo(Call, ArgIdx);
}

static bool isIntrinsicCall(const CallBase *Call, Intrinsic::ID IID) {
  const IntrinsicInst *II = dyn_cast<IntrinsicInst>(Call);
  return II && II->getIntrinsicID() == IID;
}

#ifndef NDEBUG
static const Function *getParent(const Value *V) {
  if (const Instruction *inst = dyn_cast<Instruction>(V)) {
    if (!inst->getParent())
      return nullptr;
    return inst->getParent()->getParent();
  }

  if (const Argument *arg = dyn_cast<Argument>(V))
    return arg->getParent();

  return nullptr;
}

static bool notDifferentParent(const Value *O1, const Value *O2) {

  const Function *F1 = getParent(O1);
  const Function *F2 = getParent(O2);

  return !F1 || !F2 || F1 == F2;
}
#endif

AliasResult BasicAAResult::alias(const MemoryLocation &LocA,
                                 const MemoryLocation &LocB,
                                 AAQueryInfo &AAQI) {
  assert(notDifferentParent(LocA.Ptr, LocB.Ptr) &&
         "BasicAliasAnalysis doesn't support interprocedural queries.");

  // If we have a directly cached entry for these locations, we have recursed
  // through this once, so just return the cached results. Notably, when this
  // happens, we don't clear the cache.
  auto CacheIt = AAQI.AliasCache.find(AAQueryInfo::LocPair(LocA, LocB));
  if (CacheIt != AAQI.AliasCache.end())
    return CacheIt->second;

  CacheIt = AAQI.AliasCache.find(AAQueryInfo::LocPair(LocB, LocA));
  if (CacheIt != AAQI.AliasCache.end())
    return CacheIt->second;

  AliasResult Alias = aliasCheck(LocA.Ptr, LocA.Size, LocA.AATags, LocB.Ptr,
                                 LocB.Size, LocB.AATags, AAQI);

  VisitedPhiBBs.clear();
  return Alias;
}

/// Checks to see if the specified callsite can clobber the specified memory
/// object.
///
/// Since we only look at local properties of this function, we really can't
/// say much about this query.  We do, however, use simple "address taken"
/// analysis on local objects.
ModRefInfo BasicAAResult::getModRefInfo(const CallBase *Call,
                                        const MemoryLocation &Loc,
                                        AAQueryInfo &AAQI) {
  assert(notDifferentParent(Call, Loc.Ptr) &&
         "AliasAnalysis query involving multiple functions!");

  const Value *Object = GetUnderlyingObject(Loc.Ptr, DL);

  // Calls marked 'tail' cannot read or write allocas from the current frame
  // because the current frame might be destroyed by the time they run. However,
  // a tail call may use an alloca with byval. Calling with byval copies the
  // contents of the alloca into argument registers or stack slots, so there is
  // no lifetime issue.
  if (isa<AllocaInst>(Object))
    if (const CallInst *CI = dyn_cast<CallInst>(Call))
      if (CI->isTailCall() &&
          !CI->getAttributes().hasAttrSomewhere(Attribute::ByVal))
        return ModRefInfo::NoModRef;

  // Stack restore is able to modify unescaped dynamic allocas. Assume it may
  // modify them even though the alloca is not escaped.
  if (auto *AI = dyn_cast<AllocaInst>(Object))
    if (!AI->isStaticAlloca() && isIntrinsicCall(Call, Intrinsic::stackrestore))
      return ModRefInfo::Mod;

  // If the pointer is to a locally allocated object that does not escape,
  // then the call can not mod/ref the pointer unless the call takes the pointer
  // as an argument, and itself doesn't capture it.
  if (!isa<Constant>(Object) && Call != Object &&
      isNonEscapingLocalObject(Object, &AAQI.IsCapturedCache)) {

    // Optimistically assume that call doesn't touch Object and check this
    // assumption in the following loop.
    ModRefInfo Result = ModRefInfo::NoModRef;
    bool IsMustAlias = true;

    unsigned OperandNo = 0;
    for (auto CI = Call->data_operands_begin(), CE = Call->data_operands_end();
         CI != CE; ++CI, ++OperandNo) {
      // Only look at the no-capture or byval pointer arguments.  If this
      // pointer were passed to arguments that were neither of these, then it
      // couldn't be no-capture.
      if (!(*CI)->getType()->isPointerTy() ||
          (!Call->doesNotCapture(OperandNo) &&
           OperandNo < Call->getNumArgOperands() &&
           !Call->isByValArgument(OperandNo)))
        continue;

      // Call doesn't access memory through this operand, so we don't care
      // if it aliases with Object.
      if (Call->doesNotAccessMemory(OperandNo))
        continue;

      // If this is a no-capture pointer argument, see if we can tell that it
      // is impossible to alias the pointer we're checking.
      AliasResult AR = getBestAAResults().alias(MemoryLocation(*CI),
                                                MemoryLocation(Object), AAQI);
      if (AR != MustAlias)
        IsMustAlias = false;
      // Operand doesn't alias 'Object', continue looking for other aliases
      if (AR == NoAlias)
        continue;
      // Operand aliases 'Object', but call doesn't modify it. Strengthen
      // initial assumption and keep looking in case if there are more aliases.
      if (Call->onlyReadsMemory(OperandNo)) {
        Result = setRef(Result);
        continue;
      }
      // Operand aliases 'Object' but call only writes into it.
      if (Call->doesNotReadMemory(OperandNo)) {
        Result = setMod(Result);
        continue;
      }
      // This operand aliases 'Object' and call reads and writes into it.
      // Setting ModRef will not yield an early return below, MustAlias is not
      // used further.
      Result = ModRefInfo::ModRef;
      break;
    }

    // No operand aliases, reset Must bit. Add below if at least one aliases
    // and all aliases found are MustAlias.
    if (isNoModRef(Result))
      IsMustAlias = false;

    // Early return if we improved mod ref information
    if (!isModAndRefSet(Result)) {
      if (isNoModRef(Result))
        return ModRefInfo::NoModRef;
      return IsMustAlias ? setMust(Result) : clearMust(Result);
    }
  }

  // If the call is to malloc or calloc, we can assume that it doesn't
  // modify any IR visible value.  This is only valid because we assume these
  // routines do not read values visible in the IR.  TODO: Consider special
  // casing realloc and strdup routines which access only their arguments as
  // well.  Or alternatively, replace all of this with inaccessiblememonly once
  // that's implemented fully.
  if (isMallocOrCallocLikeFn(Call, &TLI)) {
    // Be conservative if the accessed pointer may alias the allocation -
    // fallback to the generic handling below.
    if (getBestAAResults().alias(MemoryLocation(Call), Loc, AAQI) == NoAlias)
      return ModRefInfo::NoModRef;
  }

  // The semantics of memcpy intrinsics forbid overlap between their respective
  // operands, i.e., source and destination of any given memcpy must no-alias.
  // If Loc must-aliases either one of these two locations, then it necessarily
  // no-aliases the other.
  if (auto *Inst = dyn_cast<AnyMemCpyInst>(Call)) {
    AliasResult SrcAA, DestAA;

    if ((SrcAA = getBestAAResults().alias(MemoryLocation::getForSource(Inst),
                                          Loc, AAQI)) == MustAlias)
      // Loc is exactly the memcpy source thus disjoint from memcpy dest.
      return ModRefInfo::Ref;
    if ((DestAA = getBestAAResults().alias(MemoryLocation::getForDest(Inst),
                                           Loc, AAQI)) == MustAlias)
      // The converse case.
      return ModRefInfo::Mod;

    // It's also possible for Loc to alias both src and dest, or neither.
    ModRefInfo rv = ModRefInfo::NoModRef;
    if (SrcAA != NoAlias)
      rv = setRef(rv);
    if (DestAA != NoAlias)
      rv = setMod(rv);
    return rv;
  }

  // While the assume intrinsic is marked as arbitrarily writing so that
  // proper control dependencies will be maintained, it never aliases any
  // particular memory location.
  if (isIntrinsicCall(Call, Intrinsic::assume))
    return ModRefInfo::NoModRef;

  // Like assumes, guard intrinsics are also marked as arbitrarily writing so
  // that proper control dependencies are maintained but they never mods any
  // particular memory location.
  //
  // *Unlike* assumes, guard intrinsics are modeled as reading memory since the
  // heap state at the point the guard is issued needs to be consistent in case
  // the guard invokes the "deopt" continuation.
  if (isIntrinsicCall(Call, Intrinsic::experimental_guard))
    return ModRefInfo::Ref;

  // Like assumes, invariant.start intrinsics were also marked as arbitrarily
  // writing so that proper control dependencies are maintained but they never
  // mod any particular memory location visible to the IR.
  // *Unlike* assumes (which are now modeled as NoModRef), invariant.start
  // intrinsic is now modeled as reading memory. This prevents hoisting the
  // invariant.start intrinsic over stores. Consider:
  // *ptr = 40;
  // *ptr = 50;
  // invariant_start(ptr)
  // int val = *ptr;
  // print(val);
  //
  // This cannot be transformed to:
  //
  // *ptr = 40;
  // invariant_start(ptr)
  // *ptr = 50;
  // int val = *ptr;
  // print(val);
  //
  // The transformation will cause the second store to be ignored (based on
  // rules of invariant.start)  and print 40, while the first program always
  // prints 50.
  if (isIntrinsicCall(Call, Intrinsic::invariant_start))
    return ModRefInfo::Ref;

  // The AAResultBase base class has some smarts, lets use them.
  return AAResultBase::getModRefInfo(Call, Loc, AAQI);
}

ModRefInfo BasicAAResult::getModRefInfo(const CallBase *Call1,
                                        const CallBase *Call2,
                                        AAQueryInfo &AAQI) {
  // While the assume intrinsic is marked as arbitrarily writing so that
  // proper control dependencies will be maintained, it never aliases any
  // particular memory location.
  if (isIntrinsicCall(Call1, Intrinsic::assume) ||
      isIntrinsicCall(Call2, Intrinsic::assume))
    return ModRefInfo::NoModRef;

  // Like assumes, guard intrinsics are also marked as arbitrarily writing so
  // that proper control dependencies are maintained but they never mod any
  // particular memory location.
  //
  // *Unlike* assumes, guard intrinsics are modeled as reading memory since the
  // heap state at the point the guard is issued needs to be consistent in case
  // the guard invokes the "deopt" continuation.

  // NB! This function is *not* commutative, so we special case two
  // possibilities for guard intrinsics.

  if (isIntrinsicCall(Call1, Intrinsic::experimental_guard))
    return isModSet(createModRefInfo(getModRefBehavior(Call2)))
               ? ModRefInfo::Ref
               : ModRefInfo::NoModRef;

  if (isIntrinsicCall(Call2, Intrinsic::experimental_guard))
    return isModSet(createModRefInfo(getModRefBehavior(Call1)))
               ? ModRefInfo::Mod
               : ModRefInfo::NoModRef;

  // The AAResultBase base class has some smarts, lets use them.
  return AAResultBase::getModRefInfo(Call1, Call2, AAQI);
}

/// Provide ad-hoc rules to disambiguate accesses through two GEP operators,
/// both having the exact same pointer operand.
static AliasResult aliasSameBasePointerGEPs(const GEPOperator *GEP1,
                                            LocationSize MaybeV1Size,
                                            const GEPOperator *GEP2,
                                            LocationSize MaybeV2Size,
                                            const DataLayout &DL) {
  assert(GEP1->getPointerOperand()->stripPointerCastsAndInvariantGroups() ==
             GEP2->getPointerOperand()->stripPointerCastsAndInvariantGroups() &&
         GEP1->getPointerOperandType() == GEP2->getPointerOperandType() &&
         "Expected GEPs with the same pointer operand");

  // Try to determine whether GEP1 and GEP2 index through arrays, into structs,
  // such that the struct field accesses provably cannot alias.
  // We also need at least two indices (the pointer, and the struct field).
  if (GEP1->getNumIndices() != GEP2->getNumIndices() ||
      GEP1->getNumIndices() < 2)
    return MayAlias;

  // If we don't know the size of the accesses through both GEPs, we can't
  // determine whether the struct fields accessed can't alias.
  if (MaybeV1Size == LocationSize::unknown() ||
      MaybeV2Size == LocationSize::unknown())
    return MayAlias;

  const uint64_t V1Size = MaybeV1Size.getValue();
  const uint64_t V2Size = MaybeV2Size.getValue();

  ConstantInt *C1 =
      dyn_cast<ConstantInt>(GEP1->getOperand(GEP1->getNumOperands() - 1));
  ConstantInt *C2 =
      dyn_cast<ConstantInt>(GEP2->getOperand(GEP2->getNumOperands() - 1));

  // If the last (struct) indices are constants and are equal, the other indices
  // might be also be dynamically equal, so the GEPs can alias.
  if (C1 && C2) {
    unsigned BitWidth = std::max(C1->getBitWidth(), C2->getBitWidth());
    if (C1->getValue().sextOrSelf(BitWidth) ==
        C2->getValue().sextOrSelf(BitWidth))
      return MayAlias;
  }

  // Find the last-indexed type of the GEP, i.e., the type you'd get if
  // you stripped the last index.
  // On the way, look at each indexed type.  If there's something other
  // than an array, different indices can lead to different final types.
  SmallVector<Value *, 8> IntermediateIndices;

  // Insert the first index; we don't need to check the type indexed
  // through it as it only drops the pointer indirection.
  assert(GEP1->getNumIndices() > 1 && "Not enough GEP indices to examine");
  IntermediateIndices.push_back(GEP1->getOperand(1));

  // Insert all the remaining indices but the last one.
  // Also, check that they all index through arrays.
  for (unsigned i = 1, e = GEP1->getNumIndices() - 1; i != e; ++i) {
    if (!isa<ArrayType>(GetElementPtrInst::getIndexedType(
            GEP1->getSourceElementType(), IntermediateIndices)))
      return MayAlias;
    IntermediateIndices.push_back(GEP1->getOperand(i + 1));
  }

  auto *Ty = GetElementPtrInst::getIndexedType(
    GEP1->getSourceElementType(), IntermediateIndices);
  StructType *LastIndexedStruct = dyn_cast<StructType>(Ty);

  if (isa<SequentialType>(Ty)) {
    // We know that:
    // - both GEPs begin indexing from the exact same pointer;
    // - the last indices in both GEPs are constants, indexing into a sequential
    //   type (array or pointer);
    // - both GEPs only index through arrays prior to that.
    //
    // Because array indices greater than the number of elements are valid in
    // GEPs, unless we know the intermediate indices are identical between
    // GEP1 and GEP2 we cannot guarantee that the last indexed arrays don't
    // partially overlap. We also need to check that the loaded size matches
    // the element size, otherwise we could still have overlap.
    const uint64_t ElementSize =
        DL.getTypeStoreSize(cast<SequentialType>(Ty)->getElementType());
    if (V1Size != ElementSize || V2Size != ElementSize)
      return MayAlias;

    for (unsigned i = 0, e = GEP1->getNumIndices() - 1; i != e; ++i)
      if (GEP1->getOperand(i + 1) != GEP2->getOperand(i + 1))
        return MayAlias;

    // Now we know that the array/pointer that GEP1 indexes into and that
    // that GEP2 indexes into must either precisely overlap or be disjoint.
    // Because they cannot partially overlap and because fields in an array
    // cannot overlap, if we can prove the final indices are different between
    // GEP1 and GEP2, we can conclude GEP1 and GEP2 don't alias.

    // If the last indices are constants, we've already checked they don't
    // equal each other so we can exit early.
    if (C1 && C2)
      return NoAlias;
    {
      Value *GEP1LastIdx = GEP1->getOperand(GEP1->getNumOperands() - 1);
      Value *GEP2LastIdx = GEP2->getOperand(GEP2->getNumOperands() - 1);
      if (isa<PHINode>(GEP1LastIdx) || isa<PHINode>(GEP2LastIdx)) {
        // If one of the indices is a PHI node, be safe and only use
        // computeKnownBits so we don't make any assumptions about the
        // relationships between the two indices. This is important if we're
        // asking about values from different loop iterations. See PR32314.
        // TODO: We may be able to change the check so we only do this when
        // we definitely looked through a PHINode.
        if (GEP1LastIdx != GEP2LastIdx &&
            GEP1LastIdx->getType() == GEP2LastIdx->getType()) {
          KnownBits Known1 = computeKnownBits(GEP1LastIdx, DL);
          KnownBits Known2 = computeKnownBits(GEP2LastIdx, DL);
          if (Known1.Zero.intersects(Known2.One) ||
              Known1.One.intersects(Known2.Zero))
            return NoAlias;
        }
      } else if (isKnownNonEqual(GEP1LastIdx, GEP2LastIdx, DL))
        return NoAlias;
    }
    return MayAlias;
  } else if (!LastIndexedStruct || !C1 || !C2) {
    return MayAlias;
  }

  if (C1->getValue().getActiveBits() > 64 ||
      C2->getValue().getActiveBits() > 64)
    return MayAlias;

  // We know that:
  // - both GEPs begin indexing from the exact same pointer;
  // - the last indices in both GEPs are constants, indexing into a struct;
  // - said indices are different, hence, the pointed-to fields are different;
  // - both GEPs only index through arrays prior to that.
  //
  // This lets us determine that the struct that GEP1 indexes into and the
  // struct that GEP2 indexes into must either precisely overlap or be
  // completely disjoint.  Because they cannot partially overlap, indexing into
  // different non-overlapping fields of the struct will never alias.

  // Therefore, the only remaining thing needed to show that both GEPs can't
  // alias is that the fields are not overlapping.
  const StructLayout *SL = DL.getStructLayout(LastIndexedStruct);
  const uint64_t StructSize = SL->getSizeInBytes();
  const uint64_t V1Off = SL->getElementOffset(C1->getZExtValue());
  const uint64_t V2Off = SL->getElementOffset(C2->getZExtValue());

  auto EltsDontOverlap = [StructSize](uint64_t V1Off, uint64_t V1Size,
                                      uint64_t V2Off, uint64_t V2Size) {
    return V1Off < V2Off && V1Off + V1Size <= V2Off &&
           ((V2Off + V2Size <= StructSize) ||
            (V2Off + V2Size - StructSize <= V1Off));
  };

  if (EltsDontOverlap(V1Off, V1Size, V2Off, V2Size) ||
      EltsDontOverlap(V2Off, V2Size, V1Off, V1Size))
    return NoAlias;

  return MayAlias;
}

// If a we have (a) a GEP and (b) a pointer based on an alloca, and the
// beginning of the object the GEP points would have a negative offset with
// repsect to the alloca, that means the GEP can not alias pointer (b).
// Note that the pointer based on the alloca may not be a GEP. For
// example, it may be the alloca itself.
// The same applies if (b) is based on a GlobalVariable. Note that just being
// based on isIdentifiedObject() is not enough - we need an identified object
// that does not permit access to negative offsets. For example, a negative
// offset from a noalias argument or call can be inbounds w.r.t the actual
// underlying object.
//
// For example, consider:
//
//   struct { int f0, int f1, ...} foo;
//   foo alloca;
//   foo* random = bar(alloca);
//   int *f0 = &alloca.f0
//   int *f1 = &random->f1;
//
// Which is lowered, approximately, to:
//
//  %alloca = alloca %struct.foo
//  %random = call %struct.foo* @random(%struct.foo* %alloca)
//  %f0 = getelementptr inbounds %struct, %struct.foo* %alloca, i32 0, i32 0
//  %f1 = getelementptr inbounds %struct, %struct.foo* %random, i32 0, i32 1
//
// Assume %f1 and %f0 alias. Then %f1 would point into the object allocated
// by %alloca. Since the %f1 GEP is inbounds, that means %random must also
// point into the same object. But since %f0 points to the beginning of %alloca,
// the highest %f1 can be is (%alloca + 3). This means %random can not be higher
// than (%alloca - 1), and so is not inbounds, a contradiction.
bool BasicAAResult::isGEPBaseAtNegativeOffset(const AddressOperator *GEPOp, // INTEL
      const DecomposedGEP &DecompGEP, const DecomposedGEP &DecompObject,
      LocationSize MaybeObjectAccessSize) {
  // If the object access size is unknown, or the GEP isn't inbounds, bail.
  // INTEL:
  // SubscriptInst, GetElementPtrInst and FakeloadInst are structured
  // address computations and/or pointer annotations.
  if (MaybeObjectAccessSize == LocationSize::unknown()) // INTEL
    return false;

  if (auto *S = dyn_cast<GEPOrSubsOperator>(GEPOp)) // INTEL
    if (!S->isInBounds())                           // INTEL
      return false;                                 // INTEL

  const uint64_t ObjectAccessSize = MaybeObjectAccessSize.getValue();

  // We need the object to be an alloca or a globalvariable, and want to know
  // the offset of the pointer from the object precisely, so no variable
  // indices are allowed.
  if (!(isa<AllocaInst>(DecompObject.Base) ||
        isa<GlobalVariable>(DecompObject.Base)) ||
      !DecompObject.VarIndices.empty())
    return false;

  APInt ObjectBaseOffset = DecompObject.StructOffset +
                           DecompObject.OtherOffset;

  // If the GEP has no variable indices, we know the precise offset
  // from the base, then use it. If the GEP has variable indices,
  // we can't get exact GEP offset to identify pointer alias. So return
  // false in that case.
  if (!DecompGEP.VarIndices.empty())
    return false;

  APInt GEPBaseOffset = DecompGEP.StructOffset;
  GEPBaseOffset += DecompGEP.OtherOffset;

  return GEPBaseOffset.sge(ObjectBaseOffset + (int64_t)ObjectAccessSize);
}

/// Provides a bunch of ad-hoc rules to disambiguate a GEP instruction against
/// another pointer.
///
/// We know that V1 is a GEP, but we don't know anything about V2.
/// UnderlyingV1 is GetUnderlyingObject(GEP1, DL), UnderlyingV2 is the same for
/// V2.
<<<<<<< HEAD
AliasResult
BasicAAResult::aliasGEP(const AddressOperator *GEP1, // INTEL
                        LocationSize V1Size,         // INTEL
                        const AAMDNodes &V1AAInfo, const Value *V2,
                        LocationSize V2Size, const AAMDNodes &V2AAInfo,
                        const Value *UnderlyingV1, const Value *UnderlyingV2) {
=======
AliasResult BasicAAResult::aliasGEP(
    const GEPOperator *GEP1, LocationSize V1Size, const AAMDNodes &V1AAInfo,
    const Value *V2, LocationSize V2Size, const AAMDNodes &V2AAInfo,
    const Value *UnderlyingV1, const Value *UnderlyingV2, AAQueryInfo &AAQI) {
>>>>>>> 0125e448
  DecomposedGEP DecompGEP1, DecompGEP2;
  unsigned MaxPointerSize = getMaxPointerSize(DL);
  DecompGEP1.StructOffset = DecompGEP1.OtherOffset = APInt(MaxPointerSize, 0);
  DecompGEP2.StructOffset = DecompGEP2.OtherOffset = APInt(MaxPointerSize, 0);

  bool GEP1MaxLookupReached =
    DecomposeGEPExpression(GEP1, DecompGEP1, DL, &AC, DT);
  bool GEP2MaxLookupReached =
    DecomposeGEPExpression(V2, DecompGEP2, DL, &AC, DT);

  APInt GEP1BaseOffset = DecompGEP1.StructOffset + DecompGEP1.OtherOffset;
  APInt GEP2BaseOffset = DecompGEP2.StructOffset + DecompGEP2.OtherOffset;

  assert((DecompGEP1.Base == UnderlyingV1 ||       // INTEL
          isa<SubscriptInst>(DecompGEP1.Base)) &&  // INTEL
         (DecompGEP2.Base == UnderlyingV2 ||       // INTEL
          isa<SubscriptInst>(DecompGEP2.Base)) &&  // INTEL
         "DecomposeGEPExpression returned a result different from "
         "GetUnderlyingObject");

  // If the GEP's offset relative to its base is such that the base would
  // fall below the start of the object underlying V2, then the GEP and V2
  // cannot alias.
  if (!GEP1MaxLookupReached && !GEP2MaxLookupReached &&
      isGEPBaseAtNegativeOffset(GEP1, DecompGEP1, DecompGEP2, V2Size))
    return NoAlias;
  // If we have two gep instructions with must-alias or not-alias'ing base
  // pointers, figure out if the indexes to the GEP tell us anything about the
  // derived pointer.
  if (const AddressOperator *GEP2 = dyn_cast<AddressOperator>(V2)) { // INTEL
    // Check for the GEP base being at a negative offset, this time in the other
    // direction.
    if (!GEP1MaxLookupReached && !GEP2MaxLookupReached &&
        isGEPBaseAtNegativeOffset(GEP2, DecompGEP2, DecompGEP1, V1Size))
      return NoAlias;
    // Do the base pointers alias?
    AliasResult BaseAlias =
        aliasCheck(UnderlyingV1, LocationSize::unknown(), AAMDNodes(),
                   UnderlyingV2, LocationSize::unknown(), AAMDNodes(), AAQI);

    // Check for geps of non-aliasing underlying pointers where the offsets are
    // identical.
    if ((BaseAlias == MayAlias) && V1Size == V2Size &&                        // INTEL
        DecompGEP1.Base == UnderlyingV1 && DecompGEP2.Base == UnderlyingV2) { // INTEL
      // Do the base pointers alias assuming type and size.
      AliasResult PreciseBaseAlias = aliasCheck(
          UnderlyingV1, V1Size, V1AAInfo, UnderlyingV2, V2Size, V2AAInfo, AAQI);
      if (PreciseBaseAlias == NoAlias) {
        // See if the computed offset from the common pointer tells us about the
        // relation of the resulting pointer.
        // If the max search depth is reached the result is undefined
        if (GEP2MaxLookupReached || GEP1MaxLookupReached)
          return MayAlias;

        // Same offsets.
        if (GEP1BaseOffset == GEP2BaseOffset &&
            DecompGEP1.VarIndices == DecompGEP2.VarIndices)
          return NoAlias;
      }
    }

    // If we get a No or May, then return it immediately, no amount of analysis
    // will improve this situation.
    if (BaseAlias != MustAlias) {
      assert(BaseAlias == NoAlias || BaseAlias == MayAlias);
      return BaseAlias;
    }

    // Otherwise, we have a MustAlias.  Since the base pointers alias each other
    // exactly, see if the computed offset from the common pointer tells us
    // about the relation of the resulting pointer.
    // If we know the two GEPs are based off of the exact same pointer (and not
    // just the same underlying object), see if that tells us anything about
    // the resulting pointers.
    if (GEP1->getPointerOperand()->stripPointerCastsAndInvariantGroups() ==
            GEP2->getPointerOperand()->stripPointerCastsAndInvariantGroups() &&
        GEP1->getPointerOperandType() == GEP2->getPointerOperandType()) {
      const GEPOperator* GP1 = dyn_cast<GEPOperator>(GEP1); // INTEL
      const GEPOperator* GP2 = dyn_cast<GEPOperator>(GEP2); // INTEL
      if (GP1 && GP2) { // INTEL
        AliasResult R = aliasSameBasePointerGEPs(GP1, V1Size, GP2, V2Size, DL); // INTEL
        // If we couldn't find anything interesting, don't abandon just yet.
        if (R != MayAlias)
          return R;
      } // INTEL
    }

    // If the max search depth is reached, the result is undefined
    if (GEP2MaxLookupReached || GEP1MaxLookupReached)
      return MayAlias;

    // Subtract the GEP2 pointer from the GEP1 pointer to find out their
    // symbolic difference.
    GEP1BaseOffset -= GEP2BaseOffset;
    GetIndexDifference(DecompGEP1.VarIndices, DecompGEP2.VarIndices);

#if INTEL_CUSTOMIZATION
    // GCD test for same base. https://en.wikipedia.org/wiki/GCD_test
    // aliasSameBasePointerGEPs.
    if (DecompGEP1.Base == DecompGEP2.Base && GEP1BaseOffset != 0 &&
        V1Size != MemoryLocation::UnknownSize &&
        V2Size != MemoryLocation::UnknownSize &&
        // Safe to convert V1Size to int64_t.
        V1Size.getValue() <= (uint64_t)std::numeric_limits<int64_t>::max() &&
        // Safe to convert V2Size to int64_t.
        V2Size.getValue() <= (uint64_t)std::numeric_limits<int64_t>::max() &&
        !DecompGEP1.VarIndices.empty()) {

      APInt MinCoeff = DecompGEP1.VarIndices[0].Scale.abs();
      for (unsigned i = 1, e = DecompGEP1.VarIndices.size(); i != e; ++i)
        MinCoeff = MinCoeff.sle(DecompGEP1.VarIndices[i].Scale.abs()) ?
                   MinCoeff : DecompGEP1.VarIndices[i].Scale.abs();

      bool CoeffsAreDivisible = true;
      for (unsigned i = 0, e = DecompGEP1.VarIndices.size(); i != e; ++i)
        if (!!(DecompGEP1.VarIndices[i].Scale.srem(MinCoeff))) {
          CoeffsAreDivisible = false;
          break;
        }

      if (CoeffsAreDivisible && MinCoeff.sge((int64_t)V1Size.getValue()) &&
          MinCoeff.sge((int64_t)V2Size.getValue())) {
        APInt GEP1BaseOffsetReduced = GEP1BaseOffset.srem(MinCoeff);
        if (GEP1BaseOffsetReduced.sgt(0)) {
          // | V2 ... V2 + V2Size |
          // | GEP1BaseOffsetReduced | V1 ... V1 + V1Size
          // | MinCoeff                                     |
          if (GEP1BaseOffsetReduced.sge((int64_t)V2Size.getValue()) &&
              GEP1BaseOffsetReduced.sle(MinCoeff - (int64_t)V1Size.getValue()))
            return NoAlias;
        } else if (GEP1BaseOffsetReduced.slt(0)) {
          // | V1 ... V1 + V1Size |
          // | GEP1BaseOffsetReduced | V2 ... V2 + V2Size
          // | MinCoeff                                     |
          if ((-GEP1BaseOffsetReduced).sge((int64_t)V1Size.getValue()) &&
              (-GEP1BaseOffsetReduced).sle(MinCoeff - (int64_t)V2Size.getValue()))
            return NoAlias;
        }
      }
    }
#endif // INTEL_CUSTOMIZATION
  } else {
    // Check to see if these two pointers are related by the getelementptr
    // instruction.  If one pointer is a GEP with a non-zero index of the other
    // pointer, we know they cannot alias.

    // If both accesses are unknown size, we can't do anything useful here.
    if (V1Size == LocationSize::unknown() && V2Size == LocationSize::unknown())
      return MayAlias;

    AliasResult R = aliasCheck(UnderlyingV1, LocationSize::unknown(),
                               AAMDNodes(), V2, LocationSize::unknown(),
                               V2AAInfo, AAQI, nullptr, UnderlyingV2);
    if (R != MustAlias) {
      // If V2 may alias GEP base pointer, conservatively returns MayAlias.
      // If V2 is known not to alias GEP base pointer, then the two values
      // cannot alias per GEP semantics: "Any memory access must be done through
      // a pointer value associated with an address range of the memory access,
      // otherwise the behavior is undefined.".
      assert(R == NoAlias || R == MayAlias);
      return R;
    }

    // If the max search depth is reached the result is undefined
    if (GEP1MaxLookupReached)
      return MayAlias;
  }

  // In the two GEP Case, if there is no difference in the offsets of the
  // computed pointers, the resultant pointers are a must alias.  This
  // happens when we have two lexically identical GEP's (for example).
  //
  // In the other case, if we have getelementptr <ptr>, 0, 0, 0, 0, ... and V2
  // must aliases the GEP, the end result is a must alias also.
  if (GEP1BaseOffset == 0 && DecompGEP1.VarIndices.empty())
    return MustAlias;

  // If there is a constant difference between the pointers, but the difference
  // is less than the size of the associated memory object, then we know
  // that the objects are partially overlapping.  If the difference is
  // greater, we know they do not overlap.
  if (GEP1BaseOffset != 0 && DecompGEP1.VarIndices.empty()) {
    if (GEP1BaseOffset.sge(0)) {
      if (V2Size != LocationSize::unknown()) {
        if (GEP1BaseOffset.ult(V2Size.getValue()))
          return PartialAlias;
        return NoAlias;
      }
    } else {
      // We have the situation where:
      // +                +
      // | BaseOffset     |
      // ---------------->|
      // |-->V1Size       |-------> V2Size
      // GEP1             V2
      // We need to know that V2Size is not unknown, otherwise we might have
      // stripped a gep with negative index ('gep <ptr>, -1, ...).
      if (V1Size != LocationSize::unknown() &&
          V2Size != LocationSize::unknown()) {
        if ((-GEP1BaseOffset).ult(V1Size.getValue()))
          return PartialAlias;
        return NoAlias;
      }
    }
  }

  if (!DecompGEP1.VarIndices.empty()) {
    APInt Modulo(MaxPointerSize, 0);
    bool AllPositive = true;
    for (unsigned i = 0, e = DecompGEP1.VarIndices.size(); i != e; ++i) {

      // Try to distinguish something like &A[i][1] against &A[42][0].
      // Grab the least significant bit set in any of the scales. We
      // don't need std::abs here (even if the scale's negative) as we'll
      // be ^'ing Modulo with itself later.
      Modulo |= DecompGEP1.VarIndices[i].Scale;

      if (AllPositive) {
        // If the Value could change between cycles, then any reasoning about
        // the Value this cycle may not hold in the next cycle. We'll just
        // give up if we can't determine conditions that hold for every cycle:
        const Value *V = DecompGEP1.VarIndices[i].V;

        KnownBits Known = computeKnownBits(V, DL, 0, &AC, nullptr, DT);
        bool SignKnownZero = Known.isNonNegative();
        bool SignKnownOne = Known.isNegative();

        // Zero-extension widens the variable, and so forces the sign
        // bit to zero.
        bool IsZExt = DecompGEP1.VarIndices[i].ZExtBits > 0 || isa<ZExtInst>(V);
        SignKnownZero |= IsZExt;
        SignKnownOne &= !IsZExt;

        // If the variable begins with a zero then we know it's
        // positive, regardless of whether the value is signed or
        // unsigned.
        APInt Scale = DecompGEP1.VarIndices[i].Scale;
        AllPositive =
            (SignKnownZero && Scale.sge(0)) || (SignKnownOne && Scale.slt(0));
      }
    }

    Modulo = Modulo ^ (Modulo & (Modulo - 1));

    // We can compute the difference between the two addresses
    // mod Modulo. Check whether that difference guarantees that the
    // two locations do not alias.
    APInt ModOffset = GEP1BaseOffset & (Modulo - 1);
    if (V1Size != LocationSize::unknown() &&
        V2Size != LocationSize::unknown() && ModOffset.uge(V2Size.getValue()) &&
        (Modulo - ModOffset).uge(V1Size.getValue()))
      return NoAlias;

    // If we know all the variables are positive, then GEP1 >= GEP1BasePtr.
    // If GEP1BasePtr > V2 (GEP1BaseOffset > 0) then we know the pointers
    // don't alias if V2Size can fit in the gap between V2 and GEP1BasePtr.
    if (AllPositive && GEP1BaseOffset.sgt(0) &&
        V2Size != LocationSize::unknown() &&
        GEP1BaseOffset.uge(V2Size.getValue()))
      return NoAlias;

    if (constantOffsetHeuristic(DecompGEP1.VarIndices, V1Size, V2Size,
                                GEP1BaseOffset, &AC, DT))
      return NoAlias;
  }

  // Statically, we can see that the base objects are the same, but the
  // pointers have dynamic offsets which we can't resolve. And none of our
  // little tricks above worked.
  return MayAlias;
}

static AliasResult MergeAliasResults(AliasResult A, AliasResult B) {
  // If the results agree, take it.
  if (A == B)
    return A;
  // A mix of PartialAlias and MustAlias is PartialAlias.
  if ((A == PartialAlias && B == MustAlias) ||
      (B == PartialAlias && A == MustAlias))
    return PartialAlias;
  // Otherwise, we don't know anything.
  return MayAlias;
}

/// Provides a bunch of ad-hoc rules to disambiguate a Select instruction
/// against another.
AliasResult
BasicAAResult::aliasSelect(const SelectInst *SI, LocationSize SISize,
                           const AAMDNodes &SIAAInfo, const Value *V2,
                           LocationSize V2Size, const AAMDNodes &V2AAInfo,
                           const Value *UnderV2, AAQueryInfo &AAQI) {
  // If the values are Selects with the same condition, we can do a more precise
  // check: just check for aliases between the values on corresponding arms.
  if (const SelectInst *SI2 = dyn_cast<SelectInst>(V2))
    if (SI->getCondition() == SI2->getCondition()) {
      AliasResult Alias =
          aliasCheck(SI->getTrueValue(), SISize, SIAAInfo, SI2->getTrueValue(),
                     V2Size, V2AAInfo, AAQI);
      if (Alias == MayAlias)
        return MayAlias;
      AliasResult ThisAlias =
          aliasCheck(SI->getFalseValue(), SISize, SIAAInfo,
                     SI2->getFalseValue(), V2Size, V2AAInfo, AAQI);
      return MergeAliasResults(ThisAlias, Alias);
    }

  // If both arms of the Select node NoAlias or MustAlias V2, then returns
  // NoAlias / MustAlias. Otherwise, returns MayAlias.
  AliasResult Alias = aliasCheck(V2, V2Size, V2AAInfo, SI->getTrueValue(),
                                 SISize, SIAAInfo, AAQI, UnderV2);
  if (Alias == MayAlias)
    return MayAlias;

  AliasResult ThisAlias = aliasCheck(V2, V2Size, V2AAInfo, SI->getFalseValue(),
                                     SISize, SIAAInfo, AAQI, UnderV2);
  return MergeAliasResults(ThisAlias, Alias);
}

/// Provide a bunch of ad-hoc rules to disambiguate a PHI instruction against
/// another.
AliasResult BasicAAResult::aliasPHI(const PHINode *PN, LocationSize PNSize,
                                    const AAMDNodes &PNAAInfo, const Value *V2,
                                    LocationSize V2Size,
                                    const AAMDNodes &V2AAInfo,
                                    const Value *UnderV2, AAQueryInfo &AAQI) {
  // Track phi nodes we have visited. We use this information when we determine
  // value equivalence.
  VisitedPhiBBs.insert(PN->getParent());

  // If the values are PHIs in the same block, we can do a more precise
  // as well as efficient check: just check for aliases between the values
  // on corresponding edges.
  if (const PHINode *PN2 = dyn_cast<PHINode>(V2))
    if (PN2->getParent() == PN->getParent()) {
      AAQueryInfo::LocPair Locs(MemoryLocation(PN, PNSize, PNAAInfo),
                                MemoryLocation(V2, V2Size, V2AAInfo));
      if (PN > V2)
        std::swap(Locs.first, Locs.second);
      // Analyse the PHIs' inputs under the assumption that the PHIs are
      // NoAlias.
      // If the PHIs are May/MustAlias there must be (recursively) an input
      // operand from outside the PHIs' cycle that is MayAlias/MustAlias or
      // there must be an operation on the PHIs within the PHIs' value cycle
      // that causes a MayAlias.
      // Pretend the phis do not alias.
      AliasResult Alias = NoAlias;
      AliasResult OrigAliasResult;
      {
        // Limited lifetime iterator invalidated by the aliasCheck call below.
        auto CacheIt = AAQI.AliasCache.find(Locs);
        assert((CacheIt != AAQI.AliasCache.end()) &&
               "There must exist an entry for the phi node");
        OrigAliasResult = CacheIt->second;
        CacheIt->second = NoAlias;
      }

      for (unsigned i = 0, e = PN->getNumIncomingValues(); i != e; ++i) {
        AliasResult ThisAlias =
            aliasCheck(PN->getIncomingValue(i), PNSize, PNAAInfo,
                       PN2->getIncomingValueForBlock(PN->getIncomingBlock(i)),
                       V2Size, V2AAInfo, AAQI);
        Alias = MergeAliasResults(ThisAlias, Alias);
        if (Alias == MayAlias)
          break;
      }

      // Reset if speculation failed.
      if (Alias != NoAlias) {
        auto Pair =
            AAQI.AliasCache.insert(std::make_pair(Locs, OrigAliasResult));
        assert(!Pair.second && "Entry must have existed");
        Pair.first->second = OrigAliasResult;
      }
      return Alias;
    }

  SmallVector<Value *, 4> V1Srcs;
  bool isRecursive = false;
  if (PV)  {
    // If we have PhiValues then use it to get the underlying phi values.
    const PhiValues::ValueSet &PhiValueSet = PV->getValuesForPhi(PN);
    // If we have more phi values than the search depth then return MayAlias
    // conservatively to avoid compile time explosion. The worst possible case
    // is if both sides are PHI nodes. In which case, this is O(m x n) time
    // where 'm' and 'n' are the number of PHI sources.
    if (PhiValueSet.size() > MaxLookupSearchDepth)
      return MayAlias;
    // Add the values to V1Srcs
    for (Value *PV1 : PhiValueSet) {
      if (EnableRecPhiAnalysis) {
        if (GEPOperator *PV1GEP = dyn_cast<GEPOperator>(PV1)) {
          // Check whether the incoming value is a GEP that advances the pointer
          // result of this PHI node (e.g. in a loop). If this is the case, we
          // would recurse and always get a MayAlias. Handle this case specially
          // below.
          if (PV1GEP->getPointerOperand() == PN && PV1GEP->getNumIndices() == 1 &&
              isa<ConstantInt>(PV1GEP->idx_begin())) {
            isRecursive = true;
            continue;
          }
        }
#if INTEL_CUSTOMIZATION
        // FIXME: limited support of recursive updates. phi-loop.ll
        if (auto *PV1Subs = dyn_cast<SubscriptInst>(PV1)) {
          if (PV1Subs->getPointerOperand() == PN &&
              isa<ConstantInt>(PV1Subs->getIndex())) {
            isRecursive = true;
            continue;
          }
        }
        if (auto *PV1F = dyn_cast<FakeloadInst>(PV1)) {
          if (PV1F->getPointerOperand() == PN) {
            isRecursive = true;
            continue;
          }
        }
#endif // INTEL_CUSTOMIZATION
      }
      V1Srcs.push_back(PV1);
    }
  } else {
    // If we don't have PhiInfo then just look at the operands of the phi itself
    // FIXME: Remove this once we can guarantee that we have PhiInfo always
    SmallPtrSet<Value *, 4> UniqueSrc;
    for (Value *PV1 : PN->incoming_values()) {
      if (isa<PHINode>(PV1))
        // If any of the source itself is a PHI, return MayAlias conservatively
        // to avoid compile time explosion. The worst possible case is if both
        // sides are PHI nodes. In which case, this is O(m x n) time where 'm'
        // and 'n' are the number of PHI sources.
        return MayAlias;

      if (EnableRecPhiAnalysis)
        if (GEPOperator *PV1GEP = dyn_cast<GEPOperator>(PV1)) {
          // Check whether the incoming value is a GEP that advances the pointer
          // result of this PHI node (e.g. in a loop). If this is the case, we
          // would recurse and always get a MayAlias. Handle this case specially
          // below.
          if (PV1GEP->getPointerOperand() == PN && PV1GEP->getNumIndices() == 1 &&
              isa<ConstantInt>(PV1GEP->idx_begin())) {
            isRecursive = true;
            continue;
          }
        }
#if INTEL_CUSTOMIZATION
      if (EnableRecPhiAnalysis) {
        // FIXME: limited support of recursive updates. phi-loop.ll
        if (auto *PV1Subs = dyn_cast<SubscriptInst>(PV1)) {
          if (PV1Subs->getPointerOperand() == PN &&
              isa<ConstantInt>(PV1Subs->getIndex())) {
            isRecursive = true;
            continue;
          }
        }
        if (auto *PV1F = dyn_cast<FakeloadInst>(PV1)) {
          if (PV1F->getPointerOperand() == PN) {
            isRecursive = true;
            continue;
          }
        }
      }
#endif // INTEL_CUSTOMIZATION

      if (UniqueSrc.insert(PV1).second)
        V1Srcs.push_back(PV1);
    }
  }

  // If V1Srcs is empty then that means that the phi has no underlying non-phi
  // value. This should only be possible in blocks unreachable from the entry
  // block, but return MayAlias just in case.
  if (V1Srcs.empty())
    return MayAlias;

  // If this PHI node is recursive, set the size of the accessed memory to
  // unknown to represent all the possible values the GEP could advance the
  // pointer to.
  if (isRecursive)
    PNSize = LocationSize::unknown();

  AliasResult Alias = aliasCheck(V2, V2Size, V2AAInfo, V1Srcs[0], PNSize,
                                 PNAAInfo, AAQI, UnderV2);

  // Early exit if the check of the first PHI source against V2 is MayAlias.
  // Other results are not possible.
  if (Alias == MayAlias)
    return MayAlias;

  // If all sources of the PHI node NoAlias or MustAlias V2, then returns
  // NoAlias / MustAlias. Otherwise, returns MayAlias.
  for (unsigned i = 1, e = V1Srcs.size(); i != e; ++i) {
    Value *V = V1Srcs[i];

    AliasResult ThisAlias =
        aliasCheck(V2, V2Size, V2AAInfo, V, PNSize, PNAAInfo, AAQI, UnderV2);
    Alias = MergeAliasResults(ThisAlias, Alias);
    if (Alias == MayAlias)
      break;
  }

  return Alias;
}

#if INTEL_CUSTOMIZATION
// This routine returns return value of a noalias call if given
// 'U' is PHINode and all incoming values of the PHINode point to
// the same address that is returned by the noalias call. Otherwise,
// it returns nullptr.
//
// Ex: For the below example, it returns %237 if %297 is given
// as input.
//
//   %237 = call noalias i8* @malloc(i64 %236)
//   ...
//   %297 = phi i8* [ %237, %288 ], [ %303, %295 ]
//   ...
//   %303 = getelementptr inbounds i8, i8* %297, i64 3
//
// This routine can be extended to cover more cases by making it as 
// recursive routine and considering more IR operands.
//
static Value* getNoAliasPtrOfPHI(const Value* U) {
  Value* NoAliasPtr = nullptr;

  if (!isa<PHINode>(U)) return nullptr;

  const PHINode *PN = cast<PHINode>(U);
  unsigned NumIncomingValues = PN->getNumIncomingValues();
  // Limit number of incoming values of PHI. It is considered
  // as dead BasicBlock if NumIncomingValues is zero.
  if (NumIncomingValues > 2 || NumIncomingValues == 0) return nullptr;

  for (unsigned I = 0, E = PN->getNumIncomingValues(); I != E; ++I) {
    Value* V = PN->getIncomingValue(I);
    if (GEPOperator *G = dyn_cast<GEPOperator>(V)) {
      Value* GEP1 = G->getPointerOperand(); 
      // Skip it if PointerOperand of GEP is the PHI node
      // that we are currently processing.
      if (GEP1 == PN) continue;
      V = GEP1;
    }

    if (!isNoAliasCall(V)) return nullptr;

    // Makes sure here all incoming values point to same address
    if (NoAliasPtr != nullptr && NoAliasPtr != V)  return nullptr;
    NoAliasPtr = V;
  }
  return NoAliasPtr;
}

// This routine does simple analysis to detect if given \p U is a copy
// of an argument and returns the argument if it finds one. Otherwise,
// returns nullptr.
//
// In the below example,
// 1. This routine returns %twp if %twp.addr is given as input.
// 2. This routine returns %data if %data is given as input.
//
// define void @foo(double* noalias %data, double* %twp) {
//   ...
//   %twp.addr = phi double* [ %twp, %for.body ], [ %twp.addr.ssa, %for.end ]
//   ...
//   %twp.addr.ssa = phi double* [ %twp.addr, %for.le ], [ %inc.ptr, %for.ph ]
//   ...
//   %inc.ptr = getelementptr inbounds double, double* %twp.addr, i64 1
//   ...
// }
//
static const Value* getArgumentBasePtr(const Value* U, const DataLayout &DL) {
  // Just return it if U is already argument.
  if (isa<Argument>(U))
    return U;

  const Value* ArgumentPtr = nullptr;
  SmallPtrSet<const Value *, 4> Visited;
  SmallVector<const Value *, 4> Worklist;

  Worklist.push_back(U);
  do {
    const Value *V = GetUnderlyingObject(Worklist.pop_back_val(), DL);
    if (!Visited.insert(V).second)
      continue;

    if (auto *PN = dyn_cast<PHINode>(V)) {
      // Limit number of incoming values of PHI. It is considered
      // as dead BasicBlock if NumIncomingValues is zero.
      unsigned NumIncomingValues = PN->getNumIncomingValues();
      if (NumIncomingValues > 2 || NumIncomingValues == 0)
        return nullptr;
      for (Value *IncValue : PN->incoming_values())
        Worklist.push_back(IncValue);
      continue;
    }
    if (auto *G = dyn_cast<GEPOperator>(V)) {
      Worklist.push_back(G->getPointerOperand());
      continue;
    }
    if (auto *Subs = dyn_cast<SubscriptInst>(V)) {
      Worklist.push_back(Subs->getPointerOperand());
      continue;
    }
    if (!isa<Argument>(V))
      return nullptr;

    // Makes sure here all incoming values point to same argument
    if (ArgumentPtr != nullptr && ArgumentPtr != V)
     return nullptr;
    ArgumentPtr = V;

  } while (!Worklist.empty());
  return ArgumentPtr;
}

#endif // INTEL_CUSTOMIZATION

/// Provides a bunch of ad-hoc rules to disambiguate in common cases, such as
/// array references.
AliasResult BasicAAResult::aliasCheck(const Value *V1, LocationSize V1Size,
                                      AAMDNodes V1AAInfo, const Value *V2,
                                      LocationSize V2Size, AAMDNodes V2AAInfo,
                                      AAQueryInfo &AAQI, const Value *O1,
                                      const Value *O2) {
  // If either of the memory references is empty, it doesn't matter what the
  // pointer values are.
  if (V1Size.isZero() || V2Size.isZero())
    return NoAlias;

  // Strip off any casts if they exist.
  V1 = V1->stripPointerCastsAndInvariantGroups();
  V2 = V2->stripPointerCastsAndInvariantGroups();

  // If V1 or V2 is undef, the result is NoAlias because we can always pick a
  // value for undef that aliases nothing in the program.
  if (isa<UndefValue>(V1) || isa<UndefValue>(V2))
    return NoAlias;

  // Are we checking for alias of the same value?
  // Because we look 'through' phi nodes, we could look at "Value" pointers from
  // different iterations. We must therefore make sure that this is not the
  // case. The function isValueEqualInPotentialCycles ensures that this cannot
  // happen by looking at the visited phi nodes and making sure they cannot
  // reach the value.
  if (isValueEqualInPotentialCycles(V1, V2))
    return MustAlias;

  if (!V1->getType()->isPointerTy() || !V2->getType()->isPointerTy())
    return NoAlias; // Scalars cannot alias each other

  // Figure out what objects these things are pointing to if we can.
  if (O1 == nullptr)
    O1 = GetUnderlyingObject(V1, DL, MaxLookupSearchDepth);

  if (O2 == nullptr)
    O2 = GetUnderlyingObject(V2, DL, MaxLookupSearchDepth);

  // Null values in the default address space don't point to any object, so they
  // don't alias any other pointer.
  if (const ConstantPointerNull *CPN = dyn_cast<ConstantPointerNull>(O1))
    if (!NullPointerIsDefined(&F, CPN->getType()->getAddressSpace()))
      return NoAlias;
  if (const ConstantPointerNull *CPN = dyn_cast<ConstantPointerNull>(O2))
    if (!NullPointerIsDefined(&F, CPN->getType()->getAddressSpace()))
      return NoAlias;

  if (O1 != O2) {
    // If V1/V2 point to two different objects, we know that we have no alias.
    if (isIdentifiedObject(O1) && isIdentifiedObject(O2))
      return NoAlias;

    // Constant pointers can't alias with non-const isIdentifiedObject objects.
    if ((isa<Constant>(O1) && isIdentifiedObject(O2) && !isa<Constant>(O2)) ||
        (isa<Constant>(O2) && isIdentifiedObject(O1) && !isa<Constant>(O1)))
      return NoAlias;

    // Function arguments can't alias with things that are known to be
    // unambigously identified at the function level.
    if ((isa<Argument>(O1) && isIdentifiedFunctionLocal(O2)) ||
        (isa<Argument>(O2) && isIdentifiedFunctionLocal(O1)))
      return NoAlias;

    // If one pointer is the result of a call/invoke or load and the other is a
    // non-escaping local object within the same function, then we know the
    // object couldn't escape to a point where the call could return it.
    //
    // Note that if the pointers are in different functions, there are a
    // variety of complications. A call with a nocapture argument may still
    // temporary store the nocapture argument's value in a temporary memory
    // location if that memory location doesn't escape. Or it may pass a
    // nocapture value to other functions as long as they don't capture it.
    if (isEscapeSource(O1) &&
        isNonEscapingLocalObject(O2, &AAQI.IsCapturedCache))
      return NoAlias;
    if (isEscapeSource(O2) &&
        isNonEscapingLocalObject(O1, &AAQI.IsCapturedCache))
      return NoAlias;

#if INTEL_CUSTOMIZATION
    //
    // Given *p and *q, where p is a malloc call which is only assigned to
    // some no-alias argument pointer and q is argument pointer
    // which is not marked with no-alias, the compiler should conclude
    // that *p and *q does not overlap.
    //
    if (isEscapeArgDereference(O1) && isNonEscapingAllocObj(O2))
      return NoAlias;
    if (isEscapeArgDereference(O2) && isNonEscapingAllocObj(O1))
      return NoAlias;

    // Return NoAlias if O1 and O2 are PHINodes and they point to two
    // different addresses that are returned by noalias functions.
    // Ex: They point to addresses that are returned by two 
    // different malloc calls.
    //
    if (isa<PHINode>(O2) && isa<PHINode>(O1)) {
      Value* NoAliasPtr1 = getNoAliasPtrOfPHI(O1);
      Value* NoAliasPtr2 = getNoAliasPtrOfPHI(O2);
      if (NoAliasPtr1 != nullptr && NoAliasPtr2 != nullptr &&
          NoAliasPtr1 != NoAliasPtr2) {
        return NoAlias;
      }
    }

    // Return NoAlias if one pointer is an argument that is marked
    // with noalias and other pointer is a copy of another argument.
    //
    // Ex: Detects that %data and %twp.addr are NoAlias
    //
    // define void @foo(double* noalias %data, double* %twp) {
    //   ...
    //   %twp.addr = phi double* [ %twp, %for.body ], [ %inc.ptr, %for.end ]
    //   ...
    //   %inc.ptr = getelementptr inbounds double, double* %twp.addr, i64 1
    // }
    //
    const Value* ArgBasePtr1 = getArgumentBasePtr(O1, DL);
    const Value* ArgBasePtr2 = getArgumentBasePtr(O2, DL);
    if (ArgBasePtr1 && ArgBasePtr2 && ArgBasePtr1 != ArgBasePtr2 &&
        ((isa<Argument>(ArgBasePtr1) && isNoAliasArgument(ArgBasePtr2)) ||
        (isa<Argument>(ArgBasePtr2) && isNoAliasArgument(ArgBasePtr1)))) {
      return NoAlias;
   }

#endif // INTEL_CUSTOMIZATION
  }

  // If the size of one access is larger than the entire object on the other
  // side, then we know such behavior is undefined and can assume no alias.
  bool NullIsValidLocation = NullPointerIsDefined(&F);
  if ((V1Size.isPrecise() && isObjectSmallerThan(O2, V1Size.getValue(), DL, TLI,
                                                 NullIsValidLocation)) ||
      (V2Size.isPrecise() && isObjectSmallerThan(O1, V2Size.getValue(), DL, TLI,
                                                 NullIsValidLocation)))
    return NoAlias;

  // Check the cache before climbing up use-def chains. This also terminates
  // otherwise infinitely recursive queries.
  AAQueryInfo::LocPair Locs(MemoryLocation(V1, V1Size, V1AAInfo),
                            MemoryLocation(V2, V2Size, V2AAInfo));
  if (V1 > V2)
    std::swap(Locs.first, Locs.second);
  std::pair<AAQueryInfo::AliasCacheT::iterator, bool> Pair =
      AAQI.AliasCache.try_emplace(Locs, MayAlias);
  if (!Pair.second)
    return Pair.first->second;

  // FIXME: This isn't aggressively handling alias(GEP, PHI) for example: if the
  // GEP can't simplify, we don't even look at the PHI cases.
  if (!isa<AddressOperator>(V1) && isa<AddressOperator>(V2)) { // INTEL
    std::swap(V1, V2);
    std::swap(V1Size, V2Size);
    std::swap(O1, O2);
    std::swap(V1AAInfo, V2AAInfo);
  }
  if (const AddressOperator *GV1 = dyn_cast<AddressOperator>(V1)) { // INTEL
    AliasResult Result =
        aliasGEP(GV1, V1Size, V1AAInfo, V2, V2Size, V2AAInfo, O1, O2, AAQI);
    if (Result != MayAlias) {
      auto ItInsPair = AAQI.AliasCache.insert(std::make_pair(Locs, Result));
      assert(!ItInsPair.second && "Entry must have existed");
      ItInsPair.first->second = Result;
      return Result;
    }
  }

  if (isa<PHINode>(V2) && !isa<PHINode>(V1)) {
    std::swap(V1, V2);
    std::swap(O1, O2);
    std::swap(V1Size, V2Size);
    std::swap(V1AAInfo, V2AAInfo);
  }
  if (const PHINode *PN = dyn_cast<PHINode>(V1)) {
    AliasResult Result =
        aliasPHI(PN, V1Size, V1AAInfo, V2, V2Size, V2AAInfo, O2, AAQI);
    if (Result != MayAlias) {
      Pair = AAQI.AliasCache.try_emplace(Locs, Result);
      assert(!Pair.second && "Entry must have existed");
      return Pair.first->second = Result;
    }
  }

  if (isa<SelectInst>(V2) && !isa<SelectInst>(V1)) {
    std::swap(V1, V2);
    std::swap(O1, O2);
    std::swap(V1Size, V2Size);
    std::swap(V1AAInfo, V2AAInfo);
  }
  if (const SelectInst *S1 = dyn_cast<SelectInst>(V1)) {
    AliasResult Result =
        aliasSelect(S1, V1Size, V1AAInfo, V2, V2Size, V2AAInfo, O2, AAQI);
    if (Result != MayAlias) {
      Pair = AAQI.AliasCache.try_emplace(Locs, Result);
      assert(!Pair.second && "Entry must have existed");
      return Pair.first->second = Result;
    }
  }

  // If both pointers are pointing into the same object and one of them
  // accesses the entire object, then the accesses must overlap in some way.
  if (O1 == O2)
    if (V1Size.isPrecise() && V2Size.isPrecise() &&
        (isObjectSize(O1, V1Size.getValue(), DL, TLI, NullIsValidLocation) ||
         isObjectSize(O2, V2Size.getValue(), DL, TLI, NullIsValidLocation))) {
      Pair = AAQI.AliasCache.try_emplace(Locs, PartialAlias);
      assert(!Pair.second && "Entry must have existed");
      return Pair.first->second = PartialAlias;
    }

  // Recurse back into the best AA results we have, potentially with refined
  // memory locations. We have already ensured that BasicAA has a MayAlias
  // cache result for these, so any recursion back into BasicAA won't loop.
  AliasResult Result = getBestAAResults().alias(Locs.first, Locs.second, AAQI);
  Pair = AAQI.AliasCache.try_emplace(Locs, Result);
  assert(!Pair.second && "Entry must have existed");
  return Pair.first->second = Result;
}

/// Check whether two Values can be considered equivalent.
///
/// In addition to pointer equivalence of \p V1 and \p V2 this checks whether
/// they can not be part of a cycle in the value graph by looking at all
/// visited phi nodes an making sure that the phis cannot reach the value. We
/// have to do this because we are looking through phi nodes (That is we say
/// noalias(V, phi(VA, VB)) if noalias(V, VA) and noalias(V, VB).
bool BasicAAResult::isValueEqualInPotentialCycles(const Value *V,
                                                  const Value *V2) {
  if (V != V2)
    return false;

  const Instruction *Inst = dyn_cast<Instruction>(V);
  if (!Inst)
    return true;

  if (VisitedPhiBBs.empty())
    return true;

  if (VisitedPhiBBs.size() > MaxNumPhiBBsValueReachabilityCheck)
    return false;

  // Make sure that the visited phis cannot reach the Value. This ensures that
  // the Values cannot come from different iterations of a potential cycle the
  // phi nodes could be involved in.
  for (auto *P : VisitedPhiBBs)
    if (isPotentiallyReachable(&P->front(), Inst, DT, LI))
      return false;

  return true;
}

/// Computes the symbolic difference between two de-composed GEPs.
///
/// Dest and Src are the variable indices from two decomposed GetElementPtr
/// instructions GEP1 and GEP2 which have common base pointers.
void BasicAAResult::GetIndexDifference(
    SmallVectorImpl<VariableGEPIndex> &Dest,
    const SmallVectorImpl<VariableGEPIndex> &Src) {
  if (Src.empty())
    return;

  for (unsigned i = 0, e = Src.size(); i != e; ++i) {
    const Value *V = Src[i].V;
    unsigned ZExtBits = Src[i].ZExtBits, SExtBits = Src[i].SExtBits;
    APInt Scale = Src[i].Scale;

    // Find V in Dest.  This is N^2, but pointer indices almost never have more
    // than a few variable indexes.
    for (unsigned j = 0, e = Dest.size(); j != e; ++j) {
      if (!isValueEqualInPotentialCycles(Dest[j].V, V) ||
          Dest[j].ZExtBits != ZExtBits || Dest[j].SExtBits != SExtBits)
        continue;

      // If we found it, subtract off Scale V's from the entry in Dest.  If it
      // goes to zero, remove the entry.
      if (Dest[j].Scale != Scale)
        Dest[j].Scale -= Scale;
      else
        Dest.erase(Dest.begin() + j);
      Scale = 0;
      break;
    }

    // If we didn't consume this entry, add it to the end of the Dest list.
    if (!!Scale) {
      VariableGEPIndex Entry = {V, ZExtBits, SExtBits, -Scale};
      Dest.push_back(Entry);
    }
  }
}

bool BasicAAResult::constantOffsetHeuristic(
    const SmallVectorImpl<VariableGEPIndex> &VarIndices,
    LocationSize MaybeV1Size, LocationSize MaybeV2Size, APInt BaseOffset,
    AssumptionCache *AC, DominatorTree *DT) {
  if (VarIndices.size() != 2 || MaybeV1Size == LocationSize::unknown() ||
      MaybeV2Size == LocationSize::unknown())
    return false;

  const uint64_t V1Size = MaybeV1Size.getValue();
  const uint64_t V2Size = MaybeV2Size.getValue();

  const VariableGEPIndex &Var0 = VarIndices[0], &Var1 = VarIndices[1];

  if (Var0.ZExtBits != Var1.ZExtBits || Var0.SExtBits != Var1.SExtBits ||
      Var0.Scale != -Var1.Scale)
    return false;

  unsigned Width = Var1.V->getType()->getIntegerBitWidth();

  // We'll strip off the Extensions of Var0 and Var1 and do another round
  // of GetLinearExpression decomposition. In the example above, if Var0
  // is zext(%x + 1) we should get V1 == %x and V1Offset == 1.

  APInt V0Scale(Width, 0), V0Offset(Width, 0), V1Scale(Width, 0),
      V1Offset(Width, 0);
  bool NSW = true, NUW = true;
  unsigned V0ZExtBits = 0, V0SExtBits = 0, V1ZExtBits = 0, V1SExtBits = 0;
  const Value *V0 = GetLinearExpression(Var0.V, V0Scale, V0Offset, V0ZExtBits,
                                        V0SExtBits, DL, 0, AC, DT, NSW, NUW);
  NSW = true;
  NUW = true;
  const Value *V1 = GetLinearExpression(Var1.V, V1Scale, V1Offset, V1ZExtBits,
                                        V1SExtBits, DL, 0, AC, DT, NSW, NUW);

  if (V0Scale != V1Scale || V0ZExtBits != V1ZExtBits ||
      V0SExtBits != V1SExtBits || !isValueEqualInPotentialCycles(V0, V1))
    return false;

  // We have a hit - Var0 and Var1 only differ by a constant offset!

  // If we've been sext'ed then zext'd the maximum difference between Var0 and
  // Var1 is possible to calculate, but we're just interested in the absolute
  // minimum difference between the two. The minimum distance may occur due to
  // wrapping; consider "add i3 %i, 5": if %i == 7 then 7 + 5 mod 8 == 4, and so
  // the minimum distance between %i and %i + 5 is 3.
  APInt MinDiff = V0Offset - V1Offset, Wrapped = -MinDiff;
  MinDiff = APIntOps::umin(MinDiff, Wrapped);
  APInt MinDiffBytes =
    MinDiff.zextOrTrunc(Var0.Scale.getBitWidth()) * Var0.Scale.abs();

  // We can't definitely say whether GEP1 is before or after V2 due to wrapping
  // arithmetic (i.e. for some values of GEP1 and V2 GEP1 < V2, and for other
  // values GEP1 > V2). We'll therefore only declare NoAlias if both V1Size and
  // V2Size can fit in the MinDiffBytes gap.
  return MinDiffBytes.uge(V1Size + BaseOffset.abs()) &&
         MinDiffBytes.uge(V2Size + BaseOffset.abs());
}

//===----------------------------------------------------------------------===//
// BasicAliasAnalysis Pass
//===----------------------------------------------------------------------===//

AnalysisKey BasicAA::Key;

BasicAAResult BasicAA::run(Function &F, FunctionAnalysisManager &AM) {
  return BasicAAResult(F.getParent()->getDataLayout(),
                       F,
                       AM.getResult<TargetLibraryAnalysis>(F),
                       AM.getResult<AssumptionAnalysis>(F),
                       &AM.getResult<DominatorTreeAnalysis>(F),
                       AM.getCachedResult<LoopAnalysis>(F),
                       AM.getCachedResult<PhiValuesAnalysis>(F));
}

BasicAAWrapperPass::BasicAAWrapperPass() : FunctionPass(ID) {
    initializeBasicAAWrapperPassPass(*PassRegistry::getPassRegistry());
}

char BasicAAWrapperPass::ID = 0;

void BasicAAWrapperPass::anchor() {}

INITIALIZE_PASS_BEGIN(BasicAAWrapperPass, "basicaa",
                      "Basic Alias Analysis (stateless AA impl)", false, true)
INITIALIZE_PASS_DEPENDENCY(AssumptionCacheTracker)
INITIALIZE_PASS_DEPENDENCY(DominatorTreeWrapperPass)
INITIALIZE_PASS_DEPENDENCY(TargetLibraryInfoWrapperPass)
INITIALIZE_PASS_END(BasicAAWrapperPass, "basicaa",
                    "Basic Alias Analysis (stateless AA impl)", false, true)

FunctionPass *llvm::createBasicAAWrapperPass() {
  return new BasicAAWrapperPass();
}

bool BasicAAWrapperPass::runOnFunction(Function &F) {
  auto &ACT = getAnalysis<AssumptionCacheTracker>();
  auto &TLIWP = getAnalysis<TargetLibraryInfoWrapperPass>();
  auto &DTWP = getAnalysis<DominatorTreeWrapperPass>();
  auto *LIWP = getAnalysisIfAvailable<LoopInfoWrapperPass>();
  auto *PVWP = getAnalysisIfAvailable<PhiValuesWrapperPass>();

  Result.reset(new BasicAAResult(F.getParent()->getDataLayout(), F, TLIWP.getTLI(),
                                 ACT.getAssumptionCache(F), &DTWP.getDomTree(),
                                 LIWP ? &LIWP->getLoopInfo() : nullptr,
                                 PVWP ? &PVWP->getResult() : nullptr));

  return false;
}

void BasicAAWrapperPass::getAnalysisUsage(AnalysisUsage &AU) const {
  AU.setPreservesAll();
  AU.addRequired<AssumptionCacheTracker>();
  AU.addRequired<DominatorTreeWrapperPass>();
  AU.addRequired<TargetLibraryInfoWrapperPass>();
  AU.addUsedIfAvailable<PhiValuesWrapperPass>();
}

BasicAAResult llvm::createLegacyPMBasicAAResult(Pass &P, Function &F) {
  return BasicAAResult(
      F.getParent()->getDataLayout(),
      F,
      P.getAnalysis<TargetLibraryInfoWrapperPass>().getTLI(),
      P.getAnalysis<AssumptionCacheTracker>().getAssumptionCache(F));
}<|MERGE_RESOLUTION|>--- conflicted
+++ resolved
@@ -1432,19 +1432,11 @@
 /// We know that V1 is a GEP, but we don't know anything about V2.
 /// UnderlyingV1 is GetUnderlyingObject(GEP1, DL), UnderlyingV2 is the same for
 /// V2.
-<<<<<<< HEAD
-AliasResult
-BasicAAResult::aliasGEP(const AddressOperator *GEP1, // INTEL
-                        LocationSize V1Size,         // INTEL
-                        const AAMDNodes &V1AAInfo, const Value *V2,
-                        LocationSize V2Size, const AAMDNodes &V2AAInfo,
-                        const Value *UnderlyingV1, const Value *UnderlyingV2) {
-=======
-AliasResult BasicAAResult::aliasGEP(
-    const GEPOperator *GEP1, LocationSize V1Size, const AAMDNodes &V1AAInfo,
+AliasResult BasicAAResult::aliasGEP(const AddressOperator *GEP1, // INTEL
+                                    LocationSize V1Size,         // INTEL
+                                    const AAMDNodes &V1AAInfo,   // INTEL
     const Value *V2, LocationSize V2Size, const AAMDNodes &V2AAInfo,
     const Value *UnderlyingV1, const Value *UnderlyingV2, AAQueryInfo &AAQI) {
->>>>>>> 0125e448
   DecomposedGEP DecompGEP1, DecompGEP2;
   unsigned MaxPointerSize = getMaxPointerSize(DL);
   DecompGEP1.StructOffset = DecompGEP1.OtherOffset = APInt(MaxPointerSize, 0);
