//===- ScalarEvolution.cpp - Scalar Evolution Analysis --------------------===//
//
//                     The LLVM Compiler Infrastructure
//
// This file is distributed under the University of Illinois Open Source
// License. See LICENSE.TXT for details.
//
//===----------------------------------------------------------------------===//
//
// This file contains the implementation of the scalar evolution analysis
// engine, which is used primarily to analyze expressions involving induction
// variables in loops.
//
// There are several aspects to this library.  First is the representation of
// scalar expressions, which are represented as subclasses of the SCEV class.
// These classes are used to represent certain types of subexpressions that we
// can handle. We only create one SCEV of a particular shape, so
// pointer-comparisons for equality are legal.
//
// One important aspect of the SCEV objects is that they are never cyclic, even
// if there is a cycle in the dataflow for an expression (ie, a PHI node).  If
// the PHI node is one of the idioms that we can represent (e.g., a polynomial
// recurrence) then we represent it directly as a recurrence node, otherwise we
// represent it as a SCEVUnknown node.
//
// In addition to being able to represent expressions of various types, we also
// have folders that are used to build the *canonical* representation for a
// particular expression.  These folders are capable of using a variety of
// rewrite rules to simplify the expressions.
//
// Once the folders are defined, we can implement the more interesting
// higher-level code, such as the code that recognizes PHI nodes of various
// types, computes the execution count of a loop, etc.
//
// TODO: We should use these routines and value representations to implement
// dependence analysis!
//
//===----------------------------------------------------------------------===//
//
// There are several good references for the techniques used in this analysis.
//
//  Chains of recurrences -- a method to expedite the evaluation
//  of closed-form functions
//  Olaf Bachmann, Paul S. Wang, Eugene V. Zima
//
//  On computational properties of chains of recurrences
//  Eugene V. Zima
//
//  Symbolic Evaluation of Chains of Recurrences for Loop Optimization
//  Robert A. van Engelen
//
//  Efficient Symbolic Analysis for Optimizing Compilers
//  Robert A. van Engelen
//
//  Using the chains of recurrences algebra for data dependence testing and
//  induction variable substitution
//  MS Thesis, Johnie Birch
//
//===----------------------------------------------------------------------===//

#include "llvm/Analysis/ScalarEvolution.h"
#include "llvm/ADT/APInt.h"
#include "llvm/ADT/ArrayRef.h"
#include "llvm/ADT/DenseMap.h"
#include "llvm/ADT/DepthFirstIterator.h"
#include "llvm/ADT/EquivalenceClasses.h"
#include "llvm/ADT/FoldingSet.h"
#include "llvm/ADT/None.h"
#include "llvm/ADT/Optional.h"
#include "llvm/ADT/STLExtras.h"
#include "llvm/ADT/ScopeExit.h"
#include "llvm/ADT/Sequence.h"
#include "llvm/ADT/SetVector.h"
#include "llvm/ADT/SmallPtrSet.h"
#include "llvm/ADT/SmallSet.h"
#include "llvm/ADT/SmallVector.h"
#include "llvm/ADT/Statistic.h"
#include "llvm/ADT/StringRef.h"
#include "llvm/Analysis/AssumptionCache.h"
#include "llvm/Analysis/ConstantFolding.h"
#include "llvm/Analysis/InstructionSimplify.h"
#include "llvm/Analysis/LoopInfo.h"
#include "llvm/Analysis/ScalarEvolutionExpressions.h"
#include "llvm/Analysis/TargetLibraryInfo.h"
#include "llvm/Analysis/ValueTracking.h"
#include "llvm/IR/Argument.h"
#include "llvm/IR/BasicBlock.h"
#include "llvm/IR/CFG.h"
#include "llvm/IR/CallSite.h"
#include "llvm/IR/Constant.h"
#include "llvm/IR/ConstantRange.h"
#include "llvm/IR/Constants.h"
#include "llvm/IR/DataLayout.h"
#include "llvm/IR/DerivedTypes.h"
#include "llvm/IR/Dominators.h"
#include "llvm/IR/Function.h"
#include "llvm/IR/GlobalAlias.h"
#include "llvm/IR/GlobalValue.h"
#include "llvm/IR/GlobalVariable.h"
#include "llvm/IR/InstIterator.h"
#include "llvm/IR/InstrTypes.h"
#include "llvm/IR/Instruction.h"
#include "llvm/IR/Instructions.h"
#include "llvm/IR/IntrinsicInst.h"
#include "llvm/IR/Intrinsics.h"
#include "llvm/IR/LLVMContext.h"
#include "llvm/IR/Metadata.h"
#include "llvm/IR/Operator.h"
#include "llvm/IR/PatternMatch.h"
#include "llvm/IR/Type.h"
#include "llvm/IR/Use.h"
#include "llvm/IR/User.h"
#include "llvm/IR/Value.h"
#include "llvm/Pass.h"
#include "llvm/Support/Casting.h"
#include "llvm/Support/CommandLine.h"
#include "llvm/Support/Compiler.h"
#include "llvm/Support/Debug.h"
#include "llvm/Support/ErrorHandling.h"
#include "llvm/Support/KnownBits.h"
#include "llvm/Support/SaveAndRestore.h"
#include "llvm/Support/raw_ostream.h"
#include <algorithm>
#include <cassert>
#include <climits>
#include <cstddef>
#include <cstdint>
#include <cstdlib>
#include <map>
#include <memory>
#include <tuple>
#include <utility>
#include <vector>

using namespace llvm;

#define DEBUG_TYPE "scalar-evolution"

STATISTIC(NumArrayLenItCounts,
          "Number of trip counts computed with array length");
STATISTIC(NumTripCountsComputed,
          "Number of loops with predictable loop counts");
STATISTIC(NumTripCountsNotComputed,
          "Number of loops without predictable loop counts");
STATISTIC(NumBruteForceTripCountsComputed,
          "Number of loops with trip counts computed by force");

static cl::opt<unsigned>
MaxBruteForceIterations("scalar-evolution-max-iterations", cl::ReallyHidden,
                        cl::desc("Maximum number of iterations SCEV will "
                                 "symbolically execute a constant "
                                 "derived loop"),
                        cl::init(100));

// FIXME: Enable this with EXPENSIVE_CHECKS when the test suite is clean.
static cl::opt<bool> VerifySCEV(
    "verify-scev", cl::Hidden,
    cl::desc("Verify ScalarEvolution's backedge taken counts (slow)"));
static cl::opt<bool>
    VerifySCEVMap("verify-scev-maps", cl::Hidden,
                  cl::desc("Verify no dangling value in ScalarEvolution's "
                           "ExprValueMap (slow)"));

static cl::opt<unsigned> MulOpsInlineThreshold(
    "scev-mulops-inline-threshold", cl::Hidden,
    cl::desc("Threshold for inlining multiplication operands into a SCEV"),
    cl::init(32));

static cl::opt<unsigned> AddOpsInlineThreshold(
    "scev-addops-inline-threshold", cl::Hidden,
    cl::desc("Threshold for inlining addition operands into a SCEV"),
    cl::init(500));

static cl::opt<unsigned> MaxSCEVCompareDepth(
    "scalar-evolution-max-scev-compare-depth", cl::Hidden,
    cl::desc("Maximum depth of recursive SCEV complexity comparisons"),
    cl::init(32));

static cl::opt<unsigned> MaxSCEVOperationsImplicationDepth(
    "scalar-evolution-max-scev-operations-implication-depth", cl::Hidden,
    cl::desc("Maximum depth of recursive SCEV operations implication analysis"),
    cl::init(2));

static cl::opt<unsigned> MaxValueCompareDepth(
    "scalar-evolution-max-value-compare-depth", cl::Hidden,
    cl::desc("Maximum depth of recursive value complexity comparisons"),
    cl::init(2));

static cl::opt<unsigned>
    MaxArithDepth("scalar-evolution-max-arith-depth", cl::Hidden,
                  cl::desc("Maximum depth of recursive arithmetics"),
                  cl::init(32));

static cl::opt<unsigned> MaxConstantEvolvingDepth(
    "scalar-evolution-max-constant-evolving-depth", cl::Hidden,
    cl::desc("Maximum depth of recursive constant evolving"), cl::init(32));

static cl::opt<unsigned>
    MaxExtDepth("scalar-evolution-max-ext-depth", cl::Hidden,
                cl::desc("Maximum depth of recursive SExt/ZExt"),
                cl::init(8));

static cl::opt<unsigned>
    MaxAddRecSize("scalar-evolution-max-add-rec-size", cl::Hidden,
                  cl::desc("Max coefficients in AddRec during evolving"),
                  cl::init(16));

//===----------------------------------------------------------------------===//
//                           SCEV class definitions
//===----------------------------------------------------------------------===//

//===----------------------------------------------------------------------===//
// Implementation of the SCEV class.
//

#if !defined(NDEBUG) || defined(LLVM_ENABLE_DUMP)
LLVM_DUMP_METHOD void SCEV::dump() const {
  print(dbgs());
  dbgs() << '\n';
}
#endif

void SCEV::print(raw_ostream &OS) const {
  switch (static_cast<SCEVTypes>(getSCEVType())) {
  case scConstant:
    cast<SCEVConstant>(this)->getValue()->printAsOperand(OS, false);
    return;
  case scTruncate: {
    const SCEVTruncateExpr *Trunc = cast<SCEVTruncateExpr>(this);
    const SCEV *Op = Trunc->getOperand();
    OS << "(trunc " << *Op->getType() << " " << *Op << " to "
       << *Trunc->getType() << ")";
    return;
  }
  case scZeroExtend: {
    const SCEVZeroExtendExpr *ZExt = cast<SCEVZeroExtendExpr>(this);
    const SCEV *Op = ZExt->getOperand();
    OS << "(zext " << *Op->getType() << " " << *Op << " to "
       << *ZExt->getType() << ")";
    return;
  }
  case scSignExtend: {
    const SCEVSignExtendExpr *SExt = cast<SCEVSignExtendExpr>(this);
    const SCEV *Op = SExt->getOperand();
    OS << "(sext " << *Op->getType() << " " << *Op << " to "
       << *SExt->getType() << ")";
    return;
  }
  case scAddRecExpr: {
    const SCEVAddRecExpr *AR = cast<SCEVAddRecExpr>(this);
    OS << "{" << *AR->getOperand(0);
    for (unsigned i = 1, e = AR->getNumOperands(); i != e; ++i)
      OS << ",+," << *AR->getOperand(i);
    OS << "}<";
    if (AR->hasNoUnsignedWrap())
      OS << "nuw><";
    if (AR->hasNoSignedWrap())
      OS << "nsw><";
    if (AR->hasNoSelfWrap() &&
        !AR->getNoWrapFlags((NoWrapFlags)(FlagNUW | FlagNSW)))
      OS << "nw><";
    AR->getLoop()->getHeader()->printAsOperand(OS, /*PrintType=*/false);
    OS << ">";
    return;
  }
  case scAddExpr:
  case scMulExpr:
  case scUMaxExpr:
  case scSMaxExpr: {
    const SCEVNAryExpr *NAry = cast<SCEVNAryExpr>(this);
    const char *OpStr = nullptr;
    switch (NAry->getSCEVType()) {
    case scAddExpr: OpStr = " + "; break;
    case scMulExpr: OpStr = " * "; break;
    case scUMaxExpr: OpStr = " umax "; break;
    case scSMaxExpr: OpStr = " smax "; break;
    }
    OS << "(";
    for (SCEVNAryExpr::op_iterator I = NAry->op_begin(), E = NAry->op_end();
         I != E; ++I) {
      OS << **I;
      if (std::next(I) != E)
        OS << OpStr;
    }
    OS << ")";
    switch (NAry->getSCEVType()) {
    case scAddExpr:
    case scMulExpr:
      if (NAry->hasNoUnsignedWrap())
        OS << "<nuw>";
      if (NAry->hasNoSignedWrap())
        OS << "<nsw>";
    }
    return;
  }
  case scUDivExpr: {
    const SCEVUDivExpr *UDiv = cast<SCEVUDivExpr>(this);
    OS << "(" << *UDiv->getLHS() << " /u " << *UDiv->getRHS() << ")";
    return;
  }
  case scUnknown: {
    const SCEVUnknown *U = cast<SCEVUnknown>(this);
    Type *AllocTy;
    if (U->isSizeOf(AllocTy)) {
      OS << "sizeof(" << *AllocTy << ")";
      return;
    }
    if (U->isAlignOf(AllocTy)) {
      OS << "alignof(" << *AllocTy << ")";
      return;
    }

    Type *CTy;
    Constant *FieldNo;
    if (U->isOffsetOf(CTy, FieldNo)) {
      OS << "offsetof(" << *CTy << ", ";
      FieldNo->printAsOperand(OS, false);
      OS << ")";
      return;
    }

    // Otherwise just print it normally.
    U->getValue()->printAsOperand(OS, false);
    return;
  }
  case scCouldNotCompute:
    OS << "***COULDNOTCOMPUTE***";
    return;
  }
  llvm_unreachable("Unknown SCEV kind!");
}

Type *SCEV::getType() const {
  switch (static_cast<SCEVTypes>(getSCEVType())) {
  case scConstant:
    return cast<SCEVConstant>(this)->getType();
  case scTruncate:
  case scZeroExtend:
  case scSignExtend:
    return cast<SCEVCastExpr>(this)->getType();
  case scAddRecExpr:
  case scMulExpr:
  case scUMaxExpr:
  case scSMaxExpr:
    return cast<SCEVNAryExpr>(this)->getType();
  case scAddExpr:
    return cast<SCEVAddExpr>(this)->getType();
  case scUDivExpr:
    return cast<SCEVUDivExpr>(this)->getType();
  case scUnknown:
    return cast<SCEVUnknown>(this)->getType();
  case scCouldNotCompute:
    llvm_unreachable("Attempt to use a SCEVCouldNotCompute object!");
  }
  llvm_unreachable("Unknown SCEV kind!");
}

bool SCEV::isZero() const {
  if (const SCEVConstant *SC = dyn_cast<SCEVConstant>(this))
    return SC->getValue()->isZero();
  return false;
}

bool SCEV::isOne() const {
  if (const SCEVConstant *SC = dyn_cast<SCEVConstant>(this))
    return SC->getValue()->isOne();
  return false;
}

bool SCEV::isAllOnesValue() const {
  if (const SCEVConstant *SC = dyn_cast<SCEVConstant>(this))
    return SC->getValue()->isMinusOne();
  return false;
}

bool SCEV::isNonConstantNegative() const {
  const SCEVMulExpr *Mul = dyn_cast<SCEVMulExpr>(this);
  if (!Mul) return false;

  // If there is a constant factor, it will be first.
  const SCEVConstant *SC = dyn_cast<SCEVConstant>(Mul->getOperand(0));
  if (!SC) return false;

  // Return true if the value is negative, this matches things like (-42 * V).
  return SC->getAPInt().isNegative();
}

SCEVCouldNotCompute::SCEVCouldNotCompute() :
  SCEV(FoldingSetNodeIDRef(), scCouldNotCompute) {}

bool SCEVCouldNotCompute::classof(const SCEV *S) {
  return S->getSCEVType() == scCouldNotCompute;
}

const SCEV *ScalarEvolution::getConstant(ConstantInt *V) {
  FoldingSetNodeID ID;
  ID.AddInteger(scConstant);
  ID.AddPointer(V);
  void *IP = nullptr;
  if (const SCEV *S = UniqueSCEVs.FindNodeOrInsertPos(ID, IP)) return S;
  SCEV *S = new (SCEVAllocator) SCEVConstant(ID.Intern(SCEVAllocator), V);
  UniqueSCEVs.InsertNode(S, IP);
  return S;
}

const SCEV *ScalarEvolution::getConstant(const APInt &Val) {
  return getConstant(ConstantInt::get(getContext(), Val));
}

const SCEV *
ScalarEvolution::getConstant(Type *Ty, uint64_t V, bool isSigned) {
  IntegerType *ITy = cast<IntegerType>(getEffectiveSCEVType(Ty));
  return getConstant(ConstantInt::get(ITy, V, isSigned));
}

SCEVCastExpr::SCEVCastExpr(const FoldingSetNodeIDRef ID,
                           unsigned SCEVTy, const SCEV *op, Type *ty)
  : SCEV(ID, SCEVTy), Op(op), Ty(ty) {}

SCEVTruncateExpr::SCEVTruncateExpr(const FoldingSetNodeIDRef ID,
                                   const SCEV *op, Type *ty)
  : SCEVCastExpr(ID, scTruncate, op, ty) {
  assert((Op->getType()->isIntegerTy() || Op->getType()->isPointerTy()) &&
         (Ty->isIntegerTy() || Ty->isPointerTy()) &&
         "Cannot truncate non-integer value!");
}

SCEVZeroExtendExpr::SCEVZeroExtendExpr(const FoldingSetNodeIDRef ID,
                                       const SCEV *op, Type *ty)
  : SCEVCastExpr(ID, scZeroExtend, op, ty) {
  assert((Op->getType()->isIntegerTy() || Op->getType()->isPointerTy()) &&
         (Ty->isIntegerTy() || Ty->isPointerTy()) &&
         "Cannot zero extend non-integer value!");
}

SCEVSignExtendExpr::SCEVSignExtendExpr(const FoldingSetNodeIDRef ID,
                                       const SCEV *op, Type *ty)
  : SCEVCastExpr(ID, scSignExtend, op, ty) {
  assert((Op->getType()->isIntegerTy() || Op->getType()->isPointerTy()) &&
         (Ty->isIntegerTy() || Ty->isPointerTy()) &&
         "Cannot sign extend non-integer value!");
}

void SCEVUnknown::deleted() {
  // Clear this SCEVUnknown from various maps.
  SE->forgetMemoizedResults(this);

  // Remove this SCEVUnknown from the uniquing map.
  SE->UniqueSCEVs.RemoveNode(this);

  // Release the value.
  setValPtr(nullptr);
}

void SCEVUnknown::allUsesReplacedWith(Value *New) {
  // Remove this SCEVUnknown from the uniquing map.
  SE->UniqueSCEVs.RemoveNode(this);

  // Update this SCEVUnknown to point to the new value. This is needed
  // because there may still be outstanding SCEVs which still point to
  // this SCEVUnknown.
  setValPtr(New);
}

bool SCEVUnknown::isSizeOf(Type *&AllocTy) const {
  if (ConstantExpr *VCE = dyn_cast<ConstantExpr>(getValue()))
    if (VCE->getOpcode() == Instruction::PtrToInt)
      if (ConstantExpr *CE = dyn_cast<ConstantExpr>(VCE->getOperand(0)))
        if (CE->getOpcode() == Instruction::GetElementPtr &&
            CE->getOperand(0)->isNullValue() &&
            CE->getNumOperands() == 2)
          if (ConstantInt *CI = dyn_cast<ConstantInt>(CE->getOperand(1)))
            if (CI->isOne()) {
              AllocTy = cast<PointerType>(CE->getOperand(0)->getType())
                                 ->getElementType();
              return true;
            }

  return false;
}

bool SCEVUnknown::isAlignOf(Type *&AllocTy) const {
  if (ConstantExpr *VCE = dyn_cast<ConstantExpr>(getValue()))
    if (VCE->getOpcode() == Instruction::PtrToInt)
      if (ConstantExpr *CE = dyn_cast<ConstantExpr>(VCE->getOperand(0)))
        if (CE->getOpcode() == Instruction::GetElementPtr &&
            CE->getOperand(0)->isNullValue()) {
          Type *Ty =
            cast<PointerType>(CE->getOperand(0)->getType())->getElementType();
          if (StructType *STy = dyn_cast<StructType>(Ty))
            if (!STy->isPacked() &&
                CE->getNumOperands() == 3 &&
                CE->getOperand(1)->isNullValue()) {
              if (ConstantInt *CI = dyn_cast<ConstantInt>(CE->getOperand(2)))
                if (CI->isOne() &&
                    STy->getNumElements() == 2 &&
                    STy->getElementType(0)->isIntegerTy(1)) {
                  AllocTy = STy->getElementType(1);
                  return true;
                }
            }
        }

  return false;
}

bool SCEVUnknown::isOffsetOf(Type *&CTy, Constant *&FieldNo) const {
  if (ConstantExpr *VCE = dyn_cast<ConstantExpr>(getValue()))
    if (VCE->getOpcode() == Instruction::PtrToInt)
      if (ConstantExpr *CE = dyn_cast<ConstantExpr>(VCE->getOperand(0)))
        if (CE->getOpcode() == Instruction::GetElementPtr &&
            CE->getNumOperands() == 3 &&
            CE->getOperand(0)->isNullValue() &&
            CE->getOperand(1)->isNullValue()) {
          Type *Ty =
            cast<PointerType>(CE->getOperand(0)->getType())->getElementType();
          // Ignore vector types here so that ScalarEvolutionExpander doesn't
          // emit getelementptrs that index into vectors.
          if (Ty->isStructTy() || Ty->isArrayTy()) {
            CTy = Ty;
            FieldNo = CE->getOperand(2);
            return true;
          }
        }

  return false;
}

//===----------------------------------------------------------------------===//
//                               SCEV Utilities
//===----------------------------------------------------------------------===//

/// Compare the two values \p LV and \p RV in terms of their "complexity" where
/// "complexity" is a partial (and somewhat ad-hoc) relation used to order
/// operands in SCEV expressions.  \p EqCache is a set of pairs of values that
/// have been previously deemed to be "equally complex" by this routine.  It is
/// intended to avoid exponential time complexity in cases like:
///
///   %a = f(%x, %y)
///   %b = f(%a, %a)
///   %c = f(%b, %b)
///
///   %d = f(%x, %y)
///   %e = f(%d, %d)
///   %f = f(%e, %e)
///
///   CompareValueComplexity(%f, %c)
///
/// Since we do not continue running this routine on expression trees once we
/// have seen unequal values, there is no need to track them in the cache.
static int
CompareValueComplexity(EquivalenceClasses<const Value *> &EqCacheValue,
                       const LoopInfo *const LI, Value *LV, Value *RV,
                       unsigned Depth) {
  if (Depth > MaxValueCompareDepth || EqCacheValue.isEquivalent(LV, RV))
    return 0;

  // Order pointer values after integer values. This helps SCEVExpander form
  // GEPs.
  bool LIsPointer = LV->getType()->isPointerTy(),
       RIsPointer = RV->getType()->isPointerTy();
  if (LIsPointer != RIsPointer)
    return (int)LIsPointer - (int)RIsPointer;

  // Compare getValueID values.
  unsigned LID = LV->getValueID(), RID = RV->getValueID();
  if (LID != RID)
    return (int)LID - (int)RID;

  // Sort arguments by their position.
  if (const auto *LA = dyn_cast<Argument>(LV)) {
    const auto *RA = cast<Argument>(RV);
    unsigned LArgNo = LA->getArgNo(), RArgNo = RA->getArgNo();
    return (int)LArgNo - (int)RArgNo;
  }

  if (const auto *LGV = dyn_cast<GlobalValue>(LV)) {
    const auto *RGV = cast<GlobalValue>(RV);

    const auto IsGVNameSemantic = [&](const GlobalValue *GV) {
      auto LT = GV->getLinkage();
      return !(GlobalValue::isPrivateLinkage(LT) ||
               GlobalValue::isInternalLinkage(LT));
    };

    // Use the names to distinguish the two values, but only if the
    // names are semantically important.
    if (IsGVNameSemantic(LGV) && IsGVNameSemantic(RGV))
      return LGV->getName().compare(RGV->getName());
  }

  // For instructions, compare their loop depth, and their operand count.  This
  // is pretty loose.
  if (const auto *LInst = dyn_cast<Instruction>(LV)) {
    const auto *RInst = cast<Instruction>(RV);

    // Compare loop depths.
    const BasicBlock *LParent = LInst->getParent(),
                     *RParent = RInst->getParent();
    if (LParent != RParent) {
      unsigned LDepth = LI->getLoopDepth(LParent),
               RDepth = LI->getLoopDepth(RParent);
      if (LDepth != RDepth)
        return (int)LDepth - (int)RDepth;
    }

    // Compare the number of operands.
    unsigned LNumOps = LInst->getNumOperands(),
             RNumOps = RInst->getNumOperands();
    if (LNumOps != RNumOps)
      return (int)LNumOps - (int)RNumOps;

    for (unsigned Idx : seq(0u, LNumOps)) {
      int Result =
          CompareValueComplexity(EqCacheValue, LI, LInst->getOperand(Idx),
                                 RInst->getOperand(Idx), Depth + 1);
      if (Result != 0)
        return Result;
    }
  }

  EqCacheValue.unionSets(LV, RV);
  return 0;
}

// Return negative, zero, or positive, if LHS is less than, equal to, or greater
// than RHS, respectively. A three-way result allows recursive comparisons to be
// more efficient.
static int CompareSCEVComplexity(
    EquivalenceClasses<const SCEV *> &EqCacheSCEV,
    EquivalenceClasses<const Value *> &EqCacheValue,
    const LoopInfo *const LI, const SCEV *LHS, const SCEV *RHS,
    DominatorTree &DT, unsigned Depth = 0) {
  // Fast-path: SCEVs are uniqued so we can do a quick equality check.
  if (LHS == RHS)
    return 0;

  // Primarily, sort the SCEVs by their getSCEVType().
  unsigned LType = LHS->getSCEVType(), RType = RHS->getSCEVType();
  if (LType != RType)
    return (int)LType - (int)RType;

  if (Depth > MaxSCEVCompareDepth || EqCacheSCEV.isEquivalent(LHS, RHS))
    return 0;
  // Aside from the getSCEVType() ordering, the particular ordering
  // isn't very important except that it's beneficial to be consistent,
  // so that (a + b) and (b + a) don't end up as different expressions.
  switch (static_cast<SCEVTypes>(LType)) {
  case scUnknown: {
    const SCEVUnknown *LU = cast<SCEVUnknown>(LHS);
    const SCEVUnknown *RU = cast<SCEVUnknown>(RHS);

    int X = CompareValueComplexity(EqCacheValue, LI, LU->getValue(),
                                   RU->getValue(), Depth + 1);
    if (X == 0)
      EqCacheSCEV.unionSets(LHS, RHS);
    return X;
  }

  case scConstant: {
    const SCEVConstant *LC = cast<SCEVConstant>(LHS);
    const SCEVConstant *RC = cast<SCEVConstant>(RHS);

    // Compare constant values.
    const APInt &LA = LC->getAPInt();
    const APInt &RA = RC->getAPInt();
    unsigned LBitWidth = LA.getBitWidth(), RBitWidth = RA.getBitWidth();
    if (LBitWidth != RBitWidth)
      return (int)LBitWidth - (int)RBitWidth;
    return LA.ult(RA) ? -1 : 1;
  }

  case scAddRecExpr: {
    const SCEVAddRecExpr *LA = cast<SCEVAddRecExpr>(LHS);
    const SCEVAddRecExpr *RA = cast<SCEVAddRecExpr>(RHS);

    // There is always a dominance between two recs that are used by one SCEV,
    // so we can safely sort recs by loop header dominance. We require such
    // order in getAddExpr.
    const Loop *LLoop = LA->getLoop(), *RLoop = RA->getLoop();
    if (LLoop != RLoop) {
      const BasicBlock *LHead = LLoop->getHeader(), *RHead = RLoop->getHeader();
      assert(LHead != RHead && "Two loops share the same header?");
      if (DT.dominates(LHead, RHead))
        return 1;
      else
        assert(DT.dominates(RHead, LHead) &&
               "No dominance between recurrences used by one SCEV?");
      return -1;
    }

    // Addrec complexity grows with operand count.
    unsigned LNumOps = LA->getNumOperands(), RNumOps = RA->getNumOperands();
    if (LNumOps != RNumOps)
      return (int)LNumOps - (int)RNumOps;

    // Compare NoWrap flags.
    if (LA->getNoWrapFlags() != RA->getNoWrapFlags())
      return (int)LA->getNoWrapFlags() - (int)RA->getNoWrapFlags();

    // Lexicographically compare.
    for (unsigned i = 0; i != LNumOps; ++i) {
      int X = CompareSCEVComplexity(EqCacheSCEV, EqCacheValue, LI,
                                    LA->getOperand(i), RA->getOperand(i), DT,
                                    Depth + 1);
      if (X != 0)
        return X;
    }
    EqCacheSCEV.unionSets(LHS, RHS);
    return 0;
  }

  case scAddExpr:
  case scMulExpr:
  case scSMaxExpr:
  case scUMaxExpr: {
    const SCEVNAryExpr *LC = cast<SCEVNAryExpr>(LHS);
    const SCEVNAryExpr *RC = cast<SCEVNAryExpr>(RHS);

    // Lexicographically compare n-ary expressions.
    unsigned LNumOps = LC->getNumOperands(), RNumOps = RC->getNumOperands();
    if (LNumOps != RNumOps)
      return (int)LNumOps - (int)RNumOps;

    // Compare NoWrap flags.
    if (LC->getNoWrapFlags() != RC->getNoWrapFlags())
      return (int)LC->getNoWrapFlags() - (int)RC->getNoWrapFlags();

    for (unsigned i = 0; i != LNumOps; ++i) {
      int X = CompareSCEVComplexity(EqCacheSCEV, EqCacheValue, LI,
                                    LC->getOperand(i), RC->getOperand(i), DT,
                                    Depth + 1);
      if (X != 0)
        return X;
    }
    EqCacheSCEV.unionSets(LHS, RHS);
    return 0;
  }

  case scUDivExpr: {
    const SCEVUDivExpr *LC = cast<SCEVUDivExpr>(LHS);
    const SCEVUDivExpr *RC = cast<SCEVUDivExpr>(RHS);

    // Lexicographically compare udiv expressions.
    int X = CompareSCEVComplexity(EqCacheSCEV, EqCacheValue, LI, LC->getLHS(),
                                  RC->getLHS(), DT, Depth + 1);
    if (X != 0)
      return X;
    X = CompareSCEVComplexity(EqCacheSCEV, EqCacheValue, LI, LC->getRHS(),
                              RC->getRHS(), DT, Depth + 1);
    if (X == 0)
      EqCacheSCEV.unionSets(LHS, RHS);
    return X;
  }

  case scTruncate:
  case scZeroExtend:
  case scSignExtend: {
    const SCEVCastExpr *LC = cast<SCEVCastExpr>(LHS);
    const SCEVCastExpr *RC = cast<SCEVCastExpr>(RHS);

    // Compare cast expressions by operand.
    int X = CompareSCEVComplexity(EqCacheSCEV, EqCacheValue, LI,
                                  LC->getOperand(), RC->getOperand(), DT,
                                  Depth + 1);
    if (X == 0)
      EqCacheSCEV.unionSets(LHS, RHS);
    return X;
  }

  case scCouldNotCompute:
    llvm_unreachable("Attempt to use a SCEVCouldNotCompute object!");
  }
  llvm_unreachable("Unknown SCEV kind!");
}

/// Given a list of SCEV objects, order them by their complexity, and group
/// objects of the same complexity together by value.  When this routine is
/// finished, we know that any duplicates in the vector are consecutive and that
/// complexity is monotonically increasing.
///
/// Note that we go take special precautions to ensure that we get deterministic
/// results from this routine.  In other words, we don't want the results of
/// this to depend on where the addresses of various SCEV objects happened to
/// land in memory.
static void GroupByComplexity(SmallVectorImpl<const SCEV *> &Ops,
                              LoopInfo *LI, DominatorTree &DT) {
  if (Ops.size() < 2) return;  // Noop

  EquivalenceClasses<const SCEV *> EqCacheSCEV;
  EquivalenceClasses<const Value *> EqCacheValue;
  if (Ops.size() == 2) {
    // This is the common case, which also happens to be trivially simple.
    // Special case it.
    const SCEV *&LHS = Ops[0], *&RHS = Ops[1];
    if (CompareSCEVComplexity(EqCacheSCEV, EqCacheValue, LI, RHS, LHS, DT) < 0)
      std::swap(LHS, RHS);
    return;
  }

  // Do the rough sort by complexity.
  std::stable_sort(Ops.begin(), Ops.end(),
                   [&](const SCEV *LHS, const SCEV *RHS) {
                     return CompareSCEVComplexity(EqCacheSCEV, EqCacheValue, LI,
                                                  LHS, RHS, DT) < 0;
                   });

  // Now that we are sorted by complexity, group elements of the same
  // complexity.  Note that this is, at worst, N^2, but the vector is likely to
  // be extremely short in practice.  Note that we take this approach because we
  // do not want to depend on the addresses of the objects we are grouping.
  for (unsigned i = 0, e = Ops.size(); i != e-2; ++i) {
    const SCEV *S = Ops[i];
    unsigned Complexity = S->getSCEVType();

    // If there are any objects of the same complexity and same value as this
    // one, group them.
    for (unsigned j = i+1; j != e && Ops[j]->getSCEVType() == Complexity; ++j) {
      if (Ops[j] == S) { // Found a duplicate.
        // Move it to immediately after i'th element.
        std::swap(Ops[i+1], Ops[j]);
        ++i;   // no need to rescan it.
        if (i == e-2) return;  // Done!
      }
    }
  }
}

// Returns the size of the SCEV S.
static inline int sizeOfSCEV(const SCEV *S) {
  struct FindSCEVSize {
    int Size = 0;

    FindSCEVSize() = default;

    bool follow(const SCEV *S) {
      ++Size;
      // Keep looking at all operands of S.
      return true;
    }

    bool isDone() const {
      return false;
    }
  };

  FindSCEVSize F;
  SCEVTraversal<FindSCEVSize> ST(F);
  ST.visitAll(S);
  return F.Size;
}

namespace {

struct SCEVDivision : public SCEVVisitor<SCEVDivision, void> {
public:
  // Computes the Quotient and Remainder of the division of Numerator by
  // Denominator.
  static void divide(ScalarEvolution &SE, const SCEV *Numerator,
                     const SCEV *Denominator, const SCEV **Quotient,
                     const SCEV **Remainder) {
    assert(Numerator && Denominator && "Uninitialized SCEV");

    SCEVDivision D(SE, Numerator, Denominator);

    // Check for the trivial case here to avoid having to check for it in the
    // rest of the code.
    if (Numerator == Denominator) {
      *Quotient = D.One;
      *Remainder = D.Zero;
      return;
    }

    if (Numerator->isZero()) {
      *Quotient = D.Zero;
      *Remainder = D.Zero;
      return;
    }

    // A simple case when N/1. The quotient is N.
    if (Denominator->isOne()) {
      *Quotient = Numerator;
      *Remainder = D.Zero;
      return;
    }

    // Split the Denominator when it is a product.
    if (const SCEVMulExpr *T = dyn_cast<SCEVMulExpr>(Denominator)) {
      const SCEV *Q, *R;
      *Quotient = Numerator;
      for (const SCEV *Op : T->operands()) {
        divide(SE, *Quotient, Op, &Q, &R);
        *Quotient = Q;

        // Bail out when the Numerator is not divisible by one of the terms of
        // the Denominator.
        if (!R->isZero()) {
          *Quotient = D.Zero;
          *Remainder = Numerator;
          return;
        }
      }
      *Remainder = D.Zero;
      return;
    }

    D.visit(Numerator);
    *Quotient = D.Quotient;
    *Remainder = D.Remainder;
  }

  // Except in the trivial case described above, we do not know how to divide
  // Expr by Denominator for the following functions with empty implementation.
  void visitTruncateExpr(const SCEVTruncateExpr *Numerator) {}
  void visitZeroExtendExpr(const SCEVZeroExtendExpr *Numerator) {}
  void visitSignExtendExpr(const SCEVSignExtendExpr *Numerator) {}
  void visitUDivExpr(const SCEVUDivExpr *Numerator) {}
  void visitSMaxExpr(const SCEVSMaxExpr *Numerator) {}
  void visitUMaxExpr(const SCEVUMaxExpr *Numerator) {}
  void visitUnknown(const SCEVUnknown *Numerator) {}
  void visitCouldNotCompute(const SCEVCouldNotCompute *Numerator) {}

  void visitConstant(const SCEVConstant *Numerator) {
    if (const SCEVConstant *D = dyn_cast<SCEVConstant>(Denominator)) {
      APInt NumeratorVal = Numerator->getAPInt();
      APInt DenominatorVal = D->getAPInt();
      uint32_t NumeratorBW = NumeratorVal.getBitWidth();
      uint32_t DenominatorBW = DenominatorVal.getBitWidth();

      if (NumeratorBW > DenominatorBW)
        DenominatorVal = DenominatorVal.sext(NumeratorBW);
      else if (NumeratorBW < DenominatorBW)
        NumeratorVal = NumeratorVal.sext(DenominatorBW);

      APInt QuotientVal(NumeratorVal.getBitWidth(), 0);
      APInt RemainderVal(NumeratorVal.getBitWidth(), 0);
      APInt::sdivrem(NumeratorVal, DenominatorVal, QuotientVal, RemainderVal);
      Quotient = SE.getConstant(QuotientVal);
      Remainder = SE.getConstant(RemainderVal);
      return;
    }
  }

  void visitAddRecExpr(const SCEVAddRecExpr *Numerator) {
    const SCEV *StartQ, *StartR, *StepQ, *StepR;
    if (!Numerator->isAffine())
      return cannotDivide(Numerator);
    divide(SE, Numerator->getStart(), Denominator, &StartQ, &StartR);
    divide(SE, Numerator->getStepRecurrence(SE), Denominator, &StepQ, &StepR);
    // Bail out if the types do not match.
    Type *Ty = Denominator->getType();
    if (Ty != StartQ->getType() || Ty != StartR->getType() ||
        Ty != StepQ->getType() || Ty != StepR->getType())
      return cannotDivide(Numerator);
    Quotient = SE.getAddRecExpr(StartQ, StepQ, Numerator->getLoop(),
                                Numerator->getNoWrapFlags());
    Remainder = SE.getAddRecExpr(StartR, StepR, Numerator->getLoop(),
                                 Numerator->getNoWrapFlags());
  }

  void visitAddExpr(const SCEVAddExpr *Numerator) {
    SmallVector<const SCEV *, 2> Qs, Rs;
    Type *Ty = Denominator->getType();

    for (const SCEV *Op : Numerator->operands()) {
      const SCEV *Q, *R;
      divide(SE, Op, Denominator, &Q, &R);

      // Bail out if types do not match.
      if (Ty != Q->getType() || Ty != R->getType())
        return cannotDivide(Numerator);

      Qs.push_back(Q);
      Rs.push_back(R);
    }

    if (Qs.size() == 1) {
      Quotient = Qs[0];
      Remainder = Rs[0];
      return;
    }

    Quotient = SE.getAddExpr(Qs);
    Remainder = SE.getAddExpr(Rs);
  }

  void visitMulExpr(const SCEVMulExpr *Numerator) {
    SmallVector<const SCEV *, 2> Qs;
    Type *Ty = Denominator->getType();

    bool FoundDenominatorTerm = false;
    for (const SCEV *Op : Numerator->operands()) {
      // Bail out if types do not match.
      if (Ty != Op->getType())
        return cannotDivide(Numerator);

      if (FoundDenominatorTerm) {
        Qs.push_back(Op);
        continue;
      }

      // Check whether Denominator divides one of the product operands.
      const SCEV *Q, *R;
      divide(SE, Op, Denominator, &Q, &R);
      if (!R->isZero()) {
        Qs.push_back(Op);
        continue;
      }

      // Bail out if types do not match.
      if (Ty != Q->getType())
        return cannotDivide(Numerator);

      FoundDenominatorTerm = true;
      Qs.push_back(Q);
    }

    if (FoundDenominatorTerm) {
      Remainder = Zero;
      if (Qs.size() == 1)
        Quotient = Qs[0];
      else
        Quotient = SE.getMulExpr(Qs);
      return;
    }

    if (!isa<SCEVUnknown>(Denominator))
      return cannotDivide(Numerator);

    // The Remainder is obtained by replacing Denominator by 0 in Numerator.
    ValueToValueMap RewriteMap;
    RewriteMap[cast<SCEVUnknown>(Denominator)->getValue()] =
        cast<SCEVConstant>(Zero)->getValue();
    Remainder = SCEVParameterRewriter::rewrite(Numerator, SE, RewriteMap, true);

    if (Remainder->isZero()) {
      // The Quotient is obtained by replacing Denominator by 1 in Numerator.
      RewriteMap[cast<SCEVUnknown>(Denominator)->getValue()] =
          cast<SCEVConstant>(One)->getValue();
      Quotient =
          SCEVParameterRewriter::rewrite(Numerator, SE, RewriteMap, true);
      return;
    }

    // Quotient is (Numerator - Remainder) divided by Denominator.
    const SCEV *Q, *R;
    const SCEV *Diff = SE.getMinusSCEV(Numerator, Remainder);
    // This SCEV does not seem to simplify: fail the division here.
    if (sizeOfSCEV(Diff) > sizeOfSCEV(Numerator))
      return cannotDivide(Numerator);
    divide(SE, Diff, Denominator, &Q, &R);
    if (R != Zero)
      return cannotDivide(Numerator);
    Quotient = Q;
  }

private:
  SCEVDivision(ScalarEvolution &S, const SCEV *Numerator,
               const SCEV *Denominator)
      : SE(S), Denominator(Denominator) {
    Zero = SE.getZero(Denominator->getType());
    One = SE.getOne(Denominator->getType());

    // We generally do not know how to divide Expr by Denominator. We
    // initialize the division to a "cannot divide" state to simplify the rest
    // of the code.
    cannotDivide(Numerator);
  }

  // Convenience function for giving up on the division. We set the quotient to
  // be equal to zero and the remainder to be equal to the numerator.
  void cannotDivide(const SCEV *Numerator) {
    Quotient = Zero;
    Remainder = Numerator;
  }

  ScalarEvolution &SE;
  const SCEV *Denominator, *Quotient, *Remainder, *Zero, *One;
};

} // end anonymous namespace

//===----------------------------------------------------------------------===//
//                      Simple SCEV method implementations
//===----------------------------------------------------------------------===//

/// Compute BC(It, K).  The result has width W.  Assume, K > 0.
static const SCEV *BinomialCoefficient(const SCEV *It, unsigned K,
                                       ScalarEvolution &SE,
                                       Type *ResultTy) {
  // Handle the simplest case efficiently.
  if (K == 1)
    return SE.getTruncateOrZeroExtend(It, ResultTy);

  // We are using the following formula for BC(It, K):
  //
  //   BC(It, K) = (It * (It - 1) * ... * (It - K + 1)) / K!
  //
  // Suppose, W is the bitwidth of the return value.  We must be prepared for
  // overflow.  Hence, we must assure that the result of our computation is
  // equal to the accurate one modulo 2^W.  Unfortunately, division isn't
  // safe in modular arithmetic.
  //
  // However, this code doesn't use exactly that formula; the formula it uses
  // is something like the following, where T is the number of factors of 2 in
  // K! (i.e. trailing zeros in the binary representation of K!), and ^ is
  // exponentiation:
  //
  //   BC(It, K) = (It * (It - 1) * ... * (It - K + 1)) / 2^T / (K! / 2^T)
  //
  // This formula is trivially equivalent to the previous formula.  However,
  // this formula can be implemented much more efficiently.  The trick is that
  // K! / 2^T is odd, and exact division by an odd number *is* safe in modular
  // arithmetic.  To do exact division in modular arithmetic, all we have
  // to do is multiply by the inverse.  Therefore, this step can be done at
  // width W.
  //
  // The next issue is how to safely do the division by 2^T.  The way this
  // is done is by doing the multiplication step at a width of at least W + T
  // bits.  This way, the bottom W+T bits of the product are accurate. Then,
  // when we perform the division by 2^T (which is equivalent to a right shift
  // by T), the bottom W bits are accurate.  Extra bits are okay; they'll get
  // truncated out after the division by 2^T.
  //
  // In comparison to just directly using the first formula, this technique
  // is much more efficient; using the first formula requires W * K bits,
  // but this formula less than W + K bits. Also, the first formula requires
  // a division step, whereas this formula only requires multiplies and shifts.
  //
  // It doesn't matter whether the subtraction step is done in the calculation
  // width or the input iteration count's width; if the subtraction overflows,
  // the result must be zero anyway.  We prefer here to do it in the width of
  // the induction variable because it helps a lot for certain cases; CodeGen
  // isn't smart enough to ignore the overflow, which leads to much less
  // efficient code if the width of the subtraction is wider than the native
  // register width.
  //
  // (It's possible to not widen at all by pulling out factors of 2 before
  // the multiplication; for example, K=2 can be calculated as
  // It/2*(It+(It*INT_MIN/INT_MIN)+-1). However, it requires
  // extra arithmetic, so it's not an obvious win, and it gets
  // much more complicated for K > 3.)

  // Protection from insane SCEVs; this bound is conservative,
  // but it probably doesn't matter.
  if (K > 1000)
    return SE.getCouldNotCompute();

  unsigned W = SE.getTypeSizeInBits(ResultTy);

  // Calculate K! / 2^T and T; we divide out the factors of two before
  // multiplying for calculating K! / 2^T to avoid overflow.
  // Other overflow doesn't matter because we only care about the bottom
  // W bits of the result.
  APInt OddFactorial(W, 1);
  unsigned T = 1;
  for (unsigned i = 3; i <= K; ++i) {
    APInt Mult(W, i);
    unsigned TwoFactors = Mult.countTrailingZeros();
    T += TwoFactors;
    Mult.lshrInPlace(TwoFactors);
    OddFactorial *= Mult;
  }

  // We need at least W + T bits for the multiplication step
  unsigned CalculationBits = W + T;

  // Calculate 2^T, at width T+W.
  APInt DivFactor = APInt::getOneBitSet(CalculationBits, T);

  // Calculate the multiplicative inverse of K! / 2^T;
  // this multiplication factor will perform the exact division by
  // K! / 2^T.
  APInt Mod = APInt::getSignedMinValue(W+1);
  APInt MultiplyFactor = OddFactorial.zext(W+1);
  MultiplyFactor = MultiplyFactor.multiplicativeInverse(Mod);
  MultiplyFactor = MultiplyFactor.trunc(W);

  // Calculate the product, at width T+W
  IntegerType *CalculationTy = IntegerType::get(SE.getContext(),
                                                      CalculationBits);
  const SCEV *Dividend = SE.getTruncateOrZeroExtend(It, CalculationTy);
  for (unsigned i = 1; i != K; ++i) {
    const SCEV *S = SE.getMinusSCEV(It, SE.getConstant(It->getType(), i));
    Dividend = SE.getMulExpr(Dividend,
                             SE.getTruncateOrZeroExtend(S, CalculationTy));
  }

  // Divide by 2^T
  const SCEV *DivResult = SE.getUDivExpr(Dividend, SE.getConstant(DivFactor));

  // Truncate the result, and divide by K! / 2^T.

  return SE.getMulExpr(SE.getConstant(MultiplyFactor),
                       SE.getTruncateOrZeroExtend(DivResult, ResultTy));
}

/// Return the value of this chain of recurrences at the specified iteration
/// number.  We can evaluate this recurrence by multiplying each element in the
/// chain by the binomial coefficient corresponding to it.  In other words, we
/// can evaluate {A,+,B,+,C,+,D} as:
///
///   A*BC(It, 0) + B*BC(It, 1) + C*BC(It, 2) + D*BC(It, 3)
///
/// where BC(It, k) stands for binomial coefficient.
const SCEV *SCEVAddRecExpr::evaluateAtIteration(const SCEV *It,
                                                ScalarEvolution &SE) const {
  const SCEV *Result = getStart();
  for (unsigned i = 1, e = getNumOperands(); i != e; ++i) {
    // The computation is correct in the face of overflow provided that the
    // multiplication is performed _after_ the evaluation of the binomial
    // coefficient.
    const SCEV *Coeff = BinomialCoefficient(It, i, SE, getType());
    if (isa<SCEVCouldNotCompute>(Coeff))
      return Coeff;

    Result = SE.getAddExpr(Result, SE.getMulExpr(getOperand(i), Coeff));
  }
  return Result;
}

//===----------------------------------------------------------------------===//
//                    SCEV Expression folder implementations
//===----------------------------------------------------------------------===//

const SCEV *ScalarEvolution::getTruncateExpr(const SCEV *Op,
                                             Type *Ty) {
  assert(getTypeSizeInBits(Op->getType()) > getTypeSizeInBits(Ty) &&
         "This is not a truncating conversion!");
  assert(isSCEVable(Ty) &&
         "This is not a conversion to a SCEVable type!");
  Ty = getEffectiveSCEVType(Ty);

  FoldingSetNodeID ID;
  ID.AddInteger(scTruncate);
  ID.AddPointer(Op);
  ID.AddPointer(Ty);
  void *IP = nullptr;
  if (const SCEV *S = UniqueSCEVs.FindNodeOrInsertPos(ID, IP)) return S;

  // Fold if the operand is constant.
  if (const SCEVConstant *SC = dyn_cast<SCEVConstant>(Op))
    return getConstant(
      cast<ConstantInt>(ConstantExpr::getTrunc(SC->getValue(), Ty)));

  // trunc(trunc(x)) --> trunc(x)
  if (const SCEVTruncateExpr *ST = dyn_cast<SCEVTruncateExpr>(Op))
    return getTruncateExpr(ST->getOperand(), Ty);

  // trunc(sext(x)) --> sext(x) if widening or trunc(x) if narrowing
  if (const SCEVSignExtendExpr *SS = dyn_cast<SCEVSignExtendExpr>(Op))
    return getTruncateOrSignExtend(SS->getOperand(), Ty);

  // trunc(zext(x)) --> zext(x) if widening or trunc(x) if narrowing
  if (const SCEVZeroExtendExpr *SZ = dyn_cast<SCEVZeroExtendExpr>(Op))
    return getTruncateOrZeroExtend(SZ->getOperand(), Ty);

  // trunc(x1+x2+...+xN) --> trunc(x1)+trunc(x2)+...+trunc(xN) if we can
  // eliminate all the truncates, or we replace other casts with truncates.
  if (const SCEVAddExpr *SA = dyn_cast<SCEVAddExpr>(Op)) {
    SmallVector<const SCEV *, 4> Operands;
    bool hasTrunc = false;
    for (unsigned i = 0, e = SA->getNumOperands(); i != e && !hasTrunc; ++i) {
      const SCEV *S = getTruncateExpr(SA->getOperand(i), Ty);
      if (!isa<SCEVCastExpr>(SA->getOperand(i)))
        hasTrunc = isa<SCEVTruncateExpr>(S);
      Operands.push_back(S);
    }
    if (!hasTrunc)
      return getAddExpr(Operands);
    // In spite we checked in the beginning that ID is not in the cache,
    // it is possible that during recursion and different modification
    // ID came to cache, so if we found it, just return it.
    if (const SCEV *S = UniqueSCEVs.FindNodeOrInsertPos(ID, IP))
      return S;
  }

  // trunc(x1*x2*...*xN) --> trunc(x1)*trunc(x2)*...*trunc(xN) if we can
  // eliminate all the truncates, or we replace other casts with truncates.
  if (const SCEVMulExpr *SM = dyn_cast<SCEVMulExpr>(Op)) {
    SmallVector<const SCEV *, 4> Operands;
    bool hasTrunc = false;
    for (unsigned i = 0, e = SM->getNumOperands(); i != e && !hasTrunc; ++i) {
      const SCEV *S = getTruncateExpr(SM->getOperand(i), Ty);
      if (!isa<SCEVCastExpr>(SM->getOperand(i)))
        hasTrunc = isa<SCEVTruncateExpr>(S);
      Operands.push_back(S);
    }
    if (!hasTrunc)
      return getMulExpr(Operands);
    // In spite we checked in the beginning that ID is not in the cache,
    // it is possible that during recursion and different modification
    // ID came to cache, so if we found it, just return it.
    if (const SCEV *S = UniqueSCEVs.FindNodeOrInsertPos(ID, IP))
      return S;
  }

  // If the input value is a chrec scev, truncate the chrec's operands.
  if (const SCEVAddRecExpr *AddRec = dyn_cast<SCEVAddRecExpr>(Op)) {
    SmallVector<const SCEV *, 4> Operands;
    for (const SCEV *Op : AddRec->operands())
      Operands.push_back(getTruncateExpr(Op, Ty));
    return getAddRecExpr(Operands, AddRec->getLoop(), SCEV::FlagAnyWrap);
  }

  // The cast wasn't folded; create an explicit cast node. We can reuse
  // the existing insert position since if we get here, we won't have
  // made any changes which would invalidate it.
  SCEV *S = new (SCEVAllocator) SCEVTruncateExpr(ID.Intern(SCEVAllocator),
                                                 Op, Ty);
  UniqueSCEVs.InsertNode(S, IP);
  addToLoopUseLists(S);
  return S;
}

// Get the limit of a recurrence such that incrementing by Step cannot cause
// signed overflow as long as the value of the recurrence within the
// loop does not exceed this limit before incrementing.
static const SCEV *getSignedOverflowLimitForStep(const SCEV *Step,
                                                 ICmpInst::Predicate *Pred,
                                                 ScalarEvolution *SE) {
  unsigned BitWidth = SE->getTypeSizeInBits(Step->getType());
  if (SE->isKnownPositive(Step)) {
    *Pred = ICmpInst::ICMP_SLT;
    return SE->getConstant(APInt::getSignedMinValue(BitWidth) -
                           SE->getSignedRangeMax(Step));
  }
  if (SE->isKnownNegative(Step)) {
    *Pred = ICmpInst::ICMP_SGT;
    return SE->getConstant(APInt::getSignedMaxValue(BitWidth) -
                           SE->getSignedRangeMin(Step));
  }
  return nullptr;
}

// Get the limit of a recurrence such that incrementing by Step cannot cause
// unsigned overflow as long as the value of the recurrence within the loop does
// not exceed this limit before incrementing.
static const SCEV *getUnsignedOverflowLimitForStep(const SCEV *Step,
                                                   ICmpInst::Predicate *Pred,
                                                   ScalarEvolution *SE) {
  unsigned BitWidth = SE->getTypeSizeInBits(Step->getType());
  *Pred = ICmpInst::ICMP_ULT;

  return SE->getConstant(APInt::getMinValue(BitWidth) -
                         SE->getUnsignedRangeMax(Step));
}

namespace {

struct ExtendOpTraitsBase {
  typedef const SCEV *(ScalarEvolution::*GetExtendExprTy)(const SCEV *, Type *,
                                                          unsigned);
};

// Used to make code generic over signed and unsigned overflow.
template <typename ExtendOp> struct ExtendOpTraits {
  // Members present:
  //
  // static const SCEV::NoWrapFlags WrapType;
  //
  // static const ExtendOpTraitsBase::GetExtendExprTy GetExtendExpr;
  //
  // static const SCEV *getOverflowLimitForStep(const SCEV *Step,
  //                                           ICmpInst::Predicate *Pred,
  //                                           ScalarEvolution *SE);
};

template <>
struct ExtendOpTraits<SCEVSignExtendExpr> : public ExtendOpTraitsBase {
  static const SCEV::NoWrapFlags WrapType = SCEV::FlagNSW;

  static const GetExtendExprTy GetExtendExpr;

  static const SCEV *getOverflowLimitForStep(const SCEV *Step,
                                             ICmpInst::Predicate *Pred,
                                             ScalarEvolution *SE) {
    return getSignedOverflowLimitForStep(Step, Pred, SE);
  }
};

const ExtendOpTraitsBase::GetExtendExprTy ExtendOpTraits<
    SCEVSignExtendExpr>::GetExtendExpr = &ScalarEvolution::getSignExtendExpr;

template <>
struct ExtendOpTraits<SCEVZeroExtendExpr> : public ExtendOpTraitsBase {
  static const SCEV::NoWrapFlags WrapType = SCEV::FlagNUW;

  static const GetExtendExprTy GetExtendExpr;

  static const SCEV *getOverflowLimitForStep(const SCEV *Step,
                                             ICmpInst::Predicate *Pred,
                                             ScalarEvolution *SE) {
    return getUnsignedOverflowLimitForStep(Step, Pred, SE);
  }
};

const ExtendOpTraitsBase::GetExtendExprTy ExtendOpTraits<
    SCEVZeroExtendExpr>::GetExtendExpr = &ScalarEvolution::getZeroExtendExpr;

} // end anonymous namespace

// The recurrence AR has been shown to have no signed/unsigned wrap or something
// close to it. Typically, if we can prove NSW/NUW for AR, then we can just as
// easily prove NSW/NUW for its preincrement or postincrement sibling. This
// allows normalizing a sign/zero extended AddRec as such: {sext/zext(Step +
// Start),+,Step} => {(Step + sext/zext(Start),+,Step} As a result, the
// expression "Step + sext/zext(PreIncAR)" is congruent with
// "sext/zext(PostIncAR)"
template <typename ExtendOpTy>
static const SCEV *getPreStartForExtend(const SCEVAddRecExpr *AR, Type *Ty,
                                        ScalarEvolution *SE, unsigned Depth) {
  auto WrapType = ExtendOpTraits<ExtendOpTy>::WrapType;
  auto GetExtendExpr = ExtendOpTraits<ExtendOpTy>::GetExtendExpr;

  const Loop *L = AR->getLoop();
  const SCEV *Start = AR->getStart();
  const SCEV *Step = AR->getStepRecurrence(*SE);

  // Check for a simple looking step prior to loop entry.
  const SCEVAddExpr *SA = dyn_cast<SCEVAddExpr>(Start);
  if (!SA)
    return nullptr;

  // Create an AddExpr for "PreStart" after subtracting Step. Full SCEV
  // subtraction is expensive. For this purpose, perform a quick and dirty
  // difference, by checking for Step in the operand list.
  SmallVector<const SCEV *, 4> DiffOps;
  for (const SCEV *Op : SA->operands())
    if (Op != Step)
      DiffOps.push_back(Op);

  if (DiffOps.size() == SA->getNumOperands())
    return nullptr;

  // Try to prove `WrapType` (SCEV::FlagNSW or SCEV::FlagNUW) on `PreStart` +
  // `Step`:

  // 1. NSW/NUW flags on the step increment.
  auto PreStartFlags =
    ScalarEvolution::maskFlags(SA->getNoWrapFlags(), SCEV::FlagNUW);
  const SCEV *PreStart = SE->getAddExpr(DiffOps, PreStartFlags);
  const SCEVAddRecExpr *PreAR = dyn_cast<SCEVAddRecExpr>(
      SE->getAddRecExpr(PreStart, Step, L, SCEV::FlagAnyWrap));

  // "{S,+,X} is <nsw>/<nuw>" and "the backedge is taken at least once" implies
  // "S+X does not sign/unsign-overflow".
  //

  const SCEV *BECount = SE->getBackedgeTakenCount(L);
  if (PreAR && PreAR->getNoWrapFlags(WrapType) &&
      !isa<SCEVCouldNotCompute>(BECount) && SE->isKnownPositive(BECount))
    return PreStart;

  // 2. Direct overflow check on the step operation's expression.
  unsigned BitWidth = SE->getTypeSizeInBits(AR->getType());
  Type *WideTy = IntegerType::get(SE->getContext(), BitWidth * 2);
  const SCEV *OperandExtendedStart =
      SE->getAddExpr((SE->*GetExtendExpr)(PreStart, WideTy, Depth),
                     (SE->*GetExtendExpr)(Step, WideTy, Depth));
  if ((SE->*GetExtendExpr)(Start, WideTy, Depth) == OperandExtendedStart) {
    if (PreAR && AR->getNoWrapFlags(WrapType)) {
      // If we know `AR` == {`PreStart`+`Step`,+,`Step`} is `WrapType` (FlagNSW
      // or FlagNUW) and that `PreStart` + `Step` is `WrapType` too, then
      // `PreAR` == {`PreStart`,+,`Step`} is also `WrapType`.  Cache this fact.
      const_cast<SCEVAddRecExpr *>(PreAR)->setNoWrapFlags(WrapType);
    }
    return PreStart;
  }

  // 3. Loop precondition.
  ICmpInst::Predicate Pred;
  const SCEV *OverflowLimit =
      ExtendOpTraits<ExtendOpTy>::getOverflowLimitForStep(Step, &Pred, SE);

  if (OverflowLimit &&
      SE->isLoopEntryGuardedByCond(L, Pred, PreStart, OverflowLimit))
    return PreStart;

  return nullptr;
}

// Get the normalized zero or sign extended expression for this AddRec's Start.
template <typename ExtendOpTy>
static const SCEV *getExtendAddRecStart(const SCEVAddRecExpr *AR, Type *Ty,
                                        ScalarEvolution *SE,
                                        unsigned Depth) {
  auto GetExtendExpr = ExtendOpTraits<ExtendOpTy>::GetExtendExpr;

  const SCEV *PreStart = getPreStartForExtend<ExtendOpTy>(AR, Ty, SE, Depth);
  if (!PreStart)
    return (SE->*GetExtendExpr)(AR->getStart(), Ty, Depth);

  return SE->getAddExpr((SE->*GetExtendExpr)(AR->getStepRecurrence(*SE), Ty,
                                             Depth),
                        (SE->*GetExtendExpr)(PreStart, Ty, Depth));
}

// Try to prove away overflow by looking at "nearby" add recurrences.  A
// motivating example for this rule: if we know `{0,+,4}` is `ult` `-1` and it
// does not itself wrap then we can conclude that `{1,+,4}` is `nuw`.
//
// Formally:
//
//     {S,+,X} == {S-T,+,X} + T
//  => Ext({S,+,X}) == Ext({S-T,+,X} + T)
//
// If ({S-T,+,X} + T) does not overflow  ... (1)
//
//  RHS == Ext({S-T,+,X} + T) == Ext({S-T,+,X}) + Ext(T)
//
// If {S-T,+,X} does not overflow  ... (2)
//
//  RHS == Ext({S-T,+,X}) + Ext(T) == {Ext(S-T),+,Ext(X)} + Ext(T)
//      == {Ext(S-T)+Ext(T),+,Ext(X)}
//
// If (S-T)+T does not overflow  ... (3)
//
//  RHS == {Ext(S-T)+Ext(T),+,Ext(X)} == {Ext(S-T+T),+,Ext(X)}
//      == {Ext(S),+,Ext(X)} == LHS
//
// Thus, if (1), (2) and (3) are true for some T, then
//   Ext({S,+,X}) == {Ext(S),+,Ext(X)}
//
// (3) is implied by (1) -- "(S-T)+T does not overflow" is simply "({S-T,+,X}+T)
// does not overflow" restricted to the 0th iteration.  Therefore we only need
// to check for (1) and (2).
//
// In the current context, S is `Start`, X is `Step`, Ext is `ExtendOpTy` and T
// is `Delta` (defined below).
template <typename ExtendOpTy>
bool ScalarEvolution::proveNoWrapByVaryingStart(const SCEV *Start,
                                                const SCEV *Step,
                                                const Loop *L) {
  auto WrapType = ExtendOpTraits<ExtendOpTy>::WrapType;

  // We restrict `Start` to a constant to prevent SCEV from spending too much
  // time here.  It is correct (but more expensive) to continue with a
  // non-constant `Start` and do a general SCEV subtraction to compute
  // `PreStart` below.
  const SCEVConstant *StartC = dyn_cast<SCEVConstant>(Start);
  if (!StartC)
    return false;

  APInt StartAI = StartC->getAPInt();

  for (unsigned Delta : {-2, -1, 1, 2}) {
    const SCEV *PreStart = getConstant(StartAI - Delta);

    FoldingSetNodeID ID;
    ID.AddInteger(scAddRecExpr);
    ID.AddPointer(PreStart);
    ID.AddPointer(Step);
    ID.AddPointer(L);
    void *IP = nullptr;
    const auto *PreAR =
      static_cast<SCEVAddRecExpr *>(UniqueSCEVs.FindNodeOrInsertPos(ID, IP));

    // Give up if we don't already have the add recurrence we need because
    // actually constructing an add recurrence is relatively expensive.
    if (PreAR && PreAR->getNoWrapFlags(WrapType)) {  // proves (2)
      const SCEV *DeltaS = getConstant(StartC->getType(), Delta);
      ICmpInst::Predicate Pred = ICmpInst::BAD_ICMP_PREDICATE;
      const SCEV *Limit = ExtendOpTraits<ExtendOpTy>::getOverflowLimitForStep(
          DeltaS, &Pred, this);
      if (Limit && isKnownPredicate(Pred, PreAR, Limit))  // proves (1)
        return true;
    }
  }

  return false;
}

const SCEV *
ScalarEvolution::getZeroExtendExpr(const SCEV *Op, Type *Ty, unsigned Depth) {
  assert(getTypeSizeInBits(Op->getType()) < getTypeSizeInBits(Ty) &&
         "This is not an extending conversion!");
  assert(isSCEVable(Ty) &&
         "This is not a conversion to a SCEVable type!");
  Ty = getEffectiveSCEVType(Ty);

  // Fold if the operand is constant.
  if (const SCEVConstant *SC = dyn_cast<SCEVConstant>(Op))
    return getConstant(
      cast<ConstantInt>(ConstantExpr::getZExt(SC->getValue(), Ty)));

  // zext(zext(x)) --> zext(x)
  if (const SCEVZeroExtendExpr *SZ = dyn_cast<SCEVZeroExtendExpr>(Op))
    return getZeroExtendExpr(SZ->getOperand(), Ty, Depth + 1);

  // Before doing any expensive analysis, check to see if we've already
  // computed a SCEV for this Op and Ty.
  FoldingSetNodeID ID;
  ID.AddInteger(scZeroExtend);
  ID.AddPointer(Op);
  ID.AddPointer(Ty);
  void *IP = nullptr;
  if (const SCEV *S = UniqueSCEVs.FindNodeOrInsertPos(ID, IP)) return S;
  if (Depth > MaxExtDepth) {
    SCEV *S = new (SCEVAllocator) SCEVZeroExtendExpr(ID.Intern(SCEVAllocator),
                                                     Op, Ty);
    UniqueSCEVs.InsertNode(S, IP);
    addToLoopUseLists(S);
    return S;
  }

  // zext(trunc(x)) --> zext(x) or x or trunc(x)
  if (const SCEVTruncateExpr *ST = dyn_cast<SCEVTruncateExpr>(Op)) {
    // It's possible the bits taken off by the truncate were all zero bits. If
    // so, we should be able to simplify this further.
    const SCEV *X = ST->getOperand();
    ConstantRange CR = getUnsignedRange(X);
    unsigned TruncBits = getTypeSizeInBits(ST->getType());
    unsigned NewBits = getTypeSizeInBits(Ty);
    if (CR.truncate(TruncBits).zeroExtend(NewBits).contains(
            CR.zextOrTrunc(NewBits)))
      return getTruncateOrZeroExtend(X, Ty);
  }

  // If the input value is a chrec scev, and we can prove that the value
  // did not overflow the old, smaller, value, we can zero extend all of the
  // operands (often constants).  This allows analysis of something like
  // this:  for (unsigned char X = 0; X < 100; ++X) { int Y = X; }
  if (const SCEVAddRecExpr *AR = dyn_cast<SCEVAddRecExpr>(Op))
    if (AR->isAffine()) {
      const SCEV *Start = AR->getStart();
      const SCEV *Step = AR->getStepRecurrence(*this);
      unsigned BitWidth = getTypeSizeInBits(AR->getType());
      const Loop *L = AR->getLoop();

      if (!AR->hasNoUnsignedWrap()) {
        auto NewFlags = proveNoWrapViaConstantRanges(AR);
        const_cast<SCEVAddRecExpr *>(AR)->setNoWrapFlags(NewFlags);
      }

      // If we have special knowledge that this addrec won't overflow,
      // we don't need to do any further analysis.
      if (AR->hasNoUnsignedWrap())
        return getAddRecExpr(
            getExtendAddRecStart<SCEVZeroExtendExpr>(AR, Ty, this, Depth + 1),
            getZeroExtendExpr(Step, Ty, Depth + 1), L, AR->getNoWrapFlags());

      // Check whether the backedge-taken count is SCEVCouldNotCompute.
      // Note that this serves two purposes: It filters out loops that are
      // simply not analyzable, and it covers the case where this code is
      // being called from within backedge-taken count analysis, such that
      // attempting to ask for the backedge-taken count would likely result
      // in infinite recursion. In the later case, the analysis code will
      // cope with a conservative value, and it will take care to purge
      // that value once it has finished.
      const SCEV *MaxBECount = getMaxBackedgeTakenCount(L);
      if (!isa<SCEVCouldNotCompute>(MaxBECount)) {
        // Manually compute the final value for AR, checking for
        // overflow.

        // Check whether the backedge-taken count can be losslessly casted to
        // the addrec's type. The count is always unsigned.
        const SCEV *CastedMaxBECount =
          getTruncateOrZeroExtend(MaxBECount, Start->getType());
        const SCEV *RecastedMaxBECount =
          getTruncateOrZeroExtend(CastedMaxBECount, MaxBECount->getType());
        if (MaxBECount == RecastedMaxBECount) {
          Type *WideTy = IntegerType::get(getContext(), BitWidth * 2);
          // Check whether Start+Step*MaxBECount has no unsigned overflow.
          const SCEV *ZMul = getMulExpr(CastedMaxBECount, Step,
                                        SCEV::FlagAnyWrap, Depth + 1);
          const SCEV *ZAdd = getZeroExtendExpr(getAddExpr(Start, ZMul,
                                                          SCEV::FlagAnyWrap,
                                                          Depth + 1),
                                               WideTy, Depth + 1);
          const SCEV *WideStart = getZeroExtendExpr(Start, WideTy, Depth + 1);
          const SCEV *WideMaxBECount =
            getZeroExtendExpr(CastedMaxBECount, WideTy, Depth + 1);
          const SCEV *OperandExtendedAdd =
            getAddExpr(WideStart,
                       getMulExpr(WideMaxBECount,
                                  getZeroExtendExpr(Step, WideTy, Depth + 1),
                                  SCEV::FlagAnyWrap, Depth + 1),
                       SCEV::FlagAnyWrap, Depth + 1);
          if (ZAdd == OperandExtendedAdd) {
            // Cache knowledge of AR NUW, which is propagated to this AddRec.
            const_cast<SCEVAddRecExpr *>(AR)->setNoWrapFlags(SCEV::FlagNUW);
            // Return the expression with the addrec on the outside.
            return getAddRecExpr(
                getExtendAddRecStart<SCEVZeroExtendExpr>(AR, Ty, this,
                                                         Depth + 1),
                getZeroExtendExpr(Step, Ty, Depth + 1), L,
                AR->getNoWrapFlags());
          }
          // Similar to above, only this time treat the step value as signed.
          // This covers loops that count down.
          OperandExtendedAdd =
            getAddExpr(WideStart,
                       getMulExpr(WideMaxBECount,
                                  getSignExtendExpr(Step, WideTy, Depth + 1),
                                  SCEV::FlagAnyWrap, Depth + 1),
                       SCEV::FlagAnyWrap, Depth + 1);
          if (ZAdd == OperandExtendedAdd) {
            // Cache knowledge of AR NW, which is propagated to this AddRec.
            // Negative step causes unsigned wrap, but it still can't self-wrap.
            const_cast<SCEVAddRecExpr *>(AR)->setNoWrapFlags(SCEV::FlagNW);
            // Return the expression with the addrec on the outside.
            return getAddRecExpr(
                getExtendAddRecStart<SCEVZeroExtendExpr>(AR, Ty, this,
                                                         Depth + 1),
                getSignExtendExpr(Step, Ty, Depth + 1), L,
                AR->getNoWrapFlags());
          }
        }
      }

      // Normally, in the cases we can prove no-overflow via a
      // backedge guarding condition, we can also compute a backedge
      // taken count for the loop.  The exceptions are assumptions and
      // guards present in the loop -- SCEV is not great at exploiting
      // these to compute max backedge taken counts, but can still use
      // these to prove lack of overflow.  Use this fact to avoid
      // doing extra work that may not pay off.
      if (!isa<SCEVCouldNotCompute>(MaxBECount) || HasGuards ||
          !AC.assumptions().empty()) {
        // If the backedge is guarded by a comparison with the pre-inc
        // value the addrec is safe. Also, if the entry is guarded by
        // a comparison with the start value and the backedge is
        // guarded by a comparison with the post-inc value, the addrec
        // is safe.
        if (isKnownPositive(Step)) {
          const SCEV *N = getConstant(APInt::getMinValue(BitWidth) -
                                      getUnsignedRangeMax(Step));
          if (isLoopBackedgeGuardedByCond(L, ICmpInst::ICMP_ULT, AR, N) ||
              (isLoopEntryGuardedByCond(L, ICmpInst::ICMP_ULT, Start, N) &&
               isLoopBackedgeGuardedByCond(L, ICmpInst::ICMP_ULT,
                                           AR->getPostIncExpr(*this), N))) {
            // Cache knowledge of AR NUW, which is propagated to this
            // AddRec.
            const_cast<SCEVAddRecExpr *>(AR)->setNoWrapFlags(SCEV::FlagNUW);
            // Return the expression with the addrec on the outside.
            return getAddRecExpr(
                getExtendAddRecStart<SCEVZeroExtendExpr>(AR, Ty, this,
                                                         Depth + 1),
                getZeroExtendExpr(Step, Ty, Depth + 1), L,
                AR->getNoWrapFlags());
          }
        } else if (isKnownNegative(Step)) {
          const SCEV *N = getConstant(APInt::getMaxValue(BitWidth) -
                                      getSignedRangeMin(Step));
          if (isLoopBackedgeGuardedByCond(L, ICmpInst::ICMP_UGT, AR, N) ||
              (isLoopEntryGuardedByCond(L, ICmpInst::ICMP_UGT, Start, N) &&
               isLoopBackedgeGuardedByCond(L, ICmpInst::ICMP_UGT,
                                           AR->getPostIncExpr(*this), N))) {
            // Cache knowledge of AR NW, which is propagated to this
            // AddRec.  Negative step causes unsigned wrap, but it
            // still can't self-wrap.
            const_cast<SCEVAddRecExpr *>(AR)->setNoWrapFlags(SCEV::FlagNW);
            // Return the expression with the addrec on the outside.
            return getAddRecExpr(
                getExtendAddRecStart<SCEVZeroExtendExpr>(AR, Ty, this,
                                                         Depth + 1),
                getSignExtendExpr(Step, Ty, Depth + 1), L,
                AR->getNoWrapFlags());
          }
        }
      }

      if (proveNoWrapByVaryingStart<SCEVZeroExtendExpr>(Start, Step, L)) {
        const_cast<SCEVAddRecExpr *>(AR)->setNoWrapFlags(SCEV::FlagNUW);
        return getAddRecExpr(
            getExtendAddRecStart<SCEVZeroExtendExpr>(AR, Ty, this, Depth + 1),
            getZeroExtendExpr(Step, Ty, Depth + 1), L, AR->getNoWrapFlags());
      }
    }

  if (auto *SA = dyn_cast<SCEVAddExpr>(Op)) {
    // zext((A + B + ...)<nuw>) --> (zext(A) + zext(B) + ...)<nuw>
    if (SA->hasNoUnsignedWrap()) {
      // If the addition does not unsign overflow then we can, by definition,
      // commute the zero extension with the addition operation.
      SmallVector<const SCEV *, 4> Ops;
      for (const auto *Op : SA->operands())
        Ops.push_back(getZeroExtendExpr(Op, Ty, Depth + 1));
      return getAddExpr(Ops, SCEV::FlagNUW, Depth + 1);
    }
  }

  // The cast wasn't folded; create an explicit cast node.
  // Recompute the insert position, as it may have been invalidated.
  if (const SCEV *S = UniqueSCEVs.FindNodeOrInsertPos(ID, IP)) return S;
  SCEV *S = new (SCEVAllocator) SCEVZeroExtendExpr(ID.Intern(SCEVAllocator),
                                                   Op, Ty);
  UniqueSCEVs.InsertNode(S, IP);
  addToLoopUseLists(S);
  return S;
}

const SCEV *
ScalarEvolution::getSignExtendExpr(const SCEV *Op, Type *Ty, unsigned Depth) {
  assert(getTypeSizeInBits(Op->getType()) < getTypeSizeInBits(Ty) &&
         "This is not an extending conversion!");
  assert(isSCEVable(Ty) &&
         "This is not a conversion to a SCEVable type!");
  Ty = getEffectiveSCEVType(Ty);

  // Fold if the operand is constant.
  if (const SCEVConstant *SC = dyn_cast<SCEVConstant>(Op))
    return getConstant(
      cast<ConstantInt>(ConstantExpr::getSExt(SC->getValue(), Ty)));

  // sext(sext(x)) --> sext(x)
  if (const SCEVSignExtendExpr *SS = dyn_cast<SCEVSignExtendExpr>(Op))
    return getSignExtendExpr(SS->getOperand(), Ty, Depth + 1);

  // sext(zext(x)) --> zext(x)
  if (const SCEVZeroExtendExpr *SZ = dyn_cast<SCEVZeroExtendExpr>(Op))
    return getZeroExtendExpr(SZ->getOperand(), Ty, Depth + 1);

  // Before doing any expensive analysis, check to see if we've already
  // computed a SCEV for this Op and Ty.
  FoldingSetNodeID ID;
  ID.AddInteger(scSignExtend);
  ID.AddPointer(Op);
  ID.AddPointer(Ty);
  void *IP = nullptr;
  if (const SCEV *S = UniqueSCEVs.FindNodeOrInsertPos(ID, IP)) return S;
  // Limit recursion depth.
  if (Depth > MaxExtDepth) {
    SCEV *S = new (SCEVAllocator) SCEVSignExtendExpr(ID.Intern(SCEVAllocator),
                                                     Op, Ty);
    UniqueSCEVs.InsertNode(S, IP);
    addToLoopUseLists(S);
    return S;
  }

  // sext(trunc(x)) --> sext(x) or x or trunc(x)
  if (const SCEVTruncateExpr *ST = dyn_cast<SCEVTruncateExpr>(Op)) {
    // It's possible the bits taken off by the truncate were all sign bits. If
    // so, we should be able to simplify this further.
    const SCEV *X = ST->getOperand();
    ConstantRange CR = getSignedRange(X);
    unsigned TruncBits = getTypeSizeInBits(ST->getType());
    unsigned NewBits = getTypeSizeInBits(Ty);
    if (CR.truncate(TruncBits).signExtend(NewBits).contains(
            CR.sextOrTrunc(NewBits)))
      return getTruncateOrSignExtend(X, Ty);
  }

  // sext(C1 + (C2 * x)) --> C1 + sext(C2 * x) if C1 < C2
  if (auto *SA = dyn_cast<SCEVAddExpr>(Op)) {
    if (SA->getNumOperands() == 2) {
      auto *SC1 = dyn_cast<SCEVConstant>(SA->getOperand(0));
      auto *SMul = dyn_cast<SCEVMulExpr>(SA->getOperand(1));
      if (SMul && SC1) {
        if (auto *SC2 = dyn_cast<SCEVConstant>(SMul->getOperand(0))) {
          const APInt &C1 = SC1->getAPInt();
          const APInt &C2 = SC2->getAPInt();
          if (C1.isStrictlyPositive() && C2.isStrictlyPositive() &&
              C2.ugt(C1) && C2.isPowerOf2())
            return getAddExpr(getSignExtendExpr(SC1, Ty, Depth + 1),
                              getSignExtendExpr(SMul, Ty, Depth + 1),
                              SCEV::FlagAnyWrap, Depth + 1);
        }
      }
    }

    // sext((A + B + ...)<nsw>) --> (sext(A) + sext(B) + ...)<nsw>
    if (SA->hasNoSignedWrap()) {
      // If the addition does not sign overflow then we can, by definition,
      // commute the sign extension with the addition operation.
      SmallVector<const SCEV *, 4> Ops;
      for (const auto *Op : SA->operands())
        Ops.push_back(getSignExtendExpr(Op, Ty, Depth + 1));
      return getAddExpr(Ops, SCEV::FlagNSW, Depth + 1);
    }
  }
  // If the input value is a chrec scev, and we can prove that the value
  // did not overflow the old, smaller, value, we can sign extend all of the
  // operands (often constants).  This allows analysis of something like
  // this:  for (signed char X = 0; X < 100; ++X) { int Y = X; }
  if (const SCEVAddRecExpr *AR = dyn_cast<SCEVAddRecExpr>(Op))
    if (AR->isAffine()) {
      const SCEV *Start = AR->getStart();
      const SCEV *Step = AR->getStepRecurrence(*this);
      unsigned BitWidth = getTypeSizeInBits(AR->getType());
      const Loop *L = AR->getLoop();

      if (!AR->hasNoSignedWrap()) {
        auto NewFlags = proveNoWrapViaConstantRanges(AR);
        const_cast<SCEVAddRecExpr *>(AR)->setNoWrapFlags(NewFlags);
      }

      // If we have special knowledge that this addrec won't overflow,
      // we don't need to do any further analysis.
      if (AR->hasNoSignedWrap())
        return getAddRecExpr(
            getExtendAddRecStart<SCEVSignExtendExpr>(AR, Ty, this, Depth + 1),
            getSignExtendExpr(Step, Ty, Depth + 1), L, SCEV::FlagNSW);

      // Check whether the backedge-taken count is SCEVCouldNotCompute.
      // Note that this serves two purposes: It filters out loops that are
      // simply not analyzable, and it covers the case where this code is
      // being called from within backedge-taken count analysis, such that
      // attempting to ask for the backedge-taken count would likely result
      // in infinite recursion. In the later case, the analysis code will
      // cope with a conservative value, and it will take care to purge
      // that value once it has finished.
      const SCEV *MaxBECount = getMaxBackedgeTakenCount(L);
      if (!isa<SCEVCouldNotCompute>(MaxBECount)) {
        // Manually compute the final value for AR, checking for
        // overflow.

        // Check whether the backedge-taken count can be losslessly casted to
        // the addrec's type. The count is always unsigned.
        const SCEV *CastedMaxBECount =
          getTruncateOrZeroExtend(MaxBECount, Start->getType());
        const SCEV *RecastedMaxBECount =
          getTruncateOrZeroExtend(CastedMaxBECount, MaxBECount->getType());
        if (MaxBECount == RecastedMaxBECount) {
          Type *WideTy = IntegerType::get(getContext(), BitWidth * 2);
          // Check whether Start+Step*MaxBECount has no signed overflow.
          const SCEV *SMul = getMulExpr(CastedMaxBECount, Step,
                                        SCEV::FlagAnyWrap, Depth + 1);
          const SCEV *SAdd = getSignExtendExpr(getAddExpr(Start, SMul,
                                                          SCEV::FlagAnyWrap,
                                                          Depth + 1),
                                               WideTy, Depth + 1);
          const SCEV *WideStart = getSignExtendExpr(Start, WideTy, Depth + 1);
          const SCEV *WideMaxBECount =
            getZeroExtendExpr(CastedMaxBECount, WideTy, Depth + 1);
          const SCEV *OperandExtendedAdd =
            getAddExpr(WideStart,
                       getMulExpr(WideMaxBECount,
                                  getSignExtendExpr(Step, WideTy, Depth + 1),
                                  SCEV::FlagAnyWrap, Depth + 1),
                       SCEV::FlagAnyWrap, Depth + 1);
          if (SAdd == OperandExtendedAdd) {
            // Cache knowledge of AR NSW, which is propagated to this AddRec.
            const_cast<SCEVAddRecExpr *>(AR)->setNoWrapFlags(SCEV::FlagNSW);
            // Return the expression with the addrec on the outside.
            return getAddRecExpr(
                getExtendAddRecStart<SCEVSignExtendExpr>(AR, Ty, this,
                                                         Depth + 1),
                getSignExtendExpr(Step, Ty, Depth + 1), L,
                AR->getNoWrapFlags());
          }
          // Similar to above, only this time treat the step value as unsigned.
          // This covers loops that count up with an unsigned step.
          OperandExtendedAdd =
            getAddExpr(WideStart,
                       getMulExpr(WideMaxBECount,
                                  getZeroExtendExpr(Step, WideTy, Depth + 1),
                                  SCEV::FlagAnyWrap, Depth + 1),
                       SCEV::FlagAnyWrap, Depth + 1);
          if (SAdd == OperandExtendedAdd) {
            // If AR wraps around then
            //
            //    abs(Step) * MaxBECount > unsigned-max(AR->getType())
            // => SAdd != OperandExtendedAdd
            //
            // Thus (AR is not NW => SAdd != OperandExtendedAdd) <=>
            // (SAdd == OperandExtendedAdd => AR is NW)

            const_cast<SCEVAddRecExpr *>(AR)->setNoWrapFlags(SCEV::FlagNW);

            // Return the expression with the addrec on the outside.
            return getAddRecExpr(
                getExtendAddRecStart<SCEVSignExtendExpr>(AR, Ty, this,
                                                         Depth + 1),
                getZeroExtendExpr(Step, Ty, Depth + 1), L,
                AR->getNoWrapFlags());
          }
        }
      }

      // Normally, in the cases we can prove no-overflow via a
      // backedge guarding condition, we can also compute a backedge
      // taken count for the loop.  The exceptions are assumptions and
      // guards present in the loop -- SCEV is not great at exploiting
      // these to compute max backedge taken counts, but can still use
      // these to prove lack of overflow.  Use this fact to avoid
      // doing extra work that may not pay off.

      if (!isa<SCEVCouldNotCompute>(MaxBECount) || HasGuards ||
          !AC.assumptions().empty()) {
        // If the backedge is guarded by a comparison with the pre-inc
        // value the addrec is safe. Also, if the entry is guarded by
        // a comparison with the start value and the backedge is
        // guarded by a comparison with the post-inc value, the addrec
        // is safe.
        ICmpInst::Predicate Pred;
        const SCEV *OverflowLimit =
            getSignedOverflowLimitForStep(Step, &Pred, this);
        if (OverflowLimit &&
            (isLoopBackedgeGuardedByCond(L, Pred, AR, OverflowLimit) ||
             (isLoopEntryGuardedByCond(L, Pred, Start, OverflowLimit) &&
              isLoopBackedgeGuardedByCond(L, Pred, AR->getPostIncExpr(*this),
                                          OverflowLimit)))) {
          // Cache knowledge of AR NSW, then propagate NSW to the wide AddRec.
          const_cast<SCEVAddRecExpr *>(AR)->setNoWrapFlags(SCEV::FlagNSW);
          return getAddRecExpr(
              getExtendAddRecStart<SCEVSignExtendExpr>(AR, Ty, this, Depth + 1),
              getSignExtendExpr(Step, Ty, Depth + 1), L, AR->getNoWrapFlags());
        }
      }

      // If Start and Step are constants, check if we can apply this
      // transformation:
      // sext{C1,+,C2} --> C1 + sext{0,+,C2} if C1 < C2
      auto *SC1 = dyn_cast<SCEVConstant>(Start);
      auto *SC2 = dyn_cast<SCEVConstant>(Step);
      if (SC1 && SC2) {
        const APInt &C1 = SC1->getAPInt();
        const APInt &C2 = SC2->getAPInt();
        if (C1.isStrictlyPositive() && C2.isStrictlyPositive() && C2.ugt(C1) &&
            C2.isPowerOf2()) {
          Start = getSignExtendExpr(Start, Ty, Depth + 1);
          const SCEV *NewAR = getAddRecExpr(getZero(AR->getType()), Step, L,
                                            AR->getNoWrapFlags());
          return getAddExpr(Start, getSignExtendExpr(NewAR, Ty, Depth + 1),
                            SCEV::FlagAnyWrap, Depth + 1);
        }
      }

      if (proveNoWrapByVaryingStart<SCEVSignExtendExpr>(Start, Step, L)) {
        const_cast<SCEVAddRecExpr *>(AR)->setNoWrapFlags(SCEV::FlagNSW);
        return getAddRecExpr(
            getExtendAddRecStart<SCEVSignExtendExpr>(AR, Ty, this, Depth + 1),
            getSignExtendExpr(Step, Ty, Depth + 1), L, AR->getNoWrapFlags());
      }
    }

  // If the input value is provably positive and we could not simplify
  // away the sext build a zext instead.
  if (isKnownNonNegative(Op))
    return getZeroExtendExpr(Op, Ty, Depth + 1);

  // The cast wasn't folded; create an explicit cast node.
  // Recompute the insert position, as it may have been invalidated.
  if (const SCEV *S = UniqueSCEVs.FindNodeOrInsertPos(ID, IP)) return S;
  SCEV *S = new (SCEVAllocator) SCEVSignExtendExpr(ID.Intern(SCEVAllocator),
                                                   Op, Ty);
  UniqueSCEVs.InsertNode(S, IP);
  addToLoopUseLists(S);
  return S;
}

/// getAnyExtendExpr - Return a SCEV for the given operand extended with
/// unspecified bits out to the given type.
const SCEV *ScalarEvolution::getAnyExtendExpr(const SCEV *Op,
                                              Type *Ty) {
  assert(getTypeSizeInBits(Op->getType()) < getTypeSizeInBits(Ty) &&
         "This is not an extending conversion!");
  assert(isSCEVable(Ty) &&
         "This is not a conversion to a SCEVable type!");
  Ty = getEffectiveSCEVType(Ty);

  // Sign-extend negative constants.
  if (const SCEVConstant *SC = dyn_cast<SCEVConstant>(Op))
    if (SC->getAPInt().isNegative())
      return getSignExtendExpr(Op, Ty);

  // Peel off a truncate cast.
  if (const SCEVTruncateExpr *T = dyn_cast<SCEVTruncateExpr>(Op)) {
    const SCEV *NewOp = T->getOperand();
    if (getTypeSizeInBits(NewOp->getType()) < getTypeSizeInBits(Ty))
      return getAnyExtendExpr(NewOp, Ty);
    return getTruncateOrNoop(NewOp, Ty);
  }

  // Next try a zext cast. If the cast is folded, use it.
  const SCEV *ZExt = getZeroExtendExpr(Op, Ty);
  if (!isa<SCEVZeroExtendExpr>(ZExt))
    return ZExt;

  // Next try a sext cast. If the cast is folded, use it.
  const SCEV *SExt = getSignExtendExpr(Op, Ty);
  if (!isa<SCEVSignExtendExpr>(SExt))
    return SExt;

  // Force the cast to be folded into the operands of an addrec.
  if (const SCEVAddRecExpr *AR = dyn_cast<SCEVAddRecExpr>(Op)) {
    SmallVector<const SCEV *, 4> Ops;
    for (const SCEV *Op : AR->operands())
      Ops.push_back(getAnyExtendExpr(Op, Ty));
    return getAddRecExpr(Ops, AR->getLoop(), SCEV::FlagNW);
  }

  // If the expression is obviously signed, use the sext cast value.
  if (isa<SCEVSMaxExpr>(Op))
    return SExt;

  // Absent any other information, use the zext cast value.
  return ZExt;
}

/// Process the given Ops list, which is a list of operands to be added under
/// the given scale, update the given map. This is a helper function for
/// getAddRecExpr. As an example of what it does, given a sequence of operands
/// that would form an add expression like this:
///
///    m + n + 13 + (A * (o + p + (B * (q + m + 29)))) + r + (-1 * r)
///
/// where A and B are constants, update the map with these values:
///
///    (m, 1+A*B), (n, 1), (o, A), (p, A), (q, A*B), (r, 0)
///
/// and add 13 + A*B*29 to AccumulatedConstant.
/// This will allow getAddRecExpr to produce this:
///
///    13+A*B*29 + n + (m * (1+A*B)) + ((o + p) * A) + (q * A*B)
///
/// This form often exposes folding opportunities that are hidden in
/// the original operand list.
///
/// Return true iff it appears that any interesting folding opportunities
/// may be exposed. This helps getAddRecExpr short-circuit extra work in
/// the common case where no interesting opportunities are present, and
/// is also used as a check to avoid infinite recursion.
static bool
CollectAddOperandsWithScales(DenseMap<const SCEV *, APInt> &M,
                             SmallVectorImpl<const SCEV *> &NewOps,
                             APInt &AccumulatedConstant,
                             const SCEV *const *Ops, size_t NumOperands,
                             const APInt &Scale,
                             ScalarEvolution &SE) {
  bool Interesting = false;

  // Iterate over the add operands. They are sorted, with constants first.
  unsigned i = 0;
  while (const SCEVConstant *C = dyn_cast<SCEVConstant>(Ops[i])) {
    ++i;
    // Pull a buried constant out to the outside.
    if (Scale != 1 || AccumulatedConstant != 0 || C->getValue()->isZero())
      Interesting = true;
    AccumulatedConstant += Scale * C->getAPInt();
  }

  // Next comes everything else. We're especially interested in multiplies
  // here, but they're in the middle, so just visit the rest with one loop.
  for (; i != NumOperands; ++i) {
    const SCEVMulExpr *Mul = dyn_cast<SCEVMulExpr>(Ops[i]);
    if (Mul && isa<SCEVConstant>(Mul->getOperand(0))) {
      APInt NewScale =
          Scale * cast<SCEVConstant>(Mul->getOperand(0))->getAPInt();
      if (Mul->getNumOperands() == 2 && isa<SCEVAddExpr>(Mul->getOperand(1))) {
        // A multiplication of a constant with another add; recurse.
        const SCEVAddExpr *Add = cast<SCEVAddExpr>(Mul->getOperand(1));
        Interesting |=
          CollectAddOperandsWithScales(M, NewOps, AccumulatedConstant,
                                       Add->op_begin(), Add->getNumOperands(),
                                       NewScale, SE);
      } else {
        // A multiplication of a constant with some other value. Update
        // the map.
        SmallVector<const SCEV *, 4> MulOps(Mul->op_begin()+1, Mul->op_end());
        const SCEV *Key = SE.getMulExpr(MulOps);
        auto Pair = M.insert({Key, NewScale});
        if (Pair.second) {
          NewOps.push_back(Pair.first->first);
        } else {
          Pair.first->second += NewScale;
          // The map already had an entry for this value, which may indicate
          // a folding opportunity.
          Interesting = true;
        }
      }
    } else {
      // An ordinary operand. Update the map.
      std::pair<DenseMap<const SCEV *, APInt>::iterator, bool> Pair =
          M.insert({Ops[i], Scale});
      if (Pair.second) {
        NewOps.push_back(Pair.first->first);
      } else {
        Pair.first->second += Scale;
        // The map already had an entry for this value, which may indicate
        // a folding opportunity.
        Interesting = true;
      }
    }
  }

  return Interesting;
}

// We're trying to construct a SCEV of type `Type' with `Ops' as operands and
// `OldFlags' as can't-wrap behavior.  Infer a more aggressive set of
// can't-overflow flags for the operation if possible.
static SCEV::NoWrapFlags
StrengthenNoWrapFlags(ScalarEvolution *SE, SCEVTypes Type,
                      const SmallVectorImpl<const SCEV *> &Ops,
                      SCEV::NoWrapFlags Flags) {
  using namespace std::placeholders;

  using OBO = OverflowingBinaryOperator;

  bool CanAnalyze =
      Type == scAddExpr || Type == scAddRecExpr || Type == scMulExpr;
  (void)CanAnalyze;
  assert(CanAnalyze && "don't call from other places!");

  int SignOrUnsignMask = SCEV::FlagNUW | SCEV::FlagNSW;
  SCEV::NoWrapFlags SignOrUnsignWrap =
      ScalarEvolution::maskFlags(Flags, SignOrUnsignMask);

  // If FlagNSW is true and all the operands are non-negative, infer FlagNUW.
  auto IsKnownNonNegative = [&](const SCEV *S) {
    return SE->isKnownNonNegative(S);
  };

  if (SignOrUnsignWrap == SCEV::FlagNSW && all_of(Ops, IsKnownNonNegative))
    Flags =
        ScalarEvolution::setFlags(Flags, (SCEV::NoWrapFlags)SignOrUnsignMask);

  SignOrUnsignWrap = ScalarEvolution::maskFlags(Flags, SignOrUnsignMask);

  if (SignOrUnsignWrap != SignOrUnsignMask && Type == scAddExpr &&
      Ops.size() == 2 && isa<SCEVConstant>(Ops[0])) {

    // (A + C) --> (A + C)<nsw> if the addition does not sign overflow
    // (A + C) --> (A + C)<nuw> if the addition does not unsign overflow

    const APInt &C = cast<SCEVConstant>(Ops[0])->getAPInt();
    if (!(SignOrUnsignWrap & SCEV::FlagNSW)) {
      auto NSWRegion = ConstantRange::makeGuaranteedNoWrapRegion(
          Instruction::Add, C, OBO::NoSignedWrap);
      if (NSWRegion.contains(SE->getSignedRange(Ops[1])))
        Flags = ScalarEvolution::setFlags(Flags, SCEV::FlagNSW);
    }
    if (!(SignOrUnsignWrap & SCEV::FlagNUW)) {
      auto NUWRegion = ConstantRange::makeGuaranteedNoWrapRegion(
          Instruction::Add, C, OBO::NoUnsignedWrap);
      if (NUWRegion.contains(SE->getUnsignedRange(Ops[1])))
        Flags = ScalarEvolution::setFlags(Flags, SCEV::FlagNUW);
    }
  }

  return Flags;
}

bool ScalarEvolution::isAvailableAtLoopEntry(const SCEV *S, const Loop *L) {
  if (!isLoopInvariant(S, L))
    return false;
  // If a value depends on a SCEVUnknown which is defined after the loop, we
  // conservatively assume that we cannot calculate it at the loop's entry.
  struct FindDominatedSCEVUnknown {
    bool Found = false;
    const Loop *L;
    DominatorTree &DT;
    LoopInfo &LI;

    FindDominatedSCEVUnknown(const Loop *L, DominatorTree &DT, LoopInfo &LI)
        : L(L), DT(DT), LI(LI) {}

    bool checkSCEVUnknown(const SCEVUnknown *SU) {
      if (auto *I = dyn_cast<Instruction>(SU->getValue())) {
        if (DT.dominates(L->getHeader(), I->getParent()))
          Found = true;
        else
          assert(DT.dominates(I->getParent(), L->getHeader()) &&
                 "No dominance relationship between SCEV and loop?");
      }
      return false;
    }

    bool follow(const SCEV *S) {
      switch (static_cast<SCEVTypes>(S->getSCEVType())) {
      case scConstant:
        return false;
      case scAddRecExpr:
      case scTruncate:
      case scZeroExtend:
      case scSignExtend:
      case scAddExpr:
      case scMulExpr:
      case scUMaxExpr:
      case scSMaxExpr:
      case scUDivExpr:
        return true;
      case scUnknown:
        return checkSCEVUnknown(cast<SCEVUnknown>(S));
      case scCouldNotCompute:
        llvm_unreachable("Attempt to use a SCEVCouldNotCompute object!");
      }
      return false;
    }

    bool isDone() { return Found; }
  };

  FindDominatedSCEVUnknown FSU(L, DT, LI);
  SCEVTraversal<FindDominatedSCEVUnknown> ST(FSU);
  ST.visitAll(S);
  return !FSU.Found;
}

/// Get a canonical add expression, or something simpler if possible.
const SCEV *ScalarEvolution::getAddExpr(SmallVectorImpl<const SCEV *> &Ops,
                                        SCEV::NoWrapFlags Flags,
                                        unsigned Depth) {
  assert(!(Flags & ~(SCEV::FlagNUW | SCEV::FlagNSW)) &&
         "only nuw or nsw allowed");
  assert(!Ops.empty() && "Cannot get empty add!");
  if (Ops.size() == 1) return Ops[0];
#ifndef NDEBUG
  Type *ETy = getEffectiveSCEVType(Ops[0]->getType());
  for (unsigned i = 1, e = Ops.size(); i != e; ++i)
    assert(getEffectiveSCEVType(Ops[i]->getType()) == ETy &&
           "SCEVAddExpr operand types don't match!");
#endif

  // Sort by complexity, this groups all similar expression types together.
  GroupByComplexity(Ops, &LI, DT);

  Flags = StrengthenNoWrapFlags(this, scAddExpr, Ops, Flags);

  // If there are any constants, fold them together.
  unsigned Idx = 0;
  if (const SCEVConstant *LHSC = dyn_cast<SCEVConstant>(Ops[0])) {
    ++Idx;
    assert(Idx < Ops.size());
    while (const SCEVConstant *RHSC = dyn_cast<SCEVConstant>(Ops[Idx])) {
      // We found two constants, fold them together!
      Ops[0] = getConstant(LHSC->getAPInt() + RHSC->getAPInt());
      if (Ops.size() == 2) return Ops[0];
      Ops.erase(Ops.begin()+1);  // Erase the folded element
      LHSC = cast<SCEVConstant>(Ops[0]);
    }

    // If we are left with a constant zero being added, strip it off.
    if (LHSC->getValue()->isZero()) {
      Ops.erase(Ops.begin());
      --Idx;
    }

    if (Ops.size() == 1) return Ops[0];
  }

  // Limit recursion calls depth.
  if (Depth > MaxArithDepth)
    return getOrCreateAddExpr(Ops, Flags);

  // Okay, check to see if the same value occurs in the operand list more than
  // once.  If so, merge them together into an multiply expression.  Since we
  // sorted the list, these values are required to be adjacent.
  Type *Ty = Ops[0]->getType();
  bool FoundMatch = false;
  for (unsigned i = 0, e = Ops.size(); i != e-1; ++i)
    if (Ops[i] == Ops[i+1]) {      //  X + Y + Y  -->  X + Y*2
      // Scan ahead to count how many equal operands there are.
      unsigned Count = 2;
      while (i+Count != e && Ops[i+Count] == Ops[i])
        ++Count;
      // Merge the values into a multiply.
      const SCEV *Scale = getConstant(Ty, Count);
      const SCEV *Mul = getMulExpr(Scale, Ops[i], SCEV::FlagAnyWrap, Depth + 1);
      if (Ops.size() == Count)
        return Mul;
      Ops[i] = Mul;
      Ops.erase(Ops.begin()+i+1, Ops.begin()+i+Count);
      --i; e -= Count - 1;
      FoundMatch = true;
    }
  if (FoundMatch)
    return getAddExpr(Ops, Flags);

  // Check for truncates. If all the operands are truncated from the same
  // type, see if factoring out the truncate would permit the result to be
  // folded. eg., n*trunc(x) + m*trunc(y) --> trunc(trunc(m)*x + trunc(n)*y)
  // if the contents of the resulting outer trunc fold to something simple.
  auto FindTruncSrcType = [&]() -> Type * {
    // We're ultimately looking to fold an addrec of truncs and muls of only
    // constants and truncs, so if we find any other types of SCEV
    // as operands of the addrec then we bail and return nullptr here.
    // Otherwise, we return the type of the operand of a trunc that we find.
    if (auto *T = dyn_cast<SCEVTruncateExpr>(Ops[Idx]))
      return T->getOperand()->getType();
    if (const auto *Mul = dyn_cast<SCEVMulExpr>(Ops[Idx])) {
      const auto *LastOp = Mul->getOperand(Mul->getNumOperands() - 1);
      if (const auto *T = dyn_cast<SCEVTruncateExpr>(LastOp))
        return T->getOperand()->getType();
    }
    return nullptr;
  };
  if (auto *SrcType = FindTruncSrcType()) {
    SmallVector<const SCEV *, 8> LargeOps;
    bool Ok = true;
    // Check all the operands to see if they can be represented in the
    // source type of the truncate.
    for (unsigned i = 0, e = Ops.size(); i != e; ++i) {
      if (const SCEVTruncateExpr *T = dyn_cast<SCEVTruncateExpr>(Ops[i])) {
        if (T->getOperand()->getType() != SrcType) {
          Ok = false;
          break;
        }
        LargeOps.push_back(T->getOperand());
      } else if (const SCEVConstant *C = dyn_cast<SCEVConstant>(Ops[i])) {
        LargeOps.push_back(getAnyExtendExpr(C, SrcType));
      } else if (const SCEVMulExpr *M = dyn_cast<SCEVMulExpr>(Ops[i])) {
        SmallVector<const SCEV *, 8> LargeMulOps;
        for (unsigned j = 0, f = M->getNumOperands(); j != f && Ok; ++j) {
          if (const SCEVTruncateExpr *T =
                dyn_cast<SCEVTruncateExpr>(M->getOperand(j))) {
            if (T->getOperand()->getType() != SrcType) {
              Ok = false;
              break;
            }
            LargeMulOps.push_back(T->getOperand());
          } else if (const auto *C = dyn_cast<SCEVConstant>(M->getOperand(j))) {
            LargeMulOps.push_back(getAnyExtendExpr(C, SrcType));
          } else {
            Ok = false;
            break;
          }
        }
        if (Ok)
          LargeOps.push_back(getMulExpr(LargeMulOps, SCEV::FlagAnyWrap, Depth + 1));
      } else {
        Ok = false;
        break;
      }
    }
    if (Ok) {
      // Evaluate the expression in the larger type.
      const SCEV *Fold = getAddExpr(LargeOps, Flags, Depth + 1);
      // If it folds to something simple, use it. Otherwise, don't.
      if (isa<SCEVConstant>(Fold) || isa<SCEVUnknown>(Fold))
        return getTruncateExpr(Fold, Ty);
    }
  }

  // Skip past any other cast SCEVs.
  while (Idx < Ops.size() && Ops[Idx]->getSCEVType() < scAddExpr)
    ++Idx;

  // If there are add operands they would be next.
  if (Idx < Ops.size()) {
    bool DeletedAdd = false;
    while (const SCEVAddExpr *Add = dyn_cast<SCEVAddExpr>(Ops[Idx])) {
      if (Ops.size() > AddOpsInlineThreshold ||
          Add->getNumOperands() > AddOpsInlineThreshold)
        break;
      // If we have an add, expand the add operands onto the end of the operands
      // list.
      Ops.erase(Ops.begin()+Idx);
      Ops.append(Add->op_begin(), Add->op_end());
      DeletedAdd = true;
    }

    // If we deleted at least one add, we added operands to the end of the list,
    // and they are not necessarily sorted.  Recurse to resort and resimplify
    // any operands we just acquired.
    if (DeletedAdd)
      return getAddExpr(Ops, SCEV::FlagAnyWrap, Depth + 1);
  }

  // Skip over the add expression until we get to a multiply.
  while (Idx < Ops.size() && Ops[Idx]->getSCEVType() < scMulExpr)
    ++Idx;

  // Check to see if there are any folding opportunities present with
  // operands multiplied by constant values.
  if (Idx < Ops.size() && isa<SCEVMulExpr>(Ops[Idx])) {
    uint64_t BitWidth = getTypeSizeInBits(Ty);
    DenseMap<const SCEV *, APInt> M;
    SmallVector<const SCEV *, 8> NewOps;
    APInt AccumulatedConstant(BitWidth, 0);
    if (CollectAddOperandsWithScales(M, NewOps, AccumulatedConstant,
                                     Ops.data(), Ops.size(),
                                     APInt(BitWidth, 1), *this)) {
      struct APIntCompare {
        bool operator()(const APInt &LHS, const APInt &RHS) const {
          return LHS.ult(RHS);
        }
      };

      // Some interesting folding opportunity is present, so its worthwhile to
      // re-generate the operands list. Group the operands by constant scale,
      // to avoid multiplying by the same constant scale multiple times.
      std::map<APInt, SmallVector<const SCEV *, 4>, APIntCompare> MulOpLists;
      for (const SCEV *NewOp : NewOps)
        MulOpLists[M.find(NewOp)->second].push_back(NewOp);
      // Re-generate the operands list.
      Ops.clear();
      if (AccumulatedConstant != 0)
        Ops.push_back(getConstant(AccumulatedConstant));
      for (auto &MulOp : MulOpLists)
        if (MulOp.first != 0)
          Ops.push_back(getMulExpr(
              getConstant(MulOp.first),
              getAddExpr(MulOp.second, SCEV::FlagAnyWrap, Depth + 1),
              SCEV::FlagAnyWrap, Depth + 1));
      if (Ops.empty())
        return getZero(Ty);
      if (Ops.size() == 1)
        return Ops[0];
      return getAddExpr(Ops, SCEV::FlagAnyWrap, Depth + 1);
    }
  }

  // If we are adding something to a multiply expression, make sure the
  // something is not already an operand of the multiply.  If so, merge it into
  // the multiply.
  for (; Idx < Ops.size() && isa<SCEVMulExpr>(Ops[Idx]); ++Idx) {
    const SCEVMulExpr *Mul = cast<SCEVMulExpr>(Ops[Idx]);
    for (unsigned MulOp = 0, e = Mul->getNumOperands(); MulOp != e; ++MulOp) {
      const SCEV *MulOpSCEV = Mul->getOperand(MulOp);
      if (isa<SCEVConstant>(MulOpSCEV))
        continue;
      for (unsigned AddOp = 0, e = Ops.size(); AddOp != e; ++AddOp)
        if (MulOpSCEV == Ops[AddOp]) {
          // Fold W + X + (X * Y * Z)  -->  W + (X * ((Y*Z)+1))
          const SCEV *InnerMul = Mul->getOperand(MulOp == 0);
          if (Mul->getNumOperands() != 2) {
            // If the multiply has more than two operands, we must get the
            // Y*Z term.
            SmallVector<const SCEV *, 4> MulOps(Mul->op_begin(),
                                                Mul->op_begin()+MulOp);
            MulOps.append(Mul->op_begin()+MulOp+1, Mul->op_end());
            InnerMul = getMulExpr(MulOps, SCEV::FlagAnyWrap, Depth + 1);
          }
          SmallVector<const SCEV *, 2> TwoOps = {getOne(Ty), InnerMul};
          const SCEV *AddOne = getAddExpr(TwoOps, SCEV::FlagAnyWrap, Depth + 1);
          const SCEV *OuterMul = getMulExpr(AddOne, MulOpSCEV,
                                            SCEV::FlagAnyWrap, Depth + 1);
          if (Ops.size() == 2) return OuterMul;
          if (AddOp < Idx) {
            Ops.erase(Ops.begin()+AddOp);
            Ops.erase(Ops.begin()+Idx-1);
          } else {
            Ops.erase(Ops.begin()+Idx);
            Ops.erase(Ops.begin()+AddOp-1);
          }
          Ops.push_back(OuterMul);
          return getAddExpr(Ops, SCEV::FlagAnyWrap, Depth + 1);
        }

      // Check this multiply against other multiplies being added together.
      for (unsigned OtherMulIdx = Idx+1;
           OtherMulIdx < Ops.size() && isa<SCEVMulExpr>(Ops[OtherMulIdx]);
           ++OtherMulIdx) {
        const SCEVMulExpr *OtherMul = cast<SCEVMulExpr>(Ops[OtherMulIdx]);
        // If MulOp occurs in OtherMul, we can fold the two multiplies
        // together.
        for (unsigned OMulOp = 0, e = OtherMul->getNumOperands();
             OMulOp != e; ++OMulOp)
          if (OtherMul->getOperand(OMulOp) == MulOpSCEV) {
            // Fold X + (A*B*C) + (A*D*E) --> X + (A*(B*C+D*E))
            const SCEV *InnerMul1 = Mul->getOperand(MulOp == 0);
            if (Mul->getNumOperands() != 2) {
              SmallVector<const SCEV *, 4> MulOps(Mul->op_begin(),
                                                  Mul->op_begin()+MulOp);
              MulOps.append(Mul->op_begin()+MulOp+1, Mul->op_end());
              InnerMul1 = getMulExpr(MulOps, SCEV::FlagAnyWrap, Depth + 1);
            }
            const SCEV *InnerMul2 = OtherMul->getOperand(OMulOp == 0);
            if (OtherMul->getNumOperands() != 2) {
              SmallVector<const SCEV *, 4> MulOps(OtherMul->op_begin(),
                                                  OtherMul->op_begin()+OMulOp);
              MulOps.append(OtherMul->op_begin()+OMulOp+1, OtherMul->op_end());
              InnerMul2 = getMulExpr(MulOps, SCEV::FlagAnyWrap, Depth + 1);
            }
            SmallVector<const SCEV *, 2> TwoOps = {InnerMul1, InnerMul2};
            const SCEV *InnerMulSum =
                getAddExpr(TwoOps, SCEV::FlagAnyWrap, Depth + 1);
            const SCEV *OuterMul = getMulExpr(MulOpSCEV, InnerMulSum,
                                              SCEV::FlagAnyWrap, Depth + 1);
            if (Ops.size() == 2) return OuterMul;
            Ops.erase(Ops.begin()+Idx);
            Ops.erase(Ops.begin()+OtherMulIdx-1);
            Ops.push_back(OuterMul);
            return getAddExpr(Ops, SCEV::FlagAnyWrap, Depth + 1);
          }
      }
    }
  }

  // If there are any add recurrences in the operands list, see if any other
  // added values are loop invariant.  If so, we can fold them into the
  // recurrence.
  while (Idx < Ops.size() && Ops[Idx]->getSCEVType() < scAddRecExpr)
    ++Idx;

  // Scan over all recurrences, trying to fold loop invariants into them.
  for (; Idx < Ops.size() && isa<SCEVAddRecExpr>(Ops[Idx]); ++Idx) {
    // Scan all of the other operands to this add and add them to the vector if
    // they are loop invariant w.r.t. the recurrence.
    SmallVector<const SCEV *, 8> LIOps;
    const SCEVAddRecExpr *AddRec = cast<SCEVAddRecExpr>(Ops[Idx]);
    const Loop *AddRecLoop = AddRec->getLoop();
    for (unsigned i = 0, e = Ops.size(); i != e; ++i)
      if (isAvailableAtLoopEntry(Ops[i], AddRecLoop)) {
        LIOps.push_back(Ops[i]);
        Ops.erase(Ops.begin()+i);
        --i; --e;
      }

    // If we found some loop invariants, fold them into the recurrence.
    if (!LIOps.empty()) {
      //  NLI + LI + {Start,+,Step}  -->  NLI + {LI+Start,+,Step}
      LIOps.push_back(AddRec->getStart());

      SmallVector<const SCEV *, 4> AddRecOps(AddRec->op_begin(),
                                             AddRec->op_end());
      // This follows from the fact that the no-wrap flags on the outer add
      // expression are applicable on the 0th iteration, when the add recurrence
      // will be equal to its start value.
      AddRecOps[0] = getAddExpr(LIOps, Flags, Depth + 1);

      // Build the new addrec. Propagate the NUW and NSW flags if both the
      // outer add and the inner addrec are guaranteed to have no overflow.
      // Always propagate NW.
      Flags = AddRec->getNoWrapFlags(setFlags(Flags, SCEV::FlagNW));
      const SCEV *NewRec = getAddRecExpr(AddRecOps, AddRecLoop, Flags);

      // If all of the other operands were loop invariant, we are done.
      if (Ops.size() == 1) return NewRec;

      // Otherwise, add the folded AddRec by the non-invariant parts.
      for (unsigned i = 0;; ++i)
        if (Ops[i] == AddRec) {
          Ops[i] = NewRec;
          break;
        }
      return getAddExpr(Ops, SCEV::FlagAnyWrap, Depth + 1);
    }

    // Okay, if there weren't any loop invariants to be folded, check to see if
    // there are multiple AddRec's with the same loop induction variable being
    // added together.  If so, we can fold them.
    for (unsigned OtherIdx = Idx+1;
         OtherIdx < Ops.size() && isa<SCEVAddRecExpr>(Ops[OtherIdx]);
         ++OtherIdx) {
      // We expect the AddRecExpr's to be sorted in reverse dominance order,
      // so that the 1st found AddRecExpr is dominated by all others.
      assert(DT.dominates(
           cast<SCEVAddRecExpr>(Ops[OtherIdx])->getLoop()->getHeader(),
           AddRec->getLoop()->getHeader()) &&
        "AddRecExprs are not sorted in reverse dominance order?");
      if (AddRecLoop == cast<SCEVAddRecExpr>(Ops[OtherIdx])->getLoop()) {
        // Other + {A,+,B}<L> + {C,+,D}<L>  -->  Other + {A+C,+,B+D}<L>
        SmallVector<const SCEV *, 4> AddRecOps(AddRec->op_begin(),
                                               AddRec->op_end());
        for (; OtherIdx != Ops.size() && isa<SCEVAddRecExpr>(Ops[OtherIdx]);
             ++OtherIdx) {
          const auto *OtherAddRec = cast<SCEVAddRecExpr>(Ops[OtherIdx]);
          if (OtherAddRec->getLoop() == AddRecLoop) {
            for (unsigned i = 0, e = OtherAddRec->getNumOperands();
                 i != e; ++i) {
              if (i >= AddRecOps.size()) {
                AddRecOps.append(OtherAddRec->op_begin()+i,
                                 OtherAddRec->op_end());
                break;
              }
              SmallVector<const SCEV *, 2> TwoOps = {
                  AddRecOps[i], OtherAddRec->getOperand(i)};
              AddRecOps[i] = getAddExpr(TwoOps, SCEV::FlagAnyWrap, Depth + 1);
            }
            Ops.erase(Ops.begin() + OtherIdx); --OtherIdx;
          }
        }
        // Step size has changed, so we cannot guarantee no self-wraparound.
        Ops[Idx] = getAddRecExpr(AddRecOps, AddRecLoop, SCEV::FlagAnyWrap);
        return getAddExpr(Ops, SCEV::FlagAnyWrap, Depth + 1);
      }
    }

    // Otherwise couldn't fold anything into this recurrence.  Move onto the
    // next one.
  }

  // Okay, it looks like we really DO need an add expr.  Check to see if we
  // already have one, otherwise create a new one.
  return getOrCreateAddExpr(Ops, Flags);
}

const SCEV *
ScalarEvolution::getOrCreateAddExpr(SmallVectorImpl<const SCEV *> &Ops,
                                    SCEV::NoWrapFlags Flags) {
  FoldingSetNodeID ID;
  ID.AddInteger(scAddExpr);
  for (const SCEV *Op : Ops)
    ID.AddPointer(Op);
  void *IP = nullptr;
  SCEVAddExpr *S =
      static_cast<SCEVAddExpr *>(UniqueSCEVs.FindNodeOrInsertPos(ID, IP));
  if (!S) {
    const SCEV **O = SCEVAllocator.Allocate<const SCEV *>(Ops.size());
    std::uninitialized_copy(Ops.begin(), Ops.end(), O);
    S = new (SCEVAllocator)
        SCEVAddExpr(ID.Intern(SCEVAllocator), O, Ops.size());
    UniqueSCEVs.InsertNode(S, IP);
    addToLoopUseLists(S);
  }
  S->setNoWrapFlags(Flags);
  return S;
}

const SCEV *
ScalarEvolution::getOrCreateMulExpr(SmallVectorImpl<const SCEV *> &Ops,
                                    SCEV::NoWrapFlags Flags) {
  FoldingSetNodeID ID;
  ID.AddInteger(scMulExpr);
  for (unsigned i = 0, e = Ops.size(); i != e; ++i)
    ID.AddPointer(Ops[i]);
  void *IP = nullptr;
  SCEVMulExpr *S =
    static_cast<SCEVMulExpr *>(UniqueSCEVs.FindNodeOrInsertPos(ID, IP));
  if (!S) {
    const SCEV **O = SCEVAllocator.Allocate<const SCEV *>(Ops.size());
    std::uninitialized_copy(Ops.begin(), Ops.end(), O);
    S = new (SCEVAllocator) SCEVMulExpr(ID.Intern(SCEVAllocator),
                                        O, Ops.size());
    UniqueSCEVs.InsertNode(S, IP);
    addToLoopUseLists(S);
  }
  S->setNoWrapFlags(Flags);
  return S;
}

static uint64_t umul_ov(uint64_t i, uint64_t j, bool &Overflow) {
  uint64_t k = i*j;
  if (j > 1 && k / j != i) Overflow = true;
  return k;
}

/// Compute the result of "n choose k", the binomial coefficient.  If an
/// intermediate computation overflows, Overflow will be set and the return will
/// be garbage. Overflow is not cleared on absence of overflow.
static uint64_t Choose(uint64_t n, uint64_t k, bool &Overflow) {
  // We use the multiplicative formula:
  //     n(n-1)(n-2)...(n-(k-1)) / k(k-1)(k-2)...1 .
  // At each iteration, we take the n-th term of the numeral and divide by the
  // (k-n)th term of the denominator.  This division will always produce an
  // integral result, and helps reduce the chance of overflow in the
  // intermediate computations. However, we can still overflow even when the
  // final result would fit.

  if (n == 0 || n == k) return 1;
  if (k > n) return 0;

  if (k > n/2)
    k = n-k;

  uint64_t r = 1;
  for (uint64_t i = 1; i <= k; ++i) {
    r = umul_ov(r, n-(i-1), Overflow);
    r /= i;
  }
  return r;
}

/// Determine if any of the operands in this SCEV are a constant or if
/// any of the add or multiply expressions in this SCEV contain a constant.
static bool containsConstantInAddMulChain(const SCEV *StartExpr) {
  struct FindConstantInAddMulChain {
    bool FoundConstant = false;

    bool follow(const SCEV *S) {
      FoundConstant |= isa<SCEVConstant>(S);
      return isa<SCEVAddExpr>(S) || isa<SCEVMulExpr>(S);
    }

    bool isDone() const {
      return FoundConstant;
    }
  };

  FindConstantInAddMulChain F;
  SCEVTraversal<FindConstantInAddMulChain> ST(F);
  ST.visitAll(StartExpr);
  return F.FoundConstant;
}

/// Get a canonical multiply expression, or something simpler if possible.
const SCEV *ScalarEvolution::getMulExpr(SmallVectorImpl<const SCEV *> &Ops,
                                        SCEV::NoWrapFlags Flags,
                                        unsigned Depth) {
  assert(Flags == maskFlags(Flags, SCEV::FlagNUW | SCEV::FlagNSW) &&
         "only nuw or nsw allowed");
  assert(!Ops.empty() && "Cannot get empty mul!");
  if (Ops.size() == 1) return Ops[0];
#ifndef NDEBUG
  Type *ETy = getEffectiveSCEVType(Ops[0]->getType());
  for (unsigned i = 1, e = Ops.size(); i != e; ++i)
    assert(getEffectiveSCEVType(Ops[i]->getType()) == ETy &&
           "SCEVMulExpr operand types don't match!");
#endif

  // Sort by complexity, this groups all similar expression types together.
  GroupByComplexity(Ops, &LI, DT);

  Flags = StrengthenNoWrapFlags(this, scMulExpr, Ops, Flags);

  // Limit recursion calls depth.
  if (Depth > MaxArithDepth)
    return getOrCreateMulExpr(Ops, Flags);

  // If there are any constants, fold them together.
  unsigned Idx = 0;
  if (const SCEVConstant *LHSC = dyn_cast<SCEVConstant>(Ops[0])) {

    // C1*(C2+V) -> C1*C2 + C1*V
    if (Ops.size() == 2)
        if (const SCEVAddExpr *Add = dyn_cast<SCEVAddExpr>(Ops[1]))
          // If any of Add's ops are Adds or Muls with a constant,
          // apply this transformation as well.
          if (Add->getNumOperands() == 2)
            // TODO: There are some cases where this transformation is not
            // profitable, for example:
            // Add = (C0 + X) * Y + Z.
            // Maybe the scope of this transformation should be narrowed down.
            if (containsConstantInAddMulChain(Add))
              return getAddExpr(getMulExpr(LHSC, Add->getOperand(0),
                                           SCEV::FlagAnyWrap, Depth + 1),
                                getMulExpr(LHSC, Add->getOperand(1),
                                           SCEV::FlagAnyWrap, Depth + 1),
                                SCEV::FlagAnyWrap, Depth + 1);

    ++Idx;
    while (const SCEVConstant *RHSC = dyn_cast<SCEVConstant>(Ops[Idx])) {
      // We found two constants, fold them together!
      ConstantInt *Fold =
          ConstantInt::get(getContext(), LHSC->getAPInt() * RHSC->getAPInt());
      Ops[0] = getConstant(Fold);
      Ops.erase(Ops.begin()+1);  // Erase the folded element
      if (Ops.size() == 1) return Ops[0];
      LHSC = cast<SCEVConstant>(Ops[0]);
    }

    // If we are left with a constant one being multiplied, strip it off.
    if (cast<SCEVConstant>(Ops[0])->getValue()->isOne()) {
      Ops.erase(Ops.begin());
      --Idx;
    } else if (cast<SCEVConstant>(Ops[0])->getValue()->isZero()) {
      // If we have a multiply of zero, it will always be zero.
      return Ops[0];
    } else if (Ops[0]->isAllOnesValue()) {
      // If we have a mul by -1 of an add, try distributing the -1 among the
      // add operands.
      if (Ops.size() == 2) {
        if (const SCEVAddExpr *Add = dyn_cast<SCEVAddExpr>(Ops[1])) {
          SmallVector<const SCEV *, 4> NewOps;
          bool AnyFolded = false;
          for (const SCEV *AddOp : Add->operands()) {
            const SCEV *Mul = getMulExpr(Ops[0], AddOp, SCEV::FlagAnyWrap,
                                         Depth + 1);
            if (!isa<SCEVMulExpr>(Mul)) AnyFolded = true;
            NewOps.push_back(Mul);
          }
          if (AnyFolded)
            return getAddExpr(NewOps, SCEV::FlagAnyWrap, Depth + 1);
        } else if (const auto *AddRec = dyn_cast<SCEVAddRecExpr>(Ops[1])) {
          // Negation preserves a recurrence's no self-wrap property.
          SmallVector<const SCEV *, 4> Operands;
          for (const SCEV *AddRecOp : AddRec->operands())
            Operands.push_back(getMulExpr(Ops[0], AddRecOp, SCEV::FlagAnyWrap,
                                          Depth + 1));

          return getAddRecExpr(Operands, AddRec->getLoop(),
                               AddRec->getNoWrapFlags(SCEV::FlagNW));
        }
      }
    }

    if (Ops.size() == 1)
      return Ops[0];
  }

  // Skip over the add expression until we get to a multiply.
  while (Idx < Ops.size() && Ops[Idx]->getSCEVType() < scMulExpr)
    ++Idx;

  // If there are mul operands inline them all into this expression.
  if (Idx < Ops.size()) {
    bool DeletedMul = false;
    while (const SCEVMulExpr *Mul = dyn_cast<SCEVMulExpr>(Ops[Idx])) {
      if (Ops.size() > MulOpsInlineThreshold)
        break;
      // If we have an mul, expand the mul operands onto the end of the
      // operands list.
      Ops.erase(Ops.begin()+Idx);
      Ops.append(Mul->op_begin(), Mul->op_end());
      DeletedMul = true;
    }

    // If we deleted at least one mul, we added operands to the end of the
    // list, and they are not necessarily sorted.  Recurse to resort and
    // resimplify any operands we just acquired.
    if (DeletedMul)
      return getMulExpr(Ops, SCEV::FlagAnyWrap, Depth + 1);
  }

  // If there are any add recurrences in the operands list, see if any other
  // added values are loop invariant.  If so, we can fold them into the
  // recurrence.
  while (Idx < Ops.size() && Ops[Idx]->getSCEVType() < scAddRecExpr)
    ++Idx;

  // Scan over all recurrences, trying to fold loop invariants into them.
  for (; Idx < Ops.size() && isa<SCEVAddRecExpr>(Ops[Idx]); ++Idx) {
    // Scan all of the other operands to this mul and add them to the vector
    // if they are loop invariant w.r.t. the recurrence.
    SmallVector<const SCEV *, 8> LIOps;
    const SCEVAddRecExpr *AddRec = cast<SCEVAddRecExpr>(Ops[Idx]);
    const Loop *AddRecLoop = AddRec->getLoop();
    for (unsigned i = 0, e = Ops.size(); i != e; ++i)
      if (isAvailableAtLoopEntry(Ops[i], AddRecLoop)) {
        LIOps.push_back(Ops[i]);
        Ops.erase(Ops.begin()+i);
        --i; --e;
      }

    // If we found some loop invariants, fold them into the recurrence.
    if (!LIOps.empty()) {
      //  NLI * LI * {Start,+,Step}  -->  NLI * {LI*Start,+,LI*Step}
      SmallVector<const SCEV *, 4> NewOps;
      NewOps.reserve(AddRec->getNumOperands());
      const SCEV *Scale = getMulExpr(LIOps, SCEV::FlagAnyWrap, Depth + 1);
      for (unsigned i = 0, e = AddRec->getNumOperands(); i != e; ++i)
        NewOps.push_back(getMulExpr(Scale, AddRec->getOperand(i),
                                    SCEV::FlagAnyWrap, Depth + 1));

      // Build the new addrec. Propagate the NUW and NSW flags if both the
      // outer mul and the inner addrec are guaranteed to have no overflow.
      //
      // No self-wrap cannot be guaranteed after changing the step size, but
      // will be inferred if either NUW or NSW is true.
      Flags = AddRec->getNoWrapFlags(clearFlags(Flags, SCEV::FlagNW));
      const SCEV *NewRec = getAddRecExpr(NewOps, AddRecLoop, Flags);

      // If all of the other operands were loop invariant, we are done.
      if (Ops.size() == 1) return NewRec;

      // Otherwise, multiply the folded AddRec by the non-invariant parts.
      for (unsigned i = 0;; ++i)
        if (Ops[i] == AddRec) {
          Ops[i] = NewRec;
          break;
        }
      return getMulExpr(Ops, SCEV::FlagAnyWrap, Depth + 1);
    }

    // Okay, if there weren't any loop invariants to be folded, check to see
    // if there are multiple AddRec's with the same loop induction variable
    // being multiplied together.  If so, we can fold them.

    // {A1,+,A2,+,...,+,An}<L> * {B1,+,B2,+,...,+,Bn}<L>
    // = {x=1 in [ sum y=x..2x [ sum z=max(y-x, y-n)..min(x,n) [
    //       choose(x, 2x)*choose(2x-y, x-z)*A_{y-z}*B_z
    //   ]]],+,...up to x=2n}.
    // Note that the arguments to choose() are always integers with values
    // known at compile time, never SCEV objects.
    //
    // The implementation avoids pointless extra computations when the two
    // addrec's are of different length (mathematically, it's equivalent to
    // an infinite stream of zeros on the right).
    bool OpsModified = false;
    for (unsigned OtherIdx = Idx+1;
         OtherIdx != Ops.size() && isa<SCEVAddRecExpr>(Ops[OtherIdx]);
         ++OtherIdx) {
      const SCEVAddRecExpr *OtherAddRec =
        dyn_cast<SCEVAddRecExpr>(Ops[OtherIdx]);
      if (!OtherAddRec || OtherAddRec->getLoop() != AddRecLoop)
        continue;

      // Limit max number of arguments to avoid creation of unreasonably big
      // SCEVAddRecs with very complex operands.
      if (AddRec->getNumOperands() + OtherAddRec->getNumOperands() - 1 >
          MaxAddRecSize)
        continue;

      bool Overflow = false;
      Type *Ty = AddRec->getType();
      bool LargerThan64Bits = getTypeSizeInBits(Ty) > 64;
      SmallVector<const SCEV*, 7> AddRecOps;
      for (int x = 0, xe = AddRec->getNumOperands() +
             OtherAddRec->getNumOperands() - 1; x != xe && !Overflow; ++x) {
        const SCEV *Term = getZero(Ty);
        for (int y = x, ye = 2*x+1; y != ye && !Overflow; ++y) {
          uint64_t Coeff1 = Choose(x, 2*x - y, Overflow);
          for (int z = std::max(y-x, y-(int)AddRec->getNumOperands()+1),
                 ze = std::min(x+1, (int)OtherAddRec->getNumOperands());
               z < ze && !Overflow; ++z) {
            uint64_t Coeff2 = Choose(2*x - y, x-z, Overflow);
            uint64_t Coeff;
            if (LargerThan64Bits)
              Coeff = umul_ov(Coeff1, Coeff2, Overflow);
            else
              Coeff = Coeff1*Coeff2;
            const SCEV *CoeffTerm = getConstant(Ty, Coeff);
            const SCEV *Term1 = AddRec->getOperand(y-z);
            const SCEV *Term2 = OtherAddRec->getOperand(z);
            Term = getAddExpr(Term, getMulExpr(CoeffTerm, Term1, Term2,
                                               SCEV::FlagAnyWrap, Depth + 1),
                              SCEV::FlagAnyWrap, Depth + 1);
          }
        }
        AddRecOps.push_back(Term);
      }
      if (!Overflow) {
        const SCEV *NewAddRec = getAddRecExpr(AddRecOps, AddRec->getLoop(),
                                              SCEV::FlagAnyWrap);
        if (Ops.size() == 2) return NewAddRec;
        Ops[Idx] = NewAddRec;
        Ops.erase(Ops.begin() + OtherIdx); --OtherIdx;
        OpsModified = true;
        AddRec = dyn_cast<SCEVAddRecExpr>(NewAddRec);
        if (!AddRec)
          break;
      }
    }
    if (OpsModified)
      return getMulExpr(Ops, SCEV::FlagAnyWrap, Depth + 1);

    // Otherwise couldn't fold anything into this recurrence.  Move onto the
    // next one.
  }

  // Okay, it looks like we really DO need an mul expr.  Check to see if we
  // already have one, otherwise create a new one.
  return getOrCreateMulExpr(Ops, Flags);
}

/// Represents an unsigned remainder expression based on unsigned division.
const SCEV *ScalarEvolution::getURemExpr(const SCEV *LHS,
                                         const SCEV *RHS) {
  assert(getEffectiveSCEVType(LHS->getType()) ==
         getEffectiveSCEVType(RHS->getType()) &&
         "SCEVURemExpr operand types don't match!");

  // Short-circuit easy cases
  if (const SCEVConstant *RHSC = dyn_cast<SCEVConstant>(RHS)) {
    // If constant is one, the result is trivial
    if (RHSC->getValue()->isOne())
      return getZero(LHS->getType()); // X urem 1 --> 0

    // If constant is a power of two, fold into a zext(trunc(LHS)).
    if (RHSC->getAPInt().isPowerOf2()) {
      Type *FullTy = LHS->getType();
      Type *TruncTy =
          IntegerType::get(getContext(), RHSC->getAPInt().logBase2());
      return getZeroExtendExpr(getTruncateExpr(LHS, TruncTy), FullTy);
    }
  }

  // Fallback to %a == %x urem %y == %x -<nuw> ((%x udiv %y) *<nuw> %y)
  const SCEV *UDiv = getUDivExpr(LHS, RHS);
  const SCEV *Mult = getMulExpr(UDiv, RHS, SCEV::FlagNUW);
  return getMinusSCEV(LHS, Mult, SCEV::FlagNUW);
}

/// Get a canonical unsigned division expression, or something simpler if
/// possible.
const SCEV *ScalarEvolution::getUDivExpr(const SCEV *LHS,
                                         const SCEV *RHS) {
  assert(getEffectiveSCEVType(LHS->getType()) ==
         getEffectiveSCEVType(RHS->getType()) &&
         "SCEVUDivExpr operand types don't match!");

  if (const SCEVConstant *RHSC = dyn_cast<SCEVConstant>(RHS)) {
    if (RHSC->getValue()->isOne())
      return LHS;                               // X udiv 1 --> x
    // If the denominator is zero, the result of the udiv is undefined. Don't
    // try to analyze it, because the resolution chosen here may differ from
    // the resolution chosen in other parts of the compiler.
    if (!RHSC->getValue()->isZero()) {
      // Determine if the division can be folded into the operands of
      // its operands.
      // TODO: Generalize this to non-constants by using known-bits information.
      Type *Ty = LHS->getType();
      unsigned LZ = RHSC->getAPInt().countLeadingZeros();
      unsigned MaxShiftAmt = getTypeSizeInBits(Ty) - LZ - 1;
      // For non-power-of-two values, effectively round the value up to the
      // nearest power of two.
      if (!RHSC->getAPInt().isPowerOf2())
        ++MaxShiftAmt;
      IntegerType *ExtTy =
        IntegerType::get(getContext(), getTypeSizeInBits(Ty) + MaxShiftAmt);
      if (const SCEVAddRecExpr *AR = dyn_cast<SCEVAddRecExpr>(LHS))
        if (const SCEVConstant *Step =
            dyn_cast<SCEVConstant>(AR->getStepRecurrence(*this))) {
          // {X,+,N}/C --> {X/C,+,N/C} if safe and N/C can be folded.
          const APInt &StepInt = Step->getAPInt();
          const APInt &DivInt = RHSC->getAPInt();
          if (!StepInt.urem(DivInt) &&
              getZeroExtendExpr(AR, ExtTy) ==
              getAddRecExpr(getZeroExtendExpr(AR->getStart(), ExtTy),
                            getZeroExtendExpr(Step, ExtTy),
                            AR->getLoop(), SCEV::FlagAnyWrap)) {
            SmallVector<const SCEV *, 4> Operands;
            for (const SCEV *Op : AR->operands())
              Operands.push_back(getUDivExpr(Op, RHS));
            return getAddRecExpr(Operands, AR->getLoop(), SCEV::FlagNW);
          }
          /// Get a canonical UDivExpr for a recurrence.
          /// {X,+,N}/C => {Y,+,N}/C where Y=X-(X%N). Safe when C%N=0.
          // We can currently only fold X%N if X is constant.
          const SCEVConstant *StartC = dyn_cast<SCEVConstant>(AR->getStart());
          if (StartC && !DivInt.urem(StepInt) &&
              getZeroExtendExpr(AR, ExtTy) ==
              getAddRecExpr(getZeroExtendExpr(AR->getStart(), ExtTy),
                            getZeroExtendExpr(Step, ExtTy),
                            AR->getLoop(), SCEV::FlagAnyWrap)) {
            const APInt &StartInt = StartC->getAPInt();
            const APInt &StartRem = StartInt.urem(StepInt);
            if (StartRem != 0)
              LHS = getAddRecExpr(getConstant(StartInt - StartRem), Step,
                                  AR->getLoop(), SCEV::FlagNW);
          }
        }
      // (A*B)/C --> A*(B/C) if safe and B/C can be folded.
      if (const SCEVMulExpr *M = dyn_cast<SCEVMulExpr>(LHS)) {
        SmallVector<const SCEV *, 4> Operands;
        for (const SCEV *Op : M->operands())
          Operands.push_back(getZeroExtendExpr(Op, ExtTy));
        if (getZeroExtendExpr(M, ExtTy) == getMulExpr(Operands))
          // Find an operand that's safely divisible.
          for (unsigned i = 0, e = M->getNumOperands(); i != e; ++i) {
            const SCEV *Op = M->getOperand(i);
            const SCEV *Div = getUDivExpr(Op, RHSC);
            if (!isa<SCEVUDivExpr>(Div) && getMulExpr(Div, RHSC) == Op) {
              Operands = SmallVector<const SCEV *, 4>(M->op_begin(),
                                                      M->op_end());
              Operands[i] = Div;
              return getMulExpr(Operands);
            }
          }
      }
      // (A+B)/C --> (A/C + B/C) if safe and A/C and B/C can be folded.
      if (const SCEVAddExpr *A = dyn_cast<SCEVAddExpr>(LHS)) {
        SmallVector<const SCEV *, 4> Operands;
        for (const SCEV *Op : A->operands())
          Operands.push_back(getZeroExtendExpr(Op, ExtTy));
        if (getZeroExtendExpr(A, ExtTy) == getAddExpr(Operands)) {
          Operands.clear();
          for (unsigned i = 0, e = A->getNumOperands(); i != e; ++i) {
            const SCEV *Op = getUDivExpr(A->getOperand(i), RHS);
            if (isa<SCEVUDivExpr>(Op) ||
                getMulExpr(Op, RHS) != A->getOperand(i))
              break;
            Operands.push_back(Op);
          }
          if (Operands.size() == A->getNumOperands())
            return getAddExpr(Operands);
        }
      }

      // Fold if both operands are constant.
      if (const SCEVConstant *LHSC = dyn_cast<SCEVConstant>(LHS)) {
        Constant *LHSCV = LHSC->getValue();
        Constant *RHSCV = RHSC->getValue();
        return getConstant(cast<ConstantInt>(ConstantExpr::getUDiv(LHSCV,
                                                                   RHSCV)));
      }
    }
  }

  FoldingSetNodeID ID;
  ID.AddInteger(scUDivExpr);
  ID.AddPointer(LHS);
  ID.AddPointer(RHS);
  void *IP = nullptr;
  if (const SCEV *S = UniqueSCEVs.FindNodeOrInsertPos(ID, IP)) return S;
  SCEV *S = new (SCEVAllocator) SCEVUDivExpr(ID.Intern(SCEVAllocator),
                                             LHS, RHS);
  UniqueSCEVs.InsertNode(S, IP);
  addToLoopUseLists(S);
  return S;
}

static const APInt gcd(const SCEVConstant *C1, const SCEVConstant *C2) {
  APInt A = C1->getAPInt().abs();
  APInt B = C2->getAPInt().abs();
  uint32_t ABW = A.getBitWidth();
  uint32_t BBW = B.getBitWidth();

  if (ABW > BBW)
    B = B.zext(ABW);
  else if (ABW < BBW)
    A = A.zext(BBW);

  return APIntOps::GreatestCommonDivisor(std::move(A), std::move(B));
}

/// Get a canonical unsigned division expression, or something simpler if
/// possible. There is no representation for an exact udiv in SCEV IR, but we
/// can attempt to remove factors from the LHS and RHS.  We can't do this when
/// it's not exact because the udiv may be clearing bits.
const SCEV *ScalarEvolution::getUDivExactExpr(const SCEV *LHS,
                                              const SCEV *RHS) {
  // TODO: we could try to find factors in all sorts of things, but for now we
  // just deal with u/exact (multiply, constant). See SCEVDivision towards the
  // end of this file for inspiration.

  const SCEVMulExpr *Mul = dyn_cast<SCEVMulExpr>(LHS);
  if (!Mul || !Mul->hasNoUnsignedWrap())
    return getUDivExpr(LHS, RHS);

  if (const SCEVConstant *RHSCst = dyn_cast<SCEVConstant>(RHS)) {
    // If the mulexpr multiplies by a constant, then that constant must be the
    // first element of the mulexpr.
    if (const auto *LHSCst = dyn_cast<SCEVConstant>(Mul->getOperand(0))) {
      if (LHSCst == RHSCst) {
        SmallVector<const SCEV *, 2> Operands;
        Operands.append(Mul->op_begin() + 1, Mul->op_end());
        return getMulExpr(Operands);
      }

      // We can't just assume that LHSCst divides RHSCst cleanly, it could be
      // that there's a factor provided by one of the other terms. We need to
      // check.
      APInt Factor = gcd(LHSCst, RHSCst);
      if (!Factor.isIntN(1)) {
        LHSCst =
            cast<SCEVConstant>(getConstant(LHSCst->getAPInt().udiv(Factor)));
        RHSCst =
            cast<SCEVConstant>(getConstant(RHSCst->getAPInt().udiv(Factor)));
        SmallVector<const SCEV *, 2> Operands;
        Operands.push_back(LHSCst);
        Operands.append(Mul->op_begin() + 1, Mul->op_end());
        LHS = getMulExpr(Operands);
        RHS = RHSCst;
        Mul = dyn_cast<SCEVMulExpr>(LHS);
        if (!Mul)
          return getUDivExactExpr(LHS, RHS);
      }
    }
  }

  for (int i = 0, e = Mul->getNumOperands(); i != e; ++i) {
    if (Mul->getOperand(i) == RHS) {
      SmallVector<const SCEV *, 2> Operands;
      Operands.append(Mul->op_begin(), Mul->op_begin() + i);
      Operands.append(Mul->op_begin() + i + 1, Mul->op_end());
      return getMulExpr(Operands);
    }
  }

  return getUDivExpr(LHS, RHS);
}

/// Get an add recurrence expression for the specified loop.  Simplify the
/// expression as much as possible.
const SCEV *ScalarEvolution::getAddRecExpr(const SCEV *Start, const SCEV *Step,
                                           const Loop *L,
                                           SCEV::NoWrapFlags Flags) {
  SmallVector<const SCEV *, 4> Operands;
  Operands.push_back(Start);
  if (const SCEVAddRecExpr *StepChrec = dyn_cast<SCEVAddRecExpr>(Step))
    if (StepChrec->getLoop() == L) {
      Operands.append(StepChrec->op_begin(), StepChrec->op_end());
      return getAddRecExpr(Operands, L, maskFlags(Flags, SCEV::FlagNW));
    }

  Operands.push_back(Step);
  return getAddRecExpr(Operands, L, Flags);
}

/// Get an add recurrence expression for the specified loop.  Simplify the
/// expression as much as possible.
const SCEV *
ScalarEvolution::getAddRecExpr(SmallVectorImpl<const SCEV *> &Operands,
                               const Loop *L, SCEV::NoWrapFlags Flags) {
  if (Operands.size() == 1) return Operands[0];
#ifndef NDEBUG
  Type *ETy = getEffectiveSCEVType(Operands[0]->getType());
  for (unsigned i = 1, e = Operands.size(); i != e; ++i)
    assert(getEffectiveSCEVType(Operands[i]->getType()) == ETy &&
           "SCEVAddRecExpr operand types don't match!");
  for (unsigned i = 0, e = Operands.size(); i != e; ++i)
    assert(isLoopInvariant(Operands[i], L) &&
           "SCEVAddRecExpr operand is not loop-invariant!");
#endif

  if (Operands.back()->isZero()) {
    Operands.pop_back();
    return getAddRecExpr(Operands, L, SCEV::FlagAnyWrap); // {X,+,0}  -->  X
  }

  // It's tempting to want to call getMaxBackedgeTakenCount count here and
  // use that information to infer NUW and NSW flags. However, computing a
  // BE count requires calling getAddRecExpr, so we may not yet have a
  // meaningful BE count at this point (and if we don't, we'd be stuck
  // with a SCEVCouldNotCompute as the cached BE count).

  Flags = StrengthenNoWrapFlags(this, scAddRecExpr, Operands, Flags);

  // Canonicalize nested AddRecs in by nesting them in order of loop depth.
  if (const SCEVAddRecExpr *NestedAR = dyn_cast<SCEVAddRecExpr>(Operands[0])) {
    const Loop *NestedLoop = NestedAR->getLoop();
    if (L->contains(NestedLoop)
            ? (L->getLoopDepth() < NestedLoop->getLoopDepth())
            : (!NestedLoop->contains(L) &&
               DT.dominates(L->getHeader(), NestedLoop->getHeader()))) {
      SmallVector<const SCEV *, 4> NestedOperands(NestedAR->op_begin(),
                                                  NestedAR->op_end());
      Operands[0] = NestedAR->getStart();
      // AddRecs require their operands be loop-invariant with respect to their
      // loops. Don't perform this transformation if it would break this
      // requirement.
      bool AllInvariant = all_of(
          Operands, [&](const SCEV *Op) { return isLoopInvariant(Op, L); });

      if (AllInvariant) {
        // Create a recurrence for the outer loop with the same step size.
        //
        // The outer recurrence keeps its NW flag but only keeps NUW/NSW if the
        // inner recurrence has the same property.
        SCEV::NoWrapFlags OuterFlags =
          maskFlags(Flags, SCEV::FlagNW | NestedAR->getNoWrapFlags());

        NestedOperands[0] = getAddRecExpr(Operands, L, OuterFlags);
        AllInvariant = all_of(NestedOperands, [&](const SCEV *Op) {
          return isLoopInvariant(Op, NestedLoop);
        });

        if (AllInvariant) {
          // Ok, both add recurrences are valid after the transformation.
          //
          // The inner recurrence keeps its NW flag but only keeps NUW/NSW if
          // the outer recurrence has the same property.
          SCEV::NoWrapFlags InnerFlags =
            maskFlags(NestedAR->getNoWrapFlags(), SCEV::FlagNW | Flags);
          return getAddRecExpr(NestedOperands, NestedLoop, InnerFlags);
        }
      }
      // Reset Operands to its original state.
      Operands[0] = NestedAR;
    }
  }

  // Okay, it looks like we really DO need an addrec expr.  Check to see if we
  // already have one, otherwise create a new one.
  FoldingSetNodeID ID;
  ID.AddInteger(scAddRecExpr);
  for (unsigned i = 0, e = Operands.size(); i != e; ++i)
    ID.AddPointer(Operands[i]);
  ID.AddPointer(L);
  void *IP = nullptr;
  SCEVAddRecExpr *S =
    static_cast<SCEVAddRecExpr *>(UniqueSCEVs.FindNodeOrInsertPos(ID, IP));
  if (!S) {
    const SCEV **O = SCEVAllocator.Allocate<const SCEV *>(Operands.size());
    std::uninitialized_copy(Operands.begin(), Operands.end(), O);
    S = new (SCEVAllocator) SCEVAddRecExpr(ID.Intern(SCEVAllocator),
                                           O, Operands.size(), L);
    UniqueSCEVs.InsertNode(S, IP);
    addToLoopUseLists(S);
  }
  S->setNoWrapFlags(Flags);
  return S;
}

const SCEV *
ScalarEvolution::getGEPExpr(GEPOperator *GEP,
                            const SmallVectorImpl<const SCEV *> &IndexExprs) {
  const SCEV *BaseExpr = getSCEV(GEP->getPointerOperand());
  // getSCEV(Base)->getType() has the same address space as Base->getType()
  // because SCEV::getType() preserves the address space.
  Type *IntPtrTy = getEffectiveSCEVType(BaseExpr->getType());
  // FIXME(PR23527): Don't blindly transfer the inbounds flag from the GEP
  // instruction to its SCEV, because the Instruction may be guarded by control
  // flow and the no-overflow bits may not be valid for the expression in any
  // context. This can be fixed similarly to how these flags are handled for
  // adds.
  SCEV::NoWrapFlags Wrap = GEP->isInBounds() ? SCEV::FlagNSW
                                             : SCEV::FlagAnyWrap;

  const SCEV *TotalOffset = getZero(IntPtrTy);
  // The array size is unimportant. The first thing we do on CurTy is getting
  // its element type.
  Type *CurTy = ArrayType::get(GEP->getSourceElementType(), 0);
  for (const SCEV *IndexExpr : IndexExprs) {
    // Compute the (potentially symbolic) offset in bytes for this index.
    if (StructType *STy = dyn_cast<StructType>(CurTy)) {
      // For a struct, add the member offset.
      ConstantInt *Index = cast<SCEVConstant>(IndexExpr)->getValue();
      unsigned FieldNo = Index->getZExtValue();
      const SCEV *FieldOffset = getOffsetOfExpr(IntPtrTy, STy, FieldNo);

      // Add the field offset to the running total offset.
      TotalOffset = getAddExpr(TotalOffset, FieldOffset);

      // Update CurTy to the type of the field at Index.
      CurTy = STy->getTypeAtIndex(Index);
    } else {
      // Update CurTy to its element type.
      CurTy = cast<SequentialType>(CurTy)->getElementType();
      // For an array, add the element offset, explicitly scaled.
      const SCEV *ElementSize = getSizeOfExpr(IntPtrTy, CurTy);
      // Getelementptr indices are signed.
      IndexExpr = getTruncateOrSignExtend(IndexExpr, IntPtrTy);

      // Multiply the index by the element size to compute the element offset.
      const SCEV *LocalOffset = getMulExpr(IndexExpr, ElementSize, Wrap);

      // Add the element offset to the running total offset.
      TotalOffset = getAddExpr(TotalOffset, LocalOffset);
    }
  }

  // Add the total offset from all the GEP indices to the base.
  return getAddExpr(BaseExpr, TotalOffset, Wrap);
}

const SCEV *ScalarEvolution::getSMaxExpr(const SCEV *LHS,
                                         const SCEV *RHS) {
  SmallVector<const SCEV *, 2> Ops = {LHS, RHS};
  return getSMaxExpr(Ops);
}

const SCEV *
ScalarEvolution::getSMaxExpr(SmallVectorImpl<const SCEV *> &Ops) {
  assert(!Ops.empty() && "Cannot get empty smax!");
  if (Ops.size() == 1) return Ops[0];
#ifndef NDEBUG
  Type *ETy = getEffectiveSCEVType(Ops[0]->getType());
  for (unsigned i = 1, e = Ops.size(); i != e; ++i)
    assert(getEffectiveSCEVType(Ops[i]->getType()) == ETy &&
           "SCEVSMaxExpr operand types don't match!");
#endif

  // Sort by complexity, this groups all similar expression types together.
  GroupByComplexity(Ops, &LI, DT);

  // If there are any constants, fold them together.
  unsigned Idx = 0;
  if (const SCEVConstant *LHSC = dyn_cast<SCEVConstant>(Ops[0])) {
    ++Idx;
    assert(Idx < Ops.size());
    while (const SCEVConstant *RHSC = dyn_cast<SCEVConstant>(Ops[Idx])) {
      // We found two constants, fold them together!
      ConstantInt *Fold = ConstantInt::get(
          getContext(), APIntOps::smax(LHSC->getAPInt(), RHSC->getAPInt()));
      Ops[0] = getConstant(Fold);
      Ops.erase(Ops.begin()+1);  // Erase the folded element
      if (Ops.size() == 1) return Ops[0];
      LHSC = cast<SCEVConstant>(Ops[0]);
    }

    // If we are left with a constant minimum-int, strip it off.
    if (cast<SCEVConstant>(Ops[0])->getValue()->isMinValue(true)) {
      Ops.erase(Ops.begin());
      --Idx;
    } else if (cast<SCEVConstant>(Ops[0])->getValue()->isMaxValue(true)) {
      // If we have an smax with a constant maximum-int, it will always be
      // maximum-int.
      return Ops[0];
    }

    if (Ops.size() == 1) return Ops[0];
  }

  // Find the first SMax
  while (Idx < Ops.size() && Ops[Idx]->getSCEVType() < scSMaxExpr)
    ++Idx;

  // Check to see if one of the operands is an SMax. If so, expand its operands
  // onto our operand list, and recurse to simplify.
  if (Idx < Ops.size()) {
    bool DeletedSMax = false;
    while (const SCEVSMaxExpr *SMax = dyn_cast<SCEVSMaxExpr>(Ops[Idx])) {
      Ops.erase(Ops.begin()+Idx);
      Ops.append(SMax->op_begin(), SMax->op_end());
      DeletedSMax = true;
    }

    if (DeletedSMax)
      return getSMaxExpr(Ops);
  }

  // Okay, check to see if the same value occurs in the operand list twice.  If
  // so, delete one.  Since we sorted the list, these values are required to
  // be adjacent.
  for (unsigned i = 0, e = Ops.size()-1; i != e; ++i)
    //  X smax Y smax Y  -->  X smax Y
    //  X smax Y         -->  X, if X is always greater than Y
    if (Ops[i] == Ops[i+1] ||
        isKnownPredicate(ICmpInst::ICMP_SGE, Ops[i], Ops[i+1])) {
      Ops.erase(Ops.begin()+i+1, Ops.begin()+i+2);
      --i; --e;
    } else if (isKnownPredicate(ICmpInst::ICMP_SLE, Ops[i], Ops[i+1])) {
      Ops.erase(Ops.begin()+i, Ops.begin()+i+1);
      --i; --e;
    }

  if (Ops.size() == 1) return Ops[0];

  assert(!Ops.empty() && "Reduced smax down to nothing!");

  // Okay, it looks like we really DO need an smax expr.  Check to see if we
  // already have one, otherwise create a new one.
  FoldingSetNodeID ID;
  ID.AddInteger(scSMaxExpr);
  for (unsigned i = 0, e = Ops.size(); i != e; ++i)
    ID.AddPointer(Ops[i]);
  void *IP = nullptr;
  if (const SCEV *S = UniqueSCEVs.FindNodeOrInsertPos(ID, IP)) return S;
  const SCEV **O = SCEVAllocator.Allocate<const SCEV *>(Ops.size());
  std::uninitialized_copy(Ops.begin(), Ops.end(), O);
  SCEV *S = new (SCEVAllocator) SCEVSMaxExpr(ID.Intern(SCEVAllocator),
                                             O, Ops.size());
  UniqueSCEVs.InsertNode(S, IP);
  addToLoopUseLists(S);
  return S;
}

const SCEV *ScalarEvolution::getUMaxExpr(const SCEV *LHS,
                                         const SCEV *RHS) {
  SmallVector<const SCEV *, 2> Ops = {LHS, RHS};
  return getUMaxExpr(Ops);
}

const SCEV *
ScalarEvolution::getUMaxExpr(SmallVectorImpl<const SCEV *> &Ops) {
  assert(!Ops.empty() && "Cannot get empty umax!");
  if (Ops.size() == 1) return Ops[0];
#ifndef NDEBUG
  Type *ETy = getEffectiveSCEVType(Ops[0]->getType());
  for (unsigned i = 1, e = Ops.size(); i != e; ++i)
    assert(getEffectiveSCEVType(Ops[i]->getType()) == ETy &&
           "SCEVUMaxExpr operand types don't match!");
#endif

  // Sort by complexity, this groups all similar expression types together.
  GroupByComplexity(Ops, &LI, DT);

  // If there are any constants, fold them together.
  unsigned Idx = 0;
  if (const SCEVConstant *LHSC = dyn_cast<SCEVConstant>(Ops[0])) {
    ++Idx;
    assert(Idx < Ops.size());
    while (const SCEVConstant *RHSC = dyn_cast<SCEVConstant>(Ops[Idx])) {
      // We found two constants, fold them together!
      ConstantInt *Fold = ConstantInt::get(
          getContext(), APIntOps::umax(LHSC->getAPInt(), RHSC->getAPInt()));
      Ops[0] = getConstant(Fold);
      Ops.erase(Ops.begin()+1);  // Erase the folded element
      if (Ops.size() == 1) return Ops[0];
      LHSC = cast<SCEVConstant>(Ops[0]);
    }

    // If we are left with a constant minimum-int, strip it off.
    if (cast<SCEVConstant>(Ops[0])->getValue()->isMinValue(false)) {
      Ops.erase(Ops.begin());
      --Idx;
    } else if (cast<SCEVConstant>(Ops[0])->getValue()->isMaxValue(false)) {
      // If we have an umax with a constant maximum-int, it will always be
      // maximum-int.
      return Ops[0];
    }

    if (Ops.size() == 1) return Ops[0];
  }

  // Find the first UMax
  while (Idx < Ops.size() && Ops[Idx]->getSCEVType() < scUMaxExpr)
    ++Idx;

  // Check to see if one of the operands is a UMax. If so, expand its operands
  // onto our operand list, and recurse to simplify.
  if (Idx < Ops.size()) {
    bool DeletedUMax = false;
    while (const SCEVUMaxExpr *UMax = dyn_cast<SCEVUMaxExpr>(Ops[Idx])) {
      Ops.erase(Ops.begin()+Idx);
      Ops.append(UMax->op_begin(), UMax->op_end());
      DeletedUMax = true;
    }

    if (DeletedUMax)
      return getUMaxExpr(Ops);
  }

  // Okay, check to see if the same value occurs in the operand list twice.  If
  // so, delete one.  Since we sorted the list, these values are required to
  // be adjacent.
  for (unsigned i = 0, e = Ops.size()-1; i != e; ++i)
    //  X umax Y umax Y  -->  X umax Y
    //  X umax Y         -->  X, if X is always greater than Y
    if (Ops[i] == Ops[i+1] ||
        isKnownPredicate(ICmpInst::ICMP_UGE, Ops[i], Ops[i+1])) {
      Ops.erase(Ops.begin()+i+1, Ops.begin()+i+2);
      --i; --e;
    } else if (isKnownPredicate(ICmpInst::ICMP_ULE, Ops[i], Ops[i+1])) {
      Ops.erase(Ops.begin()+i, Ops.begin()+i+1);
      --i; --e;
    }

  if (Ops.size() == 1) return Ops[0];

  assert(!Ops.empty() && "Reduced umax down to nothing!");

  // Okay, it looks like we really DO need a umax expr.  Check to see if we
  // already have one, otherwise create a new one.
  FoldingSetNodeID ID;
  ID.AddInteger(scUMaxExpr);
  for (unsigned i = 0, e = Ops.size(); i != e; ++i)
    ID.AddPointer(Ops[i]);
  void *IP = nullptr;
  if (const SCEV *S = UniqueSCEVs.FindNodeOrInsertPos(ID, IP)) return S;
  const SCEV **O = SCEVAllocator.Allocate<const SCEV *>(Ops.size());
  std::uninitialized_copy(Ops.begin(), Ops.end(), O);
  SCEV *S = new (SCEVAllocator) SCEVUMaxExpr(ID.Intern(SCEVAllocator),
                                             O, Ops.size());
  UniqueSCEVs.InsertNode(S, IP);
  addToLoopUseLists(S);
  return S;
}

const SCEV *ScalarEvolution::getSMinExpr(const SCEV *LHS,
                                         const SCEV *RHS) {
  // ~smax(~x, ~y) == smin(x, y).
  return getNotSCEV(getSMaxExpr(getNotSCEV(LHS), getNotSCEV(RHS)));
}

const SCEV *ScalarEvolution::getUMinExpr(const SCEV *LHS,
                                         const SCEV *RHS) {
  // ~umax(~x, ~y) == umin(x, y)
  return getNotSCEV(getUMaxExpr(getNotSCEV(LHS), getNotSCEV(RHS)));
}

const SCEV *ScalarEvolution::getSizeOfExpr(Type *IntTy, Type *AllocTy) {
  // We can bypass creating a target-independent
  // constant expression and then folding it back into a ConstantInt.
  // This is just a compile-time optimization.
  return getConstant(IntTy, getDataLayout().getTypeAllocSize(AllocTy));
}

const SCEV *ScalarEvolution::getOffsetOfExpr(Type *IntTy,
                                             StructType *STy,
                                             unsigned FieldNo) {
  // We can bypass creating a target-independent
  // constant expression and then folding it back into a ConstantInt.
  // This is just a compile-time optimization.
  return getConstant(
      IntTy, getDataLayout().getStructLayout(STy)->getElementOffset(FieldNo));
}

const SCEV *ScalarEvolution::getUnknown(Value *V) {
  // Don't attempt to do anything other than create a SCEVUnknown object
  // here.  createSCEV only calls getUnknown after checking for all other
  // interesting possibilities, and any other code that calls getUnknown
  // is doing so in order to hide a value from SCEV canonicalization.

  FoldingSetNodeID ID;
  ID.AddInteger(scUnknown);
  ID.AddPointer(V);
  void *IP = nullptr;
  if (SCEV *S = UniqueSCEVs.FindNodeOrInsertPos(ID, IP)) {
    assert(cast<SCEVUnknown>(S)->getValue() == V &&
           "Stale SCEVUnknown in uniquing map!");
    return S;
  }
  SCEV *S = new (SCEVAllocator) SCEVUnknown(ID.Intern(SCEVAllocator), V, this,
                                            FirstUnknown);
  FirstUnknown = cast<SCEVUnknown>(S);
  UniqueSCEVs.InsertNode(S, IP);
  return S;
}

//===----------------------------------------------------------------------===//
//            Basic SCEV Analysis and PHI Idiom Recognition Code
//

/// Test if values of the given type are analyzable within the SCEV
/// framework. This primarily includes integer types, and it can optionally
/// include pointer types if the ScalarEvolution class has access to
/// target-specific information.
bool ScalarEvolution::isSCEVable(Type *Ty) const {
  // Integers and pointers are always SCEVable.
  return Ty->isIntegerTy() || Ty->isPointerTy();
}

/// Return the size in bits of the specified type, for which isSCEVable must
/// return true.
uint64_t ScalarEvolution::getTypeSizeInBits(Type *Ty) const {
  assert(isSCEVable(Ty) && "Type is not SCEVable!");
  return getDataLayout().getTypeSizeInBits(Ty);
}

/// Return a type with the same bitwidth as the given type and which represents
/// how SCEV will treat the given type, for which isSCEVable must return
/// true. For pointer types, this is the pointer-sized integer type.
Type *ScalarEvolution::getEffectiveSCEVType(Type *Ty) const {
  assert(isSCEVable(Ty) && "Type is not SCEVable!");

  if (Ty->isIntegerTy())
    return Ty;

  // The only other support type is pointer.
  assert(Ty->isPointerTy() && "Unexpected non-pointer non-integer type!");
  return getDataLayout().getIntPtrType(Ty);
}

Type *ScalarEvolution::getWiderType(Type *T1, Type *T2) const {
  return  getTypeSizeInBits(T1) >= getTypeSizeInBits(T2) ? T1 : T2;
}

const SCEV *ScalarEvolution::getCouldNotCompute() {
  return CouldNotCompute.get();
}

bool ScalarEvolution::checkValidity(const SCEV *S) const {
  bool ContainsNulls = SCEVExprContains(S, [](const SCEV *S) {
    auto *SU = dyn_cast<SCEVUnknown>(S);
    return SU && SU->getValue() == nullptr;
  });

  return !ContainsNulls;
}

bool ScalarEvolution::containsAddRecurrence(const SCEV *S) {
  HasRecMapType::iterator I = HasRecMap.find(S);
  if (I != HasRecMap.end())
    return I->second;

  bool FoundAddRec = SCEVExprContains(S, isa<SCEVAddRecExpr, const SCEV *>);
  HasRecMap.insert({S, FoundAddRec});
  return FoundAddRec;
}

/// Try to split a SCEVAddExpr into a pair of {SCEV, ConstantInt}.
/// If \p S is a SCEVAddExpr and is composed of a sub SCEV S' and an
/// offset I, then return {S', I}, else return {\p S, nullptr}.
static std::pair<const SCEV *, ConstantInt *> splitAddExpr(const SCEV *S) {
  const auto *Add = dyn_cast<SCEVAddExpr>(S);
  if (!Add)
    return {S, nullptr};

  if (Add->getNumOperands() != 2)
    return {S, nullptr};

  auto *ConstOp = dyn_cast<SCEVConstant>(Add->getOperand(0));
  if (!ConstOp)
    return {S, nullptr};

  return {Add->getOperand(1), ConstOp->getValue()};
}

/// Return the ValueOffsetPair set for \p S. \p S can be represented
/// by the value and offset from any ValueOffsetPair in the set.
SetVector<ScalarEvolution::ValueOffsetPair> *
ScalarEvolution::getSCEVValues(const SCEV *S) {
  ExprValueMapType::iterator SI = ExprValueMap.find_as(S);
  if (SI == ExprValueMap.end())
    return nullptr;
#ifndef NDEBUG
  if (VerifySCEVMap) {
    // Check there is no dangling Value in the set returned.
    for (const auto &VE : SI->second)
      assert(ValueExprMap.count(VE.first));
  }
#endif
  return &SI->second;
}

/// Erase Value from ValueExprMap and ExprValueMap. ValueExprMap.erase(V)
/// cannot be used separately. eraseValueFromMap should be used to remove
/// V from ValueExprMap and ExprValueMap at the same time.
void ScalarEvolution::eraseValueFromMap(Value *V) {
  ValueExprMapType::iterator I = ValueExprMap.find_as(V);
  if (I != ValueExprMap.end()) {
    const SCEV *S = I->second;
    // Remove {V, 0} from the set of ExprValueMap[S]
    if (SetVector<ValueOffsetPair> *SV = getSCEVValues(S))
      SV->remove({V, nullptr});

    // Remove {V, Offset} from the set of ExprValueMap[Stripped]
    const SCEV *Stripped;
    ConstantInt *Offset;
    std::tie(Stripped, Offset) = splitAddExpr(S);
    if (Offset != nullptr) {
      if (SetVector<ValueOffsetPair> *SV = getSCEVValues(Stripped))
        SV->remove({V, Offset});
    }
    ValueExprMap.erase(V);
  }
  HIRValueExprMap.erase(V); // INTEL
}

/// Return an existing SCEV if it exists, otherwise analyze the expression and
/// create a new one.
const SCEV *ScalarEvolution::getSCEV(Value *V) {
  assert(isSCEVable(V->getType()) && "Value is not SCEVable!");

  const SCEV *S = getExistingSCEV(V);
  if (S == nullptr) {
    S = createSCEV(V);
#if INTEL_CUSTOMIZATION // HIR parsing 
    if (HIRInfo.isValid()) {
      // This SCEV was created especially for HIR so it should not be cached in
      // the original cache (ValueExprMap).
      HIRValueExprMap.insert(std::make_pair(V, S));
      return S;
    }
#endif // INTEL_CUSTOMIZATION
    // During PHI resolution, it is possible to create two SCEVs for the same
    // V, so it is needed to double check whether V->S is inserted into
    // ValueExprMap before insert S->{V, 0} into ExprValueMap.
    std::pair<ValueExprMapType::iterator, bool> Pair =
        ValueExprMap.insert({SCEVCallbackVH(V, this), S});
    if (Pair.second) {
      ExprValueMap[S].insert({V, nullptr});

      // If S == Stripped + Offset, add Stripped -> {V, Offset} into
      // ExprValueMap.
      const SCEV *Stripped = S;
      ConstantInt *Offset = nullptr;
      std::tie(Stripped, Offset) = splitAddExpr(S);
      // If stripped is SCEVUnknown, don't bother to save
      // Stripped -> {V, offset}. It doesn't simplify and sometimes even
      // increase the complexity of the expansion code.
      // If V is GetElementPtrInst, don't save Stripped -> {V, offset}
      // because it may generate add/sub instead of GEP in SCEV expansion.
      if (Offset != nullptr && !isa<SCEVUnknown>(Stripped) &&
          !isa<GetElementPtrInst>(V))
        ExprValueMap[Stripped].insert({V, Offset});
    }
  }
  return S;
}

const SCEV *ScalarEvolution::getExistingSCEV(Value *V) {
  assert(isSCEVable(V->getType()) && "Value is not SCEVable!");

#if INTEL_CUSTOMIZATION // HIR parsing 
  if (HIRInfo.isValid()) {
    HIRValueExprMapType::iterator I = HIRValueExprMap.find_as(V);
    if (I != HIRValueExprMap.end()) {
      return I->second;
    }
  }
#endif // INTEL_CUSTOMIZATION
  ValueExprMapType::iterator I = ValueExprMap.find_as(V);
  if (I != ValueExprMap.end()) {
    const SCEV *S = I->second;
#if INTEL_CUSTOMIZATION // HIR parsing 
    if (HIRInfo.isValid()) {
      if (checkValidity(S) && isValidSCEVForHIR(S)) {
        HIRValueExprMap.insert(std::make_pair(V, S));
        return S;
      }
      return nullptr;
    }
#endif // INTEL_CUSTOMIZATION
    if (checkValidity(S))
      return S;
    eraseValueFromMap(V);
    forgetMemoizedResults(S);
  }
  return nullptr;
}

#if INTEL_CUSTOMIZATION // HIR parsing 

ScalarEvolution::HIRInfoS::HIRInfoS(HIRInfoS& InitObj) 
  : IsValid(InitObj.IsValid), OutermostLoop(InitObj.OutermostLoop)
  , Initializer(&InitObj) {
  Initializer->reset(); 
}
  
ScalarEvolution::HIRInfoS::~HIRInfoS() {
  // Restore initailizer object.
  if (Initializer) {
    Initializer->IsValid = IsValid;
    Initializer->OutermostLoop = OutermostLoop;
  }
}

/// Validates SCEV by checking whether it contains AddRecs for a loop whch is 
/// not contained in OutermostHIRLoop. If OutermostHIRLoop is null, presence
/// of any AddRec invalidates the SCEV.
///
class HIRSCEVValidator {
  bool &ValidSCEV;
  const Loop *OutermostHIRLoop;

public:
  HIRSCEVValidator(bool &ValidSCEV, const Loop *OutermostHIRLoop) 
  : ValidSCEV(ValidSCEV), OutermostHIRLoop(OutermostHIRLoop) {
    ValidSCEV = true;
  }

  bool follow(const SCEV *SC) {
    if (auto AddRec = dyn_cast<SCEVAddRecExpr>(SC)) {
      if (!OutermostHIRLoop) {
        ValidSCEV = false;
        return false;
      }

      auto Lp = AddRec->getLoop();

      if (!OutermostHIRLoop->contains(Lp)) {
        ValidSCEV = false;
        return false;
      }
    }

    return true;
  }

  bool isDone() const { return !ValidSCEV; }
};

bool ScalarEvolution::isValidSCEVForHIR(const SCEV *SC) const {
  bool ValidSCEV;
  HIRSCEVValidator Validator(ValidSCEV, HIRInfo.getOutermostLoop());
  visitAll(SC, Validator); 
  return ValidSCEV;
}

const SCEV *ScalarEvolution::getSCEVForHIR(Value *Val, 
                                           const Loop *OutermostLoop) { 
  assert(isSCEVable(Val->getType()) && "Value is not SCEVable!");

  HIRInfo.set(OutermostLoop);

  auto SC = getSCEV(Val);

  HIRInfo.reset();

  return SC;
}

const SCEV *ScalarEvolution::getSCEVAtScopeForHIR(const SCEV *SC, 
                                                  const Loop *Lp,
                                                  const Loop *OutermostLoop) {
  HIRInfo.set(OutermostLoop);

  SC = getSCEVAtScope(SC, Lp);

  HIRInfo.reset();

  return SC;
}


bool ScalarEvolution::isLoopZtt(const Loop *Lp, const Loop *OutermostLoop,
                                const BranchInst *ZttInst, bool Inverse) {

  HIRInfo.set(OutermostLoop);

  auto ZttCond = ZttInst->getCondition();

  auto LatchBB = Lp->getLoopLatch();
  auto LatchInst = cast<BranchInst>(LatchBB->getTerminator());

  auto ICmp = dyn_cast<ICmpInst>(LatchInst->getCondition());

  if (!ICmp) {
    return false;
  }

  auto Pred = ICmp->getPredicate();

  auto LHS = getSCEV(ICmp->getOperand(0));
  auto RHS = getSCEV(ICmp->getOperand(1));

  LHS = getSCEVAtScope(LHS, Lp);
  RHS = getSCEVAtScope(RHS, Lp);

  if (isLoopInvariant(LHS, Lp)) {
    std::swap(LHS, RHS);
    Pred = ICmpInst::getSwappedPredicate(Pred);
  }

  const SCEVAddRecExpr *IV = cast<SCEVAddRecExpr>(LHS);
  auto Start = IV->getStart();
  auto Stride = IV->getStepRecurrence(*this);

  LHS = getMinusSCEV(Start, Stride);

  if (isImpliedCond(Pred, LHS, RHS, ZttCond, Inverse)) {
    return true;
  }

  // We do not know signedness of IV, so we perform both signed and unsigned
  // comparisons. This can be a potential stability issue. Need a test case for
  // investigation. Alternative is to use NoWrap flags which is less accurate so
  // it will miss some cases.
  if ((Pred == ICmpInst::ICMP_EQ) || (Pred == ICmpInst::ICMP_NE)) {
    if (isKnownPositive(Stride)) {
      return (isImpliedCond(ICmpInst::ICMP_ULT, LHS, RHS, ZttCond, Inverse) ||
              isImpliedCond(ICmpInst::ICMP_SLT, LHS, RHS, ZttCond, Inverse));
    }
    else {
      assert(isKnownNegative(Stride) && 
             "Stride it not known to be positive or negative!");
      return (isImpliedCond(ICmpInst::ICMP_UGT, LHS, RHS, ZttCond, Inverse) ||
              isImpliedCond(ICmpInst::ICMP_SGT, LHS, RHS, ZttCond, Inverse));
    }
  }

  HIRInfo.reset();

  return false;
}

// This class is used to recreate original SCEV form of a value given the HIR
// SCEV form. This is done by reparsing SCEVUnkowns in the incoming SCEV.
class OriginalSCEVCreator : public SCEVRewriteVisitor<OriginalSCEVCreator> {
public:
  static const SCEV *create(const SCEV *SC, ScalarEvolution &SE) {
    OriginalSCEVCreator Rewriter(SE);
    return Rewriter.visit(SC);
  }
 
  OriginalSCEVCreator(ScalarEvolution &SE): SCEVRewriteVisitor(SE) {}
 
  const SCEV *visitUnknown(const SCEVUnknown *UnknownSCEV) {
    return SE.getSCEV(UnknownSCEV->getValue());
  }

};

const SCEV *ScalarEvolution::getOriginalSCEV(const SCEV *SC) {
  if (HIRInfo.isValid()) {
    // Copy-construction temporarily disables HIR mode and restores it at the
    // end of the scope.
    // During copy construction, the constructed object stores a pointer to the
    // initializer object and copies its fields. Initializer is then 'reset'.
    // When the destructor of the copy constructed object is invoked, it looks
    // for the initializer and restores its state. This is akin to RAII idiom.
    HIRInfoS SavedHIRInfo(HIRInfo);

    return OriginalSCEVCreator::create(SC, *this);
  }

  return SC;
}

#endif // INTEL_CUSTOMIZATION

/// Return a SCEV corresponding to -V = -1*V
const SCEV *ScalarEvolution::getNegativeSCEV(const SCEV *V,
                                             SCEV::NoWrapFlags Flags) {
  if (const SCEVConstant *VC = dyn_cast<SCEVConstant>(V))
    return getConstant(
               cast<ConstantInt>(ConstantExpr::getNeg(VC->getValue())));

  Type *Ty = V->getType();
  Ty = getEffectiveSCEVType(Ty);
  return getMulExpr(
      V, getConstant(cast<ConstantInt>(Constant::getAllOnesValue(Ty))), Flags);
}

/// Return a SCEV corresponding to ~V = -1-V
const SCEV *ScalarEvolution::getNotSCEV(const SCEV *V) {
  if (const SCEVConstant *VC = dyn_cast<SCEVConstant>(V))
    return getConstant(
                cast<ConstantInt>(ConstantExpr::getNot(VC->getValue())));

  Type *Ty = V->getType();
  Ty = getEffectiveSCEVType(Ty);
  const SCEV *AllOnes =
                   getConstant(cast<ConstantInt>(Constant::getAllOnesValue(Ty)));
  return getMinusSCEV(AllOnes, V);
}

const SCEV *ScalarEvolution::getMinusSCEV(const SCEV *LHS, const SCEV *RHS,
                                          SCEV::NoWrapFlags Flags,
                                          unsigned Depth) {
  // Fast path: X - X --> 0.
  if (LHS == RHS)
    return getZero(LHS->getType());

  // We represent LHS - RHS as LHS + (-1)*RHS. This transformation
  // makes it so that we cannot make much use of NUW.
  auto AddFlags = SCEV::FlagAnyWrap;
  const bool RHSIsNotMinSigned =
      !getSignedRangeMin(RHS).isMinSignedValue();
  if (maskFlags(Flags, SCEV::FlagNSW) == SCEV::FlagNSW) {
    // Let M be the minimum representable signed value. Then (-1)*RHS
    // signed-wraps if and only if RHS is M. That can happen even for
    // a NSW subtraction because e.g. (-1)*M signed-wraps even though
    // -1 - M does not. So to transfer NSW from LHS - RHS to LHS +
    // (-1)*RHS, we need to prove that RHS != M.
    //
    // If LHS is non-negative and we know that LHS - RHS does not
    // signed-wrap, then RHS cannot be M. So we can rule out signed-wrap
    // either by proving that RHS > M or that LHS >= 0.
    if (RHSIsNotMinSigned || isKnownNonNegative(LHS)) {
      AddFlags = SCEV::FlagNSW;
    }
  }

  // FIXME: Find a correct way to transfer NSW to (-1)*M when LHS -
  // RHS is NSW and LHS >= 0.
  //
  // The difficulty here is that the NSW flag may have been proven
  // relative to a loop that is to be found in a recurrence in LHS and
  // not in RHS. Applying NSW to (-1)*M may then let the NSW have a
  // larger scope than intended.
  auto NegFlags = RHSIsNotMinSigned ? SCEV::FlagNSW : SCEV::FlagAnyWrap;

  return getAddExpr(LHS, getNegativeSCEV(RHS, NegFlags), AddFlags, Depth);
}

const SCEV *
ScalarEvolution::getTruncateOrZeroExtend(const SCEV *V, Type *Ty) {
  Type *SrcTy = V->getType();
  assert((SrcTy->isIntegerTy() || SrcTy->isPointerTy()) &&
         (Ty->isIntegerTy() || Ty->isPointerTy()) &&
         "Cannot truncate or zero extend with non-integer arguments!");
  if (getTypeSizeInBits(SrcTy) == getTypeSizeInBits(Ty))
    return V;  // No conversion
  if (getTypeSizeInBits(SrcTy) > getTypeSizeInBits(Ty))
    return getTruncateExpr(V, Ty);
  return getZeroExtendExpr(V, Ty);
}

const SCEV *
ScalarEvolution::getTruncateOrSignExtend(const SCEV *V,
                                         Type *Ty) {
  Type *SrcTy = V->getType();
  assert((SrcTy->isIntegerTy() || SrcTy->isPointerTy()) &&
         (Ty->isIntegerTy() || Ty->isPointerTy()) &&
         "Cannot truncate or zero extend with non-integer arguments!");
  if (getTypeSizeInBits(SrcTy) == getTypeSizeInBits(Ty))
    return V;  // No conversion
  if (getTypeSizeInBits(SrcTy) > getTypeSizeInBits(Ty))
    return getTruncateExpr(V, Ty);
  return getSignExtendExpr(V, Ty);
}

const SCEV *
ScalarEvolution::getNoopOrZeroExtend(const SCEV *V, Type *Ty) {
  Type *SrcTy = V->getType();
  assert((SrcTy->isIntegerTy() || SrcTy->isPointerTy()) &&
         (Ty->isIntegerTy() || Ty->isPointerTy()) &&
         "Cannot noop or zero extend with non-integer arguments!");
  assert(getTypeSizeInBits(SrcTy) <= getTypeSizeInBits(Ty) &&
         "getNoopOrZeroExtend cannot truncate!");
  if (getTypeSizeInBits(SrcTy) == getTypeSizeInBits(Ty))
    return V;  // No conversion
  return getZeroExtendExpr(V, Ty);
}

const SCEV *
ScalarEvolution::getNoopOrSignExtend(const SCEV *V, Type *Ty) {
  Type *SrcTy = V->getType();
  assert((SrcTy->isIntegerTy() || SrcTy->isPointerTy()) &&
         (Ty->isIntegerTy() || Ty->isPointerTy()) &&
         "Cannot noop or sign extend with non-integer arguments!");
  assert(getTypeSizeInBits(SrcTy) <= getTypeSizeInBits(Ty) &&
         "getNoopOrSignExtend cannot truncate!");
  if (getTypeSizeInBits(SrcTy) == getTypeSizeInBits(Ty))
    return V;  // No conversion
  return getSignExtendExpr(V, Ty);
}

const SCEV *
ScalarEvolution::getNoopOrAnyExtend(const SCEV *V, Type *Ty) {
  Type *SrcTy = V->getType();
  assert((SrcTy->isIntegerTy() || SrcTy->isPointerTy()) &&
         (Ty->isIntegerTy() || Ty->isPointerTy()) &&
         "Cannot noop or any extend with non-integer arguments!");
  assert(getTypeSizeInBits(SrcTy) <= getTypeSizeInBits(Ty) &&
         "getNoopOrAnyExtend cannot truncate!");
  if (getTypeSizeInBits(SrcTy) == getTypeSizeInBits(Ty))
    return V;  // No conversion
  return getAnyExtendExpr(V, Ty);
}

const SCEV *
ScalarEvolution::getTruncateOrNoop(const SCEV *V, Type *Ty) {
  Type *SrcTy = V->getType();
  assert((SrcTy->isIntegerTy() || SrcTy->isPointerTy()) &&
         (Ty->isIntegerTy() || Ty->isPointerTy()) &&
         "Cannot truncate or noop with non-integer arguments!");
  assert(getTypeSizeInBits(SrcTy) >= getTypeSizeInBits(Ty) &&
         "getTruncateOrNoop cannot extend!");
  if (getTypeSizeInBits(SrcTy) == getTypeSizeInBits(Ty))
    return V;  // No conversion
  return getTruncateExpr(V, Ty);
}

const SCEV *ScalarEvolution::getUMaxFromMismatchedTypes(const SCEV *LHS,
                                                        const SCEV *RHS) {
  const SCEV *PromotedLHS = LHS;
  const SCEV *PromotedRHS = RHS;

  if (getTypeSizeInBits(LHS->getType()) > getTypeSizeInBits(RHS->getType()))
    PromotedRHS = getZeroExtendExpr(RHS, LHS->getType());
  else
    PromotedLHS = getNoopOrZeroExtend(LHS, RHS->getType());

  return getUMaxExpr(PromotedLHS, PromotedRHS);
}

const SCEV *ScalarEvolution::getUMinFromMismatchedTypes(const SCEV *LHS,
                                                        const SCEV *RHS) {
  const SCEV *PromotedLHS = LHS;
  const SCEV *PromotedRHS = RHS;

  if (getTypeSizeInBits(LHS->getType()) > getTypeSizeInBits(RHS->getType()))
    PromotedRHS = getZeroExtendExpr(RHS, LHS->getType());
  else
    PromotedLHS = getNoopOrZeroExtend(LHS, RHS->getType());

  return getUMinExpr(PromotedLHS, PromotedRHS);
}

const SCEV *ScalarEvolution::getPointerBase(const SCEV *V) {
  // A pointer operand may evaluate to a nonpointer expression, such as null.
  if (!V->getType()->isPointerTy())
    return V;

  if (const SCEVCastExpr *Cast = dyn_cast<SCEVCastExpr>(V)) {
    return getPointerBase(Cast->getOperand());
  } else if (const SCEVNAryExpr *NAry = dyn_cast<SCEVNAryExpr>(V)) {
    const SCEV *PtrOp = nullptr;
    for (const SCEV *NAryOp : NAry->operands()) {
      if (NAryOp->getType()->isPointerTy()) {
        // Cannot find the base of an expression with multiple pointer operands.
        if (PtrOp)
          return V;
        PtrOp = NAryOp;
      }
    }
    if (!PtrOp)
      return V;
    return getPointerBase(PtrOp);
  }
  return V;
}

/// Push users of the given Instruction onto the given Worklist.
static void
PushDefUseChildren(Instruction *I,
                   SmallVectorImpl<Instruction *> &Worklist) {
  // Push the def-use children onto the Worklist stack.
  for (User *U : I->users())
    Worklist.push_back(cast<Instruction>(U));
}

void ScalarEvolution::forgetSymbolicName(Instruction *PN, const SCEV *SymName) {
  SmallVector<Instruction *, 16> Worklist;
  PushDefUseChildren(PN, Worklist);

  SmallPtrSet<Instruction *, 8> Visited;
  Visited.insert(PN);
  while (!Worklist.empty()) {
    Instruction *I = Worklist.pop_back_val();
    if (!Visited.insert(I).second)
      continue;

#if INTEL_CUSTOMIZATION // HIR parsing
    HIRValueExprMapType::iterator HIt;
    ValueExprMapType::iterator It;
    bool Found = false;

    if (HIRInfo.isValid()) {
      HIt = HIRValueExprMap.find_as(static_cast<Value *>(I));
      Found = (HIt != HIRValueExprMap.end());
    } else {
      It = ValueExprMap.find_as(static_cast<Value *>(I));
      Found = (It != ValueExprMap.end());
    }

    if (Found) {
      const SCEV *Old = HIRInfo.isValid()? HIt->second : It->second;
#endif // INTEL_CUSTOMIZATION 

      // Short-circuit the def-use traversal if the symbolic name
      // ceases to appear in expressions.
      if (Old != SymName && !hasOperand(Old, SymName))
        continue;

      // SCEVUnknown for a PHI either means that it has an unrecognized
      // structure, it's a PHI that's in the progress of being computed
      // by createNodeForPHI, or it's a single-value PHI. In the first case,
      // additional loop trip count information isn't going to change anything.
      // In the second case, createNodeForPHI will perform the necessary
      // updates on its own when it gets to that point. In the third, we do
      // want to forget the SCEVUnknown.
      if (!isa<PHINode>(I) ||
          !isa<SCEVUnknown>(Old) ||
          (I != PN && Old == SymName)) {
#if INTEL_CUSTOMIZATION // HIR parsing
        HIRInfo.isValid() ? eraseValueFromMap(HIt->first) :
                            eraseValueFromMap(It->first);
#endif // INTEL_CUSTOMIZATION
        forgetMemoizedResults(Old);
      }
    }

    PushDefUseChildren(I, Worklist);
  }
}

namespace {

class SCEVInitRewriter : public SCEVRewriteVisitor<SCEVInitRewriter> {
public:
  static const SCEV *rewrite(const SCEV *S, const Loop *L,
                             ScalarEvolution &SE) {
    SCEVInitRewriter Rewriter(L, SE);
    const SCEV *Result = Rewriter.visit(S);
    return Rewriter.isValid() ? Result : SE.getCouldNotCompute();
  }

  const SCEV *visitUnknown(const SCEVUnknown *Expr) {
    if (!SE.isLoopInvariant(Expr, L))
      Valid = false;
    return Expr;
  }

  const SCEV *visitAddRecExpr(const SCEVAddRecExpr *Expr) {
    // Only allow AddRecExprs for this loop.
    if (Expr->getLoop() == L)
      return Expr->getStart();
    Valid = false;
    return Expr;
  }

  bool isValid() { return Valid; }

private:
  explicit SCEVInitRewriter(const Loop *L, ScalarEvolution &SE)
      : SCEVRewriteVisitor(SE), L(L) {}

  const Loop *L;
  bool Valid = true;
};

/// This class evaluates the compare condition by matching it against the
/// condition of loop latch. If there is a match we assume a true value
/// for the condition while building SCEV nodes.
class SCEVBackedgeConditionFolder
    : public SCEVRewriteVisitor<SCEVBackedgeConditionFolder> {
public:
  static const SCEV *rewrite(const SCEV *S, const Loop *L,
                             ScalarEvolution &SE) {
    bool IsPosBECond = false;
    Value *BECond = nullptr;
    if (BasicBlock *Latch = L->getLoopLatch()) {
      BranchInst *BI = dyn_cast<BranchInst>(Latch->getTerminator());
      if (BI && BI->isConditional()) {
        assert(BI->getSuccessor(0) != BI->getSuccessor(1) &&
               "Both outgoing branches should not target same header!");
        BECond = BI->getCondition();
        IsPosBECond = BI->getSuccessor(0) == L->getHeader();
      } else {
        return S;
      }
    }
    SCEVBackedgeConditionFolder Rewriter(L, BECond, IsPosBECond, SE);
    return Rewriter.visit(S);
  }

  const SCEV *visitUnknown(const SCEVUnknown *Expr) {
    const SCEV *Result = Expr;
    bool InvariantF = SE.isLoopInvariant(Expr, L);

    if (!InvariantF) {
      Instruction *I = cast<Instruction>(Expr->getValue());
      switch (I->getOpcode()) {
      case Instruction::Select: {
        SelectInst *SI = cast<SelectInst>(I);
        Optional<const SCEV *> Res =
            compareWithBackedgeCondition(SI->getCondition());
        if (Res.hasValue()) {
          bool IsOne = cast<SCEVConstant>(Res.getValue())->getValue()->isOne();
          Result = SE.getSCEV(IsOne ? SI->getTrueValue() : SI->getFalseValue());
        }
        break;
      }
      default: {
        Optional<const SCEV *> Res = compareWithBackedgeCondition(I);
        if (Res.hasValue())
          Result = Res.getValue();
        break;
      }
      }
    }
    return Result;
  }

private:
  explicit SCEVBackedgeConditionFolder(const Loop *L, Value *BECond,
                                       bool IsPosBECond, ScalarEvolution &SE)
      : SCEVRewriteVisitor(SE), L(L), BackedgeCond(BECond),
        IsPositiveBECond(IsPosBECond) {}

  Optional<const SCEV *> compareWithBackedgeCondition(Value *IC);

  const Loop *L;
  /// Loop back condition.
  Value *BackedgeCond = nullptr;
  /// Set to true if loop back is on positive branch condition.
  bool IsPositiveBECond;
};

Optional<const SCEV *>
SCEVBackedgeConditionFolder::compareWithBackedgeCondition(Value *IC) {

  // If value matches the backedge condition for loop latch,
  // then return a constant evolution node based on loopback
  // branch taken.
  if (BackedgeCond == IC)
    return IsPositiveBECond ? SE.getOne(Type::getInt1Ty(SE.getContext()))
                            : SE.getZero(Type::getInt1Ty(SE.getContext()));
  return None;
}

class SCEVShiftRewriter : public SCEVRewriteVisitor<SCEVShiftRewriter> {
public:
  static const SCEV *rewrite(const SCEV *S, const Loop *L,
                             ScalarEvolution &SE) {
    SCEVShiftRewriter Rewriter(L, SE);
    const SCEV *Result = Rewriter.visit(S);
    return Rewriter.isValid() ? Result : SE.getCouldNotCompute();
  }

  const SCEV *visitUnknown(const SCEVUnknown *Expr) {
    // Only allow AddRecExprs for this loop.
    if (!SE.isLoopInvariant(Expr, L))
      Valid = false;
    return Expr;
  }

  const SCEV *visitAddRecExpr(const SCEVAddRecExpr *Expr) {
    if (Expr->getLoop() == L && Expr->isAffine())
      return SE.getMinusSCEV(Expr, Expr->getStepRecurrence(SE));
    Valid = false;
    return Expr;
  }

  bool isValid() { return Valid; }

private:
  explicit SCEVShiftRewriter(const Loop *L, ScalarEvolution &SE)
      : SCEVRewriteVisitor(SE), L(L) {}

  const Loop *L;
  bool Valid = true;
};

} // end anonymous namespace

SCEV::NoWrapFlags
ScalarEvolution::proveNoWrapViaConstantRanges(const SCEVAddRecExpr *AR) {
  if (!AR->isAffine())
    return SCEV::FlagAnyWrap;

  using OBO = OverflowingBinaryOperator;

  SCEV::NoWrapFlags Result = SCEV::FlagAnyWrap;

  if (!AR->hasNoSignedWrap()) {
    ConstantRange AddRecRange = getSignedRange(AR);
    ConstantRange IncRange = getSignedRange(AR->getStepRecurrence(*this));

    auto NSWRegion = ConstantRange::makeGuaranteedNoWrapRegion(
        Instruction::Add, IncRange, OBO::NoSignedWrap);
    if (NSWRegion.contains(AddRecRange))
      Result = ScalarEvolution::setFlags(Result, SCEV::FlagNSW);
  }

  if (!AR->hasNoUnsignedWrap()) {
    ConstantRange AddRecRange = getUnsignedRange(AR);
    ConstantRange IncRange = getUnsignedRange(AR->getStepRecurrence(*this));

    auto NUWRegion = ConstantRange::makeGuaranteedNoWrapRegion(
        Instruction::Add, IncRange, OBO::NoUnsignedWrap);
    if (NUWRegion.contains(AddRecRange))
      Result = ScalarEvolution::setFlags(Result, SCEV::FlagNUW);
  }

  return Result;
}

namespace {

/// Represents an abstract binary operation.  This may exist as a
/// normal instruction or constant expression, or may have been
/// derived from an expression tree.
struct BinaryOp {
  unsigned Opcode;
  Value *LHS;
  Value *RHS;
  bool IsNSW = false;
  bool IsNUW = false;

  /// Op is set if this BinaryOp corresponds to a concrete LLVM instruction or
  /// constant expression.
  Operator *Op = nullptr;

  explicit BinaryOp(Operator *Op)
      : Opcode(Op->getOpcode()), LHS(Op->getOperand(0)), RHS(Op->getOperand(1)),
        Op(Op) {
    if (auto *OBO = dyn_cast<OverflowingBinaryOperator>(Op)) {
      IsNSW = OBO->hasNoSignedWrap();
      IsNUW = OBO->hasNoUnsignedWrap();
    }
  }

  explicit BinaryOp(unsigned Opcode, Value *LHS, Value *RHS, bool IsNSW = false,
                    bool IsNUW = false)
      : Opcode(Opcode), LHS(LHS), RHS(RHS), IsNSW(IsNSW), IsNUW(IsNUW) {}
};

} // end anonymous namespace

/// Try to map \p V into a BinaryOp, and return \c None on failure.
static Optional<BinaryOp> MatchBinaryOp(Value *V, DominatorTree &DT) {
  auto *Op = dyn_cast<Operator>(V);
  if (!Op)
    return None;

  // Implementation detail: all the cleverness here should happen without
  // creating new SCEV expressions -- our caller knowns tricks to avoid creating
  // SCEV expressions when possible, and we should not break that.

  switch (Op->getOpcode()) {
  case Instruction::Add:
  case Instruction::Sub:
  case Instruction::Mul:
  case Instruction::UDiv:
  case Instruction::URem:
  case Instruction::And:
  case Instruction::Or:
  case Instruction::AShr:
  case Instruction::Shl:
    return BinaryOp(Op);

  case Instruction::Xor:
    if (auto *RHSC = dyn_cast<ConstantInt>(Op->getOperand(1)))
      // If the RHS of the xor is a signmask, then this is just an add.
      // Instcombine turns add of signmask into xor as a strength reduction step.
      if (RHSC->getValue().isSignMask())
        return BinaryOp(Instruction::Add, Op->getOperand(0), Op->getOperand(1));
    return BinaryOp(Op);

  case Instruction::LShr:
    // Turn logical shift right of a constant into a unsigned divide.
    if (ConstantInt *SA = dyn_cast<ConstantInt>(Op->getOperand(1))) {
      uint32_t BitWidth = cast<IntegerType>(Op->getType())->getBitWidth();

      // If the shift count is not less than the bitwidth, the result of
      // the shift is undefined. Don't try to analyze it, because the
      // resolution chosen here may differ from the resolution chosen in
      // other parts of the compiler.
      if (SA->getValue().ult(BitWidth)) {
        Constant *X =
            ConstantInt::get(SA->getContext(),
                             APInt::getOneBitSet(BitWidth, SA->getZExtValue()));
        return BinaryOp(Instruction::UDiv, Op->getOperand(0), X);
      }
    }
    return BinaryOp(Op);

  case Instruction::ExtractValue: {
    auto *EVI = cast<ExtractValueInst>(Op);
    if (EVI->getNumIndices() != 1 || EVI->getIndices()[0] != 0)
      break;

    auto *CI = dyn_cast<CallInst>(EVI->getAggregateOperand());
    if (!CI)
      break;

    if (auto *F = CI->getCalledFunction())
      switch (F->getIntrinsicID()) {
      case Intrinsic::sadd_with_overflow:
      case Intrinsic::uadd_with_overflow:
        if (!isOverflowIntrinsicNoWrap(cast<IntrinsicInst>(CI), DT))
          return BinaryOp(Instruction::Add, CI->getArgOperand(0),
                          CI->getArgOperand(1));

        // Now that we know that all uses of the arithmetic-result component of
        // CI are guarded by the overflow check, we can go ahead and pretend
        // that the arithmetic is non-overflowing.
        if (F->getIntrinsicID() == Intrinsic::sadd_with_overflow)
          return BinaryOp(Instruction::Add, CI->getArgOperand(0),
                          CI->getArgOperand(1), /* IsNSW = */ true,
                          /* IsNUW = */ false);
        else
          return BinaryOp(Instruction::Add, CI->getArgOperand(0),
                          CI->getArgOperand(1), /* IsNSW = */ false,
                          /* IsNUW*/ true);
      case Intrinsic::ssub_with_overflow:
      case Intrinsic::usub_with_overflow:
        if (!isOverflowIntrinsicNoWrap(cast<IntrinsicInst>(CI), DT))
          return BinaryOp(Instruction::Sub, CI->getArgOperand(0),
                          CI->getArgOperand(1));

        // The same reasoning as sadd/uadd above.
        if (F->getIntrinsicID() == Intrinsic::ssub_with_overflow)
          return BinaryOp(Instruction::Sub, CI->getArgOperand(0),
                          CI->getArgOperand(1), /* IsNSW = */ true,
                          /* IsNUW = */ false);
        else
          return BinaryOp(Instruction::Sub, CI->getArgOperand(0),
                          CI->getArgOperand(1), /* IsNSW = */ false,
                          /* IsNUW = */ true);
      case Intrinsic::smul_with_overflow:
      case Intrinsic::umul_with_overflow:
        return BinaryOp(Instruction::Mul, CI->getArgOperand(0),
                        CI->getArgOperand(1));
      default:
        break;
      }
    break;
  }

  default:
    break;
  }

  return None;
}

/// Helper function to createAddRecFromPHIWithCasts. We have a phi
/// node whose symbolic (unknown) SCEV is \p SymbolicPHI, which is updated via
/// the loop backedge by a SCEVAddExpr, possibly also with a few casts on the
/// way. This function checks if \p Op, an operand of this SCEVAddExpr,
/// follows one of the following patterns:
/// Op == (SExt ix (Trunc iy (%SymbolicPHI) to ix) to iy)
/// Op == (ZExt ix (Trunc iy (%SymbolicPHI) to ix) to iy)
/// If the SCEV expression of \p Op conforms with one of the expected patterns
/// we return the type of the truncation operation, and indicate whether the
/// truncated type should be treated as signed/unsigned by setting
/// \p Signed to true/false, respectively.
static Type *isSimpleCastedPHI(const SCEV *Op, const SCEVUnknown *SymbolicPHI,
                               bool &Signed, ScalarEvolution &SE) {
  // The case where Op == SymbolicPHI (that is, with no type conversions on
  // the way) is handled by the regular add recurrence creating logic and
  // would have already been triggered in createAddRecForPHI. Reaching it here
  // means that createAddRecFromPHI had failed for this PHI before (e.g.,
  // because one of the other operands of the SCEVAddExpr updating this PHI is
  // not invariant).
  //
  // Here we look for the case where Op = (ext(trunc(SymbolicPHI))), and in
  // this case predicates that allow us to prove that Op == SymbolicPHI will
  // be added.
  if (Op == SymbolicPHI)
    return nullptr;

  unsigned SourceBits = SE.getTypeSizeInBits(SymbolicPHI->getType());
  unsigned NewBits = SE.getTypeSizeInBits(Op->getType());
  if (SourceBits != NewBits)
    return nullptr;

  const SCEVSignExtendExpr *SExt = dyn_cast<SCEVSignExtendExpr>(Op);
  const SCEVZeroExtendExpr *ZExt = dyn_cast<SCEVZeroExtendExpr>(Op);
  if (!SExt && !ZExt)
    return nullptr;
  const SCEVTruncateExpr *Trunc =
      SExt ? dyn_cast<SCEVTruncateExpr>(SExt->getOperand())
           : dyn_cast<SCEVTruncateExpr>(ZExt->getOperand());
  if (!Trunc)
    return nullptr;
  const SCEV *X = Trunc->getOperand();
  if (X != SymbolicPHI)
    return nullptr;
  Signed = SExt != nullptr;
  return Trunc->getType();
}

static const Loop *isIntegerLoopHeaderPHI(const PHINode *PN, LoopInfo &LI) {
  if (!PN->getType()->isIntegerTy())
    return nullptr;
  const Loop *L = LI.getLoopFor(PN->getParent());
  if (!L || L->getHeader() != PN->getParent())
    return nullptr;
  return L;
}

// Analyze \p SymbolicPHI, a SCEV expression of a phi node, and check if the
// computation that updates the phi follows the following pattern:
//   (SExt/ZExt ix (Trunc iy (%SymbolicPHI) to ix) to iy) + InvariantAccum
// which correspond to a phi->trunc->sext/zext->add->phi update chain.
// If so, try to see if it can be rewritten as an AddRecExpr under some
// Predicates. If successful, return them as a pair. Also cache the results
// of the analysis.
//
// Example usage scenario:
//    Say the Rewriter is called for the following SCEV:
//         8 * ((sext i32 (trunc i64 %X to i32) to i64) + %Step)
//    where:
//         %X = phi i64 (%Start, %BEValue)
//    It will visitMul->visitAdd->visitSExt->visitTrunc->visitUnknown(%X),
//    and call this function with %SymbolicPHI = %X.
//
//    The analysis will find that the value coming around the backedge has
//    the following SCEV:
//         BEValue = ((sext i32 (trunc i64 %X to i32) to i64) + %Step)
//    Upon concluding that this matches the desired pattern, the function
//    will return the pair {NewAddRec, SmallPredsVec} where:
//         NewAddRec = {%Start,+,%Step}
//         SmallPredsVec = {P1, P2, P3} as follows:
//           P1(WrapPred): AR: {trunc(%Start),+,(trunc %Step)}<nsw> Flags: <nssw>
//           P2(EqualPred): %Start == (sext i32 (trunc i64 %Start to i32) to i64)
//           P3(EqualPred): %Step == (sext i32 (trunc i64 %Step to i32) to i64)
//    The returned pair means that SymbolicPHI can be rewritten into NewAddRec
//    under the predicates {P1,P2,P3}.
//    This predicated rewrite will be cached in PredicatedSCEVRewrites:
//         PredicatedSCEVRewrites[{%X,L}] = {NewAddRec, {P1,P2,P3)}
//
// TODO's:
//
// 1) Extend the Induction descriptor to also support inductions that involve
//    casts: When needed (namely, when we are called in the context of the
//    vectorizer induction analysis), a Set of cast instructions will be
//    populated by this method, and provided back to isInductionPHI. This is
//    needed to allow the vectorizer to properly record them to be ignored by
//    the cost model and to avoid vectorizing them (otherwise these casts,
//    which are redundant under the runtime overflow checks, will be
//    vectorized, which can be costly).
//
// 2) Support additional induction/PHISCEV patterns: We also want to support
//    inductions where the sext-trunc / zext-trunc operations (partly) occur
//    after the induction update operation (the induction increment):
//
//      (Trunc iy (SExt/ZExt ix (%SymbolicPHI + InvariantAccum) to iy) to ix)
//    which correspond to a phi->add->trunc->sext/zext->phi update chain.
//
//      (Trunc iy ((SExt/ZExt ix (%SymbolicPhi) to iy) + InvariantAccum) to ix)
//    which correspond to a phi->trunc->add->sext/zext->phi update chain.
//
// 3) Outline common code with createAddRecFromPHI to avoid duplication.
Optional<std::pair<const SCEV *, SmallVector<const SCEVPredicate *, 3>>>
ScalarEvolution::createAddRecFromPHIWithCastsImpl(const SCEVUnknown *SymbolicPHI) {
  SmallVector<const SCEVPredicate *, 3> Predicates;

  // *** Part1: Analyze if we have a phi-with-cast pattern for which we can
  // return an AddRec expression under some predicate.

  auto *PN = cast<PHINode>(SymbolicPHI->getValue());
  const Loop *L = isIntegerLoopHeaderPHI(PN, LI);
  assert(L && "Expecting an integer loop header phi");

  // The loop may have multiple entrances or multiple exits; we can analyze
  // this phi as an addrec if it has a unique entry value and a unique
  // backedge value.
  Value *BEValueV = nullptr, *StartValueV = nullptr;
  for (unsigned i = 0, e = PN->getNumIncomingValues(); i != e; ++i) {
    Value *V = PN->getIncomingValue(i);
    if (L->contains(PN->getIncomingBlock(i))) {
      if (!BEValueV) {
        BEValueV = V;
      } else if (BEValueV != V) {
        BEValueV = nullptr;
        break;
      }
    } else if (!StartValueV) {
      StartValueV = V;
    } else if (StartValueV != V) {
      StartValueV = nullptr;
      break;
    }
  }
  if (!BEValueV || !StartValueV)
    return None;

  const SCEV *BEValue = getSCEV(BEValueV);

  // If the value coming around the backedge is an add with the symbolic
  // value we just inserted, possibly with casts that we can ignore under
  // an appropriate runtime guard, then we found a simple induction variable!
  const auto *Add = dyn_cast<SCEVAddExpr>(BEValue);
  if (!Add)
    return None;

  // If there is a single occurrence of the symbolic value, possibly
  // casted, replace it with a recurrence.
  unsigned FoundIndex = Add->getNumOperands();
  Type *TruncTy = nullptr;
  bool Signed;
  for (unsigned i = 0, e = Add->getNumOperands(); i != e; ++i)
    if ((TruncTy =
             isSimpleCastedPHI(Add->getOperand(i), SymbolicPHI, Signed, *this)))
      if (FoundIndex == e) {
        FoundIndex = i;
        break;
      }

  if (FoundIndex == Add->getNumOperands())
    return None;

  // Create an add with everything but the specified operand.
  SmallVector<const SCEV *, 8> Ops;
  for (unsigned i = 0, e = Add->getNumOperands(); i != e; ++i)
    if (i != FoundIndex)
      Ops.push_back(Add->getOperand(i));
  const SCEV *Accum = getAddExpr(Ops);

  // The runtime checks will not be valid if the step amount is
  // varying inside the loop.
  if (!isLoopInvariant(Accum, L))
    return None;

  // *** Part2: Create the predicates

  // Analysis was successful: we have a phi-with-cast pattern for which we
  // can return an AddRec expression under the following predicates:
  //
  // P1: A Wrap predicate that guarantees that Trunc(Start) + i*Trunc(Accum)
  //     fits within the truncated type (does not overflow) for i = 0 to n-1.
  // P2: An Equal predicate that guarantees that
  //     Start = (Ext ix (Trunc iy (Start) to ix) to iy)
  // P3: An Equal predicate that guarantees that
  //     Accum = (Ext ix (Trunc iy (Accum) to ix) to iy)
  //
  // As we next prove, the above predicates guarantee that:
  //     Start + i*Accum = (Ext ix (Trunc iy ( Start + i*Accum ) to ix) to iy)
  //
  //
  // More formally, we want to prove that:
  //     Expr(i+1) = Start + (i+1) * Accum
  //               = (Ext ix (Trunc iy (Expr(i)) to ix) to iy) + Accum
  //
  // Given that:
  // 1) Expr(0) = Start
  // 2) Expr(1) = Start + Accum
  //            = (Ext ix (Trunc iy (Start) to ix) to iy) + Accum :: from P2
  // 3) Induction hypothesis (step i):
  //    Expr(i) = (Ext ix (Trunc iy (Expr(i-1)) to ix) to iy) + Accum
  //
  // Proof:
  //  Expr(i+1) =
  //   = Start + (i+1)*Accum
  //   = (Start + i*Accum) + Accum
  //   = Expr(i) + Accum
  //   = (Ext ix (Trunc iy (Expr(i-1)) to ix) to iy) + Accum + Accum
  //                                                             :: from step i
  //
  //   = (Ext ix (Trunc iy (Start + (i-1)*Accum) to ix) to iy) + Accum + Accum
  //
  //   = (Ext ix (Trunc iy (Start + (i-1)*Accum) to ix) to iy)
  //     + (Ext ix (Trunc iy (Accum) to ix) to iy)
  //     + Accum                                                     :: from P3
  //
  //   = (Ext ix (Trunc iy ((Start + (i-1)*Accum) + Accum) to ix) to iy)
  //     + Accum                            :: from P1: Ext(x)+Ext(y)=>Ext(x+y)
  //
  //   = (Ext ix (Trunc iy (Start + i*Accum) to ix) to iy) + Accum
  //   = (Ext ix (Trunc iy (Expr(i)) to ix) to iy) + Accum
  //
  // By induction, the same applies to all iterations 1<=i<n:
  //

  // Create a truncated addrec for which we will add a no overflow check (P1).
  const SCEV *StartVal = getSCEV(StartValueV);
  const SCEV *PHISCEV =
      getAddRecExpr(getTruncateExpr(StartVal, TruncTy),
                    getTruncateExpr(Accum, TruncTy), L, SCEV::FlagAnyWrap);

  // PHISCEV can be either a SCEVConstant or a SCEVAddRecExpr.
  // ex: If truncated Accum is 0 and StartVal is a constant, then PHISCEV
  // will be constant.
  //
  //  If PHISCEV is a constant, then P1 degenerates into P2 or P3, so we don't
  // add P1.
  if (const auto *AR = dyn_cast<SCEVAddRecExpr>(PHISCEV)) {
    SCEVWrapPredicate::IncrementWrapFlags AddedFlags =
        Signed ? SCEVWrapPredicate::IncrementNSSW
               : SCEVWrapPredicate::IncrementNUSW;
    const SCEVPredicate *AddRecPred = getWrapPredicate(AR, AddedFlags);
    Predicates.push_back(AddRecPred);
  }

  // Create the Equal Predicates P2,P3:

  // It is possible that the predicates P2 and/or P3 are computable at
  // compile time due to StartVal and/or Accum being constants.
  // If either one is, then we can check that now and escape if either P2
  // or P3 is false.

  // Construct the extended SCEV: (Ext ix (Trunc iy (Expr) to ix) to iy)
  // for each of StartVal and Accum
  auto getExtendedExpr = [&](const SCEV *Expr, 
                             bool CreateSignExtend) -> const SCEV * {
    assert(isLoopInvariant(Expr, L) && "Expr is expected to be invariant");
    const SCEV *TruncatedExpr = getTruncateExpr(Expr, TruncTy);
    const SCEV *ExtendedExpr =
        CreateSignExtend ? getSignExtendExpr(TruncatedExpr, Expr->getType())
                         : getZeroExtendExpr(TruncatedExpr, Expr->getType());
    return ExtendedExpr;
  };

  // Given:
  //  ExtendedExpr = (Ext ix (Trunc iy (Expr) to ix) to iy
  //               = getExtendedExpr(Expr)
  // Determine whether the predicate P: Expr == ExtendedExpr
  // is known to be false at compile time
  auto PredIsKnownFalse = [&](const SCEV *Expr,
                              const SCEV *ExtendedExpr) -> bool {
    return Expr != ExtendedExpr &&
           isKnownPredicate(ICmpInst::ICMP_NE, Expr, ExtendedExpr);
  };

  const SCEV *StartExtended = getExtendedExpr(StartVal, Signed);
  if (PredIsKnownFalse(StartVal, StartExtended)) {
    DEBUG(dbgs() << "P2 is compile-time false\n";);
    return None;
  }

  // The Step is always Signed (because the overflow checks are either
  // NSSW or NUSW)
  const SCEV *AccumExtended = getExtendedExpr(Accum, /*CreateSignExtend=*/true);
  if (PredIsKnownFalse(Accum, AccumExtended)) {
    DEBUG(dbgs() << "P3 is compile-time false\n";);
    return None;
  }

  auto AppendPredicate = [&](const SCEV *Expr,
                             const SCEV *ExtendedExpr) -> void {
    if (Expr != ExtendedExpr &&
        !isKnownPredicate(ICmpInst::ICMP_EQ, Expr, ExtendedExpr)) {
      const SCEVPredicate *Pred = getEqualPredicate(Expr, ExtendedExpr);
      DEBUG (dbgs() << "Added Predicate: " << *Pred);
      Predicates.push_back(Pred);
    }
  };

  AppendPredicate(StartVal, StartExtended);
  AppendPredicate(Accum, AccumExtended);

  // *** Part3: Predicates are ready. Now go ahead and create the new addrec in
  // which the casts had been folded away. The caller can rewrite SymbolicPHI
  // into NewAR if it will also add the runtime overflow checks specified in
  // Predicates.
  auto *NewAR = getAddRecExpr(StartVal, Accum, L, SCEV::FlagAnyWrap);

  std::pair<const SCEV *, SmallVector<const SCEVPredicate *, 3>> PredRewrite =
      std::make_pair(NewAR, Predicates);
  // Remember the result of the analysis for this SCEV at this locayyytion.
  PredicatedSCEVRewrites[{SymbolicPHI, L}] = PredRewrite;
  return PredRewrite;
}

Optional<std::pair<const SCEV *, SmallVector<const SCEVPredicate *, 3>>>
ScalarEvolution::createAddRecFromPHIWithCasts(const SCEVUnknown *SymbolicPHI) {
  auto *PN = cast<PHINode>(SymbolicPHI->getValue());
  const Loop *L = isIntegerLoopHeaderPHI(PN, LI);
  if (!L)
    return None;

  // Check to see if we already analyzed this PHI.
  auto I = PredicatedSCEVRewrites.find({SymbolicPHI, L});
  if (I != PredicatedSCEVRewrites.end()) {
    std::pair<const SCEV *, SmallVector<const SCEVPredicate *, 3>> Rewrite =
        I->second;
    // Analysis was done before and failed to create an AddRec:
    if (Rewrite.first == SymbolicPHI)
      return None;
    // Analysis was done before and succeeded to create an AddRec under
    // a predicate:
    assert(isa<SCEVAddRecExpr>(Rewrite.first) && "Expected an AddRec");
    assert(!(Rewrite.second).empty() && "Expected to find Predicates");
    return Rewrite;
  }

  Optional<std::pair<const SCEV *, SmallVector<const SCEVPredicate *, 3>>>
    Rewrite = createAddRecFromPHIWithCastsImpl(SymbolicPHI);

  // Record in the cache that the analysis failed
  if (!Rewrite) {
    SmallVector<const SCEVPredicate *, 3> Predicates;
    PredicatedSCEVRewrites[{SymbolicPHI, L}] = {SymbolicPHI, Predicates};
    return None;
  }

  return Rewrite;
}

// FIXME: This utility is currently required because the Rewriter currently 
// does not rewrite this expression: 
// {0, +, (sext ix (trunc iy to ix) to iy)} 
// into {0, +, %step},
// even when the following Equal predicate exists: 
// "%step == (sext ix (trunc iy to ix) to iy)".
bool PredicatedScalarEvolution::areAddRecsEqualWithPreds(
    const SCEVAddRecExpr *AR1, const SCEVAddRecExpr *AR2) const {
  if (AR1 == AR2)
    return true;

  auto areExprsEqual = [&](const SCEV *Expr1, const SCEV *Expr2) -> bool {
    if (Expr1 != Expr2 && !Preds.implies(SE.getEqualPredicate(Expr1, Expr2)) &&
        !Preds.implies(SE.getEqualPredicate(Expr2, Expr1)))
      return false;
    return true;
  };

  if (!areExprsEqual(AR1->getStart(), AR2->getStart()) ||
      !areExprsEqual(AR1->getStepRecurrence(SE), AR2->getStepRecurrence(SE)))
    return false;
  return true;
}

/// A helper function for createAddRecFromPHI to handle simple cases.
///
/// This function tries to find an AddRec expression for the simplest (yet most
/// common) cases: PN = PHI(Start, OP(Self, LoopInvariant)).
/// If it fails, createAddRecFromPHI will use a more general, but slow,
/// technique for finding the AddRec expression.
const SCEV *ScalarEvolution::createSimpleAffineAddRec(PHINode *PN,
                                                      Value *BEValueV,
                                                      Value *StartValueV) {
  const Loop *L = LI.getLoopFor(PN->getParent());
  assert(L && L->getHeader() == PN->getParent());
  assert(BEValueV && StartValueV);

  auto BO = MatchBinaryOp(BEValueV, DT);
  if (!BO)
    return nullptr;

  if (BO->Opcode != Instruction::Add)
    return nullptr;

  const SCEV *Accum = nullptr;
  if (BO->LHS == PN && L->isLoopInvariant(BO->RHS))
    Accum = getSCEV(BO->RHS);
  else if (BO->RHS == PN && L->isLoopInvariant(BO->LHS))
    Accum = getSCEV(BO->LHS);

  if (!Accum)
    return nullptr;

  SCEV::NoWrapFlags Flags = SCEV::FlagAnyWrap;
  if (BO->IsNUW)
    Flags = setFlags(Flags, SCEV::FlagNUW);
  if (BO->IsNSW)
    Flags = setFlags(Flags, SCEV::FlagNSW);

  const SCEV *StartVal = getSCEV(StartValueV);
  const SCEV *PHISCEV = getAddRecExpr(StartVal, Accum, L, Flags);

#if INTEL_CUSTOMIZATION // HIR parsing
  HIRInfo.isValid() ? HIRValueExprMap[PN] = PHISCEV
                    : ValueExprMap[SCEVCallbackVH(PN, this)] = PHISCEV;
#endif // INTEL_CUSTOMIZATION

  // We can add Flags to the post-inc expression only if we
  // know that it is *undefined behavior* for BEValueV to
  // overflow.
  if (auto *BEInst = dyn_cast<Instruction>(BEValueV))
    if (isLoopInvariant(Accum, L) && isAddRecNeverPoison(BEInst, L))
      (void)getAddRecExpr(getAddExpr(StartVal, Accum), Accum, L, Flags);

  return PHISCEV;
}

const SCEV *ScalarEvolution::createAddRecFromPHI(PHINode *PN) {
  const Loop *L = LI.getLoopFor(PN->getParent());
  if (!L || L->getHeader() != PN->getParent())
    return nullptr;

#if INTEL_CUSTOMIZATION // HIR parsing
  // Return unknown if phi is outside outermost loop.
  if (HIRInfo.isValid() && (!HIRInfo.getOutermostLoop() || 
                           !(HIRInfo.getOutermostLoop())->contains(L))) {
    return getUnknown(PN);
  }
#endif // INTEL_CUSTOMIZATION 

  // The loop may have multiple entrances or multiple exits; we can analyze
  // this phi as an addrec if it has a unique entry value and a unique
  // backedge value.
  Value *BEValueV = nullptr, *StartValueV = nullptr;
  for (unsigned i = 0, e = PN->getNumIncomingValues(); i != e; ++i) {
    Value *V = PN->getIncomingValue(i);
    if (L->contains(PN->getIncomingBlock(i))) {
      if (!BEValueV) {
        BEValueV = V;
      } else if (BEValueV != V) {
        BEValueV = nullptr;
        break;
      }
    } else if (!StartValueV) {
      StartValueV = V;
    } else if (StartValueV != V) {
      StartValueV = nullptr;
      break;
    }
  }
  if (!BEValueV || !StartValueV)
    return nullptr;

#if INTEL_CUSTOMIZATION // HIR parsing
  if (HIRInfo.isValid()) {
    assert(HIRValueExprMap.find_as(PN) == HIRValueExprMap.end() &&
           "PHI node already processed?");
  } else {
#endif // INTEL_CUSTOMIZATION
  assert(ValueExprMap.find_as(PN) == ValueExprMap.end() &&
         "PHI node already processed?");
  } // INTEL

  // First, try to find AddRec expression without creating a fictituos symbolic
  // value for PN.
  if (auto *S = createSimpleAffineAddRec(PN, BEValueV, StartValueV))
    return S;

  // Handle PHI node value symbolically.
  const SCEV *SymbolicName = getUnknown(PN);
#if INTEL_CUSTOMIZATION // HIR parsing
  if (HIRInfo.isValid()) {
    HIRValueExprMap.insert(std::make_pair(PN, SymbolicName));
  } else {
#endif // INTEL_CUSTOMIZATION
  ValueExprMap.insert({SCEVCallbackVH(PN, this), SymbolicName});
  } // INTEL

  // Using this symbolic name for the PHI, analyze the value coming around
  // the back-edge.
  const SCEV *BEValue = getSCEV(BEValueV);

  // NOTE: If BEValue is loop invariant, we know that the PHI node just
  // has a special value for the first iteration of the loop.

  // If the value coming around the backedge is an add with the symbolic
  // value we just inserted, then we found a simple induction variable!
  if (const SCEVAddExpr *Add = dyn_cast<SCEVAddExpr>(BEValue)) {
    // If there is a single occurrence of the symbolic value, replace it
    // with a recurrence.
    unsigned FoundIndex = Add->getNumOperands();
    for (unsigned i = 0, e = Add->getNumOperands(); i != e; ++i)
      if (Add->getOperand(i) == SymbolicName)
        if (FoundIndex == e) {
          FoundIndex = i;
          break;
        }

    if (FoundIndex != Add->getNumOperands()) {
      // Create an add with everything but the specified operand.
      SmallVector<const SCEV *, 8> Ops;
      for (unsigned i = 0, e = Add->getNumOperands(); i != e; ++i)
        if (i != FoundIndex)
          Ops.push_back(SCEVBackedgeConditionFolder::rewrite(Add->getOperand(i),
                                                             L, *this));
      const SCEV *Accum = getAddExpr(Ops);

      // This is not a valid addrec if the step amount is varying each
      // loop iteration, but is not itself an addrec in this loop.
      if (isLoopInvariant(Accum, L) ||
          (isa<SCEVAddRecExpr>(Accum) &&
           cast<SCEVAddRecExpr>(Accum)->getLoop() == L)) {
        SCEV::NoWrapFlags Flags = SCEV::FlagAnyWrap;

        if (auto BO = MatchBinaryOp(BEValueV, DT)) {
          if (BO->Opcode == Instruction::Add && BO->LHS == PN) {
            if (BO->IsNUW)
              Flags = setFlags(Flags, SCEV::FlagNUW);
            if (BO->IsNSW)
              Flags = setFlags(Flags, SCEV::FlagNSW);
          }
        } else if (GEPOperator *GEP = dyn_cast<GEPOperator>(BEValueV)) {
          // If the increment is an inbounds GEP, then we know the address
          // space cannot be wrapped around. We cannot make any guarantee
          // about signed or unsigned overflow because pointers are
          // unsigned but we may have a negative index from the base
          // pointer. We can guarantee that no unsigned wrap occurs if the
          // indices form a positive value.
          if (GEP->isInBounds() && GEP->getOperand(0) == PN) {
            Flags = setFlags(Flags, SCEV::FlagNW);

            const SCEV *Ptr = getSCEV(GEP->getPointerOperand());
            if (isKnownPositive(getMinusSCEV(getSCEV(GEP), Ptr)))
              Flags = setFlags(Flags, SCEV::FlagNUW);
          }

          // We cannot transfer nuw and nsw flags from subtraction
          // operations -- sub nuw X, Y is not the same as add nuw X, -Y
          // for instance.
        }

        const SCEV *StartVal = getSCEV(StartValueV);
        const SCEV *PHISCEV = getAddRecExpr(StartVal, Accum, L, Flags);

        // Okay, for the entire analysis of this edge we assumed the PHI
        // to be symbolic.  We now need to go back and purge all of the
        // entries for the scalars that use the symbolic expression.
        forgetSymbolicName(PN, SymbolicName);
#if INTEL_CUSTOMIZATION // HIR parsing 
        HIRInfo.isValid() ? HIRValueExprMap[PN] = PHISCEV  
                          : ValueExprMap[SCEVCallbackVH(PN, this)] = PHISCEV;
#endif // INTEL_CUSTOMIZATION
        ValueExprMap[SCEVCallbackVH(PN, this)] = PHISCEV;

        // We can add Flags to the post-inc expression only if we
        // know that it is *undefined behavior* for BEValueV to
        // overflow.
        if (auto *BEInst = dyn_cast<Instruction>(BEValueV))
          if (isLoopInvariant(Accum, L) && isAddRecNeverPoison(BEInst, L))
            (void)getAddRecExpr(getAddExpr(StartVal, Accum), Accum, L, Flags);

        return PHISCEV;
      }
    }
  } else {
    // Otherwise, this could be a loop like this:
    //     i = 0;  for (j = 1; ..; ++j) { ....  i = j; }
    // In this case, j = {1,+,1}  and BEValue is j.
    // Because the other in-value of i (0) fits the evolution of BEValue
    // i really is an addrec evolution.
    //
    // We can generalize this saying that i is the shifted value of BEValue
    // by one iteration:
    //   PHI(f(0), f({1,+,1})) --> f({0,+,1})
    const SCEV *Shifted = SCEVShiftRewriter::rewrite(BEValue, L, *this);
    const SCEV *Start = SCEVInitRewriter::rewrite(Shifted, L, *this);
    if (Shifted != getCouldNotCompute() &&
        Start != getCouldNotCompute()) {
      const SCEV *StartVal = getSCEV(StartValueV);
      if (Start == StartVal) {
        // Okay, for the entire analysis of this edge we assumed the PHI
        // to be symbolic.  We now need to go back and purge all of the
        // entries for the scalars that use the symbolic expression.
        forgetSymbolicName(PN, SymbolicName);
#if INTEL_CUSTOMIZATION // HIR parsing 
        HIRInfo.isValid() ? HIRValueExprMap[PN] = Shifted  
                          : ValueExprMap[SCEVCallbackVH(PN, this)] = Shifted;
#endif // INTEL_CUSTOMIZATION
        return Shifted;
      }
    }
  }

  // Remove the temporary PHI node SCEV that has been inserted while intending
  // to create an AddRecExpr for this PHI node. We can not keep this temporary
  // as it will prevent later (possibly simpler) SCEV expressions to be added
  // to the ValueExprMap.
  eraseValueFromMap(PN);

  return nullptr;
}

// Checks if the SCEV S is available at BB.  S is considered available at BB
// if S can be materialized at BB without introducing a fault.
static bool IsAvailableOnEntry(const Loop *L, DominatorTree &DT, const SCEV *S,
                               BasicBlock *BB) {
  struct CheckAvailable {
    bool TraversalDone = false;
    bool Available = true;

    const Loop *L = nullptr;  // The loop BB is in (can be nullptr)
    BasicBlock *BB = nullptr;
    DominatorTree &DT;

    CheckAvailable(const Loop *L, BasicBlock *BB, DominatorTree &DT)
      : L(L), BB(BB), DT(DT) {}

    bool setUnavailable() {
      TraversalDone = true;
      Available = false;
      return false;
    }

    bool follow(const SCEV *S) {
      switch (S->getSCEVType()) {
      case scConstant: case scTruncate: case scZeroExtend: case scSignExtend:
      case scAddExpr: case scMulExpr: case scUMaxExpr: case scSMaxExpr:
        // These expressions are available if their operand(s) is/are.
        return true;

      case scAddRecExpr: {
        // We allow add recurrences that are on the loop BB is in, or some
        // outer loop.  This guarantees availability because the value of the
        // add recurrence at BB is simply the "current" value of the induction
        // variable.  We can relax this in the future; for instance an add
        // recurrence on a sibling dominating loop is also available at BB.
        const auto *ARLoop = cast<SCEVAddRecExpr>(S)->getLoop();
        if (L && (ARLoop == L || ARLoop->contains(L)))
          return true;

        return setUnavailable();
      }

      case scUnknown: {
        // For SCEVUnknown, we check for simple dominance.
        const auto *SU = cast<SCEVUnknown>(S);
        Value *V = SU->getValue();

        if (isa<Argument>(V))
          return false;

        if (isa<Instruction>(V) && DT.dominates(cast<Instruction>(V), BB))
          return false;

        return setUnavailable();
      }

      case scUDivExpr:
      case scCouldNotCompute:
        // We do not try to smart about these at all.
        return setUnavailable();
      }
      llvm_unreachable("switch should be fully covered!");
    }

    bool isDone() { return TraversalDone; }
  };

  CheckAvailable CA(L, BB, DT);
  SCEVTraversal<CheckAvailable> ST(CA);

  ST.visitAll(S);
  return CA.Available;
}

// Try to match a control flow sequence that branches out at BI and merges back
// at Merge into a "C ? LHS : RHS" select pattern.  Return true on a successful
// match.
static bool BrPHIToSelect(DominatorTree &DT, BranchInst *BI, PHINode *Merge,
                          Value *&C, Value *&LHS, Value *&RHS) {
  C = BI->getCondition();

  BasicBlockEdge LeftEdge(BI->getParent(), BI->getSuccessor(0));
  BasicBlockEdge RightEdge(BI->getParent(), BI->getSuccessor(1));

  if (!LeftEdge.isSingleEdge())
    return false;

  assert(RightEdge.isSingleEdge() && "Follows from LeftEdge.isSingleEdge()");

  Use &LeftUse = Merge->getOperandUse(0);
  Use &RightUse = Merge->getOperandUse(1);

  if (DT.dominates(LeftEdge, LeftUse) && DT.dominates(RightEdge, RightUse)) {
    LHS = LeftUse;
    RHS = RightUse;
    return true;
  }

  if (DT.dominates(LeftEdge, RightUse) && DT.dominates(RightEdge, LeftUse)) {
    LHS = RightUse;
    RHS = LeftUse;
    return true;
  }

  return false;
}

const SCEV *ScalarEvolution::createNodeFromSelectLikePHI(PHINode *PN) {
  auto IsReachable =
      [&](BasicBlock *BB) { return DT.isReachableFromEntry(BB); };
  if (PN->getNumIncomingValues() == 2 && all_of(PN->blocks(), IsReachable)) {
    const Loop *L = LI.getLoopFor(PN->getParent());

    // We don't want to break LCSSA, even in a SCEV expression tree.
    for (unsigned i = 0, e = PN->getNumIncomingValues(); i != e; ++i)
      if (LI.getLoopFor(PN->getIncomingBlock(i)) != L)
        return nullptr;

    // Try to match
    //
    //  br %cond, label %left, label %right
    // left:
    //  br label %merge
    // right:
    //  br label %merge
    // merge:
    //  V = phi [ %x, %left ], [ %y, %right ]
    //
    // as "select %cond, %x, %y"

    BasicBlock *IDom = DT[PN->getParent()]->getIDom()->getBlock();
    assert(IDom && "At least the entry block should dominate PN");

    auto *BI = dyn_cast<BranchInst>(IDom->getTerminator());
    Value *Cond = nullptr, *LHS = nullptr, *RHS = nullptr;

    if (BI && BI->isConditional() &&
        BrPHIToSelect(DT, BI, PN, Cond, LHS, RHS) &&
        IsAvailableOnEntry(L, DT, getSCEV(LHS), PN->getParent()) &&
        IsAvailableOnEntry(L, DT, getSCEV(RHS), PN->getParent()))
      return createNodeForSelectOrPHI(PN, Cond, LHS, RHS);
  }

  return nullptr;
}

const SCEV *ScalarEvolution::createNodeForPHI(PHINode *PN) {
  if (const SCEV *S = createAddRecFromPHI(PN))
    return S;

  if (const SCEV *S = createNodeFromSelectLikePHI(PN))
    return S;

  // If the PHI has a single incoming value, follow that value, unless the
  // PHI's incoming blocks are in a different loop, in which case doing so
  // risks breaking LCSSA form. Instcombine would normally zap these, but
  // it doesn't have DominatorTree information, so it may miss cases.
  if (Value *V = SimplifyInstruction(PN, {getDataLayout(), &TLI, &DT, &AC}))
    if (LI.replacementPreservesLCSSAForm(PN, V))
      return getSCEV(V);

  // If it's not a loop phi, we can't handle it yet.
  return getUnknown(PN);
}

const SCEV *ScalarEvolution::createNodeForSelectOrPHI(Instruction *I,
                                                      Value *Cond,
                                                      Value *TrueVal,
                                                      Value *FalseVal) {
  // Handle "constant" branch or select. This can occur for instance when a
  // loop pass transforms an inner loop and moves on to process the outer loop.
  if (auto *CI = dyn_cast<ConstantInt>(Cond))
    return getSCEV(CI->isOne() ? TrueVal : FalseVal);

  // Try to match some simple smax or umax patterns.
  auto *ICI = dyn_cast<ICmpInst>(Cond);
  if (!ICI)
    return getUnknown(I);

  Value *LHS = ICI->getOperand(0);
  Value *RHS = ICI->getOperand(1);

  switch (ICI->getPredicate()) {
  case ICmpInst::ICMP_SLT:
  case ICmpInst::ICMP_SLE:
    std::swap(LHS, RHS);
    LLVM_FALLTHROUGH;
  case ICmpInst::ICMP_SGT:
  case ICmpInst::ICMP_SGE:
    // a >s b ? a+x : b+x  ->  smax(a, b)+x
    // a >s b ? b+x : a+x  ->  smin(a, b)+x
    if (getTypeSizeInBits(LHS->getType()) <= getTypeSizeInBits(I->getType())) {
      const SCEV *LS = getNoopOrSignExtend(getSCEV(LHS), I->getType());
      const SCEV *RS = getNoopOrSignExtend(getSCEV(RHS), I->getType());
      const SCEV *LA = getSCEV(TrueVal);
      const SCEV *RA = getSCEV(FalseVal);
      const SCEV *LDiff = getMinusSCEV(LA, LS);
      const SCEV *RDiff = getMinusSCEV(RA, RS);
      if (LDiff == RDiff)
        return getAddExpr(getSMaxExpr(LS, RS), LDiff);
      LDiff = getMinusSCEV(LA, RS);
      RDiff = getMinusSCEV(RA, LS);
      if (LDiff == RDiff)
        return getAddExpr(getSMinExpr(LS, RS), LDiff);
    }
    break;
  case ICmpInst::ICMP_ULT:
  case ICmpInst::ICMP_ULE:
    std::swap(LHS, RHS);
    LLVM_FALLTHROUGH;
  case ICmpInst::ICMP_UGT:
  case ICmpInst::ICMP_UGE:
    // a >u b ? a+x : b+x  ->  umax(a, b)+x
    // a >u b ? b+x : a+x  ->  umin(a, b)+x
    if (getTypeSizeInBits(LHS->getType()) <= getTypeSizeInBits(I->getType())) {
      const SCEV *LS = getNoopOrZeroExtend(getSCEV(LHS), I->getType());
      const SCEV *RS = getNoopOrZeroExtend(getSCEV(RHS), I->getType());
      const SCEV *LA = getSCEV(TrueVal);
      const SCEV *RA = getSCEV(FalseVal);
      const SCEV *LDiff = getMinusSCEV(LA, LS);
      const SCEV *RDiff = getMinusSCEV(RA, RS);
      if (LDiff == RDiff)
        return getAddExpr(getUMaxExpr(LS, RS), LDiff);
      LDiff = getMinusSCEV(LA, RS);
      RDiff = getMinusSCEV(RA, LS);
      if (LDiff == RDiff)
        return getAddExpr(getUMinExpr(LS, RS), LDiff);
    }
    break;
  case ICmpInst::ICMP_NE:
    // n != 0 ? n+x : 1+x  ->  umax(n, 1)+x
    if (getTypeSizeInBits(LHS->getType()) <= getTypeSizeInBits(I->getType()) &&
        isa<ConstantInt>(RHS) && cast<ConstantInt>(RHS)->isZero()) {
      const SCEV *One = getOne(I->getType());
      const SCEV *LS = getNoopOrZeroExtend(getSCEV(LHS), I->getType());
      const SCEV *LA = getSCEV(TrueVal);
      const SCEV *RA = getSCEV(FalseVal);
      const SCEV *LDiff = getMinusSCEV(LA, LS);
      const SCEV *RDiff = getMinusSCEV(RA, One);
      if (LDiff == RDiff)
        return getAddExpr(getUMaxExpr(One, LS), LDiff);
    }
    break;
  case ICmpInst::ICMP_EQ:
    // n == 0 ? 1+x : n+x  ->  umax(n, 1)+x
    if (getTypeSizeInBits(LHS->getType()) <= getTypeSizeInBits(I->getType()) &&
        isa<ConstantInt>(RHS) && cast<ConstantInt>(RHS)->isZero()) {
      const SCEV *One = getOne(I->getType());
      const SCEV *LS = getNoopOrZeroExtend(getSCEV(LHS), I->getType());
      const SCEV *LA = getSCEV(TrueVal);
      const SCEV *RA = getSCEV(FalseVal);
      const SCEV *LDiff = getMinusSCEV(LA, One);
      const SCEV *RDiff = getMinusSCEV(RA, LS);
      if (LDiff == RDiff)
        return getAddExpr(getUMaxExpr(One, LS), LDiff);
    }
    break;
  default:
    break;
  }

  return getUnknown(I);
}

/// Expand GEP instructions into add and multiply operations. This allows them
/// to be analyzed by regular SCEV code.
const SCEV *ScalarEvolution::createNodeForGEP(GEPOperator *GEP) {
  // Don't attempt to analyze GEPs over unsized objects.
  if (!GEP->getSourceElementType()->isSized())
    return getUnknown(GEP);

  SmallVector<const SCEV *, 4> IndexExprs;
  for (auto Index = GEP->idx_begin(); Index != GEP->idx_end(); ++Index)
    IndexExprs.push_back(getSCEV(*Index));
  return getGEPExpr(GEP, IndexExprs);
}

uint32_t ScalarEvolution::GetMinTrailingZerosImpl(const SCEV *S) {
  if (const SCEVConstant *C = dyn_cast<SCEVConstant>(S))
    return C->getAPInt().countTrailingZeros();

  if (const SCEVTruncateExpr *T = dyn_cast<SCEVTruncateExpr>(S))
    return std::min(GetMinTrailingZeros(T->getOperand()),
                    (uint32_t)getTypeSizeInBits(T->getType()));

  if (const SCEVZeroExtendExpr *E = dyn_cast<SCEVZeroExtendExpr>(S)) {
    uint32_t OpRes = GetMinTrailingZeros(E->getOperand());
    return OpRes == getTypeSizeInBits(E->getOperand()->getType())
               ? getTypeSizeInBits(E->getType())
               : OpRes;
  }

  if (const SCEVSignExtendExpr *E = dyn_cast<SCEVSignExtendExpr>(S)) {
    uint32_t OpRes = GetMinTrailingZeros(E->getOperand());
    return OpRes == getTypeSizeInBits(E->getOperand()->getType())
               ? getTypeSizeInBits(E->getType())
               : OpRes;
  }

  if (const SCEVAddExpr *A = dyn_cast<SCEVAddExpr>(S)) {
    // The result is the min of all operands results.
    uint32_t MinOpRes = GetMinTrailingZeros(A->getOperand(0));
    for (unsigned i = 1, e = A->getNumOperands(); MinOpRes && i != e; ++i)
      MinOpRes = std::min(MinOpRes, GetMinTrailingZeros(A->getOperand(i)));
    return MinOpRes;
  }

  if (const SCEVMulExpr *M = dyn_cast<SCEVMulExpr>(S)) {
    // The result is the sum of all operands results.
    uint32_t SumOpRes = GetMinTrailingZeros(M->getOperand(0));
    uint32_t BitWidth = getTypeSizeInBits(M->getType());
    for (unsigned i = 1, e = M->getNumOperands();
         SumOpRes != BitWidth && i != e; ++i)
      SumOpRes =
          std::min(SumOpRes + GetMinTrailingZeros(M->getOperand(i)), BitWidth);
    return SumOpRes;
  }

  if (const SCEVAddRecExpr *A = dyn_cast<SCEVAddRecExpr>(S)) {
    // The result is the min of all operands results.
    uint32_t MinOpRes = GetMinTrailingZeros(A->getOperand(0));
    for (unsigned i = 1, e = A->getNumOperands(); MinOpRes && i != e; ++i)
      MinOpRes = std::min(MinOpRes, GetMinTrailingZeros(A->getOperand(i)));
    return MinOpRes;
  }

  if (const SCEVSMaxExpr *M = dyn_cast<SCEVSMaxExpr>(S)) {
    // The result is the min of all operands results.
    uint32_t MinOpRes = GetMinTrailingZeros(M->getOperand(0));
    for (unsigned i = 1, e = M->getNumOperands(); MinOpRes && i != e; ++i)
      MinOpRes = std::min(MinOpRes, GetMinTrailingZeros(M->getOperand(i)));
    return MinOpRes;
  }

  if (const SCEVUMaxExpr *M = dyn_cast<SCEVUMaxExpr>(S)) {
    // The result is the min of all operands results.
    uint32_t MinOpRes = GetMinTrailingZeros(M->getOperand(0));
    for (unsigned i = 1, e = M->getNumOperands(); MinOpRes && i != e; ++i)
      MinOpRes = std::min(MinOpRes, GetMinTrailingZeros(M->getOperand(i)));
    return MinOpRes;
  }

  if (const SCEVUnknown *U = dyn_cast<SCEVUnknown>(S)) {
    // For a SCEVUnknown, ask ValueTracking.
    KnownBits Known = computeKnownBits(U->getValue(), getDataLayout(), 0, &AC, nullptr, &DT);
    return Known.countMinTrailingZeros();
  }

  // SCEVUDivExpr
  return 0;
}

uint32_t ScalarEvolution::GetMinTrailingZeros(const SCEV *S) {
  auto I = MinTrailingZerosCache.find(S);
  if (I != MinTrailingZerosCache.end())
    return I->second;

  uint32_t Result = GetMinTrailingZerosImpl(S);
  auto InsertPair = MinTrailingZerosCache.insert({S, Result});
  assert(InsertPair.second && "Should insert a new key");
  return InsertPair.first->second;
}

/// Helper method to assign a range to V from metadata present in the IR.
static Optional<ConstantRange> GetRangeFromMetadata(Value *V) {
  if (Instruction *I = dyn_cast<Instruction>(V))
    if (MDNode *MD = I->getMetadata(LLVMContext::MD_range))
      return getConstantRangeFromMetadata(*MD);

  return None;
}

/// Determine the range for a particular SCEV.  If SignHint is
/// HINT_RANGE_UNSIGNED (resp. HINT_RANGE_SIGNED) then getRange prefers ranges
/// with a "cleaner" unsigned (resp. signed) representation.
const ConstantRange &
ScalarEvolution::getRangeRef(const SCEV *S,
                             ScalarEvolution::RangeSignHint SignHint) {
  DenseMap<const SCEV *, ConstantRange> &Cache =
      SignHint == ScalarEvolution::HINT_RANGE_UNSIGNED ? UnsignedRanges
                                                       : SignedRanges;

#if INTEL_CUSTOMIZATION // HIR parsing
  // Construct original non-HIR SCEV for analysis.
  S = getOriginalSCEV(S);

  // Disable HIR mode to make analysis more precise.
  // Copy-construction is a hack to temporarily disable HIR mode and restore it
  // at the end of the function.
  HIRInfoS SavedHIRInfo(HIRInfo);
#endif // INTEL_CUSTOMIZATION
  // See if we've computed this range already.
  DenseMap<const SCEV *, ConstantRange>::iterator I = Cache.find(S);
  if (I != Cache.end())
    return I->second;

  if (const SCEVConstant *C = dyn_cast<SCEVConstant>(S))
    return setRange(C, SignHint, ConstantRange(C->getAPInt()));

  unsigned BitWidth = getTypeSizeInBits(S->getType());
  ConstantRange ConservativeResult(BitWidth, /*isFullSet=*/true);

  // If the value has known zeros, the maximum value will have those known zeros
  // as well.
  uint32_t TZ = GetMinTrailingZeros(S);
  if (TZ != 0) {
    if (SignHint == ScalarEvolution::HINT_RANGE_UNSIGNED)
      ConservativeResult =
          ConstantRange(APInt::getMinValue(BitWidth),
                        APInt::getMaxValue(BitWidth).lshr(TZ).shl(TZ) + 1);
    else
      ConservativeResult = ConstantRange(
          APInt::getSignedMinValue(BitWidth),
          APInt::getSignedMaxValue(BitWidth).ashr(TZ).shl(TZ) + 1);
  }

  if (const SCEVAddExpr *Add = dyn_cast<SCEVAddExpr>(S)) {
    ConstantRange X = getRangeRef(Add->getOperand(0), SignHint);
    for (unsigned i = 1, e = Add->getNumOperands(); i != e; ++i)
      X = X.add(getRangeRef(Add->getOperand(i), SignHint));
    return setRange(Add, SignHint, ConservativeResult.intersectWith(X));
  }

  if (const SCEVMulExpr *Mul = dyn_cast<SCEVMulExpr>(S)) {
    ConstantRange X = getRangeRef(Mul->getOperand(0), SignHint);
    for (unsigned i = 1, e = Mul->getNumOperands(); i != e; ++i)
      X = X.multiply(getRangeRef(Mul->getOperand(i), SignHint));
    return setRange(Mul, SignHint, ConservativeResult.intersectWith(X));
  }

  if (const SCEVSMaxExpr *SMax = dyn_cast<SCEVSMaxExpr>(S)) {
    ConstantRange X = getRangeRef(SMax->getOperand(0), SignHint);
    for (unsigned i = 1, e = SMax->getNumOperands(); i != e; ++i)
      X = X.smax(getRangeRef(SMax->getOperand(i), SignHint));
    return setRange(SMax, SignHint, ConservativeResult.intersectWith(X));
  }

  if (const SCEVUMaxExpr *UMax = dyn_cast<SCEVUMaxExpr>(S)) {
    ConstantRange X = getRangeRef(UMax->getOperand(0), SignHint);
    for (unsigned i = 1, e = UMax->getNumOperands(); i != e; ++i)
      X = X.umax(getRangeRef(UMax->getOperand(i), SignHint));
    return setRange(UMax, SignHint, ConservativeResult.intersectWith(X));
  }

  if (const SCEVUDivExpr *UDiv = dyn_cast<SCEVUDivExpr>(S)) {
    ConstantRange X = getRangeRef(UDiv->getLHS(), SignHint);
    ConstantRange Y = getRangeRef(UDiv->getRHS(), SignHint);
    return setRange(UDiv, SignHint,
                    ConservativeResult.intersectWith(X.udiv(Y)));
  }

  if (const SCEVZeroExtendExpr *ZExt = dyn_cast<SCEVZeroExtendExpr>(S)) {
    ConstantRange X = getRangeRef(ZExt->getOperand(), SignHint);
    return setRange(ZExt, SignHint,
                    ConservativeResult.intersectWith(X.zeroExtend(BitWidth)));
  }

  if (const SCEVSignExtendExpr *SExt = dyn_cast<SCEVSignExtendExpr>(S)) {
    ConstantRange X = getRangeRef(SExt->getOperand(), SignHint);
    return setRange(SExt, SignHint,
                    ConservativeResult.intersectWith(X.signExtend(BitWidth)));
  }

  if (const SCEVTruncateExpr *Trunc = dyn_cast<SCEVTruncateExpr>(S)) {
    ConstantRange X = getRangeRef(Trunc->getOperand(), SignHint);
    return setRange(Trunc, SignHint,
                    ConservativeResult.intersectWith(X.truncate(BitWidth)));
  }

  if (const SCEVAddRecExpr *AddRec = dyn_cast<SCEVAddRecExpr>(S)) {
    // If there's no unsigned wrap, the value will never be less than its
    // initial value.
    if (AddRec->hasNoUnsignedWrap())
      if (const SCEVConstant *C = dyn_cast<SCEVConstant>(AddRec->getStart()))
        if (!C->getValue()->isZero())
          ConservativeResult = ConservativeResult.intersectWith(
              ConstantRange(C->getAPInt(), APInt(BitWidth, 0)));

    // If there's no signed wrap, and all the operands have the same sign or
    // zero, the value won't ever change sign.
    if (AddRec->hasNoSignedWrap()) {
      bool AllNonNeg = true;
      bool AllNonPos = true;
      for (unsigned i = 0, e = AddRec->getNumOperands(); i != e; ++i) {
        if (!isKnownNonNegative(AddRec->getOperand(i))) AllNonNeg = false;
        if (!isKnownNonPositive(AddRec->getOperand(i))) AllNonPos = false;
      }
      if (AllNonNeg)
        ConservativeResult = ConservativeResult.intersectWith(
          ConstantRange(APInt(BitWidth, 0),
                        APInt::getSignedMinValue(BitWidth)));
      else if (AllNonPos)
        ConservativeResult = ConservativeResult.intersectWith(
          ConstantRange(APInt::getSignedMinValue(BitWidth),
                        APInt(BitWidth, 1)));
    }

    // TODO: non-affine addrec
    if (AddRec->isAffine()) {
      const SCEV *MaxBECount = getMaxBackedgeTakenCount(AddRec->getLoop());
      if (!isa<SCEVCouldNotCompute>(MaxBECount) &&
          getTypeSizeInBits(MaxBECount->getType()) <= BitWidth) {
        auto RangeFromAffine = getRangeForAffineAR(
            AddRec->getStart(), AddRec->getStepRecurrence(*this), MaxBECount,
            BitWidth);
        if (!RangeFromAffine.isFullSet())
          ConservativeResult =
              ConservativeResult.intersectWith(RangeFromAffine);

        auto RangeFromFactoring = getRangeViaFactoring(
            AddRec->getStart(), AddRec->getStepRecurrence(*this), MaxBECount,
            BitWidth);
        if (!RangeFromFactoring.isFullSet())
          ConservativeResult =
              ConservativeResult.intersectWith(RangeFromFactoring);
      }
    }

    return setRange(AddRec, SignHint, std::move(ConservativeResult));
  }

  if (const SCEVUnknown *U = dyn_cast<SCEVUnknown>(S)) {
    // Check if the IR explicitly contains !range metadata.
    Optional<ConstantRange> MDRange = GetRangeFromMetadata(U->getValue());
    if (MDRange.hasValue())
      ConservativeResult = ConservativeResult.intersectWith(MDRange.getValue());

    // Split here to avoid paying the compile-time cost of calling both
    // computeKnownBits and ComputeNumSignBits.  This restriction can be lifted
    // if needed.
    const DataLayout &DL = getDataLayout();
    if (SignHint == ScalarEvolution::HINT_RANGE_UNSIGNED) {
      // For a SCEVUnknown, ask ValueTracking.
      KnownBits Known = computeKnownBits(U->getValue(), DL, 0, &AC, nullptr, &DT);
      if (Known.One != ~Known.Zero + 1)
        ConservativeResult =
            ConservativeResult.intersectWith(ConstantRange(Known.One,
                                                           ~Known.Zero + 1));
    } else {
      assert(SignHint == ScalarEvolution::HINT_RANGE_SIGNED &&
             "generalize as needed!");
      unsigned NS = ComputeNumSignBits(U->getValue(), DL, 0, &AC, nullptr, &DT);
      if (NS > 1)
        ConservativeResult = ConservativeResult.intersectWith(
            ConstantRange(APInt::getSignedMinValue(BitWidth).ashr(NS - 1),
                          APInt::getSignedMaxValue(BitWidth).ashr(NS - 1) + 1));
    }

    return setRange(U, SignHint, std::move(ConservativeResult));
  }

  return setRange(S, SignHint, std::move(ConservativeResult));
}

#if INTEL_CUSTOMIZATION // HIR parsing 
unsigned ScalarEvolution::getHIRMDKindID(HIRLiveKind Kind) {

  // Initialize all kinds together.
  if (!HIRLiveInID) {
    HIRLiveInID = getContext().getMDKindID("in.de.ssa");
    HIRLiveOutID = getContext().getMDKindID("out.de.ssa");
    HIRLiveRangeID = getContext().getMDKindID("live.range.de.ssa");
  }

  switch(Kind) {
  case HIRLiveKind::LiveIn: 
      return HIRLiveInID;

  case HIRLiveKind::LiveOut: 
    return HIRLiveOutID;

  case HIRLiveKind::LiveRange: 
    return HIRLiveRangeID;
  }

  llvm_unreachable("Invalid HIRLiveKind encountered!");
}

MDNode *ScalarEvolution::getHIRMetadata(const Instruction *Inst, 
                                        HIRLiveKind Kind) {
  return Inst->getMetadata(getHIRMDKindID(Kind));
}
#endif // INTEL_CUSTOMIZATION

// Given a StartRange, Step and MaxBECount for an expression compute a range of
// values that the expression can take. Initially, the expression has a value
// from StartRange and then is changed by Step up to MaxBECount times. Signed
// argument defines if we treat Step as signed or unsigned.
static ConstantRange getRangeForAffineARHelper(APInt Step,
                                               const ConstantRange &StartRange,
                                               const APInt &MaxBECount,
                                               unsigned BitWidth, bool Signed) {
  // If either Step or MaxBECount is 0, then the expression won't change, and we
  // just need to return the initial range.
  if (Step == 0 || MaxBECount == 0)
    return StartRange;

  // If we don't know anything about the initial value (i.e. StartRange is
  // FullRange), then we don't know anything about the final range either.
  // Return FullRange.
  if (StartRange.isFullSet())
    return ConstantRange(BitWidth, /* isFullSet = */ true);

  // If Step is signed and negative, then we use its absolute value, but we also
  // note that we're moving in the opposite direction.
  bool Descending = Signed && Step.isNegative();

  if (Signed)
    // This is correct even for INT_SMIN. Let's look at i8 to illustrate this:
    // abs(INT_SMIN) = abs(-128) = abs(0x80) = -0x80 = 0x80 = 128.
    // This equations hold true due to the well-defined wrap-around behavior of
    // APInt.
    Step = Step.abs();

  // Check if Offset is more than full span of BitWidth. If it is, the
  // expression is guaranteed to overflow.
  if (APInt::getMaxValue(StartRange.getBitWidth()).udiv(Step).ult(MaxBECount))
    return ConstantRange(BitWidth, /* isFullSet = */ true);

  // Offset is by how much the expression can change. Checks above guarantee no
  // overflow here.
  APInt Offset = Step * MaxBECount;

  // Minimum value of the final range will match the minimal value of StartRange
  // if the expression is increasing and will be decreased by Offset otherwise.
  // Maximum value of the final range will match the maximal value of StartRange
  // if the expression is decreasing and will be increased by Offset otherwise.
  APInt StartLower = StartRange.getLower();
  APInt StartUpper = StartRange.getUpper() - 1;
  APInt MovedBoundary = Descending ? (StartLower - std::move(Offset))
                                   : (StartUpper + std::move(Offset));

  // It's possible that the new minimum/maximum value will fall into the initial
  // range (due to wrap around). This means that the expression can take any
  // value in this bitwidth, and we have to return full range.
  if (StartRange.contains(MovedBoundary))
    return ConstantRange(BitWidth, /* isFullSet = */ true);

  APInt NewLower =
      Descending ? std::move(MovedBoundary) : std::move(StartLower);
  APInt NewUpper =
      Descending ? std::move(StartUpper) : std::move(MovedBoundary);
  NewUpper += 1;

  // If we end up with full range, return a proper full range.
  if (NewLower == NewUpper)
    return ConstantRange(BitWidth, /* isFullSet = */ true);

  // No overflow detected, return [StartLower, StartUpper + Offset + 1) range.
  return ConstantRange(std::move(NewLower), std::move(NewUpper));
}

ConstantRange ScalarEvolution::getRangeForAffineAR(const SCEV *Start,
                                                   const SCEV *Step,
                                                   const SCEV *MaxBECount,
                                                   unsigned BitWidth) {
  assert(!isa<SCEVCouldNotCompute>(MaxBECount) &&
         getTypeSizeInBits(MaxBECount->getType()) <= BitWidth &&
         "Precondition!");

  MaxBECount = getNoopOrZeroExtend(MaxBECount, Start->getType());
  APInt MaxBECountValue = getUnsignedRangeMax(MaxBECount);

  // First, consider step signed.
  ConstantRange StartSRange = getSignedRange(Start);
  ConstantRange StepSRange = getSignedRange(Step);

  // If Step can be both positive and negative, we need to find ranges for the
  // maximum absolute step values in both directions and union them.
  ConstantRange SR =
      getRangeForAffineARHelper(StepSRange.getSignedMin(), StartSRange,
                                MaxBECountValue, BitWidth, /* Signed = */ true);
  SR = SR.unionWith(getRangeForAffineARHelper(StepSRange.getSignedMax(),
                                              StartSRange, MaxBECountValue,
                                              BitWidth, /* Signed = */ true));

  // Next, consider step unsigned.
  ConstantRange UR = getRangeForAffineARHelper(
      getUnsignedRangeMax(Step), getUnsignedRange(Start),
      MaxBECountValue, BitWidth, /* Signed = */ false);

  // Finally, intersect signed and unsigned ranges.
  return SR.intersectWith(UR);
}

ConstantRange ScalarEvolution::getRangeViaFactoring(const SCEV *Start,
                                                    const SCEV *Step,
                                                    const SCEV *MaxBECount,
                                                    unsigned BitWidth) {
  //    RangeOf({C?A:B,+,C?P:Q}) == RangeOf(C?{A,+,P}:{B,+,Q})
  // == RangeOf({A,+,P}) union RangeOf({B,+,Q})

  struct SelectPattern {
    Value *Condition = nullptr;
    APInt TrueValue;
    APInt FalseValue;

    explicit SelectPattern(ScalarEvolution &SE, unsigned BitWidth,
                           const SCEV *S) {
      Optional<unsigned> CastOp;
      APInt Offset(BitWidth, 0);

      assert(SE.getTypeSizeInBits(S->getType()) == BitWidth &&
             "Should be!");

      // Peel off a constant offset:
      if (auto *SA = dyn_cast<SCEVAddExpr>(S)) {
        // In the future we could consider being smarter here and handle
        // {Start+Step,+,Step} too.
        if (SA->getNumOperands() != 2 || !isa<SCEVConstant>(SA->getOperand(0)))
          return;

        Offset = cast<SCEVConstant>(SA->getOperand(0))->getAPInt();
        S = SA->getOperand(1);
      }

      // Peel off a cast operation
      if (auto *SCast = dyn_cast<SCEVCastExpr>(S)) {
        CastOp = SCast->getSCEVType();
        S = SCast->getOperand();
      }

      using namespace llvm::PatternMatch;

      auto *SU = dyn_cast<SCEVUnknown>(S);
      const APInt *TrueVal, *FalseVal;
      if (!SU ||
          !match(SU->getValue(), m_Select(m_Value(Condition), m_APInt(TrueVal),
                                          m_APInt(FalseVal)))) {
        Condition = nullptr;
        return;
      }

      TrueValue = *TrueVal;
      FalseValue = *FalseVal;

      // Re-apply the cast we peeled off earlier
      if (CastOp.hasValue())
        switch (*CastOp) {
        default:
          llvm_unreachable("Unknown SCEV cast type!");

        case scTruncate:
          TrueValue = TrueValue.trunc(BitWidth);
          FalseValue = FalseValue.trunc(BitWidth);
          break;
        case scZeroExtend:
          TrueValue = TrueValue.zext(BitWidth);
          FalseValue = FalseValue.zext(BitWidth);
          break;
        case scSignExtend:
          TrueValue = TrueValue.sext(BitWidth);
          FalseValue = FalseValue.sext(BitWidth);
          break;
        }

      // Re-apply the constant offset we peeled off earlier
      TrueValue += Offset;
      FalseValue += Offset;
    }

    bool isRecognized() { return Condition != nullptr; }
  };

  SelectPattern StartPattern(*this, BitWidth, Start);
  if (!StartPattern.isRecognized())
    return ConstantRange(BitWidth, /* isFullSet = */ true);

  SelectPattern StepPattern(*this, BitWidth, Step);
  if (!StepPattern.isRecognized())
    return ConstantRange(BitWidth, /* isFullSet = */ true);

  if (StartPattern.Condition != StepPattern.Condition) {
    // We don't handle this case today; but we could, by considering four
    // possibilities below instead of two. I'm not sure if there are cases where
    // that will help over what getRange already does, though.
    return ConstantRange(BitWidth, /* isFullSet = */ true);
  }

  // NB! Calling ScalarEvolution::getConstant is fine, but we should not try to
  // construct arbitrary general SCEV expressions here.  This function is called
  // from deep in the call stack, and calling getSCEV (on a sext instruction,
  // say) can end up caching a suboptimal value.

  // FIXME: without the explicit `this` receiver below, MSVC errors out with
  // C2352 and C2512 (otherwise it isn't needed).

  const SCEV *TrueStart = this->getConstant(StartPattern.TrueValue);
  const SCEV *TrueStep = this->getConstant(StepPattern.TrueValue);
  const SCEV *FalseStart = this->getConstant(StartPattern.FalseValue);
  const SCEV *FalseStep = this->getConstant(StepPattern.FalseValue);

  ConstantRange TrueRange =
      this->getRangeForAffineAR(TrueStart, TrueStep, MaxBECount, BitWidth);
  ConstantRange FalseRange =
      this->getRangeForAffineAR(FalseStart, FalseStep, MaxBECount, BitWidth);

  return TrueRange.unionWith(FalseRange);
}

SCEV::NoWrapFlags ScalarEvolution::getNoWrapFlagsFromUB(const Value *V) {
  if (isa<ConstantExpr>(V)) return SCEV::FlagAnyWrap;
  const BinaryOperator *BinOp = cast<BinaryOperator>(V);

  // Return early if there are no flags to propagate to the SCEV.
  SCEV::NoWrapFlags Flags = SCEV::FlagAnyWrap;
  if (BinOp->hasNoUnsignedWrap())
    Flags = ScalarEvolution::setFlags(Flags, SCEV::FlagNUW);
  if (BinOp->hasNoSignedWrap())
    Flags = ScalarEvolution::setFlags(Flags, SCEV::FlagNSW);
  if (Flags == SCEV::FlagAnyWrap)
    return SCEV::FlagAnyWrap;

  return isSCEVExprNeverPoison(BinOp) ? Flags : SCEV::FlagAnyWrap;
}

bool ScalarEvolution::isSCEVExprNeverPoison(const Instruction *I) {
  // Here we check that I is in the header of the innermost loop containing I,
  // since we only deal with instructions in the loop header. The actual loop we
  // need to check later will come from an add recurrence, but getting that
  // requires computing the SCEV of the operands, which can be expensive. This
  // check we can do cheaply to rule out some cases early.
  Loop *InnermostContainingLoop = LI.getLoopFor(I->getParent());
  if (InnermostContainingLoop == nullptr ||
      InnermostContainingLoop->getHeader() != I->getParent())
    return false;

  // Only proceed if we can prove that I does not yield poison.
  if (!programUndefinedIfFullPoison(I))
    return false;

  // At this point we know that if I is executed, then it does not wrap
  // according to at least one of NSW or NUW. If I is not executed, then we do
  // not know if the calculation that I represents would wrap. Multiple
  // instructions can map to the same SCEV. If we apply NSW or NUW from I to
  // the SCEV, we must guarantee no wrapping for that SCEV also when it is
  // derived from other instructions that map to the same SCEV. We cannot make
  // that guarantee for cases where I is not executed. So we need to find the
  // loop that I is considered in relation to and prove that I is executed for
  // every iteration of that loop. That implies that the value that I
  // calculates does not wrap anywhere in the loop, so then we can apply the
  // flags to the SCEV.
  //
  // We check isLoopInvariant to disambiguate in case we are adding recurrences
  // from different loops, so that we know which loop to prove that I is
  // executed in.
  for (unsigned OpIndex = 0; OpIndex < I->getNumOperands(); ++OpIndex) {
    // I could be an extractvalue from a call to an overflow intrinsic.
    // TODO: We can do better here in some cases.
    if (!isSCEVable(I->getOperand(OpIndex)->getType()))
      return false;
    const SCEV *Op = getSCEV(I->getOperand(OpIndex));
    if (auto *AddRec = dyn_cast<SCEVAddRecExpr>(Op)) {
      bool AllOtherOpsLoopInvariant = true;
      for (unsigned OtherOpIndex = 0; OtherOpIndex < I->getNumOperands();
           ++OtherOpIndex) {
        if (OtherOpIndex != OpIndex) {
          const SCEV *OtherOp = getSCEV(I->getOperand(OtherOpIndex));
          if (!isLoopInvariant(OtherOp, AddRec->getLoop())) {
            AllOtherOpsLoopInvariant = false;
            break;
          }
        }
      }
      if (AllOtherOpsLoopInvariant &&
          isGuaranteedToExecuteForEveryIteration(I, AddRec->getLoop()))
        return true;
    }
  }
  return false;
}

bool ScalarEvolution::isAddRecNeverPoison(const Instruction *I, const Loop *L) {
  // If we know that \c I can never be poison period, then that's enough.
  if (isSCEVExprNeverPoison(I))
    return true;

  // For an add recurrence specifically, we assume that infinite loops without
  // side effects are undefined behavior, and then reason as follows:
  //
  // If the add recurrence is poison in any iteration, it is poison on all
  // future iterations (since incrementing poison yields poison). If the result
  // of the add recurrence is fed into the loop latch condition and the loop
  // does not contain any throws or exiting blocks other than the latch, we now
  // have the ability to "choose" whether the backedge is taken or not (by
  // choosing a sufficiently evil value for the poison feeding into the branch)
  // for every iteration including and after the one in which \p I first became
  // poison.  There are two possibilities (let's call the iteration in which \p
  // I first became poison as K):
  //
  //  1. In the set of iterations including and after K, the loop body executes
  //     no side effects.  In this case executing the backege an infinte number
  //     of times will yield undefined behavior.
  //
  //  2. In the set of iterations including and after K, the loop body executes
  //     at least one side effect.  In this case, that specific instance of side
  //     effect is control dependent on poison, which also yields undefined
  //     behavior.

  auto *ExitingBB = L->getExitingBlock();
  auto *LatchBB = L->getLoopLatch();
  if (!ExitingBB || !LatchBB || ExitingBB != LatchBB)
    return false;

  SmallPtrSet<const Instruction *, 16> Pushed;
  SmallVector<const Instruction *, 8> PoisonStack;

  // We start by assuming \c I, the post-inc add recurrence, is poison.  Only
  // things that are known to be fully poison under that assumption go on the
  // PoisonStack.
  Pushed.insert(I);
  PoisonStack.push_back(I);

  bool LatchControlDependentOnPoison = false;
  while (!PoisonStack.empty() && !LatchControlDependentOnPoison) {
    const Instruction *Poison = PoisonStack.pop_back_val();

    for (auto *PoisonUser : Poison->users()) {
      if (propagatesFullPoison(cast<Instruction>(PoisonUser))) {
        if (Pushed.insert(cast<Instruction>(PoisonUser)).second)
          PoisonStack.push_back(cast<Instruction>(PoisonUser));
      } else if (auto *BI = dyn_cast<BranchInst>(PoisonUser)) {
        assert(BI->isConditional() && "Only possibility!");
        if (BI->getParent() == LatchBB) {
          LatchControlDependentOnPoison = true;
          break;
        }
      }
    }
  }

  return LatchControlDependentOnPoison && loopHasNoAbnormalExits(L);
}

ScalarEvolution::LoopProperties
ScalarEvolution::getLoopProperties(const Loop *L) {
  using LoopProperties = ScalarEvolution::LoopProperties;

  auto Itr = LoopPropertiesCache.find(L);
  if (Itr == LoopPropertiesCache.end()) {
    auto HasSideEffects = [](Instruction *I) {
      if (auto *SI = dyn_cast<StoreInst>(I))
        return !SI->isSimple();

      return I->mayHaveSideEffects();
    };

    LoopProperties LP = {/* HasNoAbnormalExits */ true,
                         /*HasNoSideEffects*/ true};

    for (auto *BB : L->getBlocks())
      for (auto &I : *BB) {
        if (!isGuaranteedToTransferExecutionToSuccessor(&I))
          LP.HasNoAbnormalExits = false;
        if (HasSideEffects(&I))
          LP.HasNoSideEffects = false;
        if (!LP.HasNoAbnormalExits && !LP.HasNoSideEffects)
          break; // We're already as pessimistic as we can get.
      }

    auto InsertPair = LoopPropertiesCache.insert({L, LP});
    assert(InsertPair.second && "We just checked!");
    Itr = InsertPair.first;
  }

  return Itr->second;
}

const SCEV *ScalarEvolution::createSCEV(Value *V) {
  if (!isSCEVable(V->getType()))
    return getUnknown(V);

  if (Instruction *I = dyn_cast<Instruction>(V)) {
    // Don't attempt to analyze instructions in blocks that aren't
    // reachable. Such instructions don't matter, and they aren't required
    // to obey basic rules for definitions dominating uses which this
    // analysis depends on.
    if (!DT.isReachableFromEntry(I->getParent()))
      return getUnknown(V);

    // INTEL - Suppress traceback for instructions indicating possible live
    // range violation.
    if (getHIRMetadata(I, HIRLiveKind::LiveRange))
      return getUnknown(V);

  } else if (ConstantInt *CI = dyn_cast<ConstantInt>(V))
    return getConstant(CI);
  else if (isa<ConstantPointerNull>(V))
    return getZero(V->getType());
  else if (GlobalAlias *GA = dyn_cast<GlobalAlias>(V))
    return GA->isInterposable() ? getUnknown(V) : getSCEV(GA->getAliasee());
  else if (!isa<ConstantExpr>(V))
    return getUnknown(V);

  Operator *U = cast<Operator>(V);
  if (auto BO = MatchBinaryOp(U, DT)) {
    switch (BO->Opcode) {
    case Instruction::Add: {
      // The simple thing to do would be to just call getSCEV on both operands
      // and call getAddExpr with the result. However if we're looking at a
      // bunch of things all added together, this can be quite inefficient,
      // because it leads to N-1 getAddExpr calls for N ultimate operands.
      // Instead, gather up all the operands and make a single getAddExpr call.
      // LLVM IR canonical form means we need only traverse the left operands.
      SmallVector<const SCEV *, 4> AddOps;
      do {
        if (BO->Op) {
#if INTEL_CUSTOMIZATION // HIR parsing
          auto Inst = dyn_cast<Instruction>(BO->Op);
          if (Inst && getHIRMetadata(Inst, HIRLiveKind::LiveRange)) {
            AddOps.push_back(getSCEV(Inst));
            break;
          }
#endif // INTEL_CUSTOMIZATION
          if (auto *OpSCEV = getExistingSCEV(BO->Op)) {
            AddOps.push_back(OpSCEV);
            break;
          }

          // If a NUW or NSW flag can be applied to the SCEV for this
          // addition, then compute the SCEV for this addition by itself
          // with a separate call to getAddExpr. We need to do that
          // instead of pushing the operands of the addition onto AddOps,
          // since the flags are only known to apply to this particular
          // addition - they may not apply to other additions that can be
          // formed with operands from AddOps.
          const SCEV *RHS = getSCEV(BO->RHS);
          SCEV::NoWrapFlags Flags = getNoWrapFlagsFromUB(BO->Op);
          if (Flags != SCEV::FlagAnyWrap) {
            const SCEV *LHS = getSCEV(BO->LHS);
            if (BO->Opcode == Instruction::Sub)
              AddOps.push_back(getMinusSCEV(LHS, RHS, Flags));
            else
              AddOps.push_back(getAddExpr(LHS, RHS, Flags));
            break;
          }
        }

        if (BO->Opcode == Instruction::Sub)
          AddOps.push_back(getNegativeSCEV(getSCEV(BO->RHS)));
        else
          AddOps.push_back(getSCEV(BO->RHS));

        auto NewBO = MatchBinaryOp(BO->LHS, DT);
        if (!NewBO || (NewBO->Opcode != Instruction::Add &&
                       NewBO->Opcode != Instruction::Sub)) {
          AddOps.push_back(getSCEV(BO->LHS));
          break;
        }
        BO = NewBO;
      } while (true);

      return getAddExpr(AddOps);
    }

    case Instruction::Mul: {
      SmallVector<const SCEV *, 4> MulOps;
      do {
        if (BO->Op) {
#if INTEL_CUSTOMIZATION // HIR parsing
          auto Inst = dyn_cast<Instruction>(BO->Op);
          if (Inst && getHIRMetadata(Inst, HIRLiveKind::LiveRange)) {
            MulOps.push_back(getSCEV(Inst));
            break;
          }
#endif // INTEL_CUSTOMIZATION
          if (auto *OpSCEV = getExistingSCEV(BO->Op)) {
            MulOps.push_back(OpSCEV);
            break;
          }

          SCEV::NoWrapFlags Flags = getNoWrapFlagsFromUB(BO->Op);
          if (Flags != SCEV::FlagAnyWrap) {
            MulOps.push_back(
                getMulExpr(getSCEV(BO->LHS), getSCEV(BO->RHS), Flags));
            break;
          }
        }

        MulOps.push_back(getSCEV(BO->RHS));
        auto NewBO = MatchBinaryOp(BO->LHS, DT);
        if (!NewBO || NewBO->Opcode != Instruction::Mul) {
          MulOps.push_back(getSCEV(BO->LHS));
          break;
        }
        BO = NewBO;
      } while (true);

      return getMulExpr(MulOps);
    }
    case Instruction::UDiv:
      return getUDivExpr(getSCEV(BO->LHS), getSCEV(BO->RHS));
    case Instruction::URem:
      return getURemExpr(getSCEV(BO->LHS), getSCEV(BO->RHS));
    case Instruction::Sub: {
      SCEV::NoWrapFlags Flags = SCEV::FlagAnyWrap;
      if (BO->Op)
        Flags = getNoWrapFlagsFromUB(BO->Op);
      return getMinusSCEV(getSCEV(BO->LHS), getSCEV(BO->RHS), Flags);
    }
    case Instruction::And:
      // For an expression like x&255 that merely masks off the high bits,
      // use zext(trunc(x)) as the SCEV expression.
      if (ConstantInt *CI = dyn_cast<ConstantInt>(BO->RHS)) {
        if (CI->isZero())
          return getSCEV(BO->RHS);
        if (CI->isMinusOne())
          return getSCEV(BO->LHS);
        const APInt &A = CI->getValue();

        // Instcombine's ShrinkDemandedConstant may strip bits out of
        // constants, obscuring what would otherwise be a low-bits mask.
        // Use computeKnownBits to compute what ShrinkDemandedConstant
        // knew about to reconstruct a low-bits mask value.
        unsigned LZ = A.countLeadingZeros();
        unsigned TZ = A.countTrailingZeros();
        unsigned BitWidth = A.getBitWidth();
        KnownBits Known(BitWidth);
        computeKnownBits(BO->LHS, Known, getDataLayout(),
                         0, &AC, nullptr, &DT);

        APInt EffectiveMask =
            APInt::getLowBitsSet(BitWidth, BitWidth - LZ - TZ).shl(TZ);
        if ((LZ != 0 || TZ != 0) && !((~A & ~Known.Zero) & EffectiveMask)) {
          const SCEV *MulCount = getConstant(APInt::getOneBitSet(BitWidth, TZ));
          const SCEV *LHS = getSCEV(BO->LHS);
          const SCEV *ShiftedLHS = nullptr;
          if (auto *LHSMul = dyn_cast<SCEVMulExpr>(LHS)) {
            if (auto *OpC = dyn_cast<SCEVConstant>(LHSMul->getOperand(0))) {
              // For an expression like (x * 8) & 8, simplify the multiply.
              unsigned MulZeros = OpC->getAPInt().countTrailingZeros();
              unsigned GCD = std::min(MulZeros, TZ);
              APInt DivAmt = APInt::getOneBitSet(BitWidth, TZ - GCD);
              SmallVector<const SCEV*, 4> MulOps;
              MulOps.push_back(getConstant(OpC->getAPInt().lshr(GCD)));
              MulOps.append(LHSMul->op_begin() + 1, LHSMul->op_end());
              auto *NewMul = getMulExpr(MulOps, LHSMul->getNoWrapFlags());
              ShiftedLHS = getUDivExpr(NewMul, getConstant(DivAmt));
            }
          }
          if (!ShiftedLHS)
            ShiftedLHS = getUDivExpr(LHS, MulCount);
          return getMulExpr(
              getZeroExtendExpr(
                  getTruncateExpr(ShiftedLHS,
                      IntegerType::get(getContext(), BitWidth - LZ - TZ)),
                  BO->LHS->getType()),
              MulCount);
        }
      }
      break;

    case Instruction::Or:
      // If the RHS of the Or is a constant, we may have something like:
      // X*4+1 which got turned into X*4|1.  Handle this as an Add so loop
      // optimizations will transparently handle this case.
      //
      // In order for this transformation to be safe, the LHS must be of the
      // form X*(2^n) and the Or constant must be less than 2^n.
      if (ConstantInt *CI = dyn_cast<ConstantInt>(BO->RHS)) {
        const SCEV *LHS = getSCEV(BO->LHS);
        const APInt &CIVal = CI->getValue();
        if (GetMinTrailingZeros(LHS) >=
            (CIVal.getBitWidth() - CIVal.countLeadingZeros())) {
          // Build a plain add SCEV.
          const SCEV *S = getAddExpr(LHS, getSCEV(CI));
          // If the LHS of the add was an addrec and it has no-wrap flags,
          // transfer the no-wrap flags, since an or won't introduce a wrap.
          if (const SCEVAddRecExpr *NewAR = dyn_cast<SCEVAddRecExpr>(S)) {
            const SCEVAddRecExpr *OldAR = cast<SCEVAddRecExpr>(LHS);
            const_cast<SCEVAddRecExpr *>(NewAR)->setNoWrapFlags(
                OldAR->getNoWrapFlags());
          }
          return S;
        }
      }
      break;

    case Instruction::Xor:
      if (ConstantInt *CI = dyn_cast<ConstantInt>(BO->RHS)) {
        // If the RHS of xor is -1, then this is a not operation.
        if (CI->isMinusOne())
          return getNotSCEV(getSCEV(BO->LHS));

        // Model xor(and(x, C), C) as and(~x, C), if C is a low-bits mask.
        // This is a variant of the check for xor with -1, and it handles
        // the case where instcombine has trimmed non-demanded bits out
        // of an xor with -1.
        if (auto *LBO = dyn_cast<BinaryOperator>(BO->LHS))
          if (ConstantInt *LCI = dyn_cast<ConstantInt>(LBO->getOperand(1)))
            if (LBO->getOpcode() == Instruction::And &&
                LCI->getValue() == CI->getValue())
              if (const SCEVZeroExtendExpr *Z =
                      dyn_cast<SCEVZeroExtendExpr>(getSCEV(BO->LHS))) {
                Type *UTy = BO->LHS->getType();
                const SCEV *Z0 = Z->getOperand();
                Type *Z0Ty = Z0->getType();
                unsigned Z0TySize = getTypeSizeInBits(Z0Ty);

                // If C is a low-bits mask, the zero extend is serving to
                // mask off the high bits. Complement the operand and
                // re-apply the zext.
                if (CI->getValue().isMask(Z0TySize))
                  return getZeroExtendExpr(getNotSCEV(Z0), UTy);

                // If C is a single bit, it may be in the sign-bit position
                // before the zero-extend. In this case, represent the xor
                // using an add, which is equivalent, and re-apply the zext.
                APInt Trunc = CI->getValue().trunc(Z0TySize);
                if (Trunc.zext(getTypeSizeInBits(UTy)) == CI->getValue() &&
                    Trunc.isSignMask())
                  return getZeroExtendExpr(getAddExpr(Z0, getConstant(Trunc)),
                                           UTy);
              }
      }
      break;

  case Instruction::Shl:
    // Turn shift left of a constant amount into a multiply.
    if (ConstantInt *SA = dyn_cast<ConstantInt>(BO->RHS)) {
      uint32_t BitWidth = cast<IntegerType>(SA->getType())->getBitWidth();

      // If the shift count is not less than the bitwidth, the result of
      // the shift is undefined. Don't try to analyze it, because the
      // resolution chosen here may differ from the resolution chosen in
      // other parts of the compiler.
      if (SA->getValue().uge(BitWidth))
        break;

      // It is currently not resolved how to interpret NSW for left
      // shift by BitWidth - 1, so we avoid applying flags in that
      // case. Remove this check (or this comment) once the situation
      // is resolved. See
      // http://lists.llvm.org/pipermail/llvm-dev/2015-April/084195.html
      // and http://reviews.llvm.org/D8890 .
      auto Flags = SCEV::FlagAnyWrap;
      if (BO->Op && SA->getValue().ult(BitWidth - 1))
        Flags = getNoWrapFlagsFromUB(BO->Op);

      Constant *X = ConstantInt::get(getContext(),
        APInt::getOneBitSet(BitWidth, SA->getZExtValue()));
      return getMulExpr(getSCEV(BO->LHS), getSCEV(X), Flags);
    }
    break;

    case Instruction::AShr: {
      // AShr X, C, where C is a constant.
      ConstantInt *CI = dyn_cast<ConstantInt>(BO->RHS);
      if (!CI)
        break;

      Type *OuterTy = BO->LHS->getType();
      uint64_t BitWidth = getTypeSizeInBits(OuterTy);
      // If the shift count is not less than the bitwidth, the result of
      // the shift is undefined. Don't try to analyze it, because the
      // resolution chosen here may differ from the resolution chosen in
      // other parts of the compiler.
      if (CI->getValue().uge(BitWidth))
        break;

      if (CI->isZero())
        return getSCEV(BO->LHS); // shift by zero --> noop

      uint64_t AShrAmt = CI->getZExtValue();
      Type *TruncTy = IntegerType::get(getContext(), BitWidth - AShrAmt);

      Operator *L = dyn_cast<Operator>(BO->LHS);
      if (L && L->getOpcode() == Instruction::Shl) {
        // X = Shl A, n
        // Y = AShr X, m
        // Both n and m are constant.

        const SCEV *ShlOp0SCEV = getSCEV(L->getOperand(0));
        if (L->getOperand(1) == BO->RHS)
          // For a two-shift sext-inreg, i.e. n = m,
          // use sext(trunc(x)) as the SCEV expression.
          return getSignExtendExpr(
              getTruncateExpr(ShlOp0SCEV, TruncTy), OuterTy);

        ConstantInt *ShlAmtCI = dyn_cast<ConstantInt>(L->getOperand(1));
        if (ShlAmtCI && ShlAmtCI->getValue().ult(BitWidth)) {
          uint64_t ShlAmt = ShlAmtCI->getZExtValue();
          if (ShlAmt > AShrAmt) {
            // When n > m, use sext(mul(trunc(x), 2^(n-m)))) as the SCEV
            // expression. We already checked that ShlAmt < BitWidth, so
            // the multiplier, 1 << (ShlAmt - AShrAmt), fits into TruncTy as
            // ShlAmt - AShrAmt < Amt.
            APInt Mul = APInt::getOneBitSet(BitWidth - AShrAmt,
                                            ShlAmt - AShrAmt);
            return getSignExtendExpr(
                getMulExpr(getTruncateExpr(ShlOp0SCEV, TruncTy),
                getConstant(Mul)), OuterTy);
          }
        }
      }
      break;
    }
    }
  }

  switch (U->getOpcode()) {
  case Instruction::Trunc:
    return getTruncateExpr(getSCEV(U->getOperand(0)), U->getType());

  case Instruction::ZExt:
    return getZeroExtendExpr(getSCEV(U->getOperand(0)), U->getType());

  case Instruction::SExt:
    if (auto BO = MatchBinaryOp(U->getOperand(0), DT)) {
      // The NSW flag of a subtract does not always survive the conversion to
      // A + (-1)*B.  By pushing sign extension onto its operands we are much
      // more likely to preserve NSW and allow later AddRec optimisations.
      //
      // NOTE: This is effectively duplicating this logic from getSignExtend:
      //   sext((A + B + ...)<nsw>) --> (sext(A) + sext(B) + ...)<nsw>
      // but by that point the NSW information has potentially been lost.
#if INTEL_CUSTOMIZATION // HIR parsing
      Instruction *OpInst = dyn_cast<Instruction>(U->getOperand(0));
      if (BO->Opcode == Instruction::Sub && BO->IsNSW && (!OpInst ||
          !getHIRMetadata(OpInst, HIRLiveKind::LiveRange))) {
#endif // INTEL_CUSTOMIZATION
        Type *Ty = U->getType();
        auto *V1 = getSignExtendExpr(getSCEV(BO->LHS), Ty);
        auto *V2 = getSignExtendExpr(getSCEV(BO->RHS), Ty);
        return getMinusSCEV(V1, V2, SCEV::FlagNSW);
      }
    }
    return getSignExtendExpr(getSCEV(U->getOperand(0)), U->getType());

  case Instruction::BitCast:
    // INTEL - Suppress traceback for liveout copy instructions inserted by HIR.
    if (!isa<Instruction>(V) || 
        !getHIRMetadata(cast<Instruction>(V), HIRLiveKind::LiveOut))  
      // BitCasts are no-op casts so we just eliminate the cast.
      if (isSCEVable(U->getType()) && isSCEVable(U->getOperand(0)->getType()))
        return getSCEV(U->getOperand(0));
    break;

  // It's tempting to handle inttoptr and ptrtoint as no-ops, however this can
  // lead to pointer expressions which cannot safely be expanded to GEPs,
  // because ScalarEvolution doesn't respect the GEP aliasing rules when
  // simplifying integer expressions.

  case Instruction::GetElementPtr:
    return createNodeForGEP(cast<GEPOperator>(U));

  case Instruction::PHI:
    return createNodeForPHI(cast<PHINode>(U));

  case Instruction::Select:
    // U can also be a select constant expr, which let fall through.  Since
    // createNodeForSelect only works for a condition that is an `ICmpInst`, and
    // constant expressions cannot have instructions as operands, we'd have
    // returned getUnknown for a select constant expressions anyway.
    if (isa<Instruction>(U))
      return createNodeForSelectOrPHI(cast<Instruction>(U), U->getOperand(0),
                                      U->getOperand(1), U->getOperand(2));
    break;

  case Instruction::Call:
  case Instruction::Invoke:
    if (Value *RV = CallSite(U).getReturnedArgOperand())
      return getSCEV(RV);
    break;
  }

  return getUnknown(V);
}

//===----------------------------------------------------------------------===//
//                   Iteration Count Computation Code
//

static unsigned getConstantTripCount(const SCEVConstant *ExitCount) {
  if (!ExitCount)
    return 0;

  ConstantInt *ExitConst = ExitCount->getValue();

  // Guard against huge trip counts.
  if (ExitConst->getValue().getActiveBits() > 32)
    return 0;

  // In case of integer overflow, this returns 0, which is correct.
  return ((unsigned)ExitConst->getZExtValue()) + 1;
}

unsigned ScalarEvolution::getSmallConstantTripCount(const Loop *L) {
  if (BasicBlock *ExitingBB = L->getExitingBlock())
    return getSmallConstantTripCount(L, ExitingBB);

  // No trip count information for multiple exits.
  return 0;
}

unsigned ScalarEvolution::getSmallConstantTripCount(const Loop *L,
                                                    BasicBlock *ExitingBlock) {
  assert(ExitingBlock && "Must pass a non-null exiting block!");
  assert(L->isLoopExiting(ExitingBlock) &&
         "Exiting block must actually branch out of the loop!");
  const SCEVConstant *ExitCount =
      dyn_cast<SCEVConstant>(getExitCount(L, ExitingBlock));
  return getConstantTripCount(ExitCount);
}

unsigned ScalarEvolution::getSmallConstantMaxTripCount(const Loop *L) {
  const auto *MaxExitCount =
      dyn_cast<SCEVConstant>(getMaxBackedgeTakenCount(L));
  return getConstantTripCount(MaxExitCount);
}

unsigned ScalarEvolution::getSmallConstantTripMultiple(const Loop *L) {
  if (BasicBlock *ExitingBB = L->getExitingBlock())
    return getSmallConstantTripMultiple(L, ExitingBB);

  // No trip multiple information for multiple exits.
  return 0;
}

/// Returns the largest constant divisor of the trip count of this loop as a
/// normal unsigned value, if possible. This means that the actual trip count is
/// always a multiple of the returned value (don't forget the trip count could
/// very well be zero as well!).
///
/// Returns 1 if the trip count is unknown or not guaranteed to be the
/// multiple of a constant (which is also the case if the trip count is simply
/// constant, use getSmallConstantTripCount for that case), Will also return 1
/// if the trip count is very large (>= 2^32).
///
/// As explained in the comments for getSmallConstantTripCount, this assumes
/// that control exits the loop via ExitingBlock.
unsigned
ScalarEvolution::getSmallConstantTripMultiple(const Loop *L,
                                              BasicBlock *ExitingBlock) {
  assert(ExitingBlock && "Must pass a non-null exiting block!");
  assert(L->isLoopExiting(ExitingBlock) &&
         "Exiting block must actually branch out of the loop!");
  const SCEV *ExitCount = getExitCount(L, ExitingBlock);
  if (ExitCount == getCouldNotCompute())
    return 1;

  // Get the trip count from the BE count by adding 1.
  const SCEV *TCExpr = getAddExpr(ExitCount, getOne(ExitCount->getType()));

  const SCEVConstant *TC = dyn_cast<SCEVConstant>(TCExpr);
  if (!TC)
    // Attempt to factor more general cases. Returns the greatest power of
    // two divisor. If overflow happens, the trip count expression is still
    // divisible by the greatest power of 2 divisor returned.
    return 1U << std::min((uint32_t)31, GetMinTrailingZeros(TCExpr));

  ConstantInt *Result = TC->getValue();

  // Guard against huge trip counts (this requires checking
  // for zero to handle the case where the trip count == -1 and the
  // addition wraps).
  if (!Result || Result->getValue().getActiveBits() > 32 ||
      Result->getValue().getActiveBits() == 0)
    return 1;

  return (unsigned)Result->getZExtValue();
}

/// Get the expression for the number of loop iterations for which this loop is
/// guaranteed not to exit via ExitingBlock. Otherwise return
/// SCEVCouldNotCompute.
const SCEV *ScalarEvolution::getExitCount(const Loop *L,
                                          BasicBlock *ExitingBlock) {
  return getBackedgeTakenInfo(L).getExact(ExitingBlock, this);
}

const SCEV *
ScalarEvolution::getPredicatedBackedgeTakenCount(const Loop *L,
                                                 SCEVUnionPredicate &Preds) {
  return getPredicatedBackedgeTakenInfo(L).getExact(this, &Preds);
}

const SCEV *ScalarEvolution::getBackedgeTakenCount(const Loop *L) {
  return getBackedgeTakenInfo(L).getExact(this);
}

/// Similar to getBackedgeTakenCount, except return the least SCEV value that is
/// known never to be less than the actual backedge taken count.
const SCEV *ScalarEvolution::getMaxBackedgeTakenCount(const Loop *L) {
  return getBackedgeTakenInfo(L).getMax(this);
}

#if INTEL_CUSTOMIZATION // HIR parsing 
const SCEV *ScalarEvolution::getBackedgeTakenCountForHIR(const Loop *Lp,
                             const Loop *OutermostLoop) {
  HIRInfo.set(OutermostLoop);

  auto SC = getBackedgeTakenInfo(Lp).getExact(this);

  HIRInfo.reset();

  return SC;
}
#endif // INTEL_CUSTOMIZATION

bool ScalarEvolution::isBackedgeTakenCountMaxOrZero(const Loop *L) {
  return getBackedgeTakenInfo(L).isMaxOrZero(this);
}

/// Push PHI nodes in the header of the given loop onto the given Worklist.
static void
PushLoopPHIs(const Loop *L, SmallVectorImpl<Instruction *> &Worklist) {
  BasicBlock *Header = L->getHeader();

  // Push all Loop-header PHIs onto the Worklist stack.
  for (BasicBlock::iterator I = Header->begin();
       PHINode *PN = dyn_cast<PHINode>(I); ++I)
    Worklist.push_back(PN);
}

const ScalarEvolution::BackedgeTakenInfo &
ScalarEvolution::getPredicatedBackedgeTakenInfo(const Loop *L) {
  auto &BTI = getBackedgeTakenInfo(L);
  if (BTI.hasFullInfo())
    return BTI;

  auto Pair = PredicatedBackedgeTakenCounts.insert({L, BackedgeTakenInfo()});

  if (!Pair.second)
    return Pair.first->second;

  BackedgeTakenInfo Result =
      computeBackedgeTakenCount(L, /*AllowPredicates=*/true);

  return PredicatedBackedgeTakenCounts.find(L)->second = std::move(Result);
}

const ScalarEvolution::BackedgeTakenInfo &
ScalarEvolution::getBackedgeTakenInfo(const Loop *L) {
  // Initially insert an invalid entry for this loop. If the insertion
  // succeeds, proceed to actually compute a backedge-taken count and
  // update the value. The temporary CouldNotCompute value tells SCEV
  // code elsewhere that it shouldn't attempt to request a new
  // backedge-taken count, which could result in infinite recursion.
  std::pair<DenseMap<const Loop *, BackedgeTakenInfo>::iterator, bool> Pair =
      BackedgeTakenCounts.insert({L, BackedgeTakenInfo()});

#if INTEL_CUSTOMIZATION // HIR parsing
  bool RemoveDummyEntry = false;

  if (!Pair.second) {
    auto & BTI = Pair.first->second;

    // Return original entry in non-HIR mode.
    if (!HIRInfo.isValid()) 
      return BTI;

    auto SC = BTI.getExact(this);

    // Ignore the original cache entry for multi-exit loops as it is always
    // SCEVCouldNotCompute.
    if (L->getExitingBlock() &&
        // If original cache entry is valid for HIR, return it.
        ((SC == getCouldNotCompute()) || isValidSCEVForHIR(SC))) {
      return BTI;

    } else {
      // Original entry is invalid, create an empty entry in HIR cache and
      // reevaluate the trip count in HIR mode.
      auto Pair = HIRBackedgeTakenCounts.insert(
              std::make_pair(L, BackedgeTakenInfo()));

      if (!Pair.second)
        return Pair.first->second;
    }
  } else if (HIRInfo.isValid()) {
    // We are in HIR mode and even the original backedge count of this loop
    // hasn't been computed yet. The dummy entry added to BackedgeTakenCounts at
    // the beginning of this function to compute HIR backedge count should be
    // deleted.
    RemoveDummyEntry = true;
  }
#endif // INTEL_CUSTOMIZATION
  // computeBackedgeTakenCount may allocate memory for its result. Inserting it
  // into the BackedgeTakenCounts map transfers ownership. Otherwise, the result
  // must be cleared in this scope.
  BackedgeTakenInfo Result = computeBackedgeTakenCount(L);

  if (Result.getExact(this) != getCouldNotCompute()) {
    assert(isLoopInvariant(Result.getExact(this), L) &&
           isLoopInvariant(Result.getMax(this), L) &&
           "Computed backedge-taken count isn't loop invariant for loop!");
    ++NumTripCountsComputed;
  }
  else if (Result.getMax(this) == getCouldNotCompute() &&
           isa<PHINode>(L->getHeader()->begin())) {
    // Only count loops that have phi nodes as not being computable.
    ++NumTripCountsNotComputed;
  }

  // Now that we know more about the trip count for this loop, forget any
  // existing SCEV values for PHI nodes in this loop since they are only
  // conservative estimates made without the benefit of trip count
  // information. This is similar to the code in forgetLoop, except that
  // it handles SCEVUnknown PHI nodes specially.
  if (Result.hasAnyInfo()) {
    SmallVector<Instruction *, 16> Worklist;
    PushLoopPHIs(L, Worklist);

    SmallPtrSet<Instruction *, 8> Discovered;
    while (!Worklist.empty()) {
      Instruction *I = Worklist.pop_back_val();

#if INTEL_CUSTOMIZATION // HIR parsing
      HIRValueExprMapType::iterator HIt;
      ValueExprMapType::iterator It;
      bool Found = false;

      if (HIRInfo.isValid()) {
        HIt = HIRValueExprMap.find_as(static_cast<Value *>(I));
        Found = (HIt != HIRValueExprMap.end());
      } else {
        It =  ValueExprMap.find_as(static_cast<Value *>(I));
        Found = (It != ValueExprMap.end());
      }
      if (Found) {
        const SCEV *Old = HIRInfo.isValid() ? HIt->second : It->second;
#endif // INTEL_CUSTOMIZATION

        // SCEVUnknown for a PHI either means that it has an unrecognized
        // structure, or it's a PHI that's in the progress of being computed
        // by createNodeForPHI.  In the former case, additional loop trip
        // count information isn't going to change anything. In the later
        // case, createNodeForPHI will perform the necessary updates on its
        // own when it gets to that point.
        if (!isa<PHINode>(I) || !isa<SCEVUnknown>(Old)) {
<<<<<<< HEAD
#if INTEL_CUSTOMIZATION // HIR parsing
          HIRInfo.isValid() ? eraseValueFromMap(HIt->first) :
                              eraseValueFromMap(It->first);
#endif // INTEL_CUSTOMIZATION
          forgetMemoizedResults(Old, false);
=======
          eraseValueFromMap(It->first);
          forgetMemoizedResults(Old);
>>>>>>> edf3c829
        }
        if (PHINode *PN = dyn_cast<PHINode>(I))
          ConstantEvolutionLoopExitValue.erase(PN);
      }

      // Since we don't need to invalidate anything for correctness and we're
      // only invalidating to make SCEV's results more precise, we get to stop
      // early to avoid invalidating too much.  This is especially important in
      // cases like:
      //
      //   %v = f(pn0, pn1) // pn0 and pn1 used through some other phi node
      // loop0:
      //   %pn0 = phi
      //   ...
      // loop1:
      //   %pn1 = phi
      //   ...
      //
      // where both loop0 and loop1's backedge taken count uses the SCEV
      // expression for %v.  If we don't have the early stop below then in cases
      // like the above, getBackedgeTakenInfo(loop1) will clear out the trip
      // count for loop0 and getBackedgeTakenInfo(loop0) will clear out the trip
      // count for loop1, effectively nullifying SCEV's trip count cache.
      for (auto *U : I->users())
        if (auto *I = dyn_cast<Instruction>(U)) {
          auto *LoopForUser = LI.getLoopFor(I->getParent());
          if (LoopForUser && L->contains(LoopForUser) &&
              Discovered.insert(I).second)
            Worklist.push_back(I);
        }
    }
  }

  // Re-lookup the insert position, since the call to
  // computeBackedgeTakenCount above could result in a
  // recusive call to getBackedgeTakenInfo (on a different
  // loop), which would invalidate the iterator computed
  // earlier.
#if INTEL_CUSTOMIZATION // HIR parsing
  if (HIRInfo.isValid()) {
    if (RemoveDummyEntry) {
      BackedgeTakenCounts.erase(L);
    }
    return HIRBackedgeTakenCounts[L] = std::move(Result);
  }
#endif // INTEL_CUSTOMIZATION
  return BackedgeTakenCounts.find(L)->second = std::move(Result);
}

void ScalarEvolution::forgetLoop(const Loop *L) {
  // Drop any stored trip count value.
  auto RemoveLoopFromBackedgeMap =
      [](DenseMap<const Loop *, BackedgeTakenInfo> &Map, const Loop *L) {
        auto BTCPos = Map.find(L);
        if (BTCPos != Map.end()) {
          BTCPos->second.clear();
          Map.erase(BTCPos);
        }
      };
  
  SmallVector<const Loop *, 16> LoopWorklist(1, L);
  SmallVector<Instruction *, 32> Worklist;
  SmallPtrSet<Instruction *, 16> Visited;

  // Iterate over all the loops and sub-loops to drop SCEV information.
  while (!LoopWorklist.empty()) {
    auto *CurrL = LoopWorklist.pop_back_val();

    RemoveLoopFromBackedgeMap(BackedgeTakenCounts, CurrL);
    RemoveLoopFromBackedgeMap(HIRBackedgeTakenCounts, CurrL); // INTEL
    RemoveLoopFromBackedgeMap(PredicatedBackedgeTakenCounts, CurrL);

    // Drop information about predicated SCEV rewrites for this loop.
    for (auto I = PredicatedSCEVRewrites.begin();
         I != PredicatedSCEVRewrites.end();) {
      std::pair<const SCEV *, const Loop *> Entry = I->first;
      if (Entry.second == CurrL)
        PredicatedSCEVRewrites.erase(I++);
      else
        ++I;
    }

    auto LoopUsersItr = LoopUsers.find(CurrL);
    if (LoopUsersItr != LoopUsers.end()) {
      for (auto *S : LoopUsersItr->second)
        forgetMemoizedResults(S);
      LoopUsers.erase(LoopUsersItr);
    }

    // Drop information about expressions based on loop-header PHIs.
    PushLoopPHIs(CurrL, Worklist);

    while (!Worklist.empty()) {
      Instruction *I = Worklist.pop_back_val();
      if (!Visited.insert(I).second)
        continue;

#if INTEL_CUSTOMIZATION // HIR parsing
      // HIRValueExprMap is built on top of ValueExprMap so it needs to stay
      // in sync with it. If we are clearing enteries from ValueExprMap, we
      // need to clear them from HIRValueExprMap as well.
      HIRValueExprMap.erase(static_cast<Value *>(I));
#endif // INTEL_CUSTOMIZATION

      ValueExprMapType::iterator It =
          ValueExprMap.find_as(static_cast<Value *>(I));
      if (It != ValueExprMap.end()) {
        eraseValueFromMap(It->first);
        forgetMemoizedResults(It->second);
        if (PHINode *PN = dyn_cast<PHINode>(I))
          ConstantEvolutionLoopExitValue.erase(PN);
      }

      PushDefUseChildren(I, Worklist);
    }

    LoopPropertiesCache.erase(CurrL);
    // Forget all contained loops too, to avoid dangling entries in the
    // ValuesAtScopes map.
    LoopWorklist.append(CurrL->begin(), CurrL->end());
  }
}

void ScalarEvolution::forgetValue(Value *V) {
  Instruction *I = dyn_cast<Instruction>(V);
  if (!I) return;

  // Drop information about expressions based on loop-header PHIs.
  SmallVector<Instruction *, 16> Worklist;
  Worklist.push_back(I);

  SmallPtrSet<Instruction *, 8> Visited;
  while (!Worklist.empty()) {
    I = Worklist.pop_back_val();
    if (!Visited.insert(I).second)
      continue;

    ValueExprMapType::iterator It =
      ValueExprMap.find_as(static_cast<Value *>(I));
#if INTEL_CUSTOMIZATION // HIR parsing 
      // HIRValueExprMap is built on top of ValueExprMap so it needs to stay
      // in sync with it. If we are clearing enteries from ValueExprMap, we
      // need to clear them from HIRValueExprMap as well.
      HIRValueExprMap.erase(static_cast<Value *>(I));
#endif // INTEL_CUSTOMIZATION
    if (It != ValueExprMap.end()) {
      eraseValueFromMap(It->first);
      forgetMemoizedResults(It->second);
      if (PHINode *PN = dyn_cast<PHINode>(I))
        ConstantEvolutionLoopExitValue.erase(PN);
    }

    PushDefUseChildren(I, Worklist);
  }
}

/// Get the exact loop backedge taken count considering all loop exits. A
/// computable result can only be returned for loops with a single exit.
/// Returning the minimum taken count among all exits is incorrect because one
/// of the loop's exit limit's may have been skipped. howFarToZero assumes that
/// the limit of each loop test is never skipped. This is a valid assumption as
/// long as the loop exits via that test. For precise results, it is the
/// caller's responsibility to specify the relevant loop exit using
/// getExact(ExitingBlock, SE).
const SCEV *
ScalarEvolution::BackedgeTakenInfo::getExact(ScalarEvolution *SE,
                                             SCEVUnionPredicate *Preds) const {
  // If any exits were not computable, the loop is not computable.
  if (!isComplete() || ExitNotTaken.empty())
    return SE->getCouldNotCompute();

  const SCEV *BECount = nullptr;
  for (auto &ENT : ExitNotTaken) {
    assert(ENT.ExactNotTaken != SE->getCouldNotCompute() && "bad exit SCEV");

    if (!BECount)
      BECount = ENT.ExactNotTaken;
    else if (BECount != ENT.ExactNotTaken)
      return SE->getCouldNotCompute();
    if (Preds && !ENT.hasAlwaysTruePredicate())
      Preds->add(ENT.Predicate.get());

    assert((Preds || ENT.hasAlwaysTruePredicate()) &&
           "Predicate should be always true!");
  }

  assert(BECount && "Invalid not taken count for loop exit");
  return BECount;
}

/// Get the exact not taken count for this loop exit.
const SCEV *
ScalarEvolution::BackedgeTakenInfo::getExact(BasicBlock *ExitingBlock,
                                             ScalarEvolution *SE) const {
  for (auto &ENT : ExitNotTaken)
    if (ENT.ExitingBlock == ExitingBlock && ENT.hasAlwaysTruePredicate())
      return ENT.ExactNotTaken;

  return SE->getCouldNotCompute();
}

/// getMax - Get the max backedge taken count for the loop.
const SCEV *
ScalarEvolution::BackedgeTakenInfo::getMax(ScalarEvolution *SE) const {
  auto PredicateNotAlwaysTrue = [](const ExitNotTakenInfo &ENT) {
    return !ENT.hasAlwaysTruePredicate();
  };

  if (any_of(ExitNotTaken, PredicateNotAlwaysTrue) || !getMax())
    return SE->getCouldNotCompute();

  assert((isa<SCEVCouldNotCompute>(getMax()) || isa<SCEVConstant>(getMax())) &&
         "No point in having a non-constant max backedge taken count!");
  return getMax();
}

bool ScalarEvolution::BackedgeTakenInfo::isMaxOrZero(ScalarEvolution *SE) const {
  auto PredicateNotAlwaysTrue = [](const ExitNotTakenInfo &ENT) {
    return !ENT.hasAlwaysTruePredicate();
  };
  return MaxOrZero && !any_of(ExitNotTaken, PredicateNotAlwaysTrue);
}

bool ScalarEvolution::BackedgeTakenInfo::hasOperand(const SCEV *S,
                                                    ScalarEvolution *SE) const {
  if (getMax() && getMax() != SE->getCouldNotCompute() &&
      SE->hasOperand(getMax(), S))
    return true;

  for (auto &ENT : ExitNotTaken)
    if (ENT.ExactNotTaken != SE->getCouldNotCompute() &&
        SE->hasOperand(ENT.ExactNotTaken, S))
      return true;

  return false;
}

ScalarEvolution::ExitLimit::ExitLimit(const SCEV *E)
    : ExactNotTaken(E), MaxNotTaken(E) {
  assert((isa<SCEVCouldNotCompute>(MaxNotTaken) ||
          isa<SCEVConstant>(MaxNotTaken)) &&
         "No point in having a non-constant max backedge taken count!");
}

ScalarEvolution::ExitLimit::ExitLimit(
    const SCEV *E, const SCEV *M, bool MaxOrZero,
    ArrayRef<const SmallPtrSetImpl<const SCEVPredicate *> *> PredSetList)
    : ExactNotTaken(E), MaxNotTaken(M), MaxOrZero(MaxOrZero) {
  assert((isa<SCEVCouldNotCompute>(ExactNotTaken) ||
          !isa<SCEVCouldNotCompute>(MaxNotTaken)) &&
         "Exact is not allowed to be less precise than Max");
  assert((isa<SCEVCouldNotCompute>(MaxNotTaken) ||
          isa<SCEVConstant>(MaxNotTaken)) &&
         "No point in having a non-constant max backedge taken count!");
  for (auto *PredSet : PredSetList)
    for (auto *P : *PredSet)
      addPredicate(P);
}

ScalarEvolution::ExitLimit::ExitLimit(
    const SCEV *E, const SCEV *M, bool MaxOrZero,
    const SmallPtrSetImpl<const SCEVPredicate *> &PredSet)
    : ExitLimit(E, M, MaxOrZero, {&PredSet}) {
  assert((isa<SCEVCouldNotCompute>(MaxNotTaken) ||
          isa<SCEVConstant>(MaxNotTaken)) &&
         "No point in having a non-constant max backedge taken count!");
}

ScalarEvolution::ExitLimit::ExitLimit(const SCEV *E, const SCEV *M,
                                      bool MaxOrZero)
    : ExitLimit(E, M, MaxOrZero, None) {
  assert((isa<SCEVCouldNotCompute>(MaxNotTaken) ||
          isa<SCEVConstant>(MaxNotTaken)) &&
         "No point in having a non-constant max backedge taken count!");
}

/// Allocate memory for BackedgeTakenInfo and copy the not-taken count of each
/// computable exit into a persistent ExitNotTakenInfo array.
ScalarEvolution::BackedgeTakenInfo::BackedgeTakenInfo(
    SmallVectorImpl<ScalarEvolution::BackedgeTakenInfo::EdgeExitInfo>
        &&ExitCounts,
    bool Complete, const SCEV *MaxCount, bool MaxOrZero)
    : MaxAndComplete(MaxCount, Complete), MaxOrZero(MaxOrZero) {
  using EdgeExitInfo = ScalarEvolution::BackedgeTakenInfo::EdgeExitInfo;

  ExitNotTaken.reserve(ExitCounts.size());
  std::transform(
      ExitCounts.begin(), ExitCounts.end(), std::back_inserter(ExitNotTaken),
      [&](const EdgeExitInfo &EEI) {
        BasicBlock *ExitBB = EEI.first;
        const ExitLimit &EL = EEI.second;
        if (EL.Predicates.empty())
          return ExitNotTakenInfo(ExitBB, EL.ExactNotTaken, nullptr);

        std::unique_ptr<SCEVUnionPredicate> Predicate(new SCEVUnionPredicate);
        for (auto *Pred : EL.Predicates)
          Predicate->add(Pred);

        return ExitNotTakenInfo(ExitBB, EL.ExactNotTaken, std::move(Predicate));
      });
  assert((isa<SCEVCouldNotCompute>(MaxCount) || isa<SCEVConstant>(MaxCount)) &&
         "No point in having a non-constant max backedge taken count!");
}

/// Invalidate this result and free the ExitNotTakenInfo array.
void ScalarEvolution::BackedgeTakenInfo::clear() {
  ExitNotTaken.clear();
}

/// Compute the number of times the backedge of the specified loop will execute.
ScalarEvolution::BackedgeTakenInfo
ScalarEvolution::computeBackedgeTakenCount(const Loop *L,
                                           bool AllowPredicates) {
  SmallVector<BasicBlock *, 8> ExitingBlocks;
  L->getExitingBlocks(ExitingBlocks);

  using EdgeExitInfo = ScalarEvolution::BackedgeTakenInfo::EdgeExitInfo;

  SmallVector<EdgeExitInfo, 4> ExitCounts;
  bool CouldComputeBECount = true;
  BasicBlock *Latch = L->getLoopLatch(); // may be NULL.
  const SCEV *MustExitMaxBECount = nullptr;
  const SCEV *MayExitMaxBECount = nullptr;
  bool MustExitMaxOrZero = false;

#if INTEL_CUSTOMIZATION // HIR parsing
  // Multi-exit loops in HIR are treated as single-exit loops with early exits.
  // This means that the trip count information is computed only off of loop
  // backedge(latch). We can ignore all the other exits.
  if ((ExitingBlocks.size() > 1) && HIRInfo.isValid()) {
    // Check whether latch is an exiting block. If it is, remove all the other
    // exiting blocks. Latch may not be an exit if it is an unconditional
    // branch.
    bool LatchIsExit = false;
    for (auto ExitingBB : ExitingBlocks) {
      if (ExitingBB == Latch) {
        LatchIsExit = true;
        break;
      }
    }

    if (LatchIsExit) {
      ExitingBlocks.clear();
      ExitingBlocks.push_back(Latch);
    }
  }
#endif // INTEL_CUSTOMIZATION
  // Compute the ExitLimit for each loop exit. Use this to populate ExitCounts
  // and compute maxBECount.
  // Do a union of all the predicates here.
  for (unsigned i = 0, e = ExitingBlocks.size(); i != e; ++i) {
    BasicBlock *ExitBB = ExitingBlocks[i];
    ExitLimit EL = computeExitLimit(L, ExitBB, AllowPredicates);

    assert((AllowPredicates || EL.Predicates.empty()) &&
           "Predicated exit limit when predicates are not allowed!");

    // 1. For each exit that can be computed, add an entry to ExitCounts.
    // CouldComputeBECount is true only if all exits can be computed.
    if (EL.ExactNotTaken == getCouldNotCompute())
      // We couldn't compute an exact value for this exit, so
      // we won't be able to compute an exact value for the loop.
      CouldComputeBECount = false;
    else
      ExitCounts.emplace_back(ExitBB, EL);

    // 2. Derive the loop's MaxBECount from each exit's max number of
    // non-exiting iterations. Partition the loop exits into two kinds:
    // LoopMustExits and LoopMayExits.
    //
    // If the exit dominates the loop latch, it is a LoopMustExit otherwise it
    // is a LoopMayExit.  If any computable LoopMustExit is found, then
    // MaxBECount is the minimum EL.MaxNotTaken of computable
    // LoopMustExits. Otherwise, MaxBECount is conservatively the maximum
    // EL.MaxNotTaken, where CouldNotCompute is considered greater than any
    // computable EL.MaxNotTaken.
    if (EL.MaxNotTaken != getCouldNotCompute() && Latch &&
        DT.dominates(ExitBB, Latch)) {
      if (!MustExitMaxBECount) {
        MustExitMaxBECount = EL.MaxNotTaken;
        MustExitMaxOrZero = EL.MaxOrZero;
      } else {
        MustExitMaxBECount =
            getUMinFromMismatchedTypes(MustExitMaxBECount, EL.MaxNotTaken);
      }
    } else if (MayExitMaxBECount != getCouldNotCompute()) {
      if (!MayExitMaxBECount || EL.MaxNotTaken == getCouldNotCompute())
        MayExitMaxBECount = EL.MaxNotTaken;
      else {
        MayExitMaxBECount =
            getUMaxFromMismatchedTypes(MayExitMaxBECount, EL.MaxNotTaken);
      }
    }
  }
  const SCEV *MaxBECount = MustExitMaxBECount ? MustExitMaxBECount :
    (MayExitMaxBECount ? MayExitMaxBECount : getCouldNotCompute());
  // The loop backedge will be taken the maximum or zero times if there's
  // a single exit that must be taken the maximum or zero times.
  bool MaxOrZero = (MustExitMaxOrZero && ExitingBlocks.size() == 1);
  return BackedgeTakenInfo(std::move(ExitCounts), CouldComputeBECount,
                           MaxBECount, MaxOrZero);
}

ScalarEvolution::ExitLimit
ScalarEvolution::computeExitLimit(const Loop *L, BasicBlock *ExitingBlock,
<<<<<<< HEAD
                                  bool AllowPredicates) {
  ExitLimitQuery Query(L, ExitingBlock, AllowPredicates);
  auto MaybeEL = ExitLimits.find(Query);
  if (MaybeEL != ExitLimits.end())
#if INTEL_CUSTOMIZATION // HIR parsing
    // Ignore invalid cache entries in HIR mode.
    if (!HIRInfo.isValid() ||
        (MaybeEL->second.ExactNotTaken == getCouldNotCompute()) ||
        isValidSCEVForHIR(MaybeEL->second.ExactNotTaken))
#endif // INTEL_CUSTOMIZATION
    return MaybeEL->second;
  ExitLimit EL = computeExitLimitImpl(L, ExitingBlock, AllowPredicates);
  ExitLimits.insert({Query, EL});
  return EL;
}

ScalarEvolution::ExitLimit
ScalarEvolution::computeExitLimitImpl(const Loop *L, BasicBlock *ExitingBlock,
=======
>>>>>>> edf3c829
                                      bool AllowPredicates) {
  // Okay, we've chosen an exiting block.  See what condition causes us to exit
  // at this block and remember the exit block and whether all other targets
  // lead to the loop header.
  bool MustExecuteLoopHeader = true;
  BasicBlock *Exit = nullptr;
  for (auto *SBB : successors(ExitingBlock))
    if (!L->contains(SBB)) {
      if (Exit) // Multiple exit successors.
        return getCouldNotCompute();
      Exit = SBB;
    } else if (SBB != L->getHeader()) {
      MustExecuteLoopHeader = false;
    }

  // At this point, we know we have a conditional branch that determines whether
  // the loop is exited.  However, we don't know if the branch is executed each
  // time through the loop.  If not, then the execution count of the branch will
  // not be equal to the trip count of the loop.
  //
  // Currently we check for this by checking to see if the Exit branch goes to
  // the loop header.  If so, we know it will always execute the same number of
  // times as the loop.  We also handle the case where the exit block *is* the
  // loop header.  This is common for un-rotated loops.
  //
  // If both of those tests fail, walk up the unique predecessor chain to the
  // header, stopping if there is an edge that doesn't exit the loop. If the
  // header is reached, the execution count of the branch will be equal to the
  // trip count of the loop.
  //
  //  More extensive analysis could be done to handle more cases here.
  //
  if (!MustExecuteLoopHeader && ExitingBlock != L->getHeader()) {
    // The simple checks failed, try climbing the unique predecessor chain
    // up to the header.
    bool Ok = false;
    for (BasicBlock *BB = ExitingBlock; BB; ) {
      BasicBlock *Pred = BB->getUniquePredecessor();
      if (!Pred)
        return getCouldNotCompute();
      TerminatorInst *PredTerm = Pred->getTerminator();
      for (const BasicBlock *PredSucc : PredTerm->successors()) {
        if (PredSucc == BB)
          continue;
        // If the predecessor has a successor that isn't BB and isn't
        // outside the loop, assume the worst.
        if (L->contains(PredSucc))
          return getCouldNotCompute();
      }
      if (Pred == L->getHeader()) {
        Ok = true;
        break;
      }
      BB = Pred;
    }
    if (!Ok)
      return getCouldNotCompute();
  }

  bool IsOnlyExit = (L->getExitingBlock() != nullptr);
  TerminatorInst *Term = ExitingBlock->getTerminator();
  if (BranchInst *BI = dyn_cast<BranchInst>(Term)) {
    assert(BI->isConditional() && "If unconditional, it can't be in loop!");
    // Proceed to the next level to examine the exit condition expression.
    return computeExitLimitFromCond(
        L, BI->getCondition(), BI->getSuccessor(0), BI->getSuccessor(1),
        /*ControlsExit=*/IsOnlyExit, AllowPredicates);
  }

  if (SwitchInst *SI = dyn_cast<SwitchInst>(Term))
    return computeExitLimitFromSingleExitSwitch(L, SI, Exit,
                                                /*ControlsExit=*/IsOnlyExit);

  return getCouldNotCompute();
}

ScalarEvolution::ExitLimit ScalarEvolution::computeExitLimitFromCond(
    const Loop *L, Value *ExitCond, BasicBlock *TBB, BasicBlock *FBB,
    bool ControlsExit, bool AllowPredicates) {
  ScalarEvolution::ExitLimitCacheTy Cache(L, TBB, FBB, AllowPredicates);
  return computeExitLimitFromCondCached(Cache, L, ExitCond, TBB, FBB,
                                        ControlsExit, AllowPredicates);
}

Optional<ScalarEvolution::ExitLimit>
ScalarEvolution::ExitLimitCache::find(const Loop *L, Value *ExitCond,
                                      BasicBlock *TBB, BasicBlock *FBB,
                                      bool ControlsExit, bool AllowPredicates) {
  (void)this->L;
  (void)this->TBB;
  (void)this->FBB;
  (void)this->AllowPredicates;

  assert(this->L == L && this->TBB == TBB && this->FBB == FBB &&
         this->AllowPredicates == AllowPredicates &&
         "Variance in assumed invariant key components!");
  auto Itr = TripCountMap.find({ExitCond, ControlsExit});
  if (Itr == TripCountMap.end())
    return None;
  return Itr->second;
}

void ScalarEvolution::ExitLimitCache::insert(const Loop *L, Value *ExitCond,
                                             BasicBlock *TBB, BasicBlock *FBB,
                                             bool ControlsExit,
                                             bool AllowPredicates,
                                             const ExitLimit &EL) {
  assert(this->L == L && this->TBB == TBB && this->FBB == FBB &&
         this->AllowPredicates == AllowPredicates &&
         "Variance in assumed invariant key components!");

  auto InsertResult = TripCountMap.insert({{ExitCond, ControlsExit}, EL});
  assert(InsertResult.second && "Expected successful insertion!");
  (void)InsertResult;
}

ScalarEvolution::ExitLimit ScalarEvolution::computeExitLimitFromCondCached(
    ExitLimitCacheTy &Cache, const Loop *L, Value *ExitCond, BasicBlock *TBB,
    BasicBlock *FBB, bool ControlsExit, bool AllowPredicates) {

  if (auto MaybeEL =
          Cache.find(L, ExitCond, TBB, FBB, ControlsExit, AllowPredicates))
    return *MaybeEL;

  ExitLimit EL = computeExitLimitFromCondImpl(Cache, L, ExitCond, TBB, FBB,
                                              ControlsExit, AllowPredicates);
  Cache.insert(L, ExitCond, TBB, FBB, ControlsExit, AllowPredicates, EL);
  return EL;
}

ScalarEvolution::ExitLimit ScalarEvolution::computeExitLimitFromCondImpl(
    ExitLimitCacheTy &Cache, const Loop *L, Value *ExitCond, BasicBlock *TBB,
    BasicBlock *FBB, bool ControlsExit, bool AllowPredicates) {
  // Check if the controlling expression for this loop is an And or Or.
  if (BinaryOperator *BO = dyn_cast<BinaryOperator>(ExitCond)) {
    if (BO->getOpcode() == Instruction::And) {
      // Recurse on the operands of the and.
      bool EitherMayExit = L->contains(TBB);
      ExitLimit EL0 = computeExitLimitFromCondCached(
          Cache, L, BO->getOperand(0), TBB, FBB, ControlsExit && !EitherMayExit,
          AllowPredicates);
      ExitLimit EL1 = computeExitLimitFromCondCached(
          Cache, L, BO->getOperand(1), TBB, FBB, ControlsExit && !EitherMayExit,
          AllowPredicates);
      const SCEV *BECount = getCouldNotCompute();
      const SCEV *MaxBECount = getCouldNotCompute();
      if (EitherMayExit) {
        // Both conditions must be true for the loop to continue executing.
        // Choose the less conservative count.
        if (EL0.ExactNotTaken == getCouldNotCompute() ||
            EL1.ExactNotTaken == getCouldNotCompute())
          BECount = getCouldNotCompute();
        else
          BECount =
              getUMinFromMismatchedTypes(EL0.ExactNotTaken, EL1.ExactNotTaken);
        if (EL0.MaxNotTaken == getCouldNotCompute())
          MaxBECount = EL1.MaxNotTaken;
        else if (EL1.MaxNotTaken == getCouldNotCompute())
          MaxBECount = EL0.MaxNotTaken;
        else
          MaxBECount =
              getUMinFromMismatchedTypes(EL0.MaxNotTaken, EL1.MaxNotTaken);
      } else {
        // Both conditions must be true at the same time for the loop to exit.
        // For now, be conservative.
        assert(L->contains(FBB) && "Loop block has no successor in loop!");
        if (EL0.MaxNotTaken == EL1.MaxNotTaken)
          MaxBECount = EL0.MaxNotTaken;
        if (EL0.ExactNotTaken == EL1.ExactNotTaken)
          BECount = EL0.ExactNotTaken;
      }

      // There are cases (e.g. PR26207) where computeExitLimitFromCond is able
      // to be more aggressive when computing BECount than when computing
      // MaxBECount.  In these cases it is possible for EL0.ExactNotTaken and
      // EL1.ExactNotTaken to match, but for EL0.MaxNotTaken and EL1.MaxNotTaken
      // to not.
      if (isa<SCEVCouldNotCompute>(MaxBECount) &&
          !isa<SCEVCouldNotCompute>(BECount))
        MaxBECount = getConstant(getUnsignedRangeMax(BECount));

      return ExitLimit(BECount, MaxBECount, false,
                       {&EL0.Predicates, &EL1.Predicates});
    }
    if (BO->getOpcode() == Instruction::Or) {
      // Recurse on the operands of the or.
      bool EitherMayExit = L->contains(FBB);
      ExitLimit EL0 = computeExitLimitFromCondCached(
          Cache, L, BO->getOperand(0), TBB, FBB, ControlsExit && !EitherMayExit,
          AllowPredicates);
      ExitLimit EL1 = computeExitLimitFromCondCached(
          Cache, L, BO->getOperand(1), TBB, FBB, ControlsExit && !EitherMayExit,
          AllowPredicates);
      const SCEV *BECount = getCouldNotCompute();
      const SCEV *MaxBECount = getCouldNotCompute();
      if (EitherMayExit) {
        // Both conditions must be false for the loop to continue executing.
        // Choose the less conservative count.
        if (EL0.ExactNotTaken == getCouldNotCompute() ||
            EL1.ExactNotTaken == getCouldNotCompute())
          BECount = getCouldNotCompute();
        else
          BECount =
              getUMinFromMismatchedTypes(EL0.ExactNotTaken, EL1.ExactNotTaken);
        if (EL0.MaxNotTaken == getCouldNotCompute())
          MaxBECount = EL1.MaxNotTaken;
        else if (EL1.MaxNotTaken == getCouldNotCompute())
          MaxBECount = EL0.MaxNotTaken;
        else
          MaxBECount =
              getUMinFromMismatchedTypes(EL0.MaxNotTaken, EL1.MaxNotTaken);
      } else {
        // Both conditions must be false at the same time for the loop to exit.
        // For now, be conservative.
        assert(L->contains(TBB) && "Loop block has no successor in loop!");
        if (EL0.MaxNotTaken == EL1.MaxNotTaken)
          MaxBECount = EL0.MaxNotTaken;
        if (EL0.ExactNotTaken == EL1.ExactNotTaken)
          BECount = EL0.ExactNotTaken;
      }

      return ExitLimit(BECount, MaxBECount, false,
                       {&EL0.Predicates, &EL1.Predicates});
    }
  }

  // With an icmp, it may be feasible to compute an exact backedge-taken count.
  // Proceed to the next level to examine the icmp.
  if (ICmpInst *ExitCondICmp = dyn_cast<ICmpInst>(ExitCond)) {
    ExitLimit EL =
        computeExitLimitFromICmp(L, ExitCondICmp, TBB, FBB, ControlsExit);
    if (EL.hasFullInfo() || !AllowPredicates)
      return EL;

    // Try again, but use SCEV predicates this time.
    return computeExitLimitFromICmp(L, ExitCondICmp, TBB, FBB, ControlsExit,
                                    /*AllowPredicates=*/true);
  }

  // Check for a constant condition. These are normally stripped out by
  // SimplifyCFG, but ScalarEvolution may be used by a pass which wishes to
  // preserve the CFG and is temporarily leaving constant conditions
  // in place.
  if (ConstantInt *CI = dyn_cast<ConstantInt>(ExitCond)) {
    if (L->contains(FBB) == !CI->getZExtValue())
      // The backedge is always taken.
      return getCouldNotCompute();
    else
      // The backedge is never taken.
      return getZero(CI->getType());
  }

  // If it's not an integer or pointer comparison then compute it the hard way.
  return computeExitCountExhaustively(L, ExitCond, !L->contains(TBB));
}

ScalarEvolution::ExitLimit
ScalarEvolution::computeExitLimitFromICmp(const Loop *L,
                                          ICmpInst *ExitCond,
                                          BasicBlock *TBB,
                                          BasicBlock *FBB,
                                          bool ControlsExit,
                                          bool AllowPredicates) {
  // If the condition was exit on true, convert the condition to exit on false
  ICmpInst::Predicate Pred;
  if (!L->contains(FBB))
    Pred = ExitCond->getPredicate();
  else
    Pred = ExitCond->getInversePredicate();
  const ICmpInst::Predicate OriginalPred = Pred;

  // Handle common loops like: for (X = "string"; *X; ++X)
  if (LoadInst *LI = dyn_cast<LoadInst>(ExitCond->getOperand(0)))
    if (Constant *RHS = dyn_cast<Constant>(ExitCond->getOperand(1))) {
      ExitLimit ItCnt =
        computeLoadConstantCompareExitLimit(LI, RHS, L, Pred);
      if (ItCnt.hasAnyInfo())
        return ItCnt;
    }

  const SCEV *LHS = getSCEV(ExitCond->getOperand(0));
  const SCEV *RHS = getSCEV(ExitCond->getOperand(1));

  // Try to evaluate any dependencies out of the loop.
  LHS = getSCEVAtScope(LHS, L);
  RHS = getSCEVAtScope(RHS, L);

  // At this point, we would like to compute how many iterations of the
  // loop the predicate will return true for these inputs.
  if (isLoopInvariant(LHS, L) && !isLoopInvariant(RHS, L)) {
    // If there is a loop-invariant, force it into the RHS.
    std::swap(LHS, RHS);
    Pred = ICmpInst::getSwappedPredicate(Pred);
  }

  // Simplify the operands before analyzing them.
  (void)SimplifyICmpOperands(Pred, LHS, RHS);

  // If we have a comparison of a chrec against a constant, try to use value
  // ranges to answer this query.
  if (const SCEVConstant *RHSC = dyn_cast<SCEVConstant>(RHS))
    if (const SCEVAddRecExpr *AddRec = dyn_cast<SCEVAddRecExpr>(LHS))
      if (AddRec->getLoop() == L) {
        // Form the constant range.
        ConstantRange CompRange =
            ConstantRange::makeExactICmpRegion(Pred, RHSC->getAPInt());

        const SCEV *Ret = AddRec->getNumIterationsInRange(CompRange, *this);
        if (!isa<SCEVCouldNotCompute>(Ret)) return Ret;
      }

  switch (Pred) {
  case ICmpInst::ICMP_NE: {                     // while (X != Y)
    // Convert to: while (X-Y != 0)
    ExitLimit EL = howFarToZero(getMinusSCEV(LHS, RHS), L, ControlsExit,
                                AllowPredicates);
    if (EL.hasAnyInfo()) return EL;
    break;
  }
  case ICmpInst::ICMP_EQ: {                     // while (X == Y)
    // Convert to: while (X-Y == 0)
    ExitLimit EL = howFarToNonZero(getMinusSCEV(LHS, RHS), L);
    if (EL.hasAnyInfo()) return EL;
    break;
  }
  case ICmpInst::ICMP_SLT:
  case ICmpInst::ICMP_ULT: {                    // while (X < Y)
    bool IsSigned = Pred == ICmpInst::ICMP_SLT;
    ExitLimit EL = howManyLessThans(LHS, RHS, L, IsSigned, ControlsExit,
                                    AllowPredicates);
    if (EL.hasAnyInfo()) return EL;
    break;
  }
  case ICmpInst::ICMP_SGT:
  case ICmpInst::ICMP_UGT: {                    // while (X > Y)
    bool IsSigned = Pred == ICmpInst::ICMP_SGT;
    ExitLimit EL =
        howManyGreaterThans(LHS, RHS, L, IsSigned, ControlsExit,
                            AllowPredicates);
    if (EL.hasAnyInfo()) return EL;
    break;
  }
  default:
    break;
  }

  auto *ExhaustiveCount =
      computeExitCountExhaustively(L, ExitCond, !L->contains(TBB));

  if (!isa<SCEVCouldNotCompute>(ExhaustiveCount))
    return ExhaustiveCount;

  return computeShiftCompareExitLimit(ExitCond->getOperand(0),
                                      ExitCond->getOperand(1), L, OriginalPred);
}

ScalarEvolution::ExitLimit
ScalarEvolution::computeExitLimitFromSingleExitSwitch(const Loop *L,
                                                      SwitchInst *Switch,
                                                      BasicBlock *ExitingBlock,
                                                      bool ControlsExit) {
  assert(!L->contains(ExitingBlock) && "Not an exiting block!");

  // Give up if the exit is the default dest of a switch.
  if (Switch->getDefaultDest() == ExitingBlock)
    return getCouldNotCompute();

  assert(L->contains(Switch->getDefaultDest()) &&
         "Default case must not exit the loop!");
  const SCEV *LHS = getSCEVAtScope(Switch->getCondition(), L);
  const SCEV *RHS = getConstant(Switch->findCaseDest(ExitingBlock));

  // while (X != Y) --> while (X-Y != 0)
  ExitLimit EL = howFarToZero(getMinusSCEV(LHS, RHS), L, ControlsExit);
  if (EL.hasAnyInfo())
    return EL;

  return getCouldNotCompute();
}

static ConstantInt *
EvaluateConstantChrecAtConstant(const SCEVAddRecExpr *AddRec, ConstantInt *C,
                                ScalarEvolution &SE) {
  const SCEV *InVal = SE.getConstant(C);
  const SCEV *Val = AddRec->evaluateAtIteration(InVal, SE);
  assert(isa<SCEVConstant>(Val) &&
         "Evaluation of SCEV at constant didn't fold correctly?");
  return cast<SCEVConstant>(Val)->getValue();
}

/// Given an exit condition of 'icmp op load X, cst', try to see if we can
/// compute the backedge execution count.
ScalarEvolution::ExitLimit
ScalarEvolution::computeLoadConstantCompareExitLimit(
  LoadInst *LI,
  Constant *RHS,
  const Loop *L,
  ICmpInst::Predicate predicate) {
  if (LI->isVolatile()) return getCouldNotCompute();

  // Check to see if the loaded pointer is a getelementptr of a global.
  // TODO: Use SCEV instead of manually grubbing with GEPs.
  GetElementPtrInst *GEP = dyn_cast<GetElementPtrInst>(LI->getOperand(0));
  if (!GEP) return getCouldNotCompute();

  // Make sure that it is really a constant global we are gepping, with an
  // initializer, and make sure the first IDX is really 0.
  GlobalVariable *GV = dyn_cast<GlobalVariable>(GEP->getOperand(0));
  if (!GV || !GV->isConstant() || !GV->hasDefinitiveInitializer() ||
      GEP->getNumOperands() < 3 || !isa<Constant>(GEP->getOperand(1)) ||
      !cast<Constant>(GEP->getOperand(1))->isNullValue())
    return getCouldNotCompute();

  // Okay, we allow one non-constant index into the GEP instruction.
  Value *VarIdx = nullptr;
  std::vector<Constant*> Indexes;
  unsigned VarIdxNum = 0;
  for (unsigned i = 2, e = GEP->getNumOperands(); i != e; ++i)
    if (ConstantInt *CI = dyn_cast<ConstantInt>(GEP->getOperand(i))) {
      Indexes.push_back(CI);
    } else if (!isa<ConstantInt>(GEP->getOperand(i))) {
      if (VarIdx) return getCouldNotCompute();  // Multiple non-constant idx's.
      VarIdx = GEP->getOperand(i);
      VarIdxNum = i-2;
      Indexes.push_back(nullptr);
    }

  // Loop-invariant loads may be a byproduct of loop optimization. Skip them.
  if (!VarIdx)
    return getCouldNotCompute();

  // Okay, we know we have a (load (gep GV, 0, X)) comparison with a constant.
  // Check to see if X is a loop variant variable value now.
  const SCEV *Idx = getSCEV(VarIdx);
  Idx = getSCEVAtScope(Idx, L);

  // We can only recognize very limited forms of loop index expressions, in
  // particular, only affine AddRec's like {C1,+,C2}.
  const SCEVAddRecExpr *IdxExpr = dyn_cast<SCEVAddRecExpr>(Idx);
  if (!IdxExpr || !IdxExpr->isAffine() || isLoopInvariant(IdxExpr, L) ||
      !isa<SCEVConstant>(IdxExpr->getOperand(0)) ||
      !isa<SCEVConstant>(IdxExpr->getOperand(1)))
    return getCouldNotCompute();

  unsigned MaxSteps = MaxBruteForceIterations;
  for (unsigned IterationNum = 0; IterationNum != MaxSteps; ++IterationNum) {
    ConstantInt *ItCst = ConstantInt::get(
                           cast<IntegerType>(IdxExpr->getType()), IterationNum);
    ConstantInt *Val = EvaluateConstantChrecAtConstant(IdxExpr, ItCst, *this);

    // Form the GEP offset.
    Indexes[VarIdxNum] = Val;

    Constant *Result = ConstantFoldLoadThroughGEPIndices(GV->getInitializer(),
                                                         Indexes);
    if (!Result) break;  // Cannot compute!

    // Evaluate the condition for this iteration.
    Result = ConstantExpr::getICmp(predicate, Result, RHS);
    if (!isa<ConstantInt>(Result)) break;  // Couldn't decide for sure
    if (cast<ConstantInt>(Result)->getValue().isMinValue()) {
      ++NumArrayLenItCounts;
      return getConstant(ItCst);   // Found terminating iteration!
    }
  }
  return getCouldNotCompute();
}

ScalarEvolution::ExitLimit ScalarEvolution::computeShiftCompareExitLimit(
    Value *LHS, Value *RHSV, const Loop *L, ICmpInst::Predicate Pred) {
  ConstantInt *RHS = dyn_cast<ConstantInt>(RHSV);
  if (!RHS)
    return getCouldNotCompute();

  const BasicBlock *Latch = L->getLoopLatch();
  if (!Latch)
    return getCouldNotCompute();

  const BasicBlock *Predecessor = L->getLoopPredecessor();
  if (!Predecessor)
    return getCouldNotCompute();

  // Return true if V is of the form "LHS `shift_op` <positive constant>".
  // Return LHS in OutLHS and shift_opt in OutOpCode.
  auto MatchPositiveShift =
      [](Value *V, Value *&OutLHS, Instruction::BinaryOps &OutOpCode) {

    using namespace PatternMatch;

    ConstantInt *ShiftAmt;
    if (match(V, m_LShr(m_Value(OutLHS), m_ConstantInt(ShiftAmt))))
      OutOpCode = Instruction::LShr;
    else if (match(V, m_AShr(m_Value(OutLHS), m_ConstantInt(ShiftAmt))))
      OutOpCode = Instruction::AShr;
    else if (match(V, m_Shl(m_Value(OutLHS), m_ConstantInt(ShiftAmt))))
      OutOpCode = Instruction::Shl;
    else
      return false;

    return ShiftAmt->getValue().isStrictlyPositive();
  };

  // Recognize a "shift recurrence" either of the form %iv or of %iv.shifted in
  //
  // loop:
  //   %iv = phi i32 [ %iv.shifted, %loop ], [ %val, %preheader ]
  //   %iv.shifted = lshr i32 %iv, <positive constant>
  //
  // Return true on a successful match.  Return the corresponding PHI node (%iv
  // above) in PNOut and the opcode of the shift operation in OpCodeOut.
  auto MatchShiftRecurrence =
      [&](Value *V, PHINode *&PNOut, Instruction::BinaryOps &OpCodeOut) {
    Optional<Instruction::BinaryOps> PostShiftOpCode;

    {
      Instruction::BinaryOps OpC;
      Value *V;

      // If we encounter a shift instruction, "peel off" the shift operation,
      // and remember that we did so.  Later when we inspect %iv's backedge
      // value, we will make sure that the backedge value uses the same
      // operation.
      //
      // Note: the peeled shift operation does not have to be the same
      // instruction as the one feeding into the PHI's backedge value.  We only
      // really care about it being the same *kind* of shift instruction --
      // that's all that is required for our later inferences to hold.
      if (MatchPositiveShift(LHS, V, OpC)) {
        PostShiftOpCode = OpC;
        LHS = V;
      }
    }

    PNOut = dyn_cast<PHINode>(LHS);
    if (!PNOut || PNOut->getParent() != L->getHeader())
      return false;

    Value *BEValue = PNOut->getIncomingValueForBlock(Latch);
    Value *OpLHS;

    return
        // The backedge value for the PHI node must be a shift by a positive
        // amount
        MatchPositiveShift(BEValue, OpLHS, OpCodeOut) &&

        // of the PHI node itself
        OpLHS == PNOut &&

        // and the kind of shift should be match the kind of shift we peeled
        // off, if any.
        (!PostShiftOpCode.hasValue() || *PostShiftOpCode == OpCodeOut);
  };

  PHINode *PN;
  Instruction::BinaryOps OpCode;
  if (!MatchShiftRecurrence(LHS, PN, OpCode))
    return getCouldNotCompute();

  const DataLayout &DL = getDataLayout();

  // The key rationale for this optimization is that for some kinds of shift
  // recurrences, the value of the recurrence "stabilizes" to either 0 or -1
  // within a finite number of iterations.  If the condition guarding the
  // backedge (in the sense that the backedge is taken if the condition is true)
  // is false for the value the shift recurrence stabilizes to, then we know
  // that the backedge is taken only a finite number of times.

  ConstantInt *StableValue = nullptr;
  switch (OpCode) {
  default:
    llvm_unreachable("Impossible case!");

  case Instruction::AShr: {
    // {K,ashr,<positive-constant>} stabilizes to signum(K) in at most
    // bitwidth(K) iterations.
    Value *FirstValue = PN->getIncomingValueForBlock(Predecessor);
    KnownBits Known = computeKnownBits(FirstValue, DL, 0, nullptr,
                                       Predecessor->getTerminator(), &DT);
    auto *Ty = cast<IntegerType>(RHS->getType());
    if (Known.isNonNegative())
      StableValue = ConstantInt::get(Ty, 0);
    else if (Known.isNegative())
      StableValue = ConstantInt::get(Ty, -1, true);
    else
      return getCouldNotCompute();

    break;
  }
  case Instruction::LShr:
  case Instruction::Shl:
    // Both {K,lshr,<positive-constant>} and {K,shl,<positive-constant>}
    // stabilize to 0 in at most bitwidth(K) iterations.
    StableValue = ConstantInt::get(cast<IntegerType>(RHS->getType()), 0);
    break;
  }

  auto *Result =
      ConstantFoldCompareInstOperands(Pred, StableValue, RHS, DL, &TLI);
  assert(Result->getType()->isIntegerTy(1) &&
         "Otherwise cannot be an operand to a branch instruction");

  if (Result->isZeroValue()) {
    unsigned BitWidth = getTypeSizeInBits(RHS->getType());
    const SCEV *UpperBound =
        getConstant(getEffectiveSCEVType(RHS->getType()), BitWidth);
    return ExitLimit(getCouldNotCompute(), UpperBound, false);
  }

  return getCouldNotCompute();
}

/// Return true if we can constant fold an instruction of the specified type,
/// assuming that all operands were constants.
static bool CanConstantFold(const Instruction *I) {
  if (isa<BinaryOperator>(I) || isa<CmpInst>(I) ||
      isa<SelectInst>(I) || isa<CastInst>(I) || isa<GetElementPtrInst>(I) ||
      isa<LoadInst>(I))
    return true;

  if (const CallInst *CI = dyn_cast<CallInst>(I))
    if (const Function *F = CI->getCalledFunction())
      return canConstantFoldCallTo(CI, F);
  return false;
}

/// Determine whether this instruction can constant evolve within this loop
/// assuming its operands can all constant evolve.
static bool canConstantEvolve(Instruction *I, const Loop *L) {
  // An instruction outside of the loop can't be derived from a loop PHI.
  if (!L->contains(I)) return false;

  if (isa<PHINode>(I)) {
    // We don't currently keep track of the control flow needed to evaluate
    // PHIs, so we cannot handle PHIs inside of loops.
    return L->getHeader() == I->getParent();
  }

  // If we won't be able to constant fold this expression even if the operands
  // are constants, bail early.
  return CanConstantFold(I);
}

/// getConstantEvolvingPHIOperands - Implement getConstantEvolvingPHI by
/// recursing through each instruction operand until reaching a loop header phi.
static PHINode *
getConstantEvolvingPHIOperands(Instruction *UseInst, const Loop *L,
                               DenseMap<Instruction *, PHINode *> &PHIMap,
                               unsigned Depth) {
  if (Depth > MaxConstantEvolvingDepth)
    return nullptr;

  // Otherwise, we can evaluate this instruction if all of its operands are
  // constant or derived from a PHI node themselves.
  PHINode *PHI = nullptr;
  for (Value *Op : UseInst->operands()) {
    if (isa<Constant>(Op)) continue;

    Instruction *OpInst = dyn_cast<Instruction>(Op);
    if (!OpInst || !canConstantEvolve(OpInst, L)) return nullptr;

    PHINode *P = dyn_cast<PHINode>(OpInst);
    if (!P)
      // If this operand is already visited, reuse the prior result.
      // We may have P != PHI if this is the deepest point at which the
      // inconsistent paths meet.
      P = PHIMap.lookup(OpInst);
    if (!P) {
      // Recurse and memoize the results, whether a phi is found or not.
      // This recursive call invalidates pointers into PHIMap.
      P = getConstantEvolvingPHIOperands(OpInst, L, PHIMap, Depth + 1);
      PHIMap[OpInst] = P;
    }
    if (!P)
      return nullptr;  // Not evolving from PHI
    if (PHI && PHI != P)
      return nullptr;  // Evolving from multiple different PHIs.
    PHI = P;
  }
  // This is a expression evolving from a constant PHI!
  return PHI;
}

/// getConstantEvolvingPHI - Given an LLVM value and a loop, return a PHI node
/// in the loop that V is derived from.  We allow arbitrary operations along the
/// way, but the operands of an operation must either be constants or a value
/// derived from a constant PHI.  If this expression does not fit with these
/// constraints, return null.
static PHINode *getConstantEvolvingPHI(Value *V, const Loop *L) {
  Instruction *I = dyn_cast<Instruction>(V);
  if (!I || !canConstantEvolve(I, L)) return nullptr;

  if (PHINode *PN = dyn_cast<PHINode>(I))
    return PN;

  // Record non-constant instructions contained by the loop.
  DenseMap<Instruction *, PHINode *> PHIMap;
  return getConstantEvolvingPHIOperands(I, L, PHIMap, 0);
}

/// EvaluateExpression - Given an expression that passes the
/// getConstantEvolvingPHI predicate, evaluate its value assuming the PHI node
/// in the loop has the value PHIVal.  If we can't fold this expression for some
/// reason, return null.
static Constant *EvaluateExpression(Value *V, const Loop *L,
                                    DenseMap<Instruction *, Constant *> &Vals,
                                    const DataLayout &DL,
                                    const TargetLibraryInfo *TLI) {
  // Convenient constant check, but redundant for recursive calls.
  if (Constant *C = dyn_cast<Constant>(V)) return C;
  Instruction *I = dyn_cast<Instruction>(V);
  if (!I) return nullptr;

  if (Constant *C = Vals.lookup(I)) return C;

  // An instruction inside the loop depends on a value outside the loop that we
  // weren't given a mapping for, or a value such as a call inside the loop.
  if (!canConstantEvolve(I, L)) return nullptr;

  // An unmapped PHI can be due to a branch or another loop inside this loop,
  // or due to this not being the initial iteration through a loop where we
  // couldn't compute the evolution of this particular PHI last time.
  if (isa<PHINode>(I)) return nullptr;

  std::vector<Constant*> Operands(I->getNumOperands());

  for (unsigned i = 0, e = I->getNumOperands(); i != e; ++i) {
    Instruction *Operand = dyn_cast<Instruction>(I->getOperand(i));
    if (!Operand) {
      Operands[i] = dyn_cast<Constant>(I->getOperand(i));
      if (!Operands[i]) return nullptr;
      continue;
    }
    Constant *C = EvaluateExpression(Operand, L, Vals, DL, TLI);
    Vals[Operand] = C;
    if (!C) return nullptr;
    Operands[i] = C;
  }

  if (CmpInst *CI = dyn_cast<CmpInst>(I))
    return ConstantFoldCompareInstOperands(CI->getPredicate(), Operands[0],
                                           Operands[1], DL, TLI);
  if (LoadInst *LI = dyn_cast<LoadInst>(I)) {
    if (!LI->isVolatile())
      return ConstantFoldLoadFromConstPtr(Operands[0], LI->getType(), DL);
  }
  return ConstantFoldInstOperands(I, Operands, DL, TLI);
}


// If every incoming value to PN except the one for BB is a specific Constant,
// return that, else return nullptr.
static Constant *getOtherIncomingValue(PHINode *PN, BasicBlock *BB) {
  Constant *IncomingVal = nullptr;

  for (unsigned i = 0, e = PN->getNumIncomingValues(); i != e; ++i) {
    if (PN->getIncomingBlock(i) == BB)
      continue;

    auto *CurrentVal = dyn_cast<Constant>(PN->getIncomingValue(i));
    if (!CurrentVal)
      return nullptr;

    if (IncomingVal != CurrentVal) {
      if (IncomingVal)
        return nullptr;
      IncomingVal = CurrentVal;
    }
  }

  return IncomingVal;
}

/// getConstantEvolutionLoopExitValue - If we know that the specified Phi is
/// in the header of its containing loop, we know the loop executes a
/// constant number of times, and the PHI node is just a recurrence
/// involving constants, fold it.
Constant *
ScalarEvolution::getConstantEvolutionLoopExitValue(PHINode *PN,
                                                   const APInt &BEs,
                                                   const Loop *L) {
  auto I = ConstantEvolutionLoopExitValue.find(PN);
  if (I != ConstantEvolutionLoopExitValue.end())
    return I->second;

  if (BEs.ugt(MaxBruteForceIterations))
    return ConstantEvolutionLoopExitValue[PN] = nullptr;  // Not going to evaluate it.

  Constant *&RetVal = ConstantEvolutionLoopExitValue[PN];

  DenseMap<Instruction *, Constant *> CurrentIterVals;
  BasicBlock *Header = L->getHeader();
  assert(PN->getParent() == Header && "Can't evaluate PHI not in loop header!");

  BasicBlock *Latch = L->getLoopLatch();
  if (!Latch)
    return nullptr;

  for (auto &I : *Header) {
    PHINode *PHI = dyn_cast<PHINode>(&I);
    if (!PHI) break;
    auto *StartCST = getOtherIncomingValue(PHI, Latch);
    if (!StartCST) continue;
    CurrentIterVals[PHI] = StartCST;
  }
  if (!CurrentIterVals.count(PN))
    return RetVal = nullptr;

  Value *BEValue = PN->getIncomingValueForBlock(Latch);

  // Execute the loop symbolically to determine the exit value.
  assert(BEs.getActiveBits() < CHAR_BIT * sizeof(unsigned) &&
         "BEs is <= MaxBruteForceIterations which is an 'unsigned'!");

  unsigned NumIterations = BEs.getZExtValue(); // must be in range
  unsigned IterationNum = 0;
  const DataLayout &DL = getDataLayout();
  for (; ; ++IterationNum) {
    if (IterationNum == NumIterations)
      return RetVal = CurrentIterVals[PN];  // Got exit value!

    // Compute the value of the PHIs for the next iteration.
    // EvaluateExpression adds non-phi values to the CurrentIterVals map.
    DenseMap<Instruction *, Constant *> NextIterVals;
    Constant *NextPHI =
        EvaluateExpression(BEValue, L, CurrentIterVals, DL, &TLI);
    if (!NextPHI)
      return nullptr;        // Couldn't evaluate!
    NextIterVals[PN] = NextPHI;

    bool StoppedEvolving = NextPHI == CurrentIterVals[PN];

    // Also evaluate the other PHI nodes.  However, we don't get to stop if we
    // cease to be able to evaluate one of them or if they stop evolving,
    // because that doesn't necessarily prevent us from computing PN.
    SmallVector<std::pair<PHINode *, Constant *>, 8> PHIsToCompute;
    for (const auto &I : CurrentIterVals) {
      PHINode *PHI = dyn_cast<PHINode>(I.first);
      if (!PHI || PHI == PN || PHI->getParent() != Header) continue;
      PHIsToCompute.emplace_back(PHI, I.second);
    }
    // We use two distinct loops because EvaluateExpression may invalidate any
    // iterators into CurrentIterVals.
    for (const auto &I : PHIsToCompute) {
      PHINode *PHI = I.first;
      Constant *&NextPHI = NextIterVals[PHI];
      if (!NextPHI) {   // Not already computed.
        Value *BEValue = PHI->getIncomingValueForBlock(Latch);
        NextPHI = EvaluateExpression(BEValue, L, CurrentIterVals, DL, &TLI);
      }
      if (NextPHI != I.second)
        StoppedEvolving = false;
    }

    // If all entries in CurrentIterVals == NextIterVals then we can stop
    // iterating, the loop can't continue to change.
    if (StoppedEvolving)
      return RetVal = CurrentIterVals[PN];

    CurrentIterVals.swap(NextIterVals);
  }
}

const SCEV *ScalarEvolution::computeExitCountExhaustively(const Loop *L,
                                                          Value *Cond,
                                                          bool ExitWhen) {
  PHINode *PN = getConstantEvolvingPHI(Cond, L);
  if (!PN) return getCouldNotCompute();

  // If the loop is canonicalized, the PHI will have exactly two entries.
  // That's the only form we support here.
  if (PN->getNumIncomingValues() != 2) return getCouldNotCompute();

  DenseMap<Instruction *, Constant *> CurrentIterVals;
  BasicBlock *Header = L->getHeader();
  assert(PN->getParent() == Header && "Can't evaluate PHI not in loop header!");

  BasicBlock *Latch = L->getLoopLatch();
  assert(Latch && "Should follow from NumIncomingValues == 2!");

  for (auto &I : *Header) {
    PHINode *PHI = dyn_cast<PHINode>(&I);
    if (!PHI)
      break;
    auto *StartCST = getOtherIncomingValue(PHI, Latch);
    if (!StartCST) continue;
    CurrentIterVals[PHI] = StartCST;
  }
  if (!CurrentIterVals.count(PN))
    return getCouldNotCompute();

  // Okay, we find a PHI node that defines the trip count of this loop.  Execute
  // the loop symbolically to determine when the condition gets a value of
  // "ExitWhen".
  unsigned MaxIterations = MaxBruteForceIterations;   // Limit analysis.
  const DataLayout &DL = getDataLayout();
  for (unsigned IterationNum = 0; IterationNum != MaxIterations;++IterationNum){
    auto *CondVal = dyn_cast_or_null<ConstantInt>(
        EvaluateExpression(Cond, L, CurrentIterVals, DL, &TLI));

    // Couldn't symbolically evaluate.
    if (!CondVal) return getCouldNotCompute();

    if (CondVal->getValue() == uint64_t(ExitWhen)) {
      ++NumBruteForceTripCountsComputed;
      return getConstant(Type::getInt32Ty(getContext()), IterationNum);
    }

    // Update all the PHI nodes for the next iteration.
    DenseMap<Instruction *, Constant *> NextIterVals;

    // Create a list of which PHIs we need to compute. We want to do this before
    // calling EvaluateExpression on them because that may invalidate iterators
    // into CurrentIterVals.
    SmallVector<PHINode *, 8> PHIsToCompute;
    for (const auto &I : CurrentIterVals) {
      PHINode *PHI = dyn_cast<PHINode>(I.first);
      if (!PHI || PHI->getParent() != Header) continue;
      PHIsToCompute.push_back(PHI);
    }
    for (PHINode *PHI : PHIsToCompute) {
      Constant *&NextPHI = NextIterVals[PHI];
      if (NextPHI) continue;    // Already computed!

      Value *BEValue = PHI->getIncomingValueForBlock(Latch);
      NextPHI = EvaluateExpression(BEValue, L, CurrentIterVals, DL, &TLI);
    }
    CurrentIterVals.swap(NextIterVals);
  }

  // Too many iterations were needed to evaluate.
  return getCouldNotCompute();
}

const SCEV *ScalarEvolution::getSCEVAtScope(const SCEV *V, const Loop *L) {
  SmallVector<std::pair<const Loop *, const SCEV *>, 2> &Values =
      ValuesAtScopes[V];
  // Check to see if we've folded this expression at this loop before.
  for (auto &LS : Values)
    if (LS.first == L)
      return LS.second ? LS.second : V;

  Values.emplace_back(L, nullptr);

  // Otherwise compute it.
  const SCEV *C = computeSCEVAtScope(V, L);
  for (auto &LS : reverse(ValuesAtScopes[V]))
    if (LS.first == L) {
      LS.second = C;
      break;
    }
  return C;
}

/// This builds up a Constant using the ConstantExpr interface.  That way, we
/// will return Constants for objects which aren't represented by a
/// SCEVConstant, because SCEVConstant is restricted to ConstantInt.
/// Returns NULL if the SCEV isn't representable as a Constant.
static Constant *BuildConstantFromSCEV(const SCEV *V) {
  switch (static_cast<SCEVTypes>(V->getSCEVType())) {
    case scCouldNotCompute:
    case scAddRecExpr:
      break;
    case scConstant:
      return cast<SCEVConstant>(V)->getValue();
    case scUnknown:
      return dyn_cast<Constant>(cast<SCEVUnknown>(V)->getValue());
    case scSignExtend: {
      const SCEVSignExtendExpr *SS = cast<SCEVSignExtendExpr>(V);
      if (Constant *CastOp = BuildConstantFromSCEV(SS->getOperand()))
        return ConstantExpr::getSExt(CastOp, SS->getType());
      break;
    }
    case scZeroExtend: {
      const SCEVZeroExtendExpr *SZ = cast<SCEVZeroExtendExpr>(V);
      if (Constant *CastOp = BuildConstantFromSCEV(SZ->getOperand()))
        return ConstantExpr::getZExt(CastOp, SZ->getType());
      break;
    }
    case scTruncate: {
      const SCEVTruncateExpr *ST = cast<SCEVTruncateExpr>(V);
      if (Constant *CastOp = BuildConstantFromSCEV(ST->getOperand()))
        return ConstantExpr::getTrunc(CastOp, ST->getType());
      break;
    }
    case scAddExpr: {
      const SCEVAddExpr *SA = cast<SCEVAddExpr>(V);
      if (Constant *C = BuildConstantFromSCEV(SA->getOperand(0))) {
        if (PointerType *PTy = dyn_cast<PointerType>(C->getType())) {
          unsigned AS = PTy->getAddressSpace();
          Type *DestPtrTy = Type::getInt8PtrTy(C->getContext(), AS);
          C = ConstantExpr::getBitCast(C, DestPtrTy);
        }
        for (unsigned i = 1, e = SA->getNumOperands(); i != e; ++i) {
          Constant *C2 = BuildConstantFromSCEV(SA->getOperand(i));
          if (!C2) return nullptr;

          // First pointer!
          if (!C->getType()->isPointerTy() && C2->getType()->isPointerTy()) {
            unsigned AS = C2->getType()->getPointerAddressSpace();
            std::swap(C, C2);
            Type *DestPtrTy = Type::getInt8PtrTy(C->getContext(), AS);
            // The offsets have been converted to bytes.  We can add bytes to an
            // i8* by GEP with the byte count in the first index.
            C = ConstantExpr::getBitCast(C, DestPtrTy);
          }

          // Don't bother trying to sum two pointers. We probably can't
          // statically compute a load that results from it anyway.
          if (C2->getType()->isPointerTy())
            return nullptr;

          if (PointerType *PTy = dyn_cast<PointerType>(C->getType())) {
            if (PTy->getElementType()->isStructTy())
              C2 = ConstantExpr::getIntegerCast(
                  C2, Type::getInt32Ty(C->getContext()), true);
            C = ConstantExpr::getGetElementPtr(PTy->getElementType(), C, C2);
          } else
            C = ConstantExpr::getAdd(C, C2);
        }
        return C;
      }
      break;
    }
    case scMulExpr: {
      const SCEVMulExpr *SM = cast<SCEVMulExpr>(V);
      if (Constant *C = BuildConstantFromSCEV(SM->getOperand(0))) {
        // Don't bother with pointers at all.
        if (C->getType()->isPointerTy()) return nullptr;
        for (unsigned i = 1, e = SM->getNumOperands(); i != e; ++i) {
          Constant *C2 = BuildConstantFromSCEV(SM->getOperand(i));
          if (!C2 || C2->getType()->isPointerTy()) return nullptr;
          C = ConstantExpr::getMul(C, C2);
        }
        return C;
      }
      break;
    }
    case scUDivExpr: {
      const SCEVUDivExpr *SU = cast<SCEVUDivExpr>(V);
      if (Constant *LHS = BuildConstantFromSCEV(SU->getLHS()))
        if (Constant *RHS = BuildConstantFromSCEV(SU->getRHS()))
          if (LHS->getType() == RHS->getType())
            return ConstantExpr::getUDiv(LHS, RHS);
      break;
    }
    case scSMaxExpr:
    case scUMaxExpr:
      break; // TODO: smax, umax.
  }
  return nullptr;
}

const SCEV *ScalarEvolution::computeSCEVAtScope(const SCEV *V, const Loop *L) {
  if (isa<SCEVConstant>(V)) return V;

  // If this instruction is evolved from a constant-evolving PHI, compute the
  // exit value from the loop without using SCEVs.
  if (const SCEVUnknown *SU = dyn_cast<SCEVUnknown>(V)) {
    if (Instruction *I = dyn_cast<Instruction>(SU->getValue())) {
      const Loop *LI = this->LI[I->getParent()];
      if (LI && LI->getParentLoop() == L)  // Looking for loop exit value.
        if (PHINode *PN = dyn_cast<PHINode>(I))
          if (PN->getParent() == LI->getHeader()) {
            // Okay, there is no closed form solution for the PHI node.  Check
            // to see if the loop that contains it has a known backedge-taken
            // count.  If so, we may be able to force computation of the exit
            // value.
            const SCEV *BackedgeTakenCount = getBackedgeTakenCount(LI);
            if (const SCEVConstant *BTCC =
                  dyn_cast<SCEVConstant>(BackedgeTakenCount)) {

              // This trivial case can show up in some degenerate cases where
              // the incoming IR has not yet been fully simplified.
              if (BTCC->getValue()->isZero()) {
                Value *InitValue = nullptr;
                bool MultipleInitValues = false;
                for (unsigned i = 0; i < PN->getNumIncomingValues(); i++) {
                  if (!LI->contains(PN->getIncomingBlock(i))) {
                    if (!InitValue)
                      InitValue = PN->getIncomingValue(i);
                    else if (InitValue != PN->getIncomingValue(i)) {
                      MultipleInitValues = true;
                      break;
                    }
                  }
                  if (!MultipleInitValues && InitValue)
                    return getSCEV(InitValue);
                }
              }
              // Okay, we know how many times the containing loop executes.  If
              // this is a constant evolving PHI node, get the final value at
              // the specified iteration number.
              Constant *RV =
                  getConstantEvolutionLoopExitValue(PN, BTCC->getAPInt(), LI);
              if (RV) return getSCEV(RV);
            }
          }

      // Okay, this is an expression that we cannot symbolically evaluate
      // into a SCEV.  Check to see if it's possible to symbolically evaluate
      // the arguments into constants, and if so, try to constant propagate the
      // result.  This is particularly useful for computing loop exit values.
      if (CanConstantFold(I)) {
        SmallVector<Constant *, 4> Operands;
        bool MadeImprovement = false;
        for (Value *Op : I->operands()) {
          if (Constant *C = dyn_cast<Constant>(Op)) {
            Operands.push_back(C);
            continue;
          }

          // If any of the operands is non-constant and if they are
          // non-integer and non-pointer, don't even try to analyze them
          // with scev techniques.
          if (!isSCEVable(Op->getType()))
            return V;

          const SCEV *OrigV = getSCEV(Op);
          const SCEV *OpV = getSCEVAtScope(OrigV, L);
          MadeImprovement |= OrigV != OpV;

          Constant *C = BuildConstantFromSCEV(OpV);
          if (!C) return V;
          if (C->getType() != Op->getType())
            C = ConstantExpr::getCast(CastInst::getCastOpcode(C, false,
                                                              Op->getType(),
                                                              false),
                                      C, Op->getType());
          Operands.push_back(C);
        }

        // Check to see if getSCEVAtScope actually made an improvement.
        if (MadeImprovement) {
          Constant *C = nullptr;
          const DataLayout &DL = getDataLayout();
          if (const CmpInst *CI = dyn_cast<CmpInst>(I))
            C = ConstantFoldCompareInstOperands(CI->getPredicate(), Operands[0],
                                                Operands[1], DL, &TLI);
          else if (const LoadInst *LI = dyn_cast<LoadInst>(I)) {
            if (!LI->isVolatile())
              C = ConstantFoldLoadFromConstPtr(Operands[0], LI->getType(), DL);
          } else
            C = ConstantFoldInstOperands(I, Operands, DL, &TLI);
          if (!C) return V;
          return getSCEV(C);
        }
      }
    }

    // This is some other type of SCEVUnknown, just return it.
    return V;
  }

  if (const SCEVCommutativeExpr *Comm = dyn_cast<SCEVCommutativeExpr>(V)) {
    // Avoid performing the look-up in the common case where the specified
    // expression has no loop-variant portions.
    for (unsigned i = 0, e = Comm->getNumOperands(); i != e; ++i) {
      const SCEV *OpAtScope = getSCEVAtScope(Comm->getOperand(i), L);
      if (OpAtScope != Comm->getOperand(i)) {
        // Okay, at least one of these operands is loop variant but might be
        // foldable.  Build a new instance of the folded commutative expression.
        SmallVector<const SCEV *, 8> NewOps(Comm->op_begin(),
                                            Comm->op_begin()+i);
        NewOps.push_back(OpAtScope);

        for (++i; i != e; ++i) {
          OpAtScope = getSCEVAtScope(Comm->getOperand(i), L);
          NewOps.push_back(OpAtScope);
        }
        if (isa<SCEVAddExpr>(Comm))
          return getAddExpr(NewOps);
        if (isa<SCEVMulExpr>(Comm))
          return getMulExpr(NewOps);
        if (isa<SCEVSMaxExpr>(Comm))
          return getSMaxExpr(NewOps);
        if (isa<SCEVUMaxExpr>(Comm))
          return getUMaxExpr(NewOps);
        llvm_unreachable("Unknown commutative SCEV type!");
      }
    }
    // If we got here, all operands are loop invariant.
    return Comm;
  }

  if (const SCEVUDivExpr *Div = dyn_cast<SCEVUDivExpr>(V)) {
    const SCEV *LHS = getSCEVAtScope(Div->getLHS(), L);
    const SCEV *RHS = getSCEVAtScope(Div->getRHS(), L);
    if (LHS == Div->getLHS() && RHS == Div->getRHS())
      return Div;   // must be loop invariant
    return getUDivExpr(LHS, RHS);
  }

  // If this is a loop recurrence for a loop that does not contain L, then we
  // are dealing with the final value computed by the loop.
  if (const SCEVAddRecExpr *AddRec = dyn_cast<SCEVAddRecExpr>(V)) {
    // First, attempt to evaluate each operand.
    // Avoid performing the look-up in the common case where the specified
    // expression has no loop-variant portions.
    for (unsigned i = 0, e = AddRec->getNumOperands(); i != e; ++i) {
      const SCEV *OpAtScope = getSCEVAtScope(AddRec->getOperand(i), L);
      if (OpAtScope == AddRec->getOperand(i))
        continue;

      // Okay, at least one of these operands is loop variant but might be
      // foldable.  Build a new instance of the folded commutative expression.
      SmallVector<const SCEV *, 8> NewOps(AddRec->op_begin(),
                                          AddRec->op_begin()+i);
      NewOps.push_back(OpAtScope);
      for (++i; i != e; ++i)
        NewOps.push_back(getSCEVAtScope(AddRec->getOperand(i), L));

      const SCEV *FoldedRec =
        getAddRecExpr(NewOps, AddRec->getLoop(),
                      AddRec->getNoWrapFlags(SCEV::FlagNW));
      AddRec = dyn_cast<SCEVAddRecExpr>(FoldedRec);
      // The addrec may be folded to a nonrecurrence, for example, if the
      // induction variable is multiplied by zero after constant folding. Go
      // ahead and return the folded value.
      if (!AddRec)
        return FoldedRec;
      break;
    }

    // If the scope is outside the addrec's loop, evaluate it by using the
    // loop exit value of the addrec.
    if (!AddRec->getLoop()->contains(L)) {
      // To evaluate this recurrence, we need to know how many times the AddRec
      // loop iterates.  Compute this now.
      const SCEV *BackedgeTakenCount = getBackedgeTakenCount(AddRec->getLoop());
      if (BackedgeTakenCount == getCouldNotCompute()) return AddRec;

      // Then, evaluate the AddRec.
      return AddRec->evaluateAtIteration(BackedgeTakenCount, *this);
    }

    return AddRec;
  }

  if (const SCEVZeroExtendExpr *Cast = dyn_cast<SCEVZeroExtendExpr>(V)) {
    const SCEV *Op = getSCEVAtScope(Cast->getOperand(), L);
    if (Op == Cast->getOperand())
      return Cast;  // must be loop invariant
    return getZeroExtendExpr(Op, Cast->getType());
  }

  if (const SCEVSignExtendExpr *Cast = dyn_cast<SCEVSignExtendExpr>(V)) {
    const SCEV *Op = getSCEVAtScope(Cast->getOperand(), L);
    if (Op == Cast->getOperand())
      return Cast;  // must be loop invariant
    return getSignExtendExpr(Op, Cast->getType());
  }

  if (const SCEVTruncateExpr *Cast = dyn_cast<SCEVTruncateExpr>(V)) {
    const SCEV *Op = getSCEVAtScope(Cast->getOperand(), L);
    if (Op == Cast->getOperand())
      return Cast;  // must be loop invariant
    return getTruncateExpr(Op, Cast->getType());
  }

  llvm_unreachable("Unknown SCEV type!");
}

const SCEV *ScalarEvolution::getSCEVAtScope(Value *V, const Loop *L) {
  return getSCEVAtScope(getSCEV(V), L);
}

/// Finds the minimum unsigned root of the following equation:
///
///     A * X = B (mod N)
///
/// where N = 2^BW and BW is the common bit width of A and B. The signedness of
/// A and B isn't important.
///
/// If the equation does not have a solution, SCEVCouldNotCompute is returned.
static const SCEV *SolveLinEquationWithOverflow(const APInt &A, const SCEV *B,
                                               ScalarEvolution &SE) {
  uint32_t BW = A.getBitWidth();
  assert(BW == SE.getTypeSizeInBits(B->getType()));
  assert(A != 0 && "A must be non-zero.");

  // 1. D = gcd(A, N)
  //
  // The gcd of A and N may have only one prime factor: 2. The number of
  // trailing zeros in A is its multiplicity
  uint32_t Mult2 = A.countTrailingZeros();
  // D = 2^Mult2

  // 2. Check if B is divisible by D.
  //
  // B is divisible by D if and only if the multiplicity of prime factor 2 for B
  // is not less than multiplicity of this prime factor for D.
  if (SE.GetMinTrailingZeros(B) < Mult2)
    return SE.getCouldNotCompute();

  // 3. Compute I: the multiplicative inverse of (A / D) in arithmetic
  // modulo (N / D).
  //
  // If D == 1, (N / D) == N == 2^BW, so we need one extra bit to represent
  // (N / D) in general. The inverse itself always fits into BW bits, though,
  // so we immediately truncate it.
  APInt AD = A.lshr(Mult2).zext(BW + 1);  // AD = A / D
  APInt Mod(BW + 1, 0);
  Mod.setBit(BW - Mult2);  // Mod = N / D
  APInt I = AD.multiplicativeInverse(Mod).trunc(BW);

  // 4. Compute the minimum unsigned root of the equation:
  // I * (B / D) mod (N / D)
  // To simplify the computation, we factor out the divide by D:
  // (I * B mod N) / D
  const SCEV *D = SE.getConstant(APInt::getOneBitSet(BW, Mult2));
  return SE.getUDivExactExpr(SE.getMulExpr(B, SE.getConstant(I)), D);
}

/// Find the roots of the quadratic equation for the given quadratic chrec
/// {L,+,M,+,N}.  This returns either the two roots (which might be the same) or
/// two SCEVCouldNotCompute objects.
static Optional<std::pair<const SCEVConstant *,const SCEVConstant *>>
SolveQuadraticEquation(const SCEVAddRecExpr *AddRec, ScalarEvolution &SE) {
  assert(AddRec->getNumOperands() == 3 && "This is not a quadratic chrec!");
  const SCEVConstant *LC = dyn_cast<SCEVConstant>(AddRec->getOperand(0));
  const SCEVConstant *MC = dyn_cast<SCEVConstant>(AddRec->getOperand(1));
  const SCEVConstant *NC = dyn_cast<SCEVConstant>(AddRec->getOperand(2));

  // We currently can only solve this if the coefficients are constants.
  if (!LC || !MC || !NC)
    return None;

  uint32_t BitWidth = LC->getAPInt().getBitWidth();
  const APInt &L = LC->getAPInt();
  const APInt &M = MC->getAPInt();
  const APInt &N = NC->getAPInt();
  APInt Two(BitWidth, 2);

  // Convert from chrec coefficients to polynomial coefficients AX^2+BX+C

  // The A coefficient is N/2
  APInt A = N.sdiv(Two);

  // The B coefficient is M-N/2
  APInt B = M;
  B -= A; // A is the same as N/2.

  // The C coefficient is L.
  const APInt& C = L;

  // Compute the B^2-4ac term.
  APInt SqrtTerm = B;
  SqrtTerm *= B;
  SqrtTerm -= 4 * (A * C);

  if (SqrtTerm.isNegative()) {
    // The loop is provably infinite.
    return None;
  }

  // Compute sqrt(B^2-4ac). This is guaranteed to be the nearest
  // integer value or else APInt::sqrt() will assert.
  APInt SqrtVal = SqrtTerm.sqrt();

  // Compute the two solutions for the quadratic formula.
  // The divisions must be performed as signed divisions.
  APInt NegB = -std::move(B);
  APInt TwoA = std::move(A);
  TwoA <<= 1;
  if (TwoA.isNullValue())
    return None;

  LLVMContext &Context = SE.getContext();

  ConstantInt *Solution1 =
    ConstantInt::get(Context, (NegB + SqrtVal).sdiv(TwoA));
  ConstantInt *Solution2 =
    ConstantInt::get(Context, (NegB - SqrtVal).sdiv(TwoA));

  return std::make_pair(cast<SCEVConstant>(SE.getConstant(Solution1)),
                        cast<SCEVConstant>(SE.getConstant(Solution2)));
}

ScalarEvolution::ExitLimit
ScalarEvolution::howFarToZero(const SCEV *V, const Loop *L, bool ControlsExit,
                              bool AllowPredicates) {

  // This is only used for loops with a "x != y" exit test. The exit condition
  // is now expressed as a single expression, V = x-y. So the exit test is
  // effectively V != 0.  We know and take advantage of the fact that this
  // expression only being used in a comparison by zero context.

  SmallPtrSet<const SCEVPredicate *, 4> Predicates;
  // If the value is a constant
  if (const SCEVConstant *C = dyn_cast<SCEVConstant>(V)) {
    // If the value is already zero, the branch will execute zero times.
    if (C->getValue()->isZero()) return C;
    return getCouldNotCompute();  // Otherwise it will loop infinitely.
  }

  const SCEVAddRecExpr *AddRec = dyn_cast<SCEVAddRecExpr>(V);
  if (!AddRec && AllowPredicates)
    // Try to make this an AddRec using runtime tests, in the first X
    // iterations of this loop, where X is the SCEV expression found by the
    // algorithm below.
    AddRec = convertSCEVToAddRecWithPredicates(V, L, Predicates);

  if (!AddRec || AddRec->getLoop() != L)
    return getCouldNotCompute();

  // If this is a quadratic (3-term) AddRec {L,+,M,+,N}, find the roots of
  // the quadratic equation to solve it.
  if (AddRec->isQuadratic() && AddRec->getType()->isIntegerTy()) {
    if (auto Roots = SolveQuadraticEquation(AddRec, *this)) {
      const SCEVConstant *R1 = Roots->first;
      const SCEVConstant *R2 = Roots->second;
      // Pick the smallest positive root value.
      if (ConstantInt *CB = dyn_cast<ConstantInt>(ConstantExpr::getICmp(
              CmpInst::ICMP_ULT, R1->getValue(), R2->getValue()))) {
        if (!CB->getZExtValue())
          std::swap(R1, R2); // R1 is the minimum root now.

        // We can only use this value if the chrec ends up with an exact zero
        // value at this index.  When solving for "X*X != 5", for example, we
        // should not accept a root of 2.
        const SCEV *Val = AddRec->evaluateAtIteration(R1, *this);
        if (Val->isZero())
          // We found a quadratic root!
          return ExitLimit(R1, R1, false, Predicates);
      }
    }
    return getCouldNotCompute();
  }

  // Otherwise we can only handle this if it is affine.
  if (!AddRec->isAffine())
    return getCouldNotCompute();

  // If this is an affine expression, the execution count of this branch is
  // the minimum unsigned root of the following equation:
  //
  //     Start + Step*N = 0 (mod 2^BW)
  //
  // equivalent to:
  //
  //             Step*N = -Start (mod 2^BW)
  //
  // where BW is the common bit width of Start and Step.

  // Get the initial value for the loop.
  const SCEV *Start = getSCEVAtScope(AddRec->getStart(), L->getParentLoop());
  const SCEV *Step = getSCEVAtScope(AddRec->getOperand(1), L->getParentLoop());

  // For now we handle only constant steps.
  //
  // TODO: Handle a nonconstant Step given AddRec<NUW>. If the
  // AddRec is NUW, then (in an unsigned sense) it cannot be counting up to wrap
  // to 0, it must be counting down to equal 0. Consequently, N = Start / -Step.
  // We have not yet seen any such cases.
  const SCEVConstant *StepC = dyn_cast<SCEVConstant>(Step);
  if (!StepC || StepC->getValue()->isZero())
    return getCouldNotCompute();

  // For positive steps (counting up until unsigned overflow):
  //   N = -Start/Step (as unsigned)
  // For negative steps (counting down to zero):
  //   N = Start/-Step
  // First compute the unsigned distance from zero in the direction of Step.
  bool CountDown = StepC->getAPInt().isNegative();
  const SCEV *Distance = CountDown ? Start : getNegativeSCEV(Start);

  // Handle unitary steps, which cannot wraparound.
  // 1*N = -Start; -1*N = Start (mod 2^BW), so:
  //   N = Distance (as unsigned)
  if (StepC->getValue()->isOne() || StepC->getValue()->isMinusOne()) {
    APInt MaxBECount = getUnsignedRangeMax(Distance);

    // When a loop like "for (int i = 0; i != n; ++i) { /* body */ }" is rotated,
    // we end up with a loop whose backedge-taken count is n - 1.  Detect this
    // case, and see if we can improve the bound.
    //
    // Explicitly handling this here is necessary because getUnsignedRange
    // isn't context-sensitive; it doesn't know that we only care about the
    // range inside the loop.
    const SCEV *Zero = getZero(Distance->getType());
    const SCEV *One = getOne(Distance->getType());
    const SCEV *DistancePlusOne = getAddExpr(Distance, One);
    if (isLoopEntryGuardedByCond(L, ICmpInst::ICMP_NE, DistancePlusOne, Zero)) {
      // If Distance + 1 doesn't overflow, we can compute the maximum distance
      // as "unsigned_max(Distance + 1) - 1".
      ConstantRange CR = getUnsignedRange(DistancePlusOne);
      MaxBECount = APIntOps::umin(MaxBECount, CR.getUnsignedMax() - 1);
    }
    return ExitLimit(Distance, getConstant(MaxBECount), false, Predicates);
  }

  // If the condition controls loop exit (the loop exits only if the expression
  // is true) and the addition is no-wrap we can use unsigned divide to
  // compute the backedge count.  In this case, the step may not divide the
  // distance, but we don't care because if the condition is "missed" the loop
  // will have undefined behavior due to wrapping.
  if (ControlsExit && AddRec->hasNoSelfWrap() &&
      loopHasNoAbnormalExits(AddRec->getLoop())) {
    const SCEV *Exact =
        getUDivExpr(Distance, CountDown ? getNegativeSCEV(Step) : Step);
    const SCEV *Max =
        Exact == getCouldNotCompute()
            ? Exact
            : getConstant(getUnsignedRangeMax(Exact));
    return ExitLimit(Exact, Max, false, Predicates);
  }

  // Solve the general equation.
  const SCEV *E = SolveLinEquationWithOverflow(StepC->getAPInt(),
                                               getNegativeSCEV(Start), *this);
  const SCEV *M = E == getCouldNotCompute()
                      ? E
                      : getConstant(getUnsignedRangeMax(E));
  return ExitLimit(E, M, false, Predicates);
}

ScalarEvolution::ExitLimit
ScalarEvolution::howFarToNonZero(const SCEV *V, const Loop *L) {
  // Loops that look like: while (X == 0) are very strange indeed.  We don't
  // handle them yet except for the trivial case.  This could be expanded in the
  // future as needed.

  // If the value is a constant, check to see if it is known to be non-zero
  // already.  If so, the backedge will execute zero times.
  if (const SCEVConstant *C = dyn_cast<SCEVConstant>(V)) {
    if (!C->getValue()->isZero())
      return getZero(C->getType());
    return getCouldNotCompute();  // Otherwise it will loop infinitely.
  }

  // We could implement others, but I really doubt anyone writes loops like
  // this, and if they did, they would already be constant folded.
  return getCouldNotCompute();
}

std::pair<BasicBlock *, BasicBlock *>
ScalarEvolution::getPredecessorWithUniqueSuccessorForBB(BasicBlock *BB) {
  // If the block has a unique predecessor, then there is no path from the
  // predecessor to the block that does not go through the direct edge
  // from the predecessor to the block.
  if (BasicBlock *Pred = BB->getSinglePredecessor())
    return {Pred, BB};

  // A loop's header is defined to be a block that dominates the loop.
  // If the header has a unique predecessor outside the loop, it must be
  // a block that has exactly one successor that can reach the loop.
  if (Loop *L = LI.getLoopFor(BB))
    return {L->getLoopPredecessor(), L->getHeader()};

  return {nullptr, nullptr};
}

/// SCEV structural equivalence is usually sufficient for testing whether two
/// expressions are equal, however for the purposes of looking for a condition
/// guarding a loop, it can be useful to be a little more general, since a
/// front-end may have replicated the controlling expression.
static bool HasSameValue(const SCEV *A, const SCEV *B) {
  // Quick check to see if they are the same SCEV.
  if (A == B) return true;

  auto ComputesEqualValues = [](const Instruction *A, const Instruction *B) {
    // Not all instructions that are "identical" compute the same value.  For
    // instance, two distinct alloca instructions allocating the same type are
    // identical and do not read memory; but compute distinct values.
    return A->isIdenticalTo(B) && (isa<BinaryOperator>(A) || isa<GetElementPtrInst>(A));
  };

  // Otherwise, if they're both SCEVUnknown, it's possible that they hold
  // two different instructions with the same value. Check for this case.
  if (const SCEVUnknown *AU = dyn_cast<SCEVUnknown>(A))
    if (const SCEVUnknown *BU = dyn_cast<SCEVUnknown>(B))
      if (const Instruction *AI = dyn_cast<Instruction>(AU->getValue()))
        if (const Instruction *BI = dyn_cast<Instruction>(BU->getValue()))
          if (ComputesEqualValues(AI, BI))
            return true;

  // Otherwise assume they may have a different value.
  return false;
}

bool ScalarEvolution::SimplifyICmpOperands(ICmpInst::Predicate &Pred,
                                           const SCEV *&LHS, const SCEV *&RHS,
                                           unsigned Depth) {
  bool Changed = false;

  // If we hit the max recursion limit bail out.
  if (Depth >= 3)
    return false;

  // Canonicalize a constant to the right side.
  if (const SCEVConstant *LHSC = dyn_cast<SCEVConstant>(LHS)) {
    // Check for both operands constant.
    if (const SCEVConstant *RHSC = dyn_cast<SCEVConstant>(RHS)) {
      if (ConstantExpr::getICmp(Pred,
                                LHSC->getValue(),
                                RHSC->getValue())->isNullValue())
        goto trivially_false;
      else
        goto trivially_true;
    }
    // Otherwise swap the operands to put the constant on the right.
    std::swap(LHS, RHS);
    Pred = ICmpInst::getSwappedPredicate(Pred);
    Changed = true;
  }

  // If we're comparing an addrec with a value which is loop-invariant in the
  // addrec's loop, put the addrec on the left. Also make a dominance check,
  // as both operands could be addrecs loop-invariant in each other's loop.
  if (const SCEVAddRecExpr *AR = dyn_cast<SCEVAddRecExpr>(RHS)) {
    const Loop *L = AR->getLoop();
    if (isLoopInvariant(LHS, L) && properlyDominates(LHS, L->getHeader())) {
      std::swap(LHS, RHS);
      Pred = ICmpInst::getSwappedPredicate(Pred);
      Changed = true;
    }
  }

  // If there's a constant operand, canonicalize comparisons with boundary
  // cases, and canonicalize *-or-equal comparisons to regular comparisons.
  if (const SCEVConstant *RC = dyn_cast<SCEVConstant>(RHS)) {
    const APInt &RA = RC->getAPInt();

    bool SimplifiedByConstantRange = false;

    if (!ICmpInst::isEquality(Pred)) {
      ConstantRange ExactCR = ConstantRange::makeExactICmpRegion(Pred, RA);
      if (ExactCR.isFullSet())
        goto trivially_true;
      else if (ExactCR.isEmptySet())
        goto trivially_false;

      APInt NewRHS;
      CmpInst::Predicate NewPred;
      if (ExactCR.getEquivalentICmp(NewPred, NewRHS) &&
          ICmpInst::isEquality(NewPred)) {
        // We were able to convert an inequality to an equality.
        Pred = NewPred;
        RHS = getConstant(NewRHS);
        Changed = SimplifiedByConstantRange = true;
      }
    }

    if (!SimplifiedByConstantRange) {
      switch (Pred) {
      default:
        break;
      case ICmpInst::ICMP_EQ:
      case ICmpInst::ICMP_NE:
        // Fold ((-1) * %a) + %b == 0 (equivalent to %b-%a == 0) into %a == %b.
        if (!RA)
          if (const SCEVAddExpr *AE = dyn_cast<SCEVAddExpr>(LHS))
            if (const SCEVMulExpr *ME =
                    dyn_cast<SCEVMulExpr>(AE->getOperand(0)))
              if (AE->getNumOperands() == 2 && ME->getNumOperands() == 2 &&
                  ME->getOperand(0)->isAllOnesValue()) {
                RHS = AE->getOperand(1);
                LHS = ME->getOperand(1);
                Changed = true;
              }
        break;


        // The "Should have been caught earlier!" messages refer to the fact
        // that the ExactCR.isFullSet() or ExactCR.isEmptySet() check above
        // should have fired on the corresponding cases, and canonicalized the
        // check to trivially_true or trivially_false.

      case ICmpInst::ICMP_UGE:
        assert(!RA.isMinValue() && "Should have been caught earlier!");
        Pred = ICmpInst::ICMP_UGT;
        RHS = getConstant(RA - 1);
        Changed = true;
        break;
      case ICmpInst::ICMP_ULE:
        assert(!RA.isMaxValue() && "Should have been caught earlier!");
        Pred = ICmpInst::ICMP_ULT;
        RHS = getConstant(RA + 1);
        Changed = true;
        break;
      case ICmpInst::ICMP_SGE:
        assert(!RA.isMinSignedValue() && "Should have been caught earlier!");
        Pred = ICmpInst::ICMP_SGT;
        RHS = getConstant(RA - 1);
        Changed = true;
        break;
      case ICmpInst::ICMP_SLE:
        assert(!RA.isMaxSignedValue() && "Should have been caught earlier!");
        Pred = ICmpInst::ICMP_SLT;
        RHS = getConstant(RA + 1);
        Changed = true;
        break;
      }
    }
  }

  // Check for obvious equality.
  if (HasSameValue(LHS, RHS)) {
    if (ICmpInst::isTrueWhenEqual(Pred))
      goto trivially_true;
    if (ICmpInst::isFalseWhenEqual(Pred))
      goto trivially_false;
  }

  // If possible, canonicalize GE/LE comparisons to GT/LT comparisons, by
  // adding or subtracting 1 from one of the operands.
  switch (Pred) {
  case ICmpInst::ICMP_SLE:
    if (!getSignedRangeMax(RHS).isMaxSignedValue()) {
      RHS = getAddExpr(getConstant(RHS->getType(), 1, true), RHS,
                       SCEV::FlagNSW);
      Pred = ICmpInst::ICMP_SLT;
      Changed = true;
    } else if (!getSignedRangeMin(LHS).isMinSignedValue()) {
      LHS = getAddExpr(getConstant(RHS->getType(), (uint64_t)-1, true), LHS,
                       SCEV::FlagNSW);
      Pred = ICmpInst::ICMP_SLT;
      Changed = true;
    }
    break;
  case ICmpInst::ICMP_SGE:
    if (!getSignedRangeMin(RHS).isMinSignedValue()) {
      RHS = getAddExpr(getConstant(RHS->getType(), (uint64_t)-1, true), RHS,
                       SCEV::FlagNSW);
      Pred = ICmpInst::ICMP_SGT;
      Changed = true;
    } else if (!getSignedRangeMax(LHS).isMaxSignedValue()) {
      LHS = getAddExpr(getConstant(RHS->getType(), 1, true), LHS,
                       SCEV::FlagNSW);
      Pred = ICmpInst::ICMP_SGT;
      Changed = true;
    }
    break;
  case ICmpInst::ICMP_ULE:
    if (!getUnsignedRangeMax(RHS).isMaxValue()) {
      RHS = getAddExpr(getConstant(RHS->getType(), 1, true), RHS,
                       SCEV::FlagNUW);
      Pred = ICmpInst::ICMP_ULT;
      Changed = true;
    } else if (!getUnsignedRangeMin(LHS).isMinValue()) {
      LHS = getAddExpr(getConstant(RHS->getType(), (uint64_t)-1, true), LHS);
      Pred = ICmpInst::ICMP_ULT;
      Changed = true;
    }
    break;
  case ICmpInst::ICMP_UGE:
    if (!getUnsignedRangeMin(RHS).isMinValue()) {
      RHS = getAddExpr(getConstant(RHS->getType(), (uint64_t)-1, true), RHS);
      Pred = ICmpInst::ICMP_UGT;
      Changed = true;
    } else if (!getUnsignedRangeMax(LHS).isMaxValue()) {
      LHS = getAddExpr(getConstant(RHS->getType(), 1, true), LHS,
                       SCEV::FlagNUW);
      Pred = ICmpInst::ICMP_UGT;
      Changed = true;
    }
    break;
  default:
    break;
  }

  // TODO: More simplifications are possible here.

  // Recursively simplify until we either hit a recursion limit or nothing
  // changes.
  if (Changed)
    return SimplifyICmpOperands(Pred, LHS, RHS, Depth+1);

  return Changed;

trivially_true:
  // Return 0 == 0.
  LHS = RHS = getConstant(ConstantInt::getFalse(getContext()));
  Pred = ICmpInst::ICMP_EQ;
  return true;

trivially_false:
  // Return 0 != 0.
  LHS = RHS = getConstant(ConstantInt::getFalse(getContext()));
  Pred = ICmpInst::ICMP_NE;
  return true;
}

bool ScalarEvolution::isKnownNegative(const SCEV *S) {
  return getSignedRangeMax(S).isNegative();
}

bool ScalarEvolution::isKnownPositive(const SCEV *S) {
  return getSignedRangeMin(S).isStrictlyPositive();
}

bool ScalarEvolution::isKnownNonNegative(const SCEV *S) {
  return !getSignedRangeMin(S).isNegative();
}

bool ScalarEvolution::isKnownNonPositive(const SCEV *S) {
  return !getSignedRangeMax(S).isStrictlyPositive();
}

bool ScalarEvolution::isKnownNonZero(const SCEV *S) {
  return isKnownNegative(S) || isKnownPositive(S);
}

bool ScalarEvolution::isKnownPredicate(ICmpInst::Predicate Pred,
                                       const SCEV *LHS, const SCEV *RHS) {
  // Canonicalize the inputs first.
  (void)SimplifyICmpOperands(Pred, LHS, RHS);

  // If LHS or RHS is an addrec, check to see if the condition is true in
  // every iteration of the loop.
  // If LHS and RHS are both addrec, both conditions must be true in
  // every iteration of the loop.
  const SCEVAddRecExpr *LAR = dyn_cast<SCEVAddRecExpr>(LHS);
  const SCEVAddRecExpr *RAR = dyn_cast<SCEVAddRecExpr>(RHS);
  bool LeftGuarded = false;
  bool RightGuarded = false;
  if (LAR) {
    const Loop *L = LAR->getLoop();
    if (isLoopEntryGuardedByCond(L, Pred, LAR->getStart(), RHS) &&
        isLoopBackedgeGuardedByCond(L, Pred, LAR->getPostIncExpr(*this), RHS)) {
      if (!RAR) return true;
      LeftGuarded = true;
    }
  }
  if (RAR) {
    const Loop *L = RAR->getLoop();
    if (isLoopEntryGuardedByCond(L, Pred, LHS, RAR->getStart()) &&
        isLoopBackedgeGuardedByCond(L, Pred, LHS, RAR->getPostIncExpr(*this))) {
      if (!LAR) return true;
      RightGuarded = true;
    }
  }
  if (LeftGuarded && RightGuarded)
    return true;

  if (isKnownPredicateViaSplitting(Pred, LHS, RHS))
    return true;

  // Otherwise see what can be done with known constant ranges.
  return isKnownPredicateViaConstantRanges(Pred, LHS, RHS);
}

bool ScalarEvolution::isMonotonicPredicate(const SCEVAddRecExpr *LHS,
                                           ICmpInst::Predicate Pred,
                                           bool &Increasing) {
  bool Result = isMonotonicPredicateImpl(LHS, Pred, Increasing);

#ifndef NDEBUG
  // Verify an invariant: inverting the predicate should turn a monotonically
  // increasing change to a monotonically decreasing one, and vice versa.
  bool IncreasingSwapped;
  bool ResultSwapped = isMonotonicPredicateImpl(
      LHS, ICmpInst::getSwappedPredicate(Pred), IncreasingSwapped);

  assert(Result == ResultSwapped && "should be able to analyze both!");
  if (ResultSwapped)
    assert(Increasing == !IncreasingSwapped &&
           "monotonicity should flip as we flip the predicate");
#endif

  return Result;
}

bool ScalarEvolution::isMonotonicPredicateImpl(const SCEVAddRecExpr *LHS,
                                               ICmpInst::Predicate Pred,
                                               bool &Increasing) {

  // A zero step value for LHS means the induction variable is essentially a
  // loop invariant value. We don't really depend on the predicate actually
  // flipping from false to true (for increasing predicates, and the other way
  // around for decreasing predicates), all we care about is that *if* the
  // predicate changes then it only changes from false to true.
  //
  // A zero step value in itself is not very useful, but there may be places
  // where SCEV can prove X >= 0 but not prove X > 0, so it is helpful to be
  // as general as possible.

  switch (Pred) {
  default:
    return false; // Conservative answer

  case ICmpInst::ICMP_UGT:
  case ICmpInst::ICMP_UGE:
  case ICmpInst::ICMP_ULT:
  case ICmpInst::ICMP_ULE:
    if (!LHS->hasNoUnsignedWrap())
      return false;

    Increasing = Pred == ICmpInst::ICMP_UGT || Pred == ICmpInst::ICMP_UGE;
    return true;

  case ICmpInst::ICMP_SGT:
  case ICmpInst::ICMP_SGE:
  case ICmpInst::ICMP_SLT:
  case ICmpInst::ICMP_SLE: {
    if (!LHS->hasNoSignedWrap())
      return false;

    const SCEV *Step = LHS->getStepRecurrence(*this);

    if (isKnownNonNegative(Step)) {
      Increasing = Pred == ICmpInst::ICMP_SGT || Pred == ICmpInst::ICMP_SGE;
      return true;
    }

    if (isKnownNonPositive(Step)) {
      Increasing = Pred == ICmpInst::ICMP_SLT || Pred == ICmpInst::ICMP_SLE;
      return true;
    }

    return false;
  }

  }

  llvm_unreachable("switch has default clause!");
}

bool ScalarEvolution::isLoopInvariantPredicate(
    ICmpInst::Predicate Pred, const SCEV *LHS, const SCEV *RHS, const Loop *L,
    ICmpInst::Predicate &InvariantPred, const SCEV *&InvariantLHS,
    const SCEV *&InvariantRHS) {

  // If there is a loop-invariant, force it into the RHS, otherwise bail out.
  if (!isLoopInvariant(RHS, L)) {
    if (!isLoopInvariant(LHS, L))
      return false;

    std::swap(LHS, RHS);
    Pred = ICmpInst::getSwappedPredicate(Pred);
  }

  const SCEVAddRecExpr *ArLHS = dyn_cast<SCEVAddRecExpr>(LHS);
  if (!ArLHS || ArLHS->getLoop() != L)
    return false;

  bool Increasing;
  if (!isMonotonicPredicate(ArLHS, Pred, Increasing))
    return false;

  // If the predicate "ArLHS `Pred` RHS" monotonically increases from false to
  // true as the loop iterates, and the backedge is control dependent on
  // "ArLHS `Pred` RHS" == true then we can reason as follows:
  //
  //   * if the predicate was false in the first iteration then the predicate
  //     is never evaluated again, since the loop exits without taking the
  //     backedge.
  //   * if the predicate was true in the first iteration then it will
  //     continue to be true for all future iterations since it is
  //     monotonically increasing.
  //
  // For both the above possibilities, we can replace the loop varying
  // predicate with its value on the first iteration of the loop (which is
  // loop invariant).
  //
  // A similar reasoning applies for a monotonically decreasing predicate, by
  // replacing true with false and false with true in the above two bullets.

  auto P = Increasing ? Pred : ICmpInst::getInversePredicate(Pred);

  if (!isLoopBackedgeGuardedByCond(L, P, LHS, RHS))
    return false;

  InvariantPred = Pred;
  InvariantLHS = ArLHS->getStart();
  InvariantRHS = RHS;
  return true;
}

bool ScalarEvolution::isKnownPredicateViaConstantRanges(
    ICmpInst::Predicate Pred, const SCEV *LHS, const SCEV *RHS) {
  if (HasSameValue(LHS, RHS))
    return ICmpInst::isTrueWhenEqual(Pred);

  // This code is split out from isKnownPredicate because it is called from
  // within isLoopEntryGuardedByCond.

  auto CheckRanges =
      [&](const ConstantRange &RangeLHS, const ConstantRange &RangeRHS) {
    return ConstantRange::makeSatisfyingICmpRegion(Pred, RangeRHS)
        .contains(RangeLHS);
  };

  // The check at the top of the function catches the case where the values are
  // known to be equal.
  if (Pred == CmpInst::ICMP_EQ)
    return false;

  if (Pred == CmpInst::ICMP_NE)
    return CheckRanges(getSignedRange(LHS), getSignedRange(RHS)) ||
           CheckRanges(getUnsignedRange(LHS), getUnsignedRange(RHS)) ||
           isKnownNonZero(getMinusSCEV(LHS, RHS));

  if (CmpInst::isSigned(Pred))
    return CheckRanges(getSignedRange(LHS), getSignedRange(RHS));

  return CheckRanges(getUnsignedRange(LHS), getUnsignedRange(RHS));
}

bool ScalarEvolution::isKnownPredicateViaNoOverflow(ICmpInst::Predicate Pred,
                                                    const SCEV *LHS,
                                                    const SCEV *RHS) {
  // Match Result to (X + Y)<ExpectedFlags> where Y is a constant integer.
  // Return Y via OutY.
  auto MatchBinaryAddToConst =
      [this](const SCEV *Result, const SCEV *X, APInt &OutY,
             SCEV::NoWrapFlags ExpectedFlags) {
    const SCEV *NonConstOp, *ConstOp;
    SCEV::NoWrapFlags FlagsPresent;

    if (!splitBinaryAdd(Result, ConstOp, NonConstOp, FlagsPresent) ||
        !isa<SCEVConstant>(ConstOp) || NonConstOp != X)
      return false;

    OutY = cast<SCEVConstant>(ConstOp)->getAPInt();
    return (FlagsPresent & ExpectedFlags) == ExpectedFlags;
  };

  APInt C;

  switch (Pred) {
  default:
    break;

  case ICmpInst::ICMP_SGE:
    std::swap(LHS, RHS);
    LLVM_FALLTHROUGH;
  case ICmpInst::ICMP_SLE:
    // X s<= (X + C)<nsw> if C >= 0
    if (MatchBinaryAddToConst(RHS, LHS, C, SCEV::FlagNSW) && C.isNonNegative())
      return true;

    // (X + C)<nsw> s<= X if C <= 0
    if (MatchBinaryAddToConst(LHS, RHS, C, SCEV::FlagNSW) &&
        !C.isStrictlyPositive())
      return true;
    break;

  case ICmpInst::ICMP_SGT:
    std::swap(LHS, RHS);
    LLVM_FALLTHROUGH;
  case ICmpInst::ICMP_SLT:
    // X s< (X + C)<nsw> if C > 0
    if (MatchBinaryAddToConst(RHS, LHS, C, SCEV::FlagNSW) &&
        C.isStrictlyPositive())
      return true;

    // (X + C)<nsw> s< X if C < 0
    if (MatchBinaryAddToConst(LHS, RHS, C, SCEV::FlagNSW) && C.isNegative())
      return true;
    break;
  }

  return false;
}

bool ScalarEvolution::isKnownPredicateViaSplitting(ICmpInst::Predicate Pred,
                                                   const SCEV *LHS,
                                                   const SCEV *RHS) {
  if (Pred != ICmpInst::ICMP_ULT || ProvingSplitPredicate)
    return false;

  // Allowing arbitrary number of activations of isKnownPredicateViaSplitting on
  // the stack can result in exponential time complexity.
  SaveAndRestore<bool> Restore(ProvingSplitPredicate, true);

  // If L >= 0 then I `ult` L <=> I >= 0 && I `slt` L
  //
  // To prove L >= 0 we use isKnownNonNegative whereas to prove I >= 0 we use
  // isKnownPredicate.  isKnownPredicate is more powerful, but also more
  // expensive; and using isKnownNonNegative(RHS) is sufficient for most of the
  // interesting cases seen in practice.  We can consider "upgrading" L >= 0 to
  // use isKnownPredicate later if needed.
  return isKnownNonNegative(RHS) &&
         isKnownPredicate(CmpInst::ICMP_SGE, LHS, getZero(LHS->getType())) &&
         isKnownPredicate(CmpInst::ICMP_SLT, LHS, RHS);
}

bool ScalarEvolution::isImpliedViaGuard(BasicBlock *BB,
                                        ICmpInst::Predicate Pred,
                                        const SCEV *LHS, const SCEV *RHS) {
  // No need to even try if we know the module has no guards.
  if (!HasGuards)
    return false;

  return any_of(*BB, [&](Instruction &I) {
    using namespace llvm::PatternMatch;

    Value *Condition;
    return match(&I, m_Intrinsic<Intrinsic::experimental_guard>(
                         m_Value(Condition))) &&
           isImpliedCond(Pred, LHS, RHS, Condition, false);
  });
}

/// isLoopBackedgeGuardedByCond - Test whether the backedge of the loop is
/// protected by a conditional between LHS and RHS.  This is used to
/// to eliminate casts.
bool
ScalarEvolution::isLoopBackedgeGuardedByCond(const Loop *L,
                                             ICmpInst::Predicate Pred,
                                             const SCEV *LHS, const SCEV *RHS) {
  // Interpret a null as meaning no loop, where there is obviously no guard
  // (interprocedural conditions notwithstanding).
  if (!L) return true;

  if (isKnownPredicateViaConstantRanges(Pred, LHS, RHS))
    return true;

  BasicBlock *Latch = L->getLoopLatch();
  if (!Latch)
    return false;

  BranchInst *LoopContinuePredicate =
    dyn_cast<BranchInst>(Latch->getTerminator());
  if (LoopContinuePredicate && LoopContinuePredicate->isConditional() &&
      isImpliedCond(Pred, LHS, RHS,
                    LoopContinuePredicate->getCondition(),
                    LoopContinuePredicate->getSuccessor(0) != L->getHeader()))
    return true;

  // We don't want more than one activation of the following loops on the stack
  // -- that can lead to O(n!) time complexity.
  if (WalkingBEDominatingConds)
    return false;

  SaveAndRestore<bool> ClearOnExit(WalkingBEDominatingConds, true);

  // See if we can exploit a trip count to prove the predicate.
  const auto &BETakenInfo = getBackedgeTakenInfo(L);
  const SCEV *LatchBECount = BETakenInfo.getExact(Latch, this);
  if (LatchBECount != getCouldNotCompute()) {
    // We know that Latch branches back to the loop header exactly
    // LatchBECount times.  This means the backdege condition at Latch is
    // equivalent to  "{0,+,1} u< LatchBECount".
    Type *Ty = LatchBECount->getType();
    auto NoWrapFlags = SCEV::NoWrapFlags(SCEV::FlagNUW | SCEV::FlagNW);
    const SCEV *LoopCounter =
      getAddRecExpr(getZero(Ty), getOne(Ty), L, NoWrapFlags);
    if (isImpliedCond(Pred, LHS, RHS, ICmpInst::ICMP_ULT, LoopCounter,
                      LatchBECount))
      return true;
  }

  // Check conditions due to any @llvm.assume intrinsics.
  for (auto &AssumeVH : AC.assumptions()) {
    if (!AssumeVH)
      continue;
    auto *CI = cast<CallInst>(AssumeVH);
    if (!DT.dominates(CI, Latch->getTerminator()))
      continue;

    if (isImpliedCond(Pred, LHS, RHS, CI->getArgOperand(0), false))
      return true;
  }

  // If the loop is not reachable from the entry block, we risk running into an
  // infinite loop as we walk up into the dom tree.  These loops do not matter
  // anyway, so we just return a conservative answer when we see them.
  if (!DT.isReachableFromEntry(L->getHeader()))
    return false;

  if (isImpliedViaGuard(Latch, Pred, LHS, RHS))
    return true;

  for (DomTreeNode *DTN = DT[Latch], *HeaderDTN = DT[L->getHeader()];
       DTN != HeaderDTN; DTN = DTN->getIDom()) {
    assert(DTN && "should reach the loop header before reaching the root!");

    BasicBlock *BB = DTN->getBlock();
    if (isImpliedViaGuard(BB, Pred, LHS, RHS))
      return true;

    BasicBlock *PBB = BB->getSinglePredecessor();
    if (!PBB)
      continue;

    BranchInst *ContinuePredicate = dyn_cast<BranchInst>(PBB->getTerminator());
    if (!ContinuePredicate || !ContinuePredicate->isConditional())
      continue;

    Value *Condition = ContinuePredicate->getCondition();

    // If we have an edge `E` within the loop body that dominates the only
    // latch, the condition guarding `E` also guards the backedge.  This
    // reasoning works only for loops with a single latch.

    BasicBlockEdge DominatingEdge(PBB, BB);
    if (DominatingEdge.isSingleEdge()) {
      // We're constructively (and conservatively) enumerating edges within the
      // loop body that dominate the latch.  The dominator tree better agree
      // with us on this:
      assert(DT.dominates(DominatingEdge, Latch) && "should be!");

      if (isImpliedCond(Pred, LHS, RHS, Condition,
                        BB != ContinuePredicate->getSuccessor(0)))
        return true;
    }
  }

  return false;
}

bool
ScalarEvolution::isLoopEntryGuardedByCond(const Loop *L,
                                          ICmpInst::Predicate Pred,
                                          const SCEV *LHS, const SCEV *RHS) {
  // Interpret a null as meaning no loop, where there is obviously no guard
  // (interprocedural conditions notwithstanding).
  if (!L) return false;

  if (isKnownPredicateViaConstantRanges(Pred, LHS, RHS))
    return true;

  // Starting at the loop predecessor, climb up the predecessor chain, as long
  // as there are predecessors that can be found that have unique successors
  // leading to the original header.
  for (std::pair<BasicBlock *, BasicBlock *>
         Pair(L->getLoopPredecessor(), L->getHeader());
       Pair.first;
       Pair = getPredecessorWithUniqueSuccessorForBB(Pair.first)) {

    if (isImpliedViaGuard(Pair.first, Pred, LHS, RHS))
      return true;

    BranchInst *LoopEntryPredicate =
      dyn_cast<BranchInst>(Pair.first->getTerminator());
    if (!LoopEntryPredicate ||
        LoopEntryPredicate->isUnconditional())
      continue;

    if (isImpliedCond(Pred, LHS, RHS,
                      LoopEntryPredicate->getCondition(),
                      LoopEntryPredicate->getSuccessor(0) != Pair.second))
      return true;
  }

  // Check conditions due to any @llvm.assume intrinsics.
  for (auto &AssumeVH : AC.assumptions()) {
    if (!AssumeVH)
      continue;
    auto *CI = cast<CallInst>(AssumeVH);
    if (!DT.dominates(CI, L->getHeader()))
      continue;

    if (isImpliedCond(Pred, LHS, RHS, CI->getArgOperand(0), false))
      return true;
  }

  return false;
}

bool ScalarEvolution::isImpliedCond(ICmpInst::Predicate Pred,
                                    const SCEV *LHS, const SCEV *RHS,
                                    Value *FoundCondValue,
                                    bool Inverse) {
  if (!PendingLoopPredicates.insert(FoundCondValue).second)
    return false;

  auto ClearOnExit =
      make_scope_exit([&]() { PendingLoopPredicates.erase(FoundCondValue); });

  // Recursively handle And and Or conditions.
  if (BinaryOperator *BO = dyn_cast<BinaryOperator>(FoundCondValue)) {
    if (BO->getOpcode() == Instruction::And) {
      if (!Inverse)
        return isImpliedCond(Pred, LHS, RHS, BO->getOperand(0), Inverse) ||
               isImpliedCond(Pred, LHS, RHS, BO->getOperand(1), Inverse);
    } else if (BO->getOpcode() == Instruction::Or) {
      if (Inverse)
        return isImpliedCond(Pred, LHS, RHS, BO->getOperand(0), Inverse) ||
               isImpliedCond(Pred, LHS, RHS, BO->getOperand(1), Inverse);
    }
  }

  ICmpInst *ICI = dyn_cast<ICmpInst>(FoundCondValue);
  if (!ICI) return false;

  // Now that we found a conditional branch that dominates the loop or controls
  // the loop latch. Check to see if it is the comparison we are looking for.
  ICmpInst::Predicate FoundPred;
  if (Inverse)
    FoundPred = ICI->getInversePredicate();
  else
    FoundPred = ICI->getPredicate();

  const SCEV *FoundLHS = getSCEV(ICI->getOperand(0));
  const SCEV *FoundRHS = getSCEV(ICI->getOperand(1));

  return isImpliedCond(Pred, LHS, RHS, FoundPred, FoundLHS, FoundRHS);
}

bool ScalarEvolution::isImpliedCond(ICmpInst::Predicate Pred, const SCEV *LHS,
                                    const SCEV *RHS,
                                    ICmpInst::Predicate FoundPred,
                                    const SCEV *FoundLHS,
                                    const SCEV *FoundRHS) {
  // Balance the types.
  if (getTypeSizeInBits(LHS->getType()) <
      getTypeSizeInBits(FoundLHS->getType())) {
    if (CmpInst::isSigned(Pred)) {
      LHS = getSignExtendExpr(LHS, FoundLHS->getType());
      RHS = getSignExtendExpr(RHS, FoundLHS->getType());
    } else {
      LHS = getZeroExtendExpr(LHS, FoundLHS->getType());
      RHS = getZeroExtendExpr(RHS, FoundLHS->getType());
    }
  } else if (getTypeSizeInBits(LHS->getType()) >
      getTypeSizeInBits(FoundLHS->getType())) {
    if (CmpInst::isSigned(FoundPred)) {
      FoundLHS = getSignExtendExpr(FoundLHS, LHS->getType());
      FoundRHS = getSignExtendExpr(FoundRHS, LHS->getType());
    } else {
      FoundLHS = getZeroExtendExpr(FoundLHS, LHS->getType());
      FoundRHS = getZeroExtendExpr(FoundRHS, LHS->getType());
    }
  }

  // Canonicalize the query to match the way instcombine will have
  // canonicalized the comparison.
  if (SimplifyICmpOperands(Pred, LHS, RHS))
    if (LHS == RHS)
      return CmpInst::isTrueWhenEqual(Pred);
  if (SimplifyICmpOperands(FoundPred, FoundLHS, FoundRHS))
    if (FoundLHS == FoundRHS)
      return CmpInst::isFalseWhenEqual(FoundPred);

  // Check to see if we can make the LHS or RHS match.
  if (LHS == FoundRHS || RHS == FoundLHS) {
    if (isa<SCEVConstant>(RHS)) {
      std::swap(FoundLHS, FoundRHS);
      FoundPred = ICmpInst::getSwappedPredicate(FoundPred);
    } else {
      std::swap(LHS, RHS);
      Pred = ICmpInst::getSwappedPredicate(Pred);
    }
  }

  // Check whether the found predicate is the same as the desired predicate.
  if (FoundPred == Pred)
    return isImpliedCondOperands(Pred, LHS, RHS, FoundLHS, FoundRHS);

  // Check whether swapping the found predicate makes it the same as the
  // desired predicate.
  if (ICmpInst::getSwappedPredicate(FoundPred) == Pred) {
    if (isa<SCEVConstant>(RHS))
      return isImpliedCondOperands(Pred, LHS, RHS, FoundRHS, FoundLHS);
    else
      return isImpliedCondOperands(ICmpInst::getSwappedPredicate(Pred),
                                   RHS, LHS, FoundLHS, FoundRHS);
  }

  // Unsigned comparison is the same as signed comparison when both the operands
  // are non-negative.
  if (CmpInst::isUnsigned(FoundPred) &&
      CmpInst::getSignedPredicate(FoundPred) == Pred &&
      isKnownNonNegative(FoundLHS) && isKnownNonNegative(FoundRHS))
    return isImpliedCondOperands(Pred, LHS, RHS, FoundLHS, FoundRHS);

  // Check if we can make progress by sharpening ranges.
  if (FoundPred == ICmpInst::ICMP_NE &&
      (isa<SCEVConstant>(FoundLHS) || isa<SCEVConstant>(FoundRHS))) {

    const SCEVConstant *C = nullptr;
    const SCEV *V = nullptr;

    if (isa<SCEVConstant>(FoundLHS)) {
      C = cast<SCEVConstant>(FoundLHS);
      V = FoundRHS;
    } else {
      C = cast<SCEVConstant>(FoundRHS);
      V = FoundLHS;
    }

    // The guarding predicate tells us that C != V. If the known range
    // of V is [C, t), we can sharpen the range to [C + 1, t).  The
    // range we consider has to correspond to same signedness as the
    // predicate we're interested in folding.

    APInt Min = ICmpInst::isSigned(Pred) ?
        getSignedRangeMin(V) : getUnsignedRangeMin(V);

    if (Min == C->getAPInt()) {
      // Given (V >= Min && V != Min) we conclude V >= (Min + 1).
      // This is true even if (Min + 1) wraps around -- in case of
      // wraparound, (Min + 1) < Min, so (V >= Min => V >= (Min + 1)).

      APInt SharperMin = Min + 1;

      switch (Pred) {
        case ICmpInst::ICMP_SGE:
        case ICmpInst::ICMP_UGE:
          // We know V `Pred` SharperMin.  If this implies LHS `Pred`
          // RHS, we're done.
          if (isImpliedCondOperands(Pred, LHS, RHS, V,
                                    getConstant(SharperMin)))
            return true;
          LLVM_FALLTHROUGH;

        case ICmpInst::ICMP_SGT:
        case ICmpInst::ICMP_UGT:
          // We know from the range information that (V `Pred` Min ||
          // V == Min).  We know from the guarding condition that !(V
          // == Min).  This gives us
          //
          //       V `Pred` Min || V == Min && !(V == Min)
          //   =>  V `Pred` Min
          //
          // If V `Pred` Min implies LHS `Pred` RHS, we're done.

          if (isImpliedCondOperands(Pred, LHS, RHS, V, getConstant(Min)))
            return true;
          LLVM_FALLTHROUGH;

        default:
          // No change
          break;
      }
    }
  }

  // Check whether the actual condition is beyond sufficient.
  if (FoundPred == ICmpInst::ICMP_EQ)
    if (ICmpInst::isTrueWhenEqual(Pred))
      if (isImpliedCondOperands(Pred, LHS, RHS, FoundLHS, FoundRHS))
        return true;
  if (Pred == ICmpInst::ICMP_NE)
    if (!ICmpInst::isTrueWhenEqual(FoundPred))
      if (isImpliedCondOperands(FoundPred, LHS, RHS, FoundLHS, FoundRHS))
        return true;

  // Otherwise assume the worst.
  return false;
}

bool ScalarEvolution::splitBinaryAdd(const SCEV *Expr,
                                     const SCEV *&L, const SCEV *&R,
                                     SCEV::NoWrapFlags &Flags) {
  const auto *AE = dyn_cast<SCEVAddExpr>(Expr);
  if (!AE || AE->getNumOperands() != 2)
    return false;

  L = AE->getOperand(0);
  R = AE->getOperand(1);
  Flags = AE->getNoWrapFlags();
  return true;
}

Optional<APInt> ScalarEvolution::computeConstantDifference(const SCEV *More,
                                                           const SCEV *Less) {
  // We avoid subtracting expressions here because this function is usually
  // fairly deep in the call stack (i.e. is called many times).

  if (isa<SCEVAddRecExpr>(Less) && isa<SCEVAddRecExpr>(More)) {
    const auto *LAR = cast<SCEVAddRecExpr>(Less);
    const auto *MAR = cast<SCEVAddRecExpr>(More);

    if (LAR->getLoop() != MAR->getLoop())
      return None;

    // We look at affine expressions only; not for correctness but to keep
    // getStepRecurrence cheap.
    if (!LAR->isAffine() || !MAR->isAffine())
      return None;

    if (LAR->getStepRecurrence(*this) != MAR->getStepRecurrence(*this))
      return None;

    Less = LAR->getStart();
    More = MAR->getStart();

    // fall through
  }

  if (isa<SCEVConstant>(Less) && isa<SCEVConstant>(More)) {
    const auto &M = cast<SCEVConstant>(More)->getAPInt();
    const auto &L = cast<SCEVConstant>(Less)->getAPInt();
    return M - L;
  }

  const SCEV *L, *R;
  SCEV::NoWrapFlags Flags;
  if (splitBinaryAdd(Less, L, R, Flags))
    if (const auto *LC = dyn_cast<SCEVConstant>(L))
      if (R == More)
        return -(LC->getAPInt());

  if (splitBinaryAdd(More, L, R, Flags))
    if (const auto *LC = dyn_cast<SCEVConstant>(L))
      if (R == Less)
        return LC->getAPInt();

  return None;
}

bool ScalarEvolution::isImpliedCondOperandsViaNoOverflow(
    ICmpInst::Predicate Pred, const SCEV *LHS, const SCEV *RHS,
    const SCEV *FoundLHS, const SCEV *FoundRHS) {
  if (Pred != CmpInst::ICMP_SLT && Pred != CmpInst::ICMP_ULT)
    return false;

  const auto *AddRecLHS = dyn_cast<SCEVAddRecExpr>(LHS);
  if (!AddRecLHS)
    return false;

  const auto *AddRecFoundLHS = dyn_cast<SCEVAddRecExpr>(FoundLHS);
  if (!AddRecFoundLHS)
    return false;

  // We'd like to let SCEV reason about control dependencies, so we constrain
  // both the inequalities to be about add recurrences on the same loop.  This
  // way we can use isLoopEntryGuardedByCond later.

  const Loop *L = AddRecFoundLHS->getLoop();
  if (L != AddRecLHS->getLoop())
    return false;

  //  FoundLHS u< FoundRHS u< -C =>  (FoundLHS + C) u< (FoundRHS + C) ... (1)
  //
  //  FoundLHS s< FoundRHS s< INT_MIN - C => (FoundLHS + C) s< (FoundRHS + C)
  //                                                                  ... (2)
  //
  // Informal proof for (2), assuming (1) [*]:
  //
  // We'll also assume (A s< B) <=> ((A + INT_MIN) u< (B + INT_MIN)) ... (3)[**]
  //
  // Then
  //
  //       FoundLHS s< FoundRHS s< INT_MIN - C
  // <=>  (FoundLHS + INT_MIN) u< (FoundRHS + INT_MIN) u< -C   [ using (3) ]
  // <=>  (FoundLHS + INT_MIN + C) u< (FoundRHS + INT_MIN + C) [ using (1) ]
  // <=>  (FoundLHS + INT_MIN + C + INT_MIN) s<
  //                        (FoundRHS + INT_MIN + C + INT_MIN) [ using (3) ]
  // <=>  FoundLHS + C s< FoundRHS + C
  //
  // [*]: (1) can be proved by ruling out overflow.
  //
  // [**]: This can be proved by analyzing all the four possibilities:
  //    (A s< 0, B s< 0), (A s< 0, B s>= 0), (A s>= 0, B s< 0) and
  //    (A s>= 0, B s>= 0).
  //
  // Note:
  // Despite (2), "FoundRHS s< INT_MIN - C" does not mean that "FoundRHS + C"
  // will not sign underflow.  For instance, say FoundLHS = (i8 -128), FoundRHS
  // = (i8 -127) and C = (i8 -100).  Then INT_MIN - C = (i8 -28), and FoundRHS
  // s< (INT_MIN - C).  Lack of sign overflow / underflow in "FoundRHS + C" is
  // neither necessary nor sufficient to prove "(FoundLHS + C) s< (FoundRHS +
  // C)".

  Optional<APInt> LDiff = computeConstantDifference(LHS, FoundLHS);
  Optional<APInt> RDiff = computeConstantDifference(RHS, FoundRHS);
  if (!LDiff || !RDiff || *LDiff != *RDiff)
    return false;

  if (LDiff->isMinValue())
    return true;

  APInt FoundRHSLimit;

  if (Pred == CmpInst::ICMP_ULT) {
    FoundRHSLimit = -(*RDiff);
  } else {
    assert(Pred == CmpInst::ICMP_SLT && "Checked above!");
    FoundRHSLimit = APInt::getSignedMinValue(getTypeSizeInBits(RHS->getType())) - *RDiff;
  }

  // Try to prove (1) or (2), as needed.
  return isLoopEntryGuardedByCond(L, Pred, FoundRHS,
                                  getConstant(FoundRHSLimit));
}

bool ScalarEvolution::isImpliedCondOperands(ICmpInst::Predicate Pred,
                                            const SCEV *LHS, const SCEV *RHS,
                                            const SCEV *FoundLHS,
                                            const SCEV *FoundRHS) {
  if (isImpliedCondOperandsViaRanges(Pred, LHS, RHS, FoundLHS, FoundRHS))
    return true;

  if (isImpliedCondOperandsViaNoOverflow(Pred, LHS, RHS, FoundLHS, FoundRHS))
    return true;

  return isImpliedCondOperandsHelper(Pred, LHS, RHS,
                                     FoundLHS, FoundRHS) ||
         // ~x < ~y --> x > y
         isImpliedCondOperandsHelper(Pred, LHS, RHS,
                                     getNotSCEV(FoundRHS),
                                     getNotSCEV(FoundLHS));
}

/// If Expr computes ~A, return A else return nullptr
static const SCEV *MatchNotExpr(const SCEV *Expr) {
  const SCEVAddExpr *Add = dyn_cast<SCEVAddExpr>(Expr);
  if (!Add || Add->getNumOperands() != 2 ||
      !Add->getOperand(0)->isAllOnesValue())
    return nullptr;

  const SCEVMulExpr *AddRHS = dyn_cast<SCEVMulExpr>(Add->getOperand(1));
  if (!AddRHS || AddRHS->getNumOperands() != 2 ||
      !AddRHS->getOperand(0)->isAllOnesValue())
    return nullptr;

  return AddRHS->getOperand(1);
}

/// Is MaybeMaxExpr an SMax or UMax of Candidate and some other values?
template<typename MaxExprType>
static bool IsMaxConsistingOf(const SCEV *MaybeMaxExpr,
                              const SCEV *Candidate) {
  const MaxExprType *MaxExpr = dyn_cast<MaxExprType>(MaybeMaxExpr);
  if (!MaxExpr) return false;

  return find(MaxExpr->operands(), Candidate) != MaxExpr->op_end();
}

/// Is MaybeMinExpr an SMin or UMin of Candidate and some other values?
template<typename MaxExprType>
static bool IsMinConsistingOf(ScalarEvolution &SE,
                              const SCEV *MaybeMinExpr,
                              const SCEV *Candidate) {
  const SCEV *MaybeMaxExpr = MatchNotExpr(MaybeMinExpr);
  if (!MaybeMaxExpr)
    return false;

  return IsMaxConsistingOf<MaxExprType>(MaybeMaxExpr, SE.getNotSCEV(Candidate));
}

static bool IsKnownPredicateViaAddRecStart(ScalarEvolution &SE,
                                           ICmpInst::Predicate Pred,
                                           const SCEV *LHS, const SCEV *RHS) {
  // If both sides are affine addrecs for the same loop, with equal
  // steps, and we know the recurrences don't wrap, then we only
  // need to check the predicate on the starting values.

  if (!ICmpInst::isRelational(Pred))
    return false;

  const SCEVAddRecExpr *LAR = dyn_cast<SCEVAddRecExpr>(LHS);
  if (!LAR)
    return false;
  const SCEVAddRecExpr *RAR = dyn_cast<SCEVAddRecExpr>(RHS);
  if (!RAR)
    return false;
  if (LAR->getLoop() != RAR->getLoop())
    return false;
  if (!LAR->isAffine() || !RAR->isAffine())
    return false;

  if (LAR->getStepRecurrence(SE) != RAR->getStepRecurrence(SE))
    return false;

  SCEV::NoWrapFlags NW = ICmpInst::isSigned(Pred) ?
                         SCEV::FlagNSW : SCEV::FlagNUW;
  if (!LAR->getNoWrapFlags(NW) || !RAR->getNoWrapFlags(NW))
    return false;

  return SE.isKnownPredicate(Pred, LAR->getStart(), RAR->getStart());
}

/// Is LHS `Pred` RHS true on the virtue of LHS or RHS being a Min or Max
/// expression?
static bool IsKnownPredicateViaMinOrMax(ScalarEvolution &SE,
                                        ICmpInst::Predicate Pred,
                                        const SCEV *LHS, const SCEV *RHS) {
  switch (Pred) {
  default:
    return false;

  case ICmpInst::ICMP_SGE:
    std::swap(LHS, RHS);
    LLVM_FALLTHROUGH;
  case ICmpInst::ICMP_SLE:
    return
      // min(A, ...) <= A
      IsMinConsistingOf<SCEVSMaxExpr>(SE, LHS, RHS) ||
      // A <= max(A, ...)
      IsMaxConsistingOf<SCEVSMaxExpr>(RHS, LHS);

  case ICmpInst::ICMP_UGE:
    std::swap(LHS, RHS);
    LLVM_FALLTHROUGH;
  case ICmpInst::ICMP_ULE:
    return
      // min(A, ...) <= A
      IsMinConsistingOf<SCEVUMaxExpr>(SE, LHS, RHS) ||
      // A <= max(A, ...)
      IsMaxConsistingOf<SCEVUMaxExpr>(RHS, LHS);
  }

  llvm_unreachable("covered switch fell through?!");
}

bool ScalarEvolution::isImpliedViaOperations(ICmpInst::Predicate Pred,
                                             const SCEV *LHS, const SCEV *RHS,
                                             const SCEV *FoundLHS,
                                             const SCEV *FoundRHS,
                                             unsigned Depth) {
  assert(getTypeSizeInBits(LHS->getType()) ==
             getTypeSizeInBits(RHS->getType()) &&
         "LHS and RHS have different sizes?");
  assert(getTypeSizeInBits(FoundLHS->getType()) ==
             getTypeSizeInBits(FoundRHS->getType()) &&
         "FoundLHS and FoundRHS have different sizes?");
  // We want to avoid hurting the compile time with analysis of too big trees.
  if (Depth > MaxSCEVOperationsImplicationDepth)
    return false;
  // We only want to work with ICMP_SGT comparison so far.
  // TODO: Extend to ICMP_UGT?
  if (Pred == ICmpInst::ICMP_SLT) {
    Pred = ICmpInst::ICMP_SGT;
    std::swap(LHS, RHS);
    std::swap(FoundLHS, FoundRHS);
  }
  if (Pred != ICmpInst::ICMP_SGT)
    return false;

  auto GetOpFromSExt = [&](const SCEV *S) {
    if (auto *Ext = dyn_cast<SCEVSignExtendExpr>(S))
      return Ext->getOperand();
    // TODO: If S is a SCEVConstant then you can cheaply "strip" the sext off
    // the constant in some cases.
    return S;
  };

  // Acquire values from extensions.
  auto *OrigFoundLHS = FoundLHS;
  LHS = GetOpFromSExt(LHS);
  FoundLHS = GetOpFromSExt(FoundLHS);

  // Is the SGT predicate can be proved trivially or using the found context.
  auto IsSGTViaContext = [&](const SCEV *S1, const SCEV *S2) {
    return isKnownViaSimpleReasoning(ICmpInst::ICMP_SGT, S1, S2) ||
           isImpliedViaOperations(ICmpInst::ICMP_SGT, S1, S2, OrigFoundLHS,
                                  FoundRHS, Depth + 1);
  };

  if (auto *LHSAddExpr = dyn_cast<SCEVAddExpr>(LHS)) {
    // We want to avoid creation of any new non-constant SCEV. Since we are
    // going to compare the operands to RHS, we should be certain that we don't
    // need any size extensions for this. So let's decline all cases when the
    // sizes of types of LHS and RHS do not match.
    // TODO: Maybe try to get RHS from sext to catch more cases?
    if (getTypeSizeInBits(LHS->getType()) != getTypeSizeInBits(RHS->getType()))
      return false;

    // Should not overflow.
    if (!LHSAddExpr->hasNoSignedWrap())
      return false;

    auto *LL = LHSAddExpr->getOperand(0);
    auto *LR = LHSAddExpr->getOperand(1);
    auto *MinusOne = getNegativeSCEV(getOne(RHS->getType()));

    // Checks that S1 >= 0 && S2 > RHS, trivially or using the found context.
    auto IsSumGreaterThanRHS = [&](const SCEV *S1, const SCEV *S2) {
      return IsSGTViaContext(S1, MinusOne) && IsSGTViaContext(S2, RHS);
    };
    // Try to prove the following rule:
    // (LHS = LL + LR) && (LL >= 0) && (LR > RHS) => (LHS > RHS).
    // (LHS = LL + LR) && (LR >= 0) && (LL > RHS) => (LHS > RHS).
    if (IsSumGreaterThanRHS(LL, LR) || IsSumGreaterThanRHS(LR, LL))
      return true;
  } else if (auto *LHSUnknownExpr = dyn_cast<SCEVUnknown>(LHS)) {
    Value *LL, *LR;
    // FIXME: Once we have SDiv implemented, we can get rid of this matching.

    using namespace llvm::PatternMatch;

    if (match(LHSUnknownExpr->getValue(), m_SDiv(m_Value(LL), m_Value(LR)))) {
      // Rules for division.
      // We are going to perform some comparisons with Denominator and its
      // derivative expressions. In general case, creating a SCEV for it may
      // lead to a complex analysis of the entire graph, and in particular it
      // can request trip count recalculation for the same loop. This would
      // cache as SCEVCouldNotCompute to avoid the infinite recursion. To avoid
      // this, we only want to create SCEVs that are constants in this section.
      // So we bail if Denominator is not a constant.
      if (!isa<ConstantInt>(LR))
        return false;

      auto *Denominator = cast<SCEVConstant>(getSCEV(LR));

      // We want to make sure that LHS = FoundLHS / Denominator. If it is so,
      // then a SCEV for the numerator already exists and matches with FoundLHS.
      auto *Numerator = getExistingSCEV(LL);
      if (!Numerator || Numerator->getType() != FoundLHS->getType())
        return false;

      // Make sure that the numerator matches with FoundLHS and the denominator
      // is positive.
      if (!HasSameValue(Numerator, FoundLHS) || !isKnownPositive(Denominator))
        return false;

      auto *DTy = Denominator->getType();
      auto *FRHSTy = FoundRHS->getType();
      if (DTy->isPointerTy() != FRHSTy->isPointerTy())
        // One of types is a pointer and another one is not. We cannot extend
        // them properly to a wider type, so let us just reject this case.
        // TODO: Usage of getEffectiveSCEVType for DTy, FRHSTy etc should help
        // to avoid this check.
        return false;

      // Given that:
      // FoundLHS > FoundRHS, LHS = FoundLHS / Denominator, Denominator > 0.
      auto *WTy = getWiderType(DTy, FRHSTy);
      auto *DenominatorExt = getNoopOrSignExtend(Denominator, WTy);
      auto *FoundRHSExt = getNoopOrSignExtend(FoundRHS, WTy);

      // Try to prove the following rule:
      // (FoundRHS > Denominator - 2) && (RHS <= 0) => (LHS > RHS).
      // For example, given that FoundLHS > 2. It means that FoundLHS is at
      // least 3. If we divide it by Denominator < 4, we will have at least 1.
      auto *DenomMinusTwo = getMinusSCEV(DenominatorExt, getConstant(WTy, 2));
      if (isKnownNonPositive(RHS) &&
          IsSGTViaContext(FoundRHSExt, DenomMinusTwo))
        return true;

      // Try to prove the following rule:
      // (FoundRHS > -1 - Denominator) && (RHS < 0) => (LHS > RHS).
      // For example, given that FoundLHS > -3. Then FoundLHS is at least -2.
      // If we divide it by Denominator > 2, then:
      // 1. If FoundLHS is negative, then the result is 0.
      // 2. If FoundLHS is non-negative, then the result is non-negative.
      // Anyways, the result is non-negative.
      auto *MinusOne = getNegativeSCEV(getOne(WTy));
      auto *NegDenomMinusOne = getMinusSCEV(MinusOne, DenominatorExt);
      if (isKnownNegative(RHS) &&
          IsSGTViaContext(FoundRHSExt, NegDenomMinusOne))
        return true;
    }
  }

  return false;
}

bool
ScalarEvolution::isKnownViaSimpleReasoning(ICmpInst::Predicate Pred,
                                           const SCEV *LHS, const SCEV *RHS) {
  return isKnownPredicateViaConstantRanges(Pred, LHS, RHS) ||
         IsKnownPredicateViaMinOrMax(*this, Pred, LHS, RHS) ||
         IsKnownPredicateViaAddRecStart(*this, Pred, LHS, RHS) ||
         isKnownPredicateViaNoOverflow(Pred, LHS, RHS);
}

bool
ScalarEvolution::isImpliedCondOperandsHelper(ICmpInst::Predicate Pred,
                                             const SCEV *LHS, const SCEV *RHS,
                                             const SCEV *FoundLHS,
                                             const SCEV *FoundRHS) {
  switch (Pred) {
  default: llvm_unreachable("Unexpected ICmpInst::Predicate value!");
  case ICmpInst::ICMP_EQ:
  case ICmpInst::ICMP_NE:
    if (HasSameValue(LHS, FoundLHS) && HasSameValue(RHS, FoundRHS))
      return true;
    break;
  case ICmpInst::ICMP_SLT:
  case ICmpInst::ICMP_SLE:
    if (isKnownViaSimpleReasoning(ICmpInst::ICMP_SLE, LHS, FoundLHS) &&
        isKnownViaSimpleReasoning(ICmpInst::ICMP_SGE, RHS, FoundRHS))
      return true;
    break;
  case ICmpInst::ICMP_SGT:
  case ICmpInst::ICMP_SGE:
    if (isKnownViaSimpleReasoning(ICmpInst::ICMP_SGE, LHS, FoundLHS) &&
        isKnownViaSimpleReasoning(ICmpInst::ICMP_SLE, RHS, FoundRHS))
      return true;
    break;
  case ICmpInst::ICMP_ULT:
  case ICmpInst::ICMP_ULE:
    if (isKnownViaSimpleReasoning(ICmpInst::ICMP_ULE, LHS, FoundLHS) &&
        isKnownViaSimpleReasoning(ICmpInst::ICMP_UGE, RHS, FoundRHS))
      return true;
    break;
  case ICmpInst::ICMP_UGT:
  case ICmpInst::ICMP_UGE:
    if (isKnownViaSimpleReasoning(ICmpInst::ICMP_UGE, LHS, FoundLHS) &&
        isKnownViaSimpleReasoning(ICmpInst::ICMP_ULE, RHS, FoundRHS))
      return true;
    break;
  }

  // Maybe it can be proved via operations?
  if (isImpliedViaOperations(Pred, LHS, RHS, FoundLHS, FoundRHS))
    return true;

  return false;
}

bool ScalarEvolution::isImpliedCondOperandsViaRanges(ICmpInst::Predicate Pred,
                                                     const SCEV *LHS,
                                                     const SCEV *RHS,
                                                     const SCEV *FoundLHS,
                                                     const SCEV *FoundRHS) {
  if (!isa<SCEVConstant>(RHS) || !isa<SCEVConstant>(FoundRHS))
    // The restriction on `FoundRHS` be lifted easily -- it exists only to
    // reduce the compile time impact of this optimization.
    return false;

  Optional<APInt> Addend = computeConstantDifference(LHS, FoundLHS);
  if (!Addend)
    return false;

  const APInt &ConstFoundRHS = cast<SCEVConstant>(FoundRHS)->getAPInt();

  // `FoundLHSRange` is the range we know `FoundLHS` to be in by virtue of the
  // antecedent "`FoundLHS` `Pred` `FoundRHS`".
  ConstantRange FoundLHSRange =
      ConstantRange::makeAllowedICmpRegion(Pred, ConstFoundRHS);

  // Since `LHS` is `FoundLHS` + `Addend`, we can compute a range for `LHS`:
  ConstantRange LHSRange = FoundLHSRange.add(ConstantRange(*Addend));

  // We can also compute the range of values for `LHS` that satisfy the
  // consequent, "`LHS` `Pred` `RHS`":
  const APInt &ConstRHS = cast<SCEVConstant>(RHS)->getAPInt();
  ConstantRange SatisfyingLHSRange =
      ConstantRange::makeSatisfyingICmpRegion(Pred, ConstRHS);

  // The antecedent implies the consequent if every value of `LHS` that
  // satisfies the antecedent also satisfies the consequent.
  return SatisfyingLHSRange.contains(LHSRange);
}

bool ScalarEvolution::doesIVOverflowOnLT(const SCEV *RHS, const SCEV *Stride,
                                         bool IsSigned, bool NoWrap) {
  assert(isKnownPositive(Stride) && "Positive stride expected!");

  if (NoWrap) return false;

  unsigned BitWidth = getTypeSizeInBits(RHS->getType());
  const SCEV *One = getOne(Stride->getType());

  if (IsSigned) {
    APInt MaxRHS = getSignedRangeMax(RHS);
    APInt MaxValue = APInt::getSignedMaxValue(BitWidth);
    APInt MaxStrideMinusOne = getSignedRangeMax(getMinusSCEV(Stride, One));

    // SMaxRHS + SMaxStrideMinusOne > SMaxValue => overflow!
    return (std::move(MaxValue) - MaxStrideMinusOne).slt(MaxRHS);
  }

  APInt MaxRHS = getUnsignedRangeMax(RHS);
  APInt MaxValue = APInt::getMaxValue(BitWidth);
  APInt MaxStrideMinusOne = getUnsignedRangeMax(getMinusSCEV(Stride, One));

  // UMaxRHS + UMaxStrideMinusOne > UMaxValue => overflow!
  return (std::move(MaxValue) - MaxStrideMinusOne).ult(MaxRHS);
}

bool ScalarEvolution::doesIVOverflowOnGT(const SCEV *RHS, const SCEV *Stride,
                                         bool IsSigned, bool NoWrap) {
  if (NoWrap) return false;

  unsigned BitWidth = getTypeSizeInBits(RHS->getType());
  const SCEV *One = getOne(Stride->getType());

  if (IsSigned) {
    APInt MinRHS = getSignedRangeMin(RHS);
    APInt MinValue = APInt::getSignedMinValue(BitWidth);
    APInt MaxStrideMinusOne = getSignedRangeMax(getMinusSCEV(Stride, One));

    // SMinRHS - SMaxStrideMinusOne < SMinValue => overflow!
    return (std::move(MinValue) + MaxStrideMinusOne).sgt(MinRHS);
  }

  APInt MinRHS = getUnsignedRangeMin(RHS);
  APInt MinValue = APInt::getMinValue(BitWidth);
  APInt MaxStrideMinusOne = getUnsignedRangeMax(getMinusSCEV(Stride, One));

  // UMinRHS - UMaxStrideMinusOne < UMinValue => overflow!
  return (std::move(MinValue) + MaxStrideMinusOne).ugt(MinRHS);
}

const SCEV *ScalarEvolution::computeBECount(const SCEV *Delta, const SCEV *Step,
                                            bool Equality) {
  const SCEV *One = getOne(Step->getType());
  Delta = Equality ? getAddExpr(Delta, Step)
                   : getAddExpr(Delta, getMinusSCEV(Step, One));
  return getUDivExpr(Delta, Step);
}

const SCEV *ScalarEvolution::computeMaxBECountForLT(const SCEV *Start,
                                                    const SCEV *Stride,
                                                    const SCEV *End,
                                                    unsigned BitWidth,
                                                    bool IsSigned) {

  assert(!isKnownNonPositive(Stride) &&
         "Stride is expected strictly positive!");
  // Calculate the maximum backedge count based on the range of values
  // permitted by Start, End, and Stride.
  const SCEV *MaxBECount;
  APInt MinStart =
      IsSigned ? getSignedRangeMin(Start) : getUnsignedRangeMin(Start);

  APInt StrideForMaxBECount =
      IsSigned ? getSignedRangeMin(Stride) : getUnsignedRangeMin(Stride);

  // We already know that the stride is positive, so we paper over conservatism
  // in our range computation by forcing StrideForMaxBECount to be at least one.
  // In theory this is unnecessary, but we expect MaxBECount to be a
  // SCEVConstant, and (udiv <constant> 0) is not constant folded by SCEV (there
  // is nothing to constant fold it to).
  APInt One(BitWidth, 1, IsSigned);
  StrideForMaxBECount = APIntOps::smax(One, StrideForMaxBECount);

  APInt MaxValue = IsSigned ? APInt::getSignedMaxValue(BitWidth)
                            : APInt::getMaxValue(BitWidth);
  APInt Limit = MaxValue - (StrideForMaxBECount - 1);

  // Although End can be a MAX expression we estimate MaxEnd considering only
  // the case End = RHS of the loop termination condition. This is safe because
  // in the other case (End - Start) is zero, leading to a zero maximum backedge
  // taken count.
  APInt MaxEnd = IsSigned ? APIntOps::smin(getSignedRangeMax(End), Limit)
                          : APIntOps::umin(getUnsignedRangeMax(End), Limit);

  MaxBECount = computeBECount(getConstant(MaxEnd - MinStart) /* Delta */,
                              getConstant(StrideForMaxBECount) /* Step */,
                              false /* Equality */);

  return MaxBECount;
}

ScalarEvolution::ExitLimit
ScalarEvolution::howManyLessThans(const SCEV *LHS, const SCEV *RHS,
                                  const Loop *L, bool IsSigned,
                                  bool ControlsExit, bool AllowPredicates) {
  SmallPtrSet<const SCEVPredicate *, 4> Predicates;

  const SCEVAddRecExpr *IV = dyn_cast<SCEVAddRecExpr>(LHS);
  bool PredicatedIV = false;

  if (!IV && AllowPredicates) {
    // Try to make this an AddRec using runtime tests, in the first X
    // iterations of this loop, where X is the SCEV expression found by the
    // algorithm below.
    IV = convertSCEVToAddRecWithPredicates(LHS, L, Predicates);
    PredicatedIV = true;
  }

  // Avoid weird loops
  if (!IV || IV->getLoop() != L || !IV->isAffine())
    return getCouldNotCompute();

  // INTEL - Use original SCEV to get precise wrap flags.
  auto OrigIV = cast<SCEVAddRecExpr>(getOriginalSCEV(IV)); // INTEL
  bool NoWrap = ControlsExit &&
                OrigIV->getNoWrapFlags(                            // INTEL
                        IsSigned ? SCEV::FlagNSW : SCEV::FlagNUW); // INTEL

  const SCEV *Stride = IV->getStepRecurrence(*this);

  bool PositiveStride = isKnownPositive(Stride);

  // Avoid negative or zero stride values.
  if (!PositiveStride) {
    // We can compute the correct backedge taken count for loops with unknown
    // strides if we can prove that the loop is not an infinite loop with side
    // effects. Here's the loop structure we are trying to handle -
    //
    // i = start
    // do {
    //   A[i] = i;
    //   i += s;
    // } while (i < end);
    //
    // The backedge taken count for such loops is evaluated as -
    // (max(end, start + stride) - start - 1) /u stride
    //
    // The additional preconditions that we need to check to prove correctness
    // of the above formula is as follows -
    //
    // a) IV is either nuw or nsw depending upon signedness (indicated by the
    //    NoWrap flag).
    // b) loop is single exit with no side effects.
    //
    //
    // Precondition a) implies that if the stride is negative, this is a single
    // trip loop. The backedge taken count formula reduces to zero in this case.
    //
    // Precondition b) implies that the unknown stride cannot be zero otherwise
    // we have UB.
    //
    // The positive stride case is the same as isKnownPositive(Stride) returning
    // true (original behavior of the function).
    //
    // We want to make sure that the stride is truly unknown as there are edge
    // cases where ScalarEvolution propagates no wrap flags to the
    // post-increment/decrement IV even though the increment/decrement operation
    // itself is wrapping. The computed backedge taken count may be wrong in
    // such cases. This is prevented by checking that the stride is not known to
    // be either positive or non-positive. For example, no wrap flags are
    // propagated to the post-increment IV of this loop with a trip count of 2 -
    //
    // unsigned char i;
    // for(i=127; i<128; i+=129)
    //   A[i] = i;
    //
    if (PredicatedIV || !NoWrap || isKnownNonPositive(Stride) ||
        !loopHasNoSideEffects(L))
      return getCouldNotCompute();
  } else if (!Stride->isOne() &&
             doesIVOverflowOnLT(RHS, Stride, IsSigned, NoWrap))
    // Avoid proven overflow cases: this will ensure that the backedge taken
    // count will not generate any unsigned overflow. Relaxed no-overflow
    // conditions exploit NoWrapFlags, allowing to optimize in presence of
    // undefined behaviors like the case of C language.
    return getCouldNotCompute();

  ICmpInst::Predicate Cond = IsSigned ? ICmpInst::ICMP_SLT
                                      : ICmpInst::ICMP_ULT;
  const SCEV *Start = IV->getStart();
  const SCEV *End = RHS;
  // When the RHS is not invariant, we do not know the end bound of the loop and
  // cannot calculate the ExactBECount needed by ExitLimit. However, we can
  // calculate the MaxBECount, given the start, stride and max value for the end
  // bound of the loop (RHS), and the fact that IV does not overflow (which is
  // checked above).
  if (!isLoopInvariant(RHS, L)) {
    const SCEV *MaxBECount = computeMaxBECountForLT(
        Start, Stride, RHS, getTypeSizeInBits(LHS->getType()), IsSigned);
    return ExitLimit(getCouldNotCompute() /* ExactNotTaken */, MaxBECount,
                     false /*MaxOrZero*/, Predicates);
  }
  // If the backedge is taken at least once, then it will be taken
  // (End-Start)/Stride times (rounded up to a multiple of Stride), where Start
  // is the LHS value of the less-than comparison the first time it is evaluated
  // and End is the RHS.
  const SCEV *BECountIfBackedgeTaken =
    computeBECount(getMinusSCEV(End, Start), Stride, false);
  // If the loop entry is guarded by the result of the backedge test of the
  // first loop iteration, then we know the backedge will be taken at least
  // once and so the backedge taken count is as above. If not then we use the
  // expression (max(End,Start)-Start)/Stride to describe the backedge count,
  // as if the backedge is taken at least once max(End,Start) is End and so the
  // result is as above, and if not max(End,Start) is Start so we get a backedge
  // count of zero.
  const SCEV *BECount;
  if (isLoopEntryGuardedByCond(L, Cond, getMinusSCEV(Start, Stride), RHS))
    BECount = BECountIfBackedgeTaken;
  else {
    End = IsSigned ? getSMaxExpr(RHS, Start) : getUMaxExpr(RHS, Start);
    BECount = computeBECount(getMinusSCEV(End, Start), Stride, false);
  }

  const SCEV *MaxBECount;
  bool MaxOrZero = false;
  if (isa<SCEVConstant>(BECount))
    MaxBECount = BECount;
  else if (isa<SCEVConstant>(BECountIfBackedgeTaken)) {
    // If we know exactly how many times the backedge will be taken if it's
    // taken at least once, then the backedge count will either be that or
    // zero.
    MaxBECount = BECountIfBackedgeTaken;
    MaxOrZero = true;
  } else {
    MaxBECount = computeMaxBECountForLT(
        Start, Stride, RHS, getTypeSizeInBits(LHS->getType()), IsSigned);
  }

  if (isa<SCEVCouldNotCompute>(MaxBECount) &&
      !isa<SCEVCouldNotCompute>(BECount))
    MaxBECount = getConstant(getUnsignedRangeMax(BECount));

  return ExitLimit(BECount, MaxBECount, MaxOrZero, Predicates);
}

ScalarEvolution::ExitLimit
ScalarEvolution::howManyGreaterThans(const SCEV *LHS, const SCEV *RHS,
                                     const Loop *L, bool IsSigned,
                                     bool ControlsExit, bool AllowPredicates) {
  SmallPtrSet<const SCEVPredicate *, 4> Predicates;
  // We handle only IV > Invariant
  if (!isLoopInvariant(RHS, L))
    return getCouldNotCompute();

  const SCEVAddRecExpr *IV = dyn_cast<SCEVAddRecExpr>(LHS);
  if (!IV && AllowPredicates)
    // Try to make this an AddRec using runtime tests, in the first X
    // iterations of this loop, where X is the SCEV expression found by the
    // algorithm below.
    IV = convertSCEVToAddRecWithPredicates(LHS, L, Predicates);

  // Avoid weird loops
  if (!IV || IV->getLoop() != L || !IV->isAffine())
    return getCouldNotCompute();

  // INTEL - Use original SCEV to get precise wrap flags.
  auto OrigIV = cast<SCEVAddRecExpr>(getOriginalSCEV(IV)); // INTEL
  bool NoWrap = ControlsExit &&
                OrigIV->getNoWrapFlags(                            // INTEL
                        IsSigned ? SCEV::FlagNSW : SCEV::FlagNUW); // INTEL

  const SCEV *Stride = getNegativeSCEV(IV->getStepRecurrence(*this));

  // Avoid negative or zero stride values
  if (!isKnownPositive(Stride))
    return getCouldNotCompute();

  // Avoid proven overflow cases: this will ensure that the backedge taken count
  // will not generate any unsigned overflow. Relaxed no-overflow conditions
  // exploit NoWrapFlags, allowing to optimize in presence of undefined
  // behaviors like the case of C language.
  if (!Stride->isOne() && doesIVOverflowOnGT(RHS, Stride, IsSigned, NoWrap))
    return getCouldNotCompute();

  ICmpInst::Predicate Cond = IsSigned ? ICmpInst::ICMP_SGT
                                      : ICmpInst::ICMP_UGT;

  const SCEV *Start = IV->getStart();
  const SCEV *End = RHS;
  if (!isLoopEntryGuardedByCond(L, Cond, getAddExpr(Start, Stride), RHS))
    End = IsSigned ? getSMinExpr(RHS, Start) : getUMinExpr(RHS, Start);

  const SCEV *BECount = computeBECount(getMinusSCEV(Start, End), Stride, false);

  APInt MaxStart = IsSigned ? getSignedRangeMax(Start)
                            : getUnsignedRangeMax(Start);

  APInt MinStride = IsSigned ? getSignedRangeMin(Stride)
                             : getUnsignedRangeMin(Stride);

  unsigned BitWidth = getTypeSizeInBits(LHS->getType());
  APInt Limit = IsSigned ? APInt::getSignedMinValue(BitWidth) + (MinStride - 1)
                         : APInt::getMinValue(BitWidth) + (MinStride - 1);

  // Although End can be a MIN expression we estimate MinEnd considering only
  // the case End = RHS. This is safe because in the other case (Start - End)
  // is zero, leading to a zero maximum backedge taken count.
  APInt MinEnd =
    IsSigned ? APIntOps::smax(getSignedRangeMin(RHS), Limit)
             : APIntOps::umax(getUnsignedRangeMin(RHS), Limit);


  const SCEV *MaxBECount = getCouldNotCompute();
  if (isa<SCEVConstant>(BECount))
    MaxBECount = BECount;
  else
    MaxBECount = computeBECount(getConstant(MaxStart - MinEnd),
                                getConstant(MinStride), false);

  if (isa<SCEVCouldNotCompute>(MaxBECount))
    MaxBECount = BECount;

  return ExitLimit(BECount, MaxBECount, false, Predicates);
}

const SCEV *SCEVAddRecExpr::getNumIterationsInRange(const ConstantRange &Range,
                                                    ScalarEvolution &SE) const {
  if (Range.isFullSet())  // Infinite loop.
    return SE.getCouldNotCompute();

  // If the start is a non-zero constant, shift the range to simplify things.
  if (const SCEVConstant *SC = dyn_cast<SCEVConstant>(getStart()))
    if (!SC->getValue()->isZero()) {
      SmallVector<const SCEV *, 4> Operands(op_begin(), op_end());
      Operands[0] = SE.getZero(SC->getType());
      const SCEV *Shifted = SE.getAddRecExpr(Operands, getLoop(),
                                             getNoWrapFlags(FlagNW));
      if (const auto *ShiftedAddRec = dyn_cast<SCEVAddRecExpr>(Shifted))
        return ShiftedAddRec->getNumIterationsInRange(
            Range.subtract(SC->getAPInt()), SE);
      // This is strange and shouldn't happen.
      return SE.getCouldNotCompute();
    }

  // The only time we can solve this is when we have all constant indices.
  // Otherwise, we cannot determine the overflow conditions.
  if (any_of(operands(), [](const SCEV *Op) { return !isa<SCEVConstant>(Op); }))
    return SE.getCouldNotCompute();

  // Okay at this point we know that all elements of the chrec are constants and
  // that the start element is zero.

  // First check to see if the range contains zero.  If not, the first
  // iteration exits.
  unsigned BitWidth = SE.getTypeSizeInBits(getType());
  if (!Range.contains(APInt(BitWidth, 0)))
    return SE.getZero(getType());

  if (isAffine()) {
    // If this is an affine expression then we have this situation:
    //   Solve {0,+,A} in Range  ===  Ax in Range

    // We know that zero is in the range.  If A is positive then we know that
    // the upper value of the range must be the first possible exit value.
    // If A is negative then the lower of the range is the last possible loop
    // value.  Also note that we already checked for a full range.
    APInt A = cast<SCEVConstant>(getOperand(1))->getAPInt();
    APInt End = A.sge(1) ? (Range.getUpper() - 1) : Range.getLower();

    // The exit value should be (End+A)/A.
    APInt ExitVal = (End + A).udiv(A);
    ConstantInt *ExitValue = ConstantInt::get(SE.getContext(), ExitVal);

    // Evaluate at the exit value.  If we really did fall out of the valid
    // range, then we computed our trip count, otherwise wrap around or other
    // things must have happened.
    ConstantInt *Val = EvaluateConstantChrecAtConstant(this, ExitValue, SE);
    if (Range.contains(Val->getValue()))
      return SE.getCouldNotCompute();  // Something strange happened

    // Ensure that the previous value is in the range.  This is a sanity check.
    assert(Range.contains(
           EvaluateConstantChrecAtConstant(this,
           ConstantInt::get(SE.getContext(), ExitVal - 1), SE)->getValue()) &&
           "Linear scev computation is off in a bad way!");
    return SE.getConstant(ExitValue);
  } else if (isQuadratic()) {
    // If this is a quadratic (3-term) AddRec {L,+,M,+,N}, find the roots of the
    // quadratic equation to solve it.  To do this, we must frame our problem in
    // terms of figuring out when zero is crossed, instead of when
    // Range.getUpper() is crossed.
    SmallVector<const SCEV *, 4> NewOps(op_begin(), op_end());
    NewOps[0] = SE.getNegativeSCEV(SE.getConstant(Range.getUpper()));
    const SCEV *NewAddRec = SE.getAddRecExpr(NewOps, getLoop(), FlagAnyWrap);

    // Next, solve the constructed addrec
    if (auto Roots =
            SolveQuadraticEquation(cast<SCEVAddRecExpr>(NewAddRec), SE)) {
      const SCEVConstant *R1 = Roots->first;
      const SCEVConstant *R2 = Roots->second;
      // Pick the smallest positive root value.
      if (ConstantInt *CB = dyn_cast<ConstantInt>(ConstantExpr::getICmp(
              ICmpInst::ICMP_ULT, R1->getValue(), R2->getValue()))) {
        if (!CB->getZExtValue())
          std::swap(R1, R2); // R1 is the minimum root now.

        // Make sure the root is not off by one.  The returned iteration should
        // not be in the range, but the previous one should be.  When solving
        // for "X*X < 5", for example, we should not return a root of 2.
        ConstantInt *R1Val =
            EvaluateConstantChrecAtConstant(this, R1->getValue(), SE);
        if (Range.contains(R1Val->getValue())) {
          // The next iteration must be out of the range...
          ConstantInt *NextVal =
              ConstantInt::get(SE.getContext(), R1->getAPInt() + 1);

          R1Val = EvaluateConstantChrecAtConstant(this, NextVal, SE);
          if (!Range.contains(R1Val->getValue()))
            return SE.getConstant(NextVal);
          return SE.getCouldNotCompute(); // Something strange happened
        }

        // If R1 was not in the range, then it is a good return value.  Make
        // sure that R1-1 WAS in the range though, just in case.
        ConstantInt *NextVal =
            ConstantInt::get(SE.getContext(), R1->getAPInt() - 1);
        R1Val = EvaluateConstantChrecAtConstant(this, NextVal, SE);
        if (Range.contains(R1Val->getValue()))
          return R1;
        return SE.getCouldNotCompute(); // Something strange happened
      }
    }
  }

  return SE.getCouldNotCompute();
}

// Return true when S contains at least an undef value.
static inline bool containsUndefs(const SCEV *S) {
  return SCEVExprContains(S, [](const SCEV *S) {
    if (const auto *SU = dyn_cast<SCEVUnknown>(S))
      return isa<UndefValue>(SU->getValue());
    else if (const auto *SC = dyn_cast<SCEVConstant>(S))
      return isa<UndefValue>(SC->getValue());
    return false;
  });
}

namespace {

// Collect all steps of SCEV expressions.
struct SCEVCollectStrides {
  ScalarEvolution &SE;
  SmallVectorImpl<const SCEV *> &Strides;

  SCEVCollectStrides(ScalarEvolution &SE, SmallVectorImpl<const SCEV *> &S)
      : SE(SE), Strides(S) {}

  bool follow(const SCEV *S) {
    if (const SCEVAddRecExpr *AR = dyn_cast<SCEVAddRecExpr>(S))
      Strides.push_back(AR->getStepRecurrence(SE));
    return true;
  }

  bool isDone() const { return false; }
};

// Collect all SCEVUnknown and SCEVMulExpr expressions.
struct SCEVCollectTerms {
  SmallVectorImpl<const SCEV *> &Terms;

  SCEVCollectTerms(SmallVectorImpl<const SCEV *> &T) : Terms(T) {}

  bool follow(const SCEV *S) {
    if (isa<SCEVUnknown>(S) || isa<SCEVMulExpr>(S) ||
        isa<SCEVSignExtendExpr>(S)) {
      if (!containsUndefs(S))
        Terms.push_back(S);

      // Stop recursion: once we collected a term, do not walk its operands.
      return false;
    }

    // Keep looking.
    return true;
  }

  bool isDone() const { return false; }
};

// Check if a SCEV contains an AddRecExpr.
struct SCEVHasAddRec {
  bool &ContainsAddRec;

  SCEVHasAddRec(bool &ContainsAddRec) : ContainsAddRec(ContainsAddRec) {
    ContainsAddRec = false;
  }

  bool follow(const SCEV *S) {
    if (isa<SCEVAddRecExpr>(S)) {
      ContainsAddRec = true;

      // Stop recursion: once we collected a term, do not walk its operands.
      return false;
    }

    // Keep looking.
    return true;
  }

  bool isDone() const { return false; }
};

// Find factors that are multiplied with an expression that (possibly as a
// subexpression) contains an AddRecExpr. In the expression:
//
//  8 * (100 +  %p * %q * (%a + {0, +, 1}_loop))
//
// "%p * %q" are factors multiplied by the expression "(%a + {0, +, 1}_loop)"
// that contains the AddRec {0, +, 1}_loop. %p * %q are likely to be array size
// parameters as they form a product with an induction variable.
//
// This collector expects all array size parameters to be in the same MulExpr.
// It might be necessary to later add support for collecting parameters that are
// spread over different nested MulExpr.
struct SCEVCollectAddRecMultiplies {
  SmallVectorImpl<const SCEV *> &Terms;
  ScalarEvolution &SE;

  SCEVCollectAddRecMultiplies(SmallVectorImpl<const SCEV *> &T, ScalarEvolution &SE)
      : Terms(T), SE(SE) {}

  bool follow(const SCEV *S) {
    if (auto *Mul = dyn_cast<SCEVMulExpr>(S)) {
      bool HasAddRec = false;
      SmallVector<const SCEV *, 0> Operands;
      for (auto Op : Mul->operands()) {
        const SCEVUnknown *Unknown = dyn_cast<SCEVUnknown>(Op);
        if (Unknown && !isa<CallInst>(Unknown->getValue())) {
          Operands.push_back(Op);
        } else if (Unknown) {
          HasAddRec = true;
        } else {
          bool ContainsAddRec;
          SCEVHasAddRec ContiansAddRec(ContainsAddRec);
          visitAll(Op, ContiansAddRec);
          HasAddRec |= ContainsAddRec;
        }
      }
      if (Operands.size() == 0)
        return true;

      if (!HasAddRec)
        return false;

      Terms.push_back(SE.getMulExpr(Operands));
      // Stop recursion: once we collected a term, do not walk its operands.
      return false;
    }

    // Keep looking.
    return true;
  }

  bool isDone() const { return false; }
};

} // end anonymous namespace

/// Find parametric terms in this SCEVAddRecExpr. We first for parameters in
/// two places:
///   1) The strides of AddRec expressions.
///   2) Unknowns that are multiplied with AddRec expressions.
void ScalarEvolution::collectParametricTerms(const SCEV *Expr,
    SmallVectorImpl<const SCEV *> &Terms) {
  SmallVector<const SCEV *, 4> Strides;
  SCEVCollectStrides StrideCollector(*this, Strides);
  visitAll(Expr, StrideCollector);

  DEBUG({
      dbgs() << "Strides:\n";
      for (const SCEV *S : Strides)
        dbgs() << *S << "\n";
    });

  for (const SCEV *S : Strides) {
    SCEVCollectTerms TermCollector(Terms);
    visitAll(S, TermCollector);
  }

  DEBUG({
      dbgs() << "Terms:\n";
      for (const SCEV *T : Terms)
        dbgs() << *T << "\n";
    });

  SCEVCollectAddRecMultiplies MulCollector(Terms, *this);
  visitAll(Expr, MulCollector);
}

static bool findArrayDimensionsRec(ScalarEvolution &SE,
                                   SmallVectorImpl<const SCEV *> &Terms,
                                   SmallVectorImpl<const SCEV *> &Sizes) {
  int Last = Terms.size() - 1;
  const SCEV *Step = Terms[Last];

  // End of recursion.
  if (Last == 0) {
    if (const SCEVMulExpr *M = dyn_cast<SCEVMulExpr>(Step)) {
      SmallVector<const SCEV *, 2> Qs;
      for (const SCEV *Op : M->operands())
        if (!isa<SCEVConstant>(Op))
          Qs.push_back(Op);

      Step = SE.getMulExpr(Qs);
    }

    Sizes.push_back(Step);
    return true;
  }

  for (const SCEV *&Term : Terms) {
    // Normalize the terms before the next call to findArrayDimensionsRec.
    const SCEV *Q, *R;
    SCEVDivision::divide(SE, Term, Step, &Q, &R);

    // Bail out when GCD does not evenly divide one of the terms.
    if (!R->isZero())
      return false;

    Term = Q;
  }

  // Remove all SCEVConstants.
  Terms.erase(
      remove_if(Terms, [](const SCEV *E) { return isa<SCEVConstant>(E); }),
      Terms.end());

  if (Terms.size() > 0)
    if (!findArrayDimensionsRec(SE, Terms, Sizes))
      return false;

  Sizes.push_back(Step);
  return true;
}

// Returns true when one of the SCEVs of Terms contains a SCEVUnknown parameter.
static inline bool containsParameters(SmallVectorImpl<const SCEV *> &Terms) {
  for (const SCEV *T : Terms)
    if (SCEVExprContains(T, isa<SCEVUnknown, const SCEV *>))
      return true;
  return false;
}

// Return the number of product terms in S.
static inline int numberOfTerms(const SCEV *S) {
  if (const SCEVMulExpr *Expr = dyn_cast<SCEVMulExpr>(S))
    return Expr->getNumOperands();
  return 1;
}

static const SCEV *removeConstantFactors(ScalarEvolution &SE, const SCEV *T) {
  if (isa<SCEVConstant>(T))
    return nullptr;

  if (isa<SCEVUnknown>(T))
    return T;

  if (const SCEVMulExpr *M = dyn_cast<SCEVMulExpr>(T)) {
    SmallVector<const SCEV *, 2> Factors;
    for (const SCEV *Op : M->operands())
      if (!isa<SCEVConstant>(Op))
        Factors.push_back(Op);

    return SE.getMulExpr(Factors);
  }

  return T;
}

/// Return the size of an element read or written by Inst.
const SCEV *ScalarEvolution::getElementSize(Instruction *Inst) {
  Type *Ty;
  if (StoreInst *Store = dyn_cast<StoreInst>(Inst))
    Ty = Store->getValueOperand()->getType();
  else if (LoadInst *Load = dyn_cast<LoadInst>(Inst))
    Ty = Load->getType();
  else
    return nullptr;

  Type *ETy = getEffectiveSCEVType(PointerType::getUnqual(Ty));
  return getSizeOfExpr(ETy, Ty);
}

void ScalarEvolution::findArrayDimensions(SmallVectorImpl<const SCEV *> &Terms,
                                          SmallVectorImpl<const SCEV *> &Sizes,
                                          const SCEV *ElementSize) {
  if (Terms.size() < 1 || !ElementSize)
    return;

  // Early return when Terms do not contain parameters: we do not delinearize
  // non parametric SCEVs.
  if (!containsParameters(Terms))
    return;

  DEBUG({
      dbgs() << "Terms:\n";
      for (const SCEV *T : Terms)
        dbgs() << *T << "\n";
    });

  // Remove duplicates.
  array_pod_sort(Terms.begin(), Terms.end());
  Terms.erase(std::unique(Terms.begin(), Terms.end()), Terms.end());

  // Put larger terms first.
  std::sort(Terms.begin(), Terms.end(), [](const SCEV *LHS, const SCEV *RHS) {
    return numberOfTerms(LHS) > numberOfTerms(RHS);
  });

  // Try to divide all terms by the element size. If term is not divisible by
  // element size, proceed with the original term.
  for (const SCEV *&Term : Terms) {
    const SCEV *Q, *R;
    SCEVDivision::divide(*this, Term, ElementSize, &Q, &R);
    if (!Q->isZero())
      Term = Q;
  }

  SmallVector<const SCEV *, 4> NewTerms;

  // Remove constant factors.
  for (const SCEV *T : Terms)
    if (const SCEV *NewT = removeConstantFactors(*this, T))
      NewTerms.push_back(NewT);

  DEBUG({
      dbgs() << "Terms after sorting:\n";
      for (const SCEV *T : NewTerms)
        dbgs() << *T << "\n";
    });

  if (NewTerms.empty() || !findArrayDimensionsRec(*this, NewTerms, Sizes)) {
    Sizes.clear();
    return;
  }

  // The last element to be pushed into Sizes is the size of an element.
  Sizes.push_back(ElementSize);

  DEBUG({
      dbgs() << "Sizes:\n";
      for (const SCEV *S : Sizes)
        dbgs() << *S << "\n";
    });
}

void ScalarEvolution::computeAccessFunctions(
    const SCEV *Expr, SmallVectorImpl<const SCEV *> &Subscripts,
    SmallVectorImpl<const SCEV *> &Sizes) {
  // Early exit in case this SCEV is not an affine multivariate function.
  if (Sizes.empty())
    return;

  if (auto *AR = dyn_cast<SCEVAddRecExpr>(Expr))
    if (!AR->isAffine())
      return;

  const SCEV *Res = Expr;
  int Last = Sizes.size() - 1;
  for (int i = Last; i >= 0; i--) {
    const SCEV *Q, *R;
    SCEVDivision::divide(*this, Res, Sizes[i], &Q, &R);

    DEBUG({
        dbgs() << "Res: " << *Res << "\n";
        dbgs() << "Sizes[i]: " << *Sizes[i] << "\n";
        dbgs() << "Res divided by Sizes[i]:\n";
        dbgs() << "Quotient: " << *Q << "\n";
        dbgs() << "Remainder: " << *R << "\n";
      });

    Res = Q;

    // Do not record the last subscript corresponding to the size of elements in
    // the array.
    if (i == Last) {

      // Bail out if the remainder is too complex.
      if (isa<SCEVAddRecExpr>(R)) {
        Subscripts.clear();
        Sizes.clear();
        return;
      }

      continue;
    }

    // Record the access function for the current subscript.
    Subscripts.push_back(R);
  }

  // Also push in last position the remainder of the last division: it will be
  // the access function of the innermost dimension.
  Subscripts.push_back(Res);

  std::reverse(Subscripts.begin(), Subscripts.end());

  DEBUG({
      dbgs() << "Subscripts:\n";
      for (const SCEV *S : Subscripts)
        dbgs() << *S << "\n";
    });
}

/// Splits the SCEV into two vectors of SCEVs representing the subscripts and
/// sizes of an array access. Returns the remainder of the delinearization that
/// is the offset start of the array.  The SCEV->delinearize algorithm computes
/// the multiples of SCEV coefficients: that is a pattern matching of sub
/// expressions in the stride and base of a SCEV corresponding to the
/// computation of a GCD (greatest common divisor) of base and stride.  When
/// SCEV->delinearize fails, it returns the SCEV unchanged.
///
/// For example: when analyzing the memory access A[i][j][k] in this loop nest
///
///  void foo(long n, long m, long o, double A[n][m][o]) {
///
///    for (long i = 0; i < n; i++)
///      for (long j = 0; j < m; j++)
///        for (long k = 0; k < o; k++)
///          A[i][j][k] = 1.0;
///  }
///
/// the delinearization input is the following AddRec SCEV:
///
///  AddRec: {{{%A,+,(8 * %m * %o)}<%for.i>,+,(8 * %o)}<%for.j>,+,8}<%for.k>
///
/// From this SCEV, we are able to say that the base offset of the access is %A
/// because it appears as an offset that does not divide any of the strides in
/// the loops:
///
///  CHECK: Base offset: %A
///
/// and then SCEV->delinearize determines the size of some of the dimensions of
/// the array as these are the multiples by which the strides are happening:
///
///  CHECK: ArrayDecl[UnknownSize][%m][%o] with elements of sizeof(double) bytes.
///
/// Note that the outermost dimension remains of UnknownSize because there are
/// no strides that would help identifying the size of the last dimension: when
/// the array has been statically allocated, one could compute the size of that
/// dimension by dividing the overall size of the array by the size of the known
/// dimensions: %m * %o * 8.
///
/// Finally delinearize provides the access functions for the array reference
/// that does correspond to A[i][j][k] of the above C testcase:
///
///  CHECK: ArrayRef[{0,+,1}<%for.i>][{0,+,1}<%for.j>][{0,+,1}<%for.k>]
///
/// The testcases are checking the output of a function pass:
/// DelinearizationPass that walks through all loads and stores of a function
/// asking for the SCEV of the memory access with respect to all enclosing
/// loops, calling SCEV->delinearize on that and printing the results.
void ScalarEvolution::delinearize(const SCEV *Expr,
                                 SmallVectorImpl<const SCEV *> &Subscripts,
                                 SmallVectorImpl<const SCEV *> &Sizes,
                                 const SCEV *ElementSize) {
  // First step: collect parametric terms.
  SmallVector<const SCEV *, 4> Terms;
  collectParametricTerms(Expr, Terms);

  if (Terms.empty())
    return;

  // Second step: find subscript sizes.
  findArrayDimensions(Terms, Sizes, ElementSize);

  if (Sizes.empty())
    return;

  // Third step: compute the access functions for each subscript.
  computeAccessFunctions(Expr, Subscripts, Sizes);

  if (Subscripts.empty())
    return;

  DEBUG({
      dbgs() << "succeeded to delinearize " << *Expr << "\n";
      dbgs() << "ArrayDecl[UnknownSize]";
      for (const SCEV *S : Sizes)
        dbgs() << "[" << *S << "]";

      dbgs() << "\nArrayRef";
      for (const SCEV *S : Subscripts)
        dbgs() << "[" << *S << "]";
      dbgs() << "\n";
    });
}

//===----------------------------------------------------------------------===//
//                   SCEVCallbackVH Class Implementation
//===----------------------------------------------------------------------===//

void ScalarEvolution::SCEVCallbackVH::deleted() {
  assert(SE && "SCEVCallbackVH called with a null ScalarEvolution!");
  if (PHINode *PN = dyn_cast<PHINode>(getValPtr()))
    SE->ConstantEvolutionLoopExitValue.erase(PN);
  SE->eraseValueFromMap(getValPtr());
  // this now dangles!
}

void ScalarEvolution::SCEVCallbackVH::allUsesReplacedWith(Value *V) {
  assert(SE && "SCEVCallbackVH called with a null ScalarEvolution!");

  // Forget all the expressions associated with users of the old value,
  // so that future queries will recompute the expressions using the new
  // value.
  Value *Old = getValPtr();
  SmallVector<User *, 16> Worklist(Old->user_begin(), Old->user_end());
  SmallPtrSet<User *, 8> Visited;
  while (!Worklist.empty()) {
    User *U = Worklist.pop_back_val();
    // Deleting the Old value will cause this to dangle. Postpone
    // that until everything else is done.
    if (U == Old)
      continue;
    if (!Visited.insert(U).second)
      continue;
    if (PHINode *PN = dyn_cast<PHINode>(U))
      SE->ConstantEvolutionLoopExitValue.erase(PN);
    SE->eraseValueFromMap(U);
    Worklist.insert(Worklist.end(), U->user_begin(), U->user_end());
  }
  // Delete the Old value.
  if (PHINode *PN = dyn_cast<PHINode>(Old))
    SE->ConstantEvolutionLoopExitValue.erase(PN);
  SE->eraseValueFromMap(Old);
  // this now dangles!
}

ScalarEvolution::SCEVCallbackVH::SCEVCallbackVH(Value *V, ScalarEvolution *se)
  : CallbackVH(V), SE(se) {}

//===----------------------------------------------------------------------===//
//                   ScalarEvolution Class Implementation
//===----------------------------------------------------------------------===//

ScalarEvolution::ScalarEvolution(Function &F, TargetLibraryInfo &TLI,
                                 AssumptionCache &AC, DominatorTree &DT,
                                 LoopInfo &LI)
    : F(F), TLI(TLI), AC(AC), DT(DT), LI(LI),
      CouldNotCompute(new SCEVCouldNotCompute()), ValuesAtScopes(64),
      LoopDispositions(64), BlockDispositions(64) {
  // To use guards for proving predicates, we need to scan every instruction in
  // relevant basic blocks, and not just terminators.  Doing this is a waste of
  // time if the IR does not actually contain any calls to
  // @llvm.experimental.guard, so do a quick check and remember this beforehand.
  //
  // This pessimizes the case where a pass that preserves ScalarEvolution wants
  // to _add_ guards to the module when there weren't any before, and wants
  // ScalarEvolution to optimize based on those guards.  For now we prefer to be
  // efficient in lieu of being smart in that rather obscure case.

  auto *GuardDecl = F.getParent()->getFunction(
      Intrinsic::getName(Intrinsic::experimental_guard));
  HasGuards = GuardDecl && !GuardDecl->use_empty();
}

ScalarEvolution::ScalarEvolution(ScalarEvolution &&Arg)
    : F(Arg.F), HasGuards(Arg.HasGuards), TLI(Arg.TLI), AC(Arg.AC), DT(Arg.DT),
      LI(Arg.LI), CouldNotCompute(std::move(Arg.CouldNotCompute)),
      ValueExprMap(std::move(Arg.ValueExprMap)),
      HIRValueExprMap(std::move(Arg.HIRValueExprMap)), // INTEL
      HIRLiveInID(Arg.HIRLiveInID), // INTEL
      HIRLiveOutID(Arg.HIRLiveOutID), // INTEL
      HIRLiveRangeID(Arg.HIRLiveRangeID), // INTEL
      PendingLoopPredicates(std::move(Arg.PendingLoopPredicates)),
      MinTrailingZerosCache(std::move(Arg.MinTrailingZerosCache)),
      BackedgeTakenCounts(std::move(Arg.BackedgeTakenCounts)),
      HIRBackedgeTakenCounts(std::move(Arg.HIRBackedgeTakenCounts)), // INTEL
      PredicatedBackedgeTakenCounts(
          std::move(Arg.PredicatedBackedgeTakenCounts)),
      ConstantEvolutionLoopExitValue(
          std::move(Arg.ConstantEvolutionLoopExitValue)),
      ValuesAtScopes(std::move(Arg.ValuesAtScopes)),
      LoopDispositions(std::move(Arg.LoopDispositions)),
      LoopPropertiesCache(std::move(Arg.LoopPropertiesCache)),
      BlockDispositions(std::move(Arg.BlockDispositions)),
      UnsignedRanges(std::move(Arg.UnsignedRanges)),
      SignedRanges(std::move(Arg.SignedRanges)),
      UniqueSCEVs(std::move(Arg.UniqueSCEVs)),
      UniquePreds(std::move(Arg.UniquePreds)),
      SCEVAllocator(std::move(Arg.SCEVAllocator)),
      LoopUsers(std::move(Arg.LoopUsers)),
      PredicatedSCEVRewrites(std::move(Arg.PredicatedSCEVRewrites)),
      FirstUnknown(Arg.FirstUnknown) {
  Arg.FirstUnknown = nullptr;
}

ScalarEvolution::~ScalarEvolution() {
  // Iterate through all the SCEVUnknown instances and call their
  // destructors, so that they release their references to their values.
  for (SCEVUnknown *U = FirstUnknown; U;) {
    SCEVUnknown *Tmp = U;
    U = U->Next;
    Tmp->~SCEVUnknown();
  }
  FirstUnknown = nullptr;

  ExprValueMap.clear();
  ValueExprMap.clear();
  HIRValueExprMap.clear(); // INTEL
  HIRInfo.reset(); // INTEL
  HasRecMap.clear();

  // Free any extra memory created for ExitNotTakenInfo in the unlikely event
  // that a loop had multiple computable exits.
  for (auto &BTCI : BackedgeTakenCounts)
    BTCI.second.clear();
  for (auto &BTCI : PredicatedBackedgeTakenCounts)
    BTCI.second.clear();

#if INTEL_CUSTOMIZATION // HIR parsing
  for (auto &BTCI : HIRBackedgeTakenCounts)
    BTCI.second.clear();
#endif // INTEL_CUSTOMIZATION
  assert(PendingLoopPredicates.empty() && "isImpliedCond garbage");
  assert(!WalkingBEDominatingConds && "isLoopBackedgeGuardedByCond garbage!");
  assert(!ProvingSplitPredicate && "ProvingSplitPredicate garbage!");
}

bool ScalarEvolution::hasLoopInvariantBackedgeTakenCount(const Loop *L) {
  return !isa<SCEVCouldNotCompute>(getBackedgeTakenCount(L));
}

static void PrintLoopInfo(raw_ostream &OS, ScalarEvolution *SE,
                          const Loop *L) {
  // Print all inner loops first
  for (Loop *I : *L)
    PrintLoopInfo(OS, SE, I);

  OS << "Loop ";
  L->getHeader()->printAsOperand(OS, /*PrintType=*/false);
  OS << ": ";

  SmallVector<BasicBlock *, 8> ExitBlocks;
  L->getExitBlocks(ExitBlocks);
  if (ExitBlocks.size() != 1)
    OS << "<multiple exits> ";

  if (SE->hasLoopInvariantBackedgeTakenCount(L)) {
    OS << "backedge-taken count is " << *SE->getBackedgeTakenCount(L);
  } else {
    OS << "Unpredictable backedge-taken count. ";
  }

  OS << "\n"
        "Loop ";
  L->getHeader()->printAsOperand(OS, /*PrintType=*/false);
  OS << ": ";

  if (!isa<SCEVCouldNotCompute>(SE->getMaxBackedgeTakenCount(L))) {
    OS << "max backedge-taken count is " << *SE->getMaxBackedgeTakenCount(L);
    if (SE->isBackedgeTakenCountMaxOrZero(L))
      OS << ", actual taken count either this or zero.";
  } else {
    OS << "Unpredictable max backedge-taken count. ";
  }

  OS << "\n"
        "Loop ";
  L->getHeader()->printAsOperand(OS, /*PrintType=*/false);
  OS << ": ";

  SCEVUnionPredicate Pred;
  auto PBT = SE->getPredicatedBackedgeTakenCount(L, Pred);
  if (!isa<SCEVCouldNotCompute>(PBT)) {
    OS << "Predicated backedge-taken count is " << *PBT << "\n";
    OS << " Predicates:\n";
    Pred.print(OS, 4);
  } else {
    OS << "Unpredictable predicated backedge-taken count. ";
  }
  OS << "\n";

  if (SE->hasLoopInvariantBackedgeTakenCount(L)) {
    OS << "Loop ";
    L->getHeader()->printAsOperand(OS, /*PrintType=*/false);
    OS << ": ";
    OS << "Trip multiple is " << SE->getSmallConstantTripMultiple(L) << "\n";
  }
}

static StringRef loopDispositionToStr(ScalarEvolution::LoopDisposition LD) {
  switch (LD) {
  case ScalarEvolution::LoopVariant:
    return "Variant";
  case ScalarEvolution::LoopInvariant:
    return "Invariant";
  case ScalarEvolution::LoopComputable:
    return "Computable";
  }
  llvm_unreachable("Unknown ScalarEvolution::LoopDisposition kind!");
}

void ScalarEvolution::print(raw_ostream &OS) const {
  // ScalarEvolution's implementation of the print method is to print
  // out SCEV values of all instructions that are interesting. Doing
  // this potentially causes it to create new SCEV objects though,
  // which technically conflicts with the const qualifier. This isn't
  // observable from outside the class though, so casting away the
  // const isn't dangerous.
  ScalarEvolution &SE = *const_cast<ScalarEvolution *>(this);

  OS << "Classifying expressions for: ";
  F.printAsOperand(OS, /*PrintType=*/false);
  OS << "\n";
  for (Instruction &I : instructions(F))
    if (isSCEVable(I.getType()) && !isa<CmpInst>(I)) {
      OS << I << '\n';
      OS << "  -->  ";
      const SCEV *SV = SE.getSCEV(&I);
      SV->print(OS);
      if (!isa<SCEVCouldNotCompute>(SV)) {
        OS << " U: ";
        SE.getUnsignedRange(SV).print(OS);
        OS << " S: ";
        SE.getSignedRange(SV).print(OS);
      }

      const Loop *L = LI.getLoopFor(I.getParent());

      const SCEV *AtUse = SE.getSCEVAtScope(SV, L);
      if (AtUse != SV) {
        OS << "  -->  ";
        AtUse->print(OS);
        if (!isa<SCEVCouldNotCompute>(AtUse)) {
          OS << " U: ";
          SE.getUnsignedRange(AtUse).print(OS);
          OS << " S: ";
          SE.getSignedRange(AtUse).print(OS);
        }
      }

      if (L) {
        OS << "\t\t" "Exits: ";
        const SCEV *ExitValue = SE.getSCEVAtScope(SV, L->getParentLoop());
        if (!SE.isLoopInvariant(ExitValue, L)) {
          OS << "<<Unknown>>";
        } else {
          OS << *ExitValue;
        }

        bool First = true;
        for (auto *Iter = L; Iter; Iter = Iter->getParentLoop()) {
          if (First) {
            OS << "\t\t" "LoopDispositions: { ";
            First = false;
          } else {
            OS << ", ";
          }

          Iter->getHeader()->printAsOperand(OS, /*PrintType=*/false);
          OS << ": " << loopDispositionToStr(SE.getLoopDisposition(SV, Iter));
        }

        for (auto *InnerL : depth_first(L)) {
          if (InnerL == L)
            continue;
          if (First) {
            OS << "\t\t" "LoopDispositions: { ";
            First = false;
          } else {
            OS << ", ";
          }

          InnerL->getHeader()->printAsOperand(OS, /*PrintType=*/false);
          OS << ": " << loopDispositionToStr(SE.getLoopDisposition(SV, InnerL));
        }

        OS << " }";
      }

      OS << "\n";
    }

  OS << "Determining loop execution counts for: ";
  F.printAsOperand(OS, /*PrintType=*/false);
  OS << "\n";
  for (Loop *I : LI)
    PrintLoopInfo(OS, &SE, I);
}

ScalarEvolution::LoopDisposition
ScalarEvolution::getLoopDisposition(const SCEV *S, const Loop *L) {
  auto &Values = LoopDispositions[S];
  for (auto &V : Values) {
    if (V.getPointer() == L)
      return V.getInt();
  }
  Values.emplace_back(L, LoopVariant);
  LoopDisposition D = computeLoopDisposition(S, L);
  auto &Values2 = LoopDispositions[S];
  for (auto &V : make_range(Values2.rbegin(), Values2.rend())) {
    if (V.getPointer() == L) {
      V.setInt(D);
      break;
    }
  }
  return D;
}

ScalarEvolution::LoopDisposition
ScalarEvolution::computeLoopDisposition(const SCEV *S, const Loop *L) {
  switch (static_cast<SCEVTypes>(S->getSCEVType())) {
  case scConstant:
    return LoopInvariant;
  case scTruncate:
  case scZeroExtend:
  case scSignExtend:
    return getLoopDisposition(cast<SCEVCastExpr>(S)->getOperand(), L);
  case scAddRecExpr: {
    const SCEVAddRecExpr *AR = cast<SCEVAddRecExpr>(S);

    // If L is the addrec's loop, it's computable.
    if (AR->getLoop() == L)
      return LoopComputable;

    // Add recurrences are never invariant in the function-body (null loop).
    if (!L)
      return LoopVariant;

    // Everything that is not defined at loop entry is variant.
    if (DT.dominates(L->getHeader(), AR->getLoop()->getHeader()))
      return LoopVariant;
    assert(!L->contains(AR->getLoop()) && "Containing loop's header does not"
           " dominate the contained loop's header?");

    // This recurrence is invariant w.r.t. L if AR's loop contains L.
    if (AR->getLoop()->contains(L))
      return LoopInvariant;

    // This recurrence is variant w.r.t. L if any of its operands
    // are variant.
    for (auto *Op : AR->operands())
      if (!isLoopInvariant(Op, L))
        return LoopVariant;

    // Otherwise it's loop-invariant.
    return LoopInvariant;
  }
  case scAddExpr:
  case scMulExpr:
  case scUMaxExpr:
  case scSMaxExpr: {
    bool HasVarying = false;
    for (auto *Op : cast<SCEVNAryExpr>(S)->operands()) {
      LoopDisposition D = getLoopDisposition(Op, L);
      if (D == LoopVariant)
        return LoopVariant;
      if (D == LoopComputable)
        HasVarying = true;
    }
    return HasVarying ? LoopComputable : LoopInvariant;
  }
  case scUDivExpr: {
    const SCEVUDivExpr *UDiv = cast<SCEVUDivExpr>(S);
    LoopDisposition LD = getLoopDisposition(UDiv->getLHS(), L);
    if (LD == LoopVariant)
      return LoopVariant;
    LoopDisposition RD = getLoopDisposition(UDiv->getRHS(), L);
    if (RD == LoopVariant)
      return LoopVariant;
    return (LD == LoopInvariant && RD == LoopInvariant) ?
           LoopInvariant : LoopComputable;
  }
  case scUnknown:
    // All non-instruction values are loop invariant.  All instructions are loop
    // invariant if they are not contained in the specified loop.
    // Instructions are never considered invariant in the function body
    // (null loop) because they are defined within the "loop".
    if (auto *I = dyn_cast<Instruction>(cast<SCEVUnknown>(S)->getValue()))
      return (L && !L->contains(I)) ? LoopInvariant : LoopVariant;
    return LoopInvariant;
  case scCouldNotCompute:
    llvm_unreachable("Attempt to use a SCEVCouldNotCompute object!");
  }
  llvm_unreachable("Unknown SCEV kind!");
}

bool ScalarEvolution::isLoopInvariant(const SCEV *S, const Loop *L) {
  return getLoopDisposition(S, L) == LoopInvariant;
}

bool ScalarEvolution::hasComputableLoopEvolution(const SCEV *S, const Loop *L) {
  return getLoopDisposition(S, L) == LoopComputable;
}

ScalarEvolution::BlockDisposition
ScalarEvolution::getBlockDisposition(const SCEV *S, const BasicBlock *BB) {
  auto &Values = BlockDispositions[S];
  for (auto &V : Values) {
    if (V.getPointer() == BB)
      return V.getInt();
  }
  Values.emplace_back(BB, DoesNotDominateBlock);
  BlockDisposition D = computeBlockDisposition(S, BB);
  auto &Values2 = BlockDispositions[S];
  for (auto &V : make_range(Values2.rbegin(), Values2.rend())) {
    if (V.getPointer() == BB) {
      V.setInt(D);
      break;
    }
  }
  return D;
}

ScalarEvolution::BlockDisposition
ScalarEvolution::computeBlockDisposition(const SCEV *S, const BasicBlock *BB) {
  switch (static_cast<SCEVTypes>(S->getSCEVType())) {
  case scConstant:
    return ProperlyDominatesBlock;
  case scTruncate:
  case scZeroExtend:
  case scSignExtend:
    return getBlockDisposition(cast<SCEVCastExpr>(S)->getOperand(), BB);
  case scAddRecExpr: {
    // This uses a "dominates" query instead of "properly dominates" query
    // to test for proper dominance too, because the instruction which
    // produces the addrec's value is a PHI, and a PHI effectively properly
    // dominates its entire containing block.
    const SCEVAddRecExpr *AR = cast<SCEVAddRecExpr>(S);
    if (!DT.dominates(AR->getLoop()->getHeader(), BB))
      return DoesNotDominateBlock;

    // Fall through into SCEVNAryExpr handling.
    LLVM_FALLTHROUGH;
  }
  case scAddExpr:
  case scMulExpr:
  case scUMaxExpr:
  case scSMaxExpr: {
    const SCEVNAryExpr *NAry = cast<SCEVNAryExpr>(S);
    bool Proper = true;
    for (const SCEV *NAryOp : NAry->operands()) {
      BlockDisposition D = getBlockDisposition(NAryOp, BB);
      if (D == DoesNotDominateBlock)
        return DoesNotDominateBlock;
      if (D == DominatesBlock)
        Proper = false;
    }
    return Proper ? ProperlyDominatesBlock : DominatesBlock;
  }
  case scUDivExpr: {
    const SCEVUDivExpr *UDiv = cast<SCEVUDivExpr>(S);
    const SCEV *LHS = UDiv->getLHS(), *RHS = UDiv->getRHS();
    BlockDisposition LD = getBlockDisposition(LHS, BB);
    if (LD == DoesNotDominateBlock)
      return DoesNotDominateBlock;
    BlockDisposition RD = getBlockDisposition(RHS, BB);
    if (RD == DoesNotDominateBlock)
      return DoesNotDominateBlock;
    return (LD == ProperlyDominatesBlock && RD == ProperlyDominatesBlock) ?
      ProperlyDominatesBlock : DominatesBlock;
  }
  case scUnknown:
    if (Instruction *I =
          dyn_cast<Instruction>(cast<SCEVUnknown>(S)->getValue())) {
      if (I->getParent() == BB)
        return DominatesBlock;
      if (DT.properlyDominates(I->getParent(), BB))
        return ProperlyDominatesBlock;
      return DoesNotDominateBlock;
    }
    return ProperlyDominatesBlock;
  case scCouldNotCompute:
    llvm_unreachable("Attempt to use a SCEVCouldNotCompute object!");
  }
  llvm_unreachable("Unknown SCEV kind!");
}

bool ScalarEvolution::dominates(const SCEV *S, const BasicBlock *BB) {
  return getBlockDisposition(S, BB) >= DominatesBlock;
}

bool ScalarEvolution::properlyDominates(const SCEV *S, const BasicBlock *BB) {
  return getBlockDisposition(S, BB) == ProperlyDominatesBlock;
}

bool ScalarEvolution::hasOperand(const SCEV *S, const SCEV *Op) const {
  return SCEVExprContains(S, [&](const SCEV *Expr) { return Expr == Op; });
}

bool ScalarEvolution::ExitLimit::hasOperand(const SCEV *S) const {
  auto IsS = [&](const SCEV *X) { return S == X; };
  auto ContainsS = [&](const SCEV *X) {
    return !isa<SCEVCouldNotCompute>(X) && SCEVExprContains(X, IsS);
  };
  return ContainsS(ExactNotTaken) || ContainsS(MaxNotTaken);
}

void
ScalarEvolution::forgetMemoizedResults(const SCEV *S) {
  ValuesAtScopes.erase(S);
  LoopDispositions.erase(S);
  BlockDispositions.erase(S);
  UnsignedRanges.erase(S);
  SignedRanges.erase(S);
  ExprValueMap.erase(S);
  HasRecMap.erase(S);
  MinTrailingZerosCache.erase(S);

  for (auto I = PredicatedSCEVRewrites.begin();
       I != PredicatedSCEVRewrites.end();) {
    std::pair<const SCEV *, const Loop *> Entry = I->first;
    if (Entry.first == S)
      PredicatedSCEVRewrites.erase(I++);
    else
      ++I;
  }

  auto RemoveSCEVFromBackedgeMap =
      [S, this](DenseMap<const Loop *, BackedgeTakenInfo> &Map) {
        for (auto I = Map.begin(), E = Map.end(); I != E;) {
          BackedgeTakenInfo &BEInfo = I->second;
          if (BEInfo.hasOperand(S, this)) {
            BEInfo.clear();
            Map.erase(I++);
          } else
            ++I;
        }
      };

  RemoveSCEVFromBackedgeMap(BackedgeTakenCounts);
  RemoveSCEVFromBackedgeMap(HIRBackedgeTakenCounts); // INTEL
  RemoveSCEVFromBackedgeMap(PredicatedBackedgeTakenCounts);
}

void ScalarEvolution::addToLoopUseLists(const SCEV *S) {
  struct FindUsedLoops {
    SmallPtrSet<const Loop *, 8> LoopsUsed;
    bool follow(const SCEV *S) {
      if (auto *AR = dyn_cast<SCEVAddRecExpr>(S))
        LoopsUsed.insert(AR->getLoop());
      return true;
    }

    bool isDone() const { return false; }
  };

  FindUsedLoops F;
  SCEVTraversal<FindUsedLoops>(F).visitAll(S);

  for (auto *L : F.LoopsUsed)
    LoopUsers[L].push_back(S);
}

void ScalarEvolution::verify() const {
  ScalarEvolution &SE = *const_cast<ScalarEvolution *>(this);
  ScalarEvolution SE2(F, TLI, AC, DT, LI);

  SmallVector<Loop *, 8> LoopStack(LI.begin(), LI.end());

  // Map's SCEV expressions from one ScalarEvolution "universe" to another.
  struct SCEVMapper : public SCEVRewriteVisitor<SCEVMapper> {
    SCEVMapper(ScalarEvolution &SE) : SCEVRewriteVisitor<SCEVMapper>(SE) {}

    const SCEV *visitConstant(const SCEVConstant *Constant) {
      return SE.getConstant(Constant->getAPInt());
    }

    const SCEV *visitUnknown(const SCEVUnknown *Expr) {
      return SE.getUnknown(Expr->getValue());
    }

    const SCEV *visitCouldNotCompute(const SCEVCouldNotCompute *Expr) {
      return SE.getCouldNotCompute();
    }
  };

  SCEVMapper SCM(SE2);

  while (!LoopStack.empty()) {
    auto *L = LoopStack.pop_back_val();
    LoopStack.insert(LoopStack.end(), L->begin(), L->end());

    auto *CurBECount = SCM.visit(
        const_cast<ScalarEvolution *>(this)->getBackedgeTakenCount(L));
    auto *NewBECount = SE2.getBackedgeTakenCount(L);

    if (CurBECount == SE2.getCouldNotCompute() ||
        NewBECount == SE2.getCouldNotCompute()) {
      // NB! This situation is legal, but is very suspicious -- whatever pass
      // change the loop to make a trip count go from could not compute to
      // computable or vice-versa *should have* invalidated SCEV.  However, we
      // choose not to assert here (for now) since we don't want false
      // positives.
      continue;
    }

    if (containsUndefs(CurBECount) || containsUndefs(NewBECount)) {
      // SCEV treats "undef" as an unknown but consistent value (i.e. it does
      // not propagate undef aggressively).  This means we can (and do) fail
      // verification in cases where a transform makes the trip count of a loop
      // go from "undef" to "undef+1" (say).  The transform is fine, since in
      // both cases the loop iterates "undef" times, but SCEV thinks we
      // increased the trip count of the loop by 1 incorrectly.
      continue;
    }

    if (SE.getTypeSizeInBits(CurBECount->getType()) >
        SE.getTypeSizeInBits(NewBECount->getType()))
      NewBECount = SE2.getZeroExtendExpr(NewBECount, CurBECount->getType());
    else if (SE.getTypeSizeInBits(CurBECount->getType()) <
             SE.getTypeSizeInBits(NewBECount->getType()))
      CurBECount = SE2.getZeroExtendExpr(CurBECount, NewBECount->getType());

    auto *ConstantDelta =
        dyn_cast<SCEVConstant>(SE2.getMinusSCEV(CurBECount, NewBECount));

    if (ConstantDelta && ConstantDelta->getAPInt() != 0) {
      dbgs() << "Trip Count Changed!\n";
      dbgs() << "Old: " << *CurBECount << "\n";
      dbgs() << "New: " << *NewBECount << "\n";
      dbgs() << "Delta: " << *ConstantDelta << "\n";
      std::abort();
    }
  }
}

bool ScalarEvolution::invalidate(
    Function &F, const PreservedAnalyses &PA,
    FunctionAnalysisManager::Invalidator &Inv) {
  // Invalidate the ScalarEvolution object whenever it isn't preserved or one
  // of its dependencies is invalidated.
  auto PAC = PA.getChecker<ScalarEvolutionAnalysis>();
  return !(PAC.preserved() || PAC.preservedSet<AllAnalysesOn<Function>>()) ||
         Inv.invalidate<AssumptionAnalysis>(F, PA) ||
         Inv.invalidate<DominatorTreeAnalysis>(F, PA) ||
         Inv.invalidate<LoopAnalysis>(F, PA);
}

AnalysisKey ScalarEvolutionAnalysis::Key;

ScalarEvolution ScalarEvolutionAnalysis::run(Function &F,
                                             FunctionAnalysisManager &AM) {
  return ScalarEvolution(F, AM.getResult<TargetLibraryAnalysis>(F),
                         AM.getResult<AssumptionAnalysis>(F),
                         AM.getResult<DominatorTreeAnalysis>(F),
                         AM.getResult<LoopAnalysis>(F));
}

PreservedAnalyses
ScalarEvolutionPrinterPass::run(Function &F, FunctionAnalysisManager &AM) {
  AM.getResult<ScalarEvolutionAnalysis>(F).print(OS);
  return PreservedAnalyses::all();
}

INITIALIZE_PASS_BEGIN(ScalarEvolutionWrapperPass, "scalar-evolution",
                      "Scalar Evolution Analysis", false, true)
INITIALIZE_PASS_DEPENDENCY(AssumptionCacheTracker)
INITIALIZE_PASS_DEPENDENCY(LoopInfoWrapperPass)
INITIALIZE_PASS_DEPENDENCY(DominatorTreeWrapperPass)
INITIALIZE_PASS_DEPENDENCY(TargetLibraryInfoWrapperPass)
INITIALIZE_PASS_END(ScalarEvolutionWrapperPass, "scalar-evolution",
                    "Scalar Evolution Analysis", false, true)

char ScalarEvolutionWrapperPass::ID = 0;

ScalarEvolutionWrapperPass::ScalarEvolutionWrapperPass() : FunctionPass(ID) {
  initializeScalarEvolutionWrapperPassPass(*PassRegistry::getPassRegistry());
}

bool ScalarEvolutionWrapperPass::runOnFunction(Function &F) {
  SE.reset(new ScalarEvolution(
      F, getAnalysis<TargetLibraryInfoWrapperPass>().getTLI(),
      getAnalysis<AssumptionCacheTracker>().getAssumptionCache(F),
      getAnalysis<DominatorTreeWrapperPass>().getDomTree(),
      getAnalysis<LoopInfoWrapperPass>().getLoopInfo()));
  return false;
}

void ScalarEvolutionWrapperPass::releaseMemory() { SE.reset(); }

void ScalarEvolutionWrapperPass::print(raw_ostream &OS, const Module *) const {
  SE->print(OS);
}

void ScalarEvolutionWrapperPass::verifyAnalysis() const {
  if (!VerifySCEV)
    return;

  SE->verify();
}

void ScalarEvolutionWrapperPass::getAnalysisUsage(AnalysisUsage &AU) const {
  AU.setPreservesAll();
  AU.addRequiredTransitive<AssumptionCacheTracker>();
  AU.addRequiredTransitive<LoopInfoWrapperPass>();
  AU.addRequiredTransitive<DominatorTreeWrapperPass>();
  AU.addRequiredTransitive<TargetLibraryInfoWrapperPass>();
}

const SCEVPredicate *ScalarEvolution::getEqualPredicate(const SCEV *LHS,
                                                        const SCEV *RHS) {
  FoldingSetNodeID ID;
  assert(LHS->getType() == RHS->getType() &&
         "Type mismatch between LHS and RHS");
  // Unique this node based on the arguments
  ID.AddInteger(SCEVPredicate::P_Equal);
  ID.AddPointer(LHS);
  ID.AddPointer(RHS);
  void *IP = nullptr;
  if (const auto *S = UniquePreds.FindNodeOrInsertPos(ID, IP))
    return S;
  SCEVEqualPredicate *Eq = new (SCEVAllocator)
      SCEVEqualPredicate(ID.Intern(SCEVAllocator), LHS, RHS);
  UniquePreds.InsertNode(Eq, IP);
  return Eq;
}

const SCEVPredicate *ScalarEvolution::getWrapPredicate(
    const SCEVAddRecExpr *AR,
    SCEVWrapPredicate::IncrementWrapFlags AddedFlags) {
  FoldingSetNodeID ID;
  // Unique this node based on the arguments
  ID.AddInteger(SCEVPredicate::P_Wrap);
  ID.AddPointer(AR);
  ID.AddInteger(AddedFlags);
  void *IP = nullptr;
  if (const auto *S = UniquePreds.FindNodeOrInsertPos(ID, IP))
    return S;
  auto *OF = new (SCEVAllocator)
      SCEVWrapPredicate(ID.Intern(SCEVAllocator), AR, AddedFlags);
  UniquePreds.InsertNode(OF, IP);
  return OF;
}

namespace {

class SCEVPredicateRewriter : public SCEVRewriteVisitor<SCEVPredicateRewriter> {
public:

  /// Rewrites \p S in the context of a loop L and the SCEV predication
  /// infrastructure.
  ///
  /// If \p Pred is non-null, the SCEV expression is rewritten to respect the
  /// equivalences present in \p Pred.
  ///
  /// If \p NewPreds is non-null, rewrite is free to add further predicates to
  /// \p NewPreds such that the result will be an AddRecExpr.
  static const SCEV *rewrite(const SCEV *S, const Loop *L, ScalarEvolution &SE,
                             SmallPtrSetImpl<const SCEVPredicate *> *NewPreds,
                             SCEVUnionPredicate *Pred) {
    SCEVPredicateRewriter Rewriter(L, SE, NewPreds, Pred);
    return Rewriter.visit(S);
  }

  const SCEV *visitUnknown(const SCEVUnknown *Expr) {
    if (Pred) {
      auto ExprPreds = Pred->getPredicatesForExpr(Expr);
      for (auto *Pred : ExprPreds)
        if (const auto *IPred = dyn_cast<SCEVEqualPredicate>(Pred))
          if (IPred->getLHS() == Expr)
            return IPred->getRHS();
    }
    return convertToAddRecWithPreds(Expr);
  }

  const SCEV *visitZeroExtendExpr(const SCEVZeroExtendExpr *Expr) {
    const SCEV *Operand = visit(Expr->getOperand());
    const SCEVAddRecExpr *AR = dyn_cast<SCEVAddRecExpr>(Operand);
    if (AR && AR->getLoop() == L && AR->isAffine()) {
      // This couldn't be folded because the operand didn't have the nuw
      // flag. Add the nusw flag as an assumption that we could make.
      const SCEV *Step = AR->getStepRecurrence(SE);
      Type *Ty = Expr->getType();
      if (addOverflowAssumption(AR, SCEVWrapPredicate::IncrementNUSW))
        return SE.getAddRecExpr(SE.getZeroExtendExpr(AR->getStart(), Ty),
                                SE.getSignExtendExpr(Step, Ty), L,
                                AR->getNoWrapFlags());
    }
    return SE.getZeroExtendExpr(Operand, Expr->getType());
  }

  const SCEV *visitSignExtendExpr(const SCEVSignExtendExpr *Expr) {
    const SCEV *Operand = visit(Expr->getOperand());
    const SCEVAddRecExpr *AR = dyn_cast<SCEVAddRecExpr>(Operand);
    if (AR && AR->getLoop() == L && AR->isAffine()) {
      // This couldn't be folded because the operand didn't have the nsw
      // flag. Add the nssw flag as an assumption that we could make.
      const SCEV *Step = AR->getStepRecurrence(SE);
      Type *Ty = Expr->getType();
      if (addOverflowAssumption(AR, SCEVWrapPredicate::IncrementNSSW))
        return SE.getAddRecExpr(SE.getSignExtendExpr(AR->getStart(), Ty),
                                SE.getSignExtendExpr(Step, Ty), L,
                                AR->getNoWrapFlags());
    }
    return SE.getSignExtendExpr(Operand, Expr->getType());
  }

private:
  explicit SCEVPredicateRewriter(const Loop *L, ScalarEvolution &SE,
                        SmallPtrSetImpl<const SCEVPredicate *> *NewPreds,
                        SCEVUnionPredicate *Pred)
      : SCEVRewriteVisitor(SE), NewPreds(NewPreds), Pred(Pred), L(L) {}

  bool addOverflowAssumption(const SCEVPredicate *P) {
    if (!NewPreds) {
      // Check if we've already made this assumption.
      return Pred && Pred->implies(P);
    }
    NewPreds->insert(P);
    return true;
  }

  bool addOverflowAssumption(const SCEVAddRecExpr *AR,
                             SCEVWrapPredicate::IncrementWrapFlags AddedFlags) {
    auto *A = SE.getWrapPredicate(AR, AddedFlags);
    return addOverflowAssumption(A);
  }

  // If \p Expr represents a PHINode, we try to see if it can be represented
  // as an AddRec, possibly under a predicate (PHISCEVPred). If it is possible
  // to add this predicate as a runtime overflow check, we return the AddRec.
  // If \p Expr does not meet these conditions (is not a PHI node, or we
  // couldn't create an AddRec for it, or couldn't add the predicate), we just
  // return \p Expr.
  const SCEV *convertToAddRecWithPreds(const SCEVUnknown *Expr) {
    if (!isa<PHINode>(Expr->getValue()))
      return Expr;
    Optional<std::pair<const SCEV *, SmallVector<const SCEVPredicate *, 3>>>
    PredicatedRewrite = SE.createAddRecFromPHIWithCasts(Expr);
    if (!PredicatedRewrite)
      return Expr;
    for (auto *P : PredicatedRewrite->second){
      if (!addOverflowAssumption(P))
        return Expr;
    }
    return PredicatedRewrite->first;
  }

  SmallPtrSetImpl<const SCEVPredicate *> *NewPreds;
  SCEVUnionPredicate *Pred;
  const Loop *L;
};

} // end anonymous namespace

const SCEV *ScalarEvolution::rewriteUsingPredicate(const SCEV *S, const Loop *L,
                                                   SCEVUnionPredicate &Preds) {
  return SCEVPredicateRewriter::rewrite(S, L, *this, nullptr, &Preds);
}

const SCEVAddRecExpr *ScalarEvolution::convertSCEVToAddRecWithPredicates(
    const SCEV *S, const Loop *L,
    SmallPtrSetImpl<const SCEVPredicate *> &Preds) {
  SmallPtrSet<const SCEVPredicate *, 4> TransformPreds;
  S = SCEVPredicateRewriter::rewrite(S, L, *this, &TransformPreds, nullptr);
  auto *AddRec = dyn_cast<SCEVAddRecExpr>(S);

  if (!AddRec)
    return nullptr;

  // Since the transformation was successful, we can now transfer the SCEV
  // predicates.
  for (auto *P : TransformPreds)
    Preds.insert(P);

  return AddRec;
}

/// SCEV predicates
SCEVPredicate::SCEVPredicate(const FoldingSetNodeIDRef ID,
                             SCEVPredicateKind Kind)
    : FastID(ID), Kind(Kind) {}

SCEVEqualPredicate::SCEVEqualPredicate(const FoldingSetNodeIDRef ID,
                                       const SCEV *LHS, const SCEV *RHS)
    : SCEVPredicate(ID, P_Equal), LHS(LHS), RHS(RHS) {
  assert(LHS->getType() == RHS->getType() && "LHS and RHS types don't match");
  assert(LHS != RHS && "LHS and RHS are the same SCEV");
}

bool SCEVEqualPredicate::implies(const SCEVPredicate *N) const {
  const auto *Op = dyn_cast<SCEVEqualPredicate>(N);

  if (!Op)
    return false;

  return Op->LHS == LHS && Op->RHS == RHS;
}

bool SCEVEqualPredicate::isAlwaysTrue() const { return false; }

const SCEV *SCEVEqualPredicate::getExpr() const { return LHS; }

void SCEVEqualPredicate::print(raw_ostream &OS, unsigned Depth) const {
  OS.indent(Depth) << "Equal predicate: " << *LHS << " == " << *RHS << "\n";
}

SCEVWrapPredicate::SCEVWrapPredicate(const FoldingSetNodeIDRef ID,
                                     const SCEVAddRecExpr *AR,
                                     IncrementWrapFlags Flags)
    : SCEVPredicate(ID, P_Wrap), AR(AR), Flags(Flags) {}

const SCEV *SCEVWrapPredicate::getExpr() const { return AR; }

bool SCEVWrapPredicate::implies(const SCEVPredicate *N) const {
  const auto *Op = dyn_cast<SCEVWrapPredicate>(N);

  return Op && Op->AR == AR && setFlags(Flags, Op->Flags) == Flags;
}

bool SCEVWrapPredicate::isAlwaysTrue() const {
  SCEV::NoWrapFlags ScevFlags = AR->getNoWrapFlags();
  IncrementWrapFlags IFlags = Flags;

  if (ScalarEvolution::setFlags(ScevFlags, SCEV::FlagNSW) == ScevFlags)
    IFlags = clearFlags(IFlags, IncrementNSSW);

  return IFlags == IncrementAnyWrap;
}

void SCEVWrapPredicate::print(raw_ostream &OS, unsigned Depth) const {
  OS.indent(Depth) << *getExpr() << " Added Flags: ";
  if (SCEVWrapPredicate::IncrementNUSW & getFlags())
    OS << "<nusw>";
  if (SCEVWrapPredicate::IncrementNSSW & getFlags())
    OS << "<nssw>";
  OS << "\n";
}

SCEVWrapPredicate::IncrementWrapFlags
SCEVWrapPredicate::getImpliedFlags(const SCEVAddRecExpr *AR,
                                   ScalarEvolution &SE) {
  IncrementWrapFlags ImpliedFlags = IncrementAnyWrap;
  SCEV::NoWrapFlags StaticFlags = AR->getNoWrapFlags();

  // We can safely transfer the NSW flag as NSSW.
  if (ScalarEvolution::setFlags(StaticFlags, SCEV::FlagNSW) == StaticFlags)
    ImpliedFlags = IncrementNSSW;

  if (ScalarEvolution::setFlags(StaticFlags, SCEV::FlagNUW) == StaticFlags) {
    // If the increment is positive, the SCEV NUW flag will also imply the
    // WrapPredicate NUSW flag.
    if (const auto *Step = dyn_cast<SCEVConstant>(AR->getStepRecurrence(SE)))
      if (Step->getValue()->getValue().isNonNegative())
        ImpliedFlags = setFlags(ImpliedFlags, IncrementNUSW);
  }

  return ImpliedFlags;
}

/// Union predicates don't get cached so create a dummy set ID for it.
SCEVUnionPredicate::SCEVUnionPredicate()
    : SCEVPredicate(FoldingSetNodeIDRef(nullptr, 0), P_Union) {}

bool SCEVUnionPredicate::isAlwaysTrue() const {
  return all_of(Preds,
                [](const SCEVPredicate *I) { return I->isAlwaysTrue(); });
}

ArrayRef<const SCEVPredicate *>
SCEVUnionPredicate::getPredicatesForExpr(const SCEV *Expr) {
  auto I = SCEVToPreds.find(Expr);
  if (I == SCEVToPreds.end())
    return ArrayRef<const SCEVPredicate *>();
  return I->second;
}

bool SCEVUnionPredicate::implies(const SCEVPredicate *N) const {
  if (const auto *Set = dyn_cast<SCEVUnionPredicate>(N))
    return all_of(Set->Preds,
                  [this](const SCEVPredicate *I) { return this->implies(I); });

  auto ScevPredsIt = SCEVToPreds.find(N->getExpr());
  if (ScevPredsIt == SCEVToPreds.end())
    return false;
  auto &SCEVPreds = ScevPredsIt->second;

  return any_of(SCEVPreds,
                [N](const SCEVPredicate *I) { return I->implies(N); });
}

const SCEV *SCEVUnionPredicate::getExpr() const { return nullptr; }

void SCEVUnionPredicate::print(raw_ostream &OS, unsigned Depth) const {
  for (auto Pred : Preds)
    Pred->print(OS, Depth);
}

void SCEVUnionPredicate::add(const SCEVPredicate *N) {
  if (const auto *Set = dyn_cast<SCEVUnionPredicate>(N)) {
    for (auto Pred : Set->Preds)
      add(Pred);
    return;
  }

  if (implies(N))
    return;

  const SCEV *Key = N->getExpr();
  assert(Key && "Only SCEVUnionPredicate doesn't have an "
                " associated expression!");

  SCEVToPreds[Key].push_back(N);
  Preds.push_back(N);
}

PredicatedScalarEvolution::PredicatedScalarEvolution(ScalarEvolution &SE,
                                                     Loop &L)
    : SE(SE), L(L) {}

const SCEV *PredicatedScalarEvolution::getSCEV(Value *V) {
  const SCEV *Expr = SE.getSCEV(V);
  RewriteEntry &Entry = RewriteMap[Expr];

  // If we already have an entry and the version matches, return it.
  if (Entry.second && Generation == Entry.first)
    return Entry.second;

  // We found an entry but it's stale. Rewrite the stale entry
  // according to the current predicate.
  if (Entry.second)
    Expr = Entry.second;

  const SCEV *NewSCEV = SE.rewriteUsingPredicate(Expr, &L, Preds);
  Entry = {Generation, NewSCEV};

  return NewSCEV;
}

const SCEV *PredicatedScalarEvolution::getBackedgeTakenCount() {
  if (!BackedgeCount) {
    SCEVUnionPredicate BackedgePred;
    BackedgeCount = SE.getPredicatedBackedgeTakenCount(&L, BackedgePred);
    addPredicate(BackedgePred);
  }
  return BackedgeCount;
}

void PredicatedScalarEvolution::addPredicate(const SCEVPredicate &Pred) {
  if (Preds.implies(&Pred))
    return;
  Preds.add(&Pred);
  updateGeneration();
}

const SCEVUnionPredicate &PredicatedScalarEvolution::getUnionPredicate() const {
  return Preds;
}

void PredicatedScalarEvolution::updateGeneration() {
  // If the generation number wrapped recompute everything.
  if (++Generation == 0) {
    for (auto &II : RewriteMap) {
      const SCEV *Rewritten = II.second.second;
      II.second = {Generation, SE.rewriteUsingPredicate(Rewritten, &L, Preds)};
    }
  }
}

void PredicatedScalarEvolution::setNoOverflow(
    Value *V, SCEVWrapPredicate::IncrementWrapFlags Flags) {
  const SCEV *Expr = getSCEV(V);
  const auto *AR = cast<SCEVAddRecExpr>(Expr);

  auto ImpliedFlags = SCEVWrapPredicate::getImpliedFlags(AR, SE);

  // Clear the statically implied flags.
  Flags = SCEVWrapPredicate::clearFlags(Flags, ImpliedFlags);
  addPredicate(*SE.getWrapPredicate(AR, Flags));

  auto II = FlagsMap.insert({V, Flags});
  if (!II.second)
    II.first->second = SCEVWrapPredicate::setFlags(Flags, II.first->second);
}

bool PredicatedScalarEvolution::hasNoOverflow(
    Value *V, SCEVWrapPredicate::IncrementWrapFlags Flags) {
  const SCEV *Expr = getSCEV(V);
  const auto *AR = cast<SCEVAddRecExpr>(Expr);

  Flags = SCEVWrapPredicate::clearFlags(
      Flags, SCEVWrapPredicate::getImpliedFlags(AR, SE));

  auto II = FlagsMap.find(V);

  if (II != FlagsMap.end())
    Flags = SCEVWrapPredicate::clearFlags(Flags, II->second);

  return Flags == SCEVWrapPredicate::IncrementAnyWrap;
}

const SCEVAddRecExpr *PredicatedScalarEvolution::getAsAddRec(Value *V) {
  const SCEV *Expr = this->getSCEV(V);
  SmallPtrSet<const SCEVPredicate *, 4> NewPreds;
  auto *New = SE.convertSCEVToAddRecWithPredicates(Expr, &L, NewPreds);

  if (!New)
    return nullptr;

  for (auto *P : NewPreds)
    Preds.add(P);

  updateGeneration();
  RewriteMap[SE.getSCEV(V)] = {Generation, New};
  return New;
}

PredicatedScalarEvolution::PredicatedScalarEvolution(
    const PredicatedScalarEvolution &Init)
    : RewriteMap(Init.RewriteMap), SE(Init.SE), L(Init.L), Preds(Init.Preds),
      Generation(Init.Generation), BackedgeCount(Init.BackedgeCount) {
  for (const auto &I : Init.FlagsMap)
    FlagsMap.insert(I);
}

void PredicatedScalarEvolution::print(raw_ostream &OS, unsigned Depth) const {
  // For each block.
  for (auto *BB : L.getBlocks())
    for (auto &I : *BB) {
      if (!SE.isSCEVable(I.getType()))
        continue;

      auto *Expr = SE.getSCEV(&I);
      auto II = RewriteMap.find(Expr);

      if (II == RewriteMap.end())
        continue;

      // Don't print things that are not interesting.
      if (II->second.second == Expr)
        continue;

      OS.indent(Depth) << "[PSE]" << I << ":\n";
      OS.indent(Depth + 2) << *Expr << "\n";
      OS.indent(Depth + 2) << "--> " << *II->second.second << "\n";
    }
}<|MERGE_RESOLUTION|>--- conflicted
+++ resolved
@@ -6855,16 +6855,11 @@
         // case, createNodeForPHI will perform the necessary updates on its
         // own when it gets to that point.
         if (!isa<PHINode>(I) || !isa<SCEVUnknown>(Old)) {
-<<<<<<< HEAD
 #if INTEL_CUSTOMIZATION // HIR parsing
           HIRInfo.isValid() ? eraseValueFromMap(HIt->first) :
                               eraseValueFromMap(It->first);
 #endif // INTEL_CUSTOMIZATION
-          forgetMemoizedResults(Old, false);
-=======
-          eraseValueFromMap(It->first);
           forgetMemoizedResults(Old);
->>>>>>> edf3c829
         }
         if (PHINode *PN = dyn_cast<PHINode>(I))
           ConstantEvolutionLoopExitValue.erase(PN);
@@ -7270,27 +7265,6 @@
 
 ScalarEvolution::ExitLimit
 ScalarEvolution::computeExitLimit(const Loop *L, BasicBlock *ExitingBlock,
-<<<<<<< HEAD
-                                  bool AllowPredicates) {
-  ExitLimitQuery Query(L, ExitingBlock, AllowPredicates);
-  auto MaybeEL = ExitLimits.find(Query);
-  if (MaybeEL != ExitLimits.end())
-#if INTEL_CUSTOMIZATION // HIR parsing
-    // Ignore invalid cache entries in HIR mode.
-    if (!HIRInfo.isValid() ||
-        (MaybeEL->second.ExactNotTaken == getCouldNotCompute()) ||
-        isValidSCEVForHIR(MaybeEL->second.ExactNotTaken))
-#endif // INTEL_CUSTOMIZATION
-    return MaybeEL->second;
-  ExitLimit EL = computeExitLimitImpl(L, ExitingBlock, AllowPredicates);
-  ExitLimits.insert({Query, EL});
-  return EL;
-}
-
-ScalarEvolution::ExitLimit
-ScalarEvolution::computeExitLimitImpl(const Loop *L, BasicBlock *ExitingBlock,
-=======
->>>>>>> edf3c829
                                       bool AllowPredicates) {
   // Okay, we've chosen an exiting block.  See what condition causes us to exit
   // at this block and remember the exit block and whether all other targets
