//===- ScalarEvolution.cpp - Scalar Evolution Analysis --------------------===//
//
//                     The LLVM Compiler Infrastructure
//
// This file is distributed under the University of Illinois Open Source
// License. See LICENSE.TXT for details.
//
//===----------------------------------------------------------------------===//
//
// This file contains the implementation of the scalar evolution analysis
// engine, which is used primarily to analyze expressions involving induction
// variables in loops.
//
// There are several aspects to this library.  First is the representation of
// scalar expressions, which are represented as subclasses of the SCEV class.
// These classes are used to represent certain types of subexpressions that we
// can handle. We only create one SCEV of a particular shape, so
// pointer-comparisons for equality are legal.
//
// One important aspect of the SCEV objects is that they are never cyclic, even
// if there is a cycle in the dataflow for an expression (ie, a PHI node).  If
// the PHI node is one of the idioms that we can represent (e.g., a polynomial
// recurrence) then we represent it directly as a recurrence node, otherwise we
// represent it as a SCEVUnknown node.
//
// In addition to being able to represent expressions of various types, we also
// have folders that are used to build the *canonical* representation for a
// particular expression.  These folders are capable of using a variety of
// rewrite rules to simplify the expressions.
//
// Once the folders are defined, we can implement the more interesting
// higher-level code, such as the code that recognizes PHI nodes of various
// types, computes the execution count of a loop, etc.
//
// TODO: We should use these routines and value representations to implement
// dependence analysis!
//
//===----------------------------------------------------------------------===//
//
// There are several good references for the techniques used in this analysis.
//
//  Chains of recurrences -- a method to expedite the evaluation
//  of closed-form functions
//  Olaf Bachmann, Paul S. Wang, Eugene V. Zima
//
//  On computational properties of chains of recurrences
//  Eugene V. Zima
//
//  Symbolic Evaluation of Chains of Recurrences for Loop Optimization
//  Robert A. van Engelen
//
//  Efficient Symbolic Analysis for Optimizing Compilers
//  Robert A. van Engelen
//
//  Using the chains of recurrences algebra for data dependence testing and
//  induction variable substitution
//  MS Thesis, Johnie Birch
//
//===----------------------------------------------------------------------===//

#include "llvm/Analysis/ScalarEvolution.h"
#include "llvm/ADT/Optional.h"
#include "llvm/ADT/STLExtras.h"
#include "llvm/ADT/SmallPtrSet.h"
#include "llvm/ADT/Statistic.h"
#include "llvm/Analysis/AssumptionCache.h"
#include "llvm/Analysis/ConstantFolding.h"
#include "llvm/Analysis/InstructionSimplify.h"
#include "llvm/Analysis/LoopInfo.h"
#include "llvm/Analysis/ScalarEvolutionExpressions.h"
#include "llvm/Analysis/TargetLibraryInfo.h"
#include "llvm/Analysis/ValueTracking.h"
#include "llvm/IR/ConstantRange.h"
#include "llvm/IR/Constants.h"
#include "llvm/IR/DataLayout.h"
#include "llvm/IR/DerivedTypes.h"
#include "llvm/IR/Dominators.h"
#include "llvm/IR/GetElementPtrTypeIterator.h"
#include "llvm/IR/GlobalAlias.h"
#include "llvm/IR/GlobalVariable.h"
#include "llvm/IR/InstIterator.h"
#include "llvm/IR/Instructions.h"
#include "llvm/IR/LLVMContext.h"
#include "llvm/IR/Metadata.h"
#include "llvm/IR/Operator.h"
#include "llvm/IR/PatternMatch.h"
#include "llvm/Support/CommandLine.h"
#include "llvm/Support/Debug.h"
#include "llvm/Support/ErrorHandling.h"
#include "llvm/Support/MathExtras.h"
#include "llvm/Support/raw_ostream.h"
#include "llvm/Support/SaveAndRestore.h"
#include <algorithm>
using namespace llvm;

#define DEBUG_TYPE "scalar-evolution"

STATISTIC(NumArrayLenItCounts,
          "Number of trip counts computed with array length");
STATISTIC(NumTripCountsComputed,
          "Number of loops with predictable loop counts");
STATISTIC(NumTripCountsNotComputed,
          "Number of loops without predictable loop counts");
STATISTIC(NumBruteForceTripCountsComputed,
          "Number of loops with trip counts computed by force");

static cl::opt<unsigned>
MaxBruteForceIterations("scalar-evolution-max-iterations", cl::ReallyHidden,
                        cl::desc("Maximum number of iterations SCEV will "
                                 "symbolically execute a constant "
                                 "derived loop"),
                        cl::init(100));

// FIXME: Enable this with XDEBUG when the test suite is clean.
static cl::opt<bool>
VerifySCEV("verify-scev",
           cl::desc("Verify ScalarEvolution's backedge taken counts (slow)"));
static cl::opt<bool>
    VerifySCEVMap("verify-scev-maps",
                  cl::desc("Verify no dangling value in ScalarEvolution's"
                           "ExprValueMap (slow)"));

//===----------------------------------------------------------------------===//
//                           SCEV class definitions
//===----------------------------------------------------------------------===//

//===----------------------------------------------------------------------===//
// Implementation of the SCEV class.
//

LLVM_DUMP_METHOD
void SCEV::dump() const {
  print(dbgs());
  dbgs() << '\n';
}

void SCEV::print(raw_ostream &OS) const {
  switch (static_cast<SCEVTypes>(getSCEVType())) {
  case scConstant:
    cast<SCEVConstant>(this)->getValue()->printAsOperand(OS, false);
    return;
  case scTruncate: {
    const SCEVTruncateExpr *Trunc = cast<SCEVTruncateExpr>(this);
    const SCEV *Op = Trunc->getOperand();
    OS << "(trunc " << *Op->getType() << " " << *Op << " to "
       << *Trunc->getType() << ")";
    return;
  }
  case scZeroExtend: {
    const SCEVZeroExtendExpr *ZExt = cast<SCEVZeroExtendExpr>(this);
    const SCEV *Op = ZExt->getOperand();
    OS << "(zext " << *Op->getType() << " " << *Op << " to "
       << *ZExt->getType() << ")";
    return;
  }
  case scSignExtend: {
    const SCEVSignExtendExpr *SExt = cast<SCEVSignExtendExpr>(this);
    const SCEV *Op = SExt->getOperand();
    OS << "(sext " << *Op->getType() << " " << *Op << " to "
       << *SExt->getType() << ")";
    return;
  }
  case scAddRecExpr: {
    const SCEVAddRecExpr *AR = cast<SCEVAddRecExpr>(this);
    OS << "{" << *AR->getOperand(0);
    for (unsigned i = 1, e = AR->getNumOperands(); i != e; ++i)
      OS << ",+," << *AR->getOperand(i);
    OS << "}<";
    if (AR->hasNoUnsignedWrap())
      OS << "nuw><";
    if (AR->hasNoSignedWrap())
      OS << "nsw><";
    if (AR->hasNoSelfWrap() &&
        !AR->getNoWrapFlags((NoWrapFlags)(FlagNUW | FlagNSW)))
      OS << "nw><";
    AR->getLoop()->getHeader()->printAsOperand(OS, /*PrintType=*/false);
    OS << ">";
    return;
  }
  case scAddExpr:
  case scMulExpr:
  case scUMaxExpr:
  case scSMaxExpr: {
    const SCEVNAryExpr *NAry = cast<SCEVNAryExpr>(this);
    const char *OpStr = nullptr;
    switch (NAry->getSCEVType()) {
    case scAddExpr: OpStr = " + "; break;
    case scMulExpr: OpStr = " * "; break;
    case scUMaxExpr: OpStr = " umax "; break;
    case scSMaxExpr: OpStr = " smax "; break;
    }
    OS << "(";
    for (SCEVNAryExpr::op_iterator I = NAry->op_begin(), E = NAry->op_end();
         I != E; ++I) {
      OS << **I;
      if (std::next(I) != E)
        OS << OpStr;
    }
    OS << ")";
    switch (NAry->getSCEVType()) {
    case scAddExpr:
    case scMulExpr:
      if (NAry->hasNoUnsignedWrap())
        OS << "<nuw>";
      if (NAry->hasNoSignedWrap())
        OS << "<nsw>";
    }
    return;
  }
  case scUDivExpr: {
    const SCEVUDivExpr *UDiv = cast<SCEVUDivExpr>(this);
    OS << "(" << *UDiv->getLHS() << " /u " << *UDiv->getRHS() << ")";
    return;
  }
  case scUnknown: {
    const SCEVUnknown *U = cast<SCEVUnknown>(this);
    Type *AllocTy;
    if (U->isSizeOf(AllocTy)) {
      OS << "sizeof(" << *AllocTy << ")";
      return;
    }
    if (U->isAlignOf(AllocTy)) {
      OS << "alignof(" << *AllocTy << ")";
      return;
    }

    Type *CTy;
    Constant *FieldNo;
    if (U->isOffsetOf(CTy, FieldNo)) {
      OS << "offsetof(" << *CTy << ", ";
      FieldNo->printAsOperand(OS, false);
      OS << ")";
      return;
    }

    // Otherwise just print it normally.
    U->getValue()->printAsOperand(OS, false);
    return;
  }
  case scCouldNotCompute:
    OS << "***COULDNOTCOMPUTE***";
    return;
  }
  llvm_unreachable("Unknown SCEV kind!");
}

Type *SCEV::getType() const {
  switch (static_cast<SCEVTypes>(getSCEVType())) {
  case scConstant:
    return cast<SCEVConstant>(this)->getType();
  case scTruncate:
  case scZeroExtend:
  case scSignExtend:
    return cast<SCEVCastExpr>(this)->getType();
  case scAddRecExpr:
  case scMulExpr:
  case scUMaxExpr:
  case scSMaxExpr:
    return cast<SCEVNAryExpr>(this)->getType();
  case scAddExpr:
    return cast<SCEVAddExpr>(this)->getType();
  case scUDivExpr:
    return cast<SCEVUDivExpr>(this)->getType();
  case scUnknown:
    return cast<SCEVUnknown>(this)->getType();
  case scCouldNotCompute:
    llvm_unreachable("Attempt to use a SCEVCouldNotCompute object!");
  }
  llvm_unreachable("Unknown SCEV kind!");
}

bool SCEV::isZero() const {
  if (const SCEVConstant *SC = dyn_cast<SCEVConstant>(this))
    return SC->getValue()->isZero();
  return false;
}

bool SCEV::isOne() const {
  if (const SCEVConstant *SC = dyn_cast<SCEVConstant>(this))
    return SC->getValue()->isOne();
  return false;
}

bool SCEV::isAllOnesValue() const {
  if (const SCEVConstant *SC = dyn_cast<SCEVConstant>(this))
    return SC->getValue()->isAllOnesValue();
  return false;
}

/// isNonConstantNegative - Return true if the specified scev is negated, but
/// not a constant.
bool SCEV::isNonConstantNegative() const {
  const SCEVMulExpr *Mul = dyn_cast<SCEVMulExpr>(this);
  if (!Mul) return false;

  // If there is a constant factor, it will be first.
  const SCEVConstant *SC = dyn_cast<SCEVConstant>(Mul->getOperand(0));
  if (!SC) return false;

  // Return true if the value is negative, this matches things like (-42 * V).
  return SC->getAPInt().isNegative();
}

SCEVCouldNotCompute::SCEVCouldNotCompute() :
  SCEV(FoldingSetNodeIDRef(), scCouldNotCompute) {}

bool SCEVCouldNotCompute::classof(const SCEV *S) {
  return S->getSCEVType() == scCouldNotCompute;
}

const SCEV *ScalarEvolution::getConstant(ConstantInt *V) {
  FoldingSetNodeID ID;
  ID.AddInteger(scConstant);
  ID.AddPointer(V);
  void *IP = nullptr;
  if (const SCEV *S = UniqueSCEVs.FindNodeOrInsertPos(ID, IP)) return S;
  SCEV *S = new (SCEVAllocator) SCEVConstant(ID.Intern(SCEVAllocator), V);
  UniqueSCEVs.InsertNode(S, IP);
  return S;
}

const SCEV *ScalarEvolution::getConstant(const APInt &Val) {
  return getConstant(ConstantInt::get(getContext(), Val));
}

const SCEV *
ScalarEvolution::getConstant(Type *Ty, uint64_t V, bool isSigned) {
  IntegerType *ITy = cast<IntegerType>(getEffectiveSCEVType(Ty));
  return getConstant(ConstantInt::get(ITy, V, isSigned));
}

SCEVCastExpr::SCEVCastExpr(const FoldingSetNodeIDRef ID,
                           unsigned SCEVTy, const SCEV *op, Type *ty)
  : SCEV(ID, SCEVTy), Op(op), Ty(ty) {}

SCEVTruncateExpr::SCEVTruncateExpr(const FoldingSetNodeIDRef ID,
                                   const SCEV *op, Type *ty)
  : SCEVCastExpr(ID, scTruncate, op, ty) {
  assert((Op->getType()->isIntegerTy() || Op->getType()->isPointerTy()) &&
         (Ty->isIntegerTy() || Ty->isPointerTy()) &&
         "Cannot truncate non-integer value!");
}

SCEVZeroExtendExpr::SCEVZeroExtendExpr(const FoldingSetNodeIDRef ID,
                                       const SCEV *op, Type *ty)
  : SCEVCastExpr(ID, scZeroExtend, op, ty) {
  assert((Op->getType()->isIntegerTy() || Op->getType()->isPointerTy()) &&
         (Ty->isIntegerTy() || Ty->isPointerTy()) &&
         "Cannot zero extend non-integer value!");
}

SCEVSignExtendExpr::SCEVSignExtendExpr(const FoldingSetNodeIDRef ID,
                                       const SCEV *op, Type *ty)
  : SCEVCastExpr(ID, scSignExtend, op, ty) {
  assert((Op->getType()->isIntegerTy() || Op->getType()->isPointerTy()) &&
         (Ty->isIntegerTy() || Ty->isPointerTy()) &&
         "Cannot sign extend non-integer value!");
}

void SCEVUnknown::deleted() {
  // Clear this SCEVUnknown from various maps.
  SE->forgetMemoizedResults(this);

  // Remove this SCEVUnknown from the uniquing map.
  SE->UniqueSCEVs.RemoveNode(this);

  // Release the value.
  setValPtr(nullptr);
}

void SCEVUnknown::allUsesReplacedWith(Value *New) {
  // Clear this SCEVUnknown from various maps.
  SE->forgetMemoizedResults(this);

  // Remove this SCEVUnknown from the uniquing map.
  SE->UniqueSCEVs.RemoveNode(this);

  // Update this SCEVUnknown to point to the new value. This is needed
  // because there may still be outstanding SCEVs which still point to
  // this SCEVUnknown.
  setValPtr(New);
}

bool SCEVUnknown::isSizeOf(Type *&AllocTy) const {
  if (ConstantExpr *VCE = dyn_cast<ConstantExpr>(getValue()))
    if (VCE->getOpcode() == Instruction::PtrToInt)
      if (ConstantExpr *CE = dyn_cast<ConstantExpr>(VCE->getOperand(0)))
        if (CE->getOpcode() == Instruction::GetElementPtr &&
            CE->getOperand(0)->isNullValue() &&
            CE->getNumOperands() == 2)
          if (ConstantInt *CI = dyn_cast<ConstantInt>(CE->getOperand(1)))
            if (CI->isOne()) {
              AllocTy = cast<PointerType>(CE->getOperand(0)->getType())
                                 ->getElementType();
              return true;
            }

  return false;
}

bool SCEVUnknown::isAlignOf(Type *&AllocTy) const {
  if (ConstantExpr *VCE = dyn_cast<ConstantExpr>(getValue()))
    if (VCE->getOpcode() == Instruction::PtrToInt)
      if (ConstantExpr *CE = dyn_cast<ConstantExpr>(VCE->getOperand(0)))
        if (CE->getOpcode() == Instruction::GetElementPtr &&
            CE->getOperand(0)->isNullValue()) {
          Type *Ty =
            cast<PointerType>(CE->getOperand(0)->getType())->getElementType();
          if (StructType *STy = dyn_cast<StructType>(Ty))
            if (!STy->isPacked() &&
                CE->getNumOperands() == 3 &&
                CE->getOperand(1)->isNullValue()) {
              if (ConstantInt *CI = dyn_cast<ConstantInt>(CE->getOperand(2)))
                if (CI->isOne() &&
                    STy->getNumElements() == 2 &&
                    STy->getElementType(0)->isIntegerTy(1)) {
                  AllocTy = STy->getElementType(1);
                  return true;
                }
            }
        }

  return false;
}

bool SCEVUnknown::isOffsetOf(Type *&CTy, Constant *&FieldNo) const {
  if (ConstantExpr *VCE = dyn_cast<ConstantExpr>(getValue()))
    if (VCE->getOpcode() == Instruction::PtrToInt)
      if (ConstantExpr *CE = dyn_cast<ConstantExpr>(VCE->getOperand(0)))
        if (CE->getOpcode() == Instruction::GetElementPtr &&
            CE->getNumOperands() == 3 &&
            CE->getOperand(0)->isNullValue() &&
            CE->getOperand(1)->isNullValue()) {
          Type *Ty =
            cast<PointerType>(CE->getOperand(0)->getType())->getElementType();
          // Ignore vector types here so that ScalarEvolutionExpander doesn't
          // emit getelementptrs that index into vectors.
          if (Ty->isStructTy() || Ty->isArrayTy()) {
            CTy = Ty;
            FieldNo = CE->getOperand(2);
            return true;
          }
        }

  return false;
}

//===----------------------------------------------------------------------===//
//                               SCEV Utilities
//===----------------------------------------------------------------------===//

namespace {
/// SCEVComplexityCompare - Return true if the complexity of the LHS is less
/// than the complexity of the RHS.  This comparator is used to canonicalize
/// expressions.
class SCEVComplexityCompare {
  const LoopInfo *const LI;
public:
  explicit SCEVComplexityCompare(const LoopInfo *li) : LI(li) {}

  // Return true or false if LHS is less than, or at least RHS, respectively.
  bool operator()(const SCEV *LHS, const SCEV *RHS) const {
    return compare(LHS, RHS) < 0;
  }

  // Return negative, zero, or positive, if LHS is less than, equal to, or
  // greater than RHS, respectively. A three-way result allows recursive
  // comparisons to be more efficient.
  int compare(const SCEV *LHS, const SCEV *RHS) const {
    // Fast-path: SCEVs are uniqued so we can do a quick equality check.
    if (LHS == RHS)
      return 0;

    // Primarily, sort the SCEVs by their getSCEVType().
    unsigned LType = LHS->getSCEVType(), RType = RHS->getSCEVType();
    if (LType != RType)
      return (int)LType - (int)RType;

    // Aside from the getSCEVType() ordering, the particular ordering
    // isn't very important except that it's beneficial to be consistent,
    // so that (a + b) and (b + a) don't end up as different expressions.
    switch (static_cast<SCEVTypes>(LType)) {
    case scUnknown: {
      const SCEVUnknown *LU = cast<SCEVUnknown>(LHS);
      const SCEVUnknown *RU = cast<SCEVUnknown>(RHS);

      // Sort SCEVUnknown values with some loose heuristics. TODO: This is
      // not as complete as it could be.
      const Value *LV = LU->getValue(), *RV = RU->getValue();

      // Order pointer values after integer values. This helps SCEVExpander
      // form GEPs.
      bool LIsPointer = LV->getType()->isPointerTy(),
        RIsPointer = RV->getType()->isPointerTy();
      if (LIsPointer != RIsPointer)
        return (int)LIsPointer - (int)RIsPointer;

      // Compare getValueID values.
      unsigned LID = LV->getValueID(),
        RID = RV->getValueID();
      if (LID != RID)
        return (int)LID - (int)RID;

      // Sort arguments by their position.
      if (const Argument *LA = dyn_cast<Argument>(LV)) {
        const Argument *RA = cast<Argument>(RV);
        unsigned LArgNo = LA->getArgNo(), RArgNo = RA->getArgNo();
        return (int)LArgNo - (int)RArgNo;
      }

      // For instructions, compare their loop depth, and their operand
      // count.  This is pretty loose.
      if (const Instruction *LInst = dyn_cast<Instruction>(LV)) {
        const Instruction *RInst = cast<Instruction>(RV);

        // Compare loop depths.
        const BasicBlock *LParent = LInst->getParent(),
          *RParent = RInst->getParent();
        if (LParent != RParent) {
          unsigned LDepth = LI->getLoopDepth(LParent),
            RDepth = LI->getLoopDepth(RParent);
          if (LDepth != RDepth)
            return (int)LDepth - (int)RDepth;
        }

        // Compare the number of operands.
        unsigned LNumOps = LInst->getNumOperands(),
          RNumOps = RInst->getNumOperands();
        return (int)LNumOps - (int)RNumOps;
      }

      return 0;
    }

    case scConstant: {
      const SCEVConstant *LC = cast<SCEVConstant>(LHS);
      const SCEVConstant *RC = cast<SCEVConstant>(RHS);

      // Compare constant values.
      const APInt &LA = LC->getAPInt();
      const APInt &RA = RC->getAPInt();
      unsigned LBitWidth = LA.getBitWidth(), RBitWidth = RA.getBitWidth();
      if (LBitWidth != RBitWidth)
        return (int)LBitWidth - (int)RBitWidth;
      return LA.ult(RA) ? -1 : 1;
    }

    case scAddRecExpr: {
      const SCEVAddRecExpr *LA = cast<SCEVAddRecExpr>(LHS);
      const SCEVAddRecExpr *RA = cast<SCEVAddRecExpr>(RHS);

      // Compare addrec loop depths.
      const Loop *LLoop = LA->getLoop(), *RLoop = RA->getLoop();
      if (LLoop != RLoop) {
        unsigned LDepth = LLoop->getLoopDepth(),
          RDepth = RLoop->getLoopDepth();
        if (LDepth != RDepth)
          return (int)LDepth - (int)RDepth;
      }

      // Addrec complexity grows with operand count.
      unsigned LNumOps = LA->getNumOperands(), RNumOps = RA->getNumOperands();
      if (LNumOps != RNumOps)
        return (int)LNumOps - (int)RNumOps;

      // Lexicographically compare.
      for (unsigned i = 0; i != LNumOps; ++i) {
        long X = compare(LA->getOperand(i), RA->getOperand(i));
        if (X != 0)
          return X;
      }

      return 0;
    }

    case scAddExpr:
    case scMulExpr:
    case scSMaxExpr:
    case scUMaxExpr: {
      const SCEVNAryExpr *LC = cast<SCEVNAryExpr>(LHS);
      const SCEVNAryExpr *RC = cast<SCEVNAryExpr>(RHS);

      // Lexicographically compare n-ary expressions.
      unsigned LNumOps = LC->getNumOperands(), RNumOps = RC->getNumOperands();
      if (LNumOps != RNumOps)
        return (int)LNumOps - (int)RNumOps;

      for (unsigned i = 0; i != LNumOps; ++i) {
        if (i >= RNumOps)
          return 1;
        long X = compare(LC->getOperand(i), RC->getOperand(i));
        if (X != 0)
          return X;
      }
      return (int)LNumOps - (int)RNumOps;
    }

    case scUDivExpr: {
      const SCEVUDivExpr *LC = cast<SCEVUDivExpr>(LHS);
      const SCEVUDivExpr *RC = cast<SCEVUDivExpr>(RHS);

      // Lexicographically compare udiv expressions.
      long X = compare(LC->getLHS(), RC->getLHS());
      if (X != 0)
        return X;
      return compare(LC->getRHS(), RC->getRHS());
    }

    case scTruncate:
    case scZeroExtend:
    case scSignExtend: {
      const SCEVCastExpr *LC = cast<SCEVCastExpr>(LHS);
      const SCEVCastExpr *RC = cast<SCEVCastExpr>(RHS);

      // Compare cast expressions by operand.
      return compare(LC->getOperand(), RC->getOperand());
    }

    case scCouldNotCompute:
      llvm_unreachable("Attempt to use a SCEVCouldNotCompute object!");
    }
    llvm_unreachable("Unknown SCEV kind!");
  }
};
}  // end anonymous namespace

/// GroupByComplexity - Given a list of SCEV objects, order them by their
/// complexity, and group objects of the same complexity together by value.
/// When this routine is finished, we know that any duplicates in the vector are
/// consecutive and that complexity is monotonically increasing.
///
/// Note that we go take special precautions to ensure that we get deterministic
/// results from this routine.  In other words, we don't want the results of
/// this to depend on where the addresses of various SCEV objects happened to
/// land in memory.
///
static void GroupByComplexity(SmallVectorImpl<const SCEV *> &Ops,
                              LoopInfo *LI) {
  if (Ops.size() < 2) return;  // Noop
  if (Ops.size() == 2) {
    // This is the common case, which also happens to be trivially simple.
    // Special case it.
    const SCEV *&LHS = Ops[0], *&RHS = Ops[1];
    if (SCEVComplexityCompare(LI)(RHS, LHS))
      std::swap(LHS, RHS);
    return;
  }

  // Do the rough sort by complexity.
  std::stable_sort(Ops.begin(), Ops.end(), SCEVComplexityCompare(LI));

  // Now that we are sorted by complexity, group elements of the same
  // complexity.  Note that this is, at worst, N^2, but the vector is likely to
  // be extremely short in practice.  Note that we take this approach because we
  // do not want to depend on the addresses of the objects we are grouping.
  for (unsigned i = 0, e = Ops.size(); i != e-2; ++i) {
    const SCEV *S = Ops[i];
    unsigned Complexity = S->getSCEVType();

    // If there are any objects of the same complexity and same value as this
    // one, group them.
    for (unsigned j = i+1; j != e && Ops[j]->getSCEVType() == Complexity; ++j) {
      if (Ops[j] == S) { // Found a duplicate.
        // Move it to immediately after i'th element.
        std::swap(Ops[i+1], Ops[j]);
        ++i;   // no need to rescan it.
        if (i == e-2) return;  // Done!
      }
    }
  }
}

// Returns the size of the SCEV S.
static inline int sizeOfSCEV(const SCEV *S) {
  struct FindSCEVSize {
    int Size;
    FindSCEVSize() : Size(0) {}

    bool follow(const SCEV *S) {
      ++Size;
      // Keep looking at all operands of S.
      return true;
    }
    bool isDone() const {
      return false;
    }
  };

  FindSCEVSize F;
  SCEVTraversal<FindSCEVSize> ST(F);
  ST.visitAll(S);
  return F.Size;
}

namespace {

struct SCEVDivision : public SCEVVisitor<SCEVDivision, void> {
public:
  // Computes the Quotient and Remainder of the division of Numerator by
  // Denominator.
  static void divide(ScalarEvolution &SE, const SCEV *Numerator,
                     const SCEV *Denominator, const SCEV **Quotient,
                     const SCEV **Remainder) {
    assert(Numerator && Denominator && "Uninitialized SCEV");

    SCEVDivision D(SE, Numerator, Denominator);

    // Check for the trivial case here to avoid having to check for it in the
    // rest of the code.
    if (Numerator == Denominator) {
      *Quotient = D.One;
      *Remainder = D.Zero;
      return;
    }

    if (Numerator->isZero()) {
      *Quotient = D.Zero;
      *Remainder = D.Zero;
      return;
    }

    // A simple case when N/1. The quotient is N.
    if (Denominator->isOne()) {
      *Quotient = Numerator;
      *Remainder = D.Zero;
      return;
    }

    // Split the Denominator when it is a product.
    if (const SCEVMulExpr *T = dyn_cast<const SCEVMulExpr>(Denominator)) {
      const SCEV *Q, *R;
      *Quotient = Numerator;
      for (const SCEV *Op : T->operands()) {
        divide(SE, *Quotient, Op, &Q, &R);
        *Quotient = Q;

        // Bail out when the Numerator is not divisible by one of the terms of
        // the Denominator.
        if (!R->isZero()) {
          *Quotient = D.Zero;
          *Remainder = Numerator;
          return;
        }
      }
      *Remainder = D.Zero;
      return;
    }

    D.visit(Numerator);
    *Quotient = D.Quotient;
    *Remainder = D.Remainder;
  }

  // Except in the trivial case described above, we do not know how to divide
  // Expr by Denominator for the following functions with empty implementation.
  void visitTruncateExpr(const SCEVTruncateExpr *Numerator) {}
  void visitZeroExtendExpr(const SCEVZeroExtendExpr *Numerator) {}
  void visitSignExtendExpr(const SCEVSignExtendExpr *Numerator) {}
  void visitUDivExpr(const SCEVUDivExpr *Numerator) {}
  void visitSMaxExpr(const SCEVSMaxExpr *Numerator) {}
  void visitUMaxExpr(const SCEVUMaxExpr *Numerator) {}
  void visitUnknown(const SCEVUnknown *Numerator) {}
  void visitCouldNotCompute(const SCEVCouldNotCompute *Numerator) {}

  void visitConstant(const SCEVConstant *Numerator) {
    if (const SCEVConstant *D = dyn_cast<SCEVConstant>(Denominator)) {
      APInt NumeratorVal = Numerator->getAPInt();
      APInt DenominatorVal = D->getAPInt();
      uint32_t NumeratorBW = NumeratorVal.getBitWidth();
      uint32_t DenominatorBW = DenominatorVal.getBitWidth();

      if (NumeratorBW > DenominatorBW)
        DenominatorVal = DenominatorVal.sext(NumeratorBW);
      else if (NumeratorBW < DenominatorBW)
        NumeratorVal = NumeratorVal.sext(DenominatorBW);

      APInt QuotientVal(NumeratorVal.getBitWidth(), 0);
      APInt RemainderVal(NumeratorVal.getBitWidth(), 0);
      APInt::sdivrem(NumeratorVal, DenominatorVal, QuotientVal, RemainderVal);
      Quotient = SE.getConstant(QuotientVal);
      Remainder = SE.getConstant(RemainderVal);
      return;
    }
  }

  void visitAddRecExpr(const SCEVAddRecExpr *Numerator) {
    const SCEV *StartQ, *StartR, *StepQ, *StepR;
    if (!Numerator->isAffine())
      return cannotDivide(Numerator);
    divide(SE, Numerator->getStart(), Denominator, &StartQ, &StartR);
    divide(SE, Numerator->getStepRecurrence(SE), Denominator, &StepQ, &StepR);
    // Bail out if the types do not match.
    Type *Ty = Denominator->getType();
    if (Ty != StartQ->getType() || Ty != StartR->getType() ||
        Ty != StepQ->getType() || Ty != StepR->getType())
      return cannotDivide(Numerator);
    Quotient = SE.getAddRecExpr(StartQ, StepQ, Numerator->getLoop(),
                                Numerator->getNoWrapFlags());
    Remainder = SE.getAddRecExpr(StartR, StepR, Numerator->getLoop(),
                                 Numerator->getNoWrapFlags());
  }

  void visitAddExpr(const SCEVAddExpr *Numerator) {
    SmallVector<const SCEV *, 2> Qs, Rs;
    Type *Ty = Denominator->getType();

    for (const SCEV *Op : Numerator->operands()) {
      const SCEV *Q, *R;
      divide(SE, Op, Denominator, &Q, &R);

      // Bail out if types do not match.
      if (Ty != Q->getType() || Ty != R->getType())
        return cannotDivide(Numerator);

      Qs.push_back(Q);
      Rs.push_back(R);
    }

    if (Qs.size() == 1) {
      Quotient = Qs[0];
      Remainder = Rs[0];
      return;
    }

    Quotient = SE.getAddExpr(Qs);
    Remainder = SE.getAddExpr(Rs);
  }

  void visitMulExpr(const SCEVMulExpr *Numerator) {
    SmallVector<const SCEV *, 2> Qs;
    Type *Ty = Denominator->getType();

    bool FoundDenominatorTerm = false;
    for (const SCEV *Op : Numerator->operands()) {
      // Bail out if types do not match.
      if (Ty != Op->getType())
        return cannotDivide(Numerator);

      if (FoundDenominatorTerm) {
        Qs.push_back(Op);
        continue;
      }

      // Check whether Denominator divides one of the product operands.
      const SCEV *Q, *R;
      divide(SE, Op, Denominator, &Q, &R);
      if (!R->isZero()) {
        Qs.push_back(Op);
        continue;
      }

      // Bail out if types do not match.
      if (Ty != Q->getType())
        return cannotDivide(Numerator);

      FoundDenominatorTerm = true;
      Qs.push_back(Q);
    }

    if (FoundDenominatorTerm) {
      Remainder = Zero;
      if (Qs.size() == 1)
        Quotient = Qs[0];
      else
        Quotient = SE.getMulExpr(Qs);
      return;
    }

    if (!isa<SCEVUnknown>(Denominator))
      return cannotDivide(Numerator);

    // The Remainder is obtained by replacing Denominator by 0 in Numerator.
    ValueToValueMap RewriteMap;
    RewriteMap[cast<SCEVUnknown>(Denominator)->getValue()] =
        cast<SCEVConstant>(Zero)->getValue();
    Remainder = SCEVParameterRewriter::rewrite(Numerator, SE, RewriteMap, true);

    if (Remainder->isZero()) {
      // The Quotient is obtained by replacing Denominator by 1 in Numerator.
      RewriteMap[cast<SCEVUnknown>(Denominator)->getValue()] =
          cast<SCEVConstant>(One)->getValue();
      Quotient =
          SCEVParameterRewriter::rewrite(Numerator, SE, RewriteMap, true);
      return;
    }

    // Quotient is (Numerator - Remainder) divided by Denominator.
    const SCEV *Q, *R;
    const SCEV *Diff = SE.getMinusSCEV(Numerator, Remainder);
    // This SCEV does not seem to simplify: fail the division here.
    if (sizeOfSCEV(Diff) > sizeOfSCEV(Numerator))
      return cannotDivide(Numerator);
    divide(SE, Diff, Denominator, &Q, &R);
    if (R != Zero)
      return cannotDivide(Numerator);
    Quotient = Q;
  }

private:
  SCEVDivision(ScalarEvolution &S, const SCEV *Numerator,
               const SCEV *Denominator)
      : SE(S), Denominator(Denominator) {
    Zero = SE.getZero(Denominator->getType());
    One = SE.getOne(Denominator->getType());

    // We generally do not know how to divide Expr by Denominator. We
    // initialize the division to a "cannot divide" state to simplify the rest
    // of the code.
    cannotDivide(Numerator);
  }

  // Convenience function for giving up on the division. We set the quotient to
  // be equal to zero and the remainder to be equal to the numerator.
  void cannotDivide(const SCEV *Numerator) {
    Quotient = Zero;
    Remainder = Numerator;
  }

  ScalarEvolution &SE;
  const SCEV *Denominator, *Quotient, *Remainder, *Zero, *One;
};

}

//===----------------------------------------------------------------------===//
//                      Simple SCEV method implementations
//===----------------------------------------------------------------------===//

/// BinomialCoefficient - Compute BC(It, K).  The result has width W.
/// Assume, K > 0.
static const SCEV *BinomialCoefficient(const SCEV *It, unsigned K,
                                       ScalarEvolution &SE,
                                       Type *ResultTy) {
  // Handle the simplest case efficiently.
  if (K == 1)
    return SE.getTruncateOrZeroExtend(It, ResultTy);

  // We are using the following formula for BC(It, K):
  //
  //   BC(It, K) = (It * (It - 1) * ... * (It - K + 1)) / K!
  //
  // Suppose, W is the bitwidth of the return value.  We must be prepared for
  // overflow.  Hence, we must assure that the result of our computation is
  // equal to the accurate one modulo 2^W.  Unfortunately, division isn't
  // safe in modular arithmetic.
  //
  // However, this code doesn't use exactly that formula; the formula it uses
  // is something like the following, where T is the number of factors of 2 in
  // K! (i.e. trailing zeros in the binary representation of K!), and ^ is
  // exponentiation:
  //
  //   BC(It, K) = (It * (It - 1) * ... * (It - K + 1)) / 2^T / (K! / 2^T)
  //
  // This formula is trivially equivalent to the previous formula.  However,
  // this formula can be implemented much more efficiently.  The trick is that
  // K! / 2^T is odd, and exact division by an odd number *is* safe in modular
  // arithmetic.  To do exact division in modular arithmetic, all we have
  // to do is multiply by the inverse.  Therefore, this step can be done at
  // width W.
  //
  // The next issue is how to safely do the division by 2^T.  The way this
  // is done is by doing the multiplication step at a width of at least W + T
  // bits.  This way, the bottom W+T bits of the product are accurate. Then,
  // when we perform the division by 2^T (which is equivalent to a right shift
  // by T), the bottom W bits are accurate.  Extra bits are okay; they'll get
  // truncated out after the division by 2^T.
  //
  // In comparison to just directly using the first formula, this technique
  // is much more efficient; using the first formula requires W * K bits,
  // but this formula less than W + K bits. Also, the first formula requires
  // a division step, whereas this formula only requires multiplies and shifts.
  //
  // It doesn't matter whether the subtraction step is done in the calculation
  // width or the input iteration count's width; if the subtraction overflows,
  // the result must be zero anyway.  We prefer here to do it in the width of
  // the induction variable because it helps a lot for certain cases; CodeGen
  // isn't smart enough to ignore the overflow, which leads to much less
  // efficient code if the width of the subtraction is wider than the native
  // register width.
  //
  // (It's possible to not widen at all by pulling out factors of 2 before
  // the multiplication; for example, K=2 can be calculated as
  // It/2*(It+(It*INT_MIN/INT_MIN)+-1). However, it requires
  // extra arithmetic, so it's not an obvious win, and it gets
  // much more complicated for K > 3.)

  // Protection from insane SCEVs; this bound is conservative,
  // but it probably doesn't matter.
  if (K > 1000)
    return SE.getCouldNotCompute();

  unsigned W = SE.getTypeSizeInBits(ResultTy);

  // Calculate K! / 2^T and T; we divide out the factors of two before
  // multiplying for calculating K! / 2^T to avoid overflow.
  // Other overflow doesn't matter because we only care about the bottom
  // W bits of the result.
  APInt OddFactorial(W, 1);
  unsigned T = 1;
  for (unsigned i = 3; i <= K; ++i) {
    APInt Mult(W, i);
    unsigned TwoFactors = Mult.countTrailingZeros();
    T += TwoFactors;
    Mult = Mult.lshr(TwoFactors);
    OddFactorial *= Mult;
  }

  // We need at least W + T bits for the multiplication step
  unsigned CalculationBits = W + T;

  // Calculate 2^T, at width T+W.
  APInt DivFactor = APInt::getOneBitSet(CalculationBits, T);

  // Calculate the multiplicative inverse of K! / 2^T;
  // this multiplication factor will perform the exact division by
  // K! / 2^T.
  APInt Mod = APInt::getSignedMinValue(W+1);
  APInt MultiplyFactor = OddFactorial.zext(W+1);
  MultiplyFactor = MultiplyFactor.multiplicativeInverse(Mod);
  MultiplyFactor = MultiplyFactor.trunc(W);

  // Calculate the product, at width T+W
  IntegerType *CalculationTy = IntegerType::get(SE.getContext(),
                                                      CalculationBits);
  const SCEV *Dividend = SE.getTruncateOrZeroExtend(It, CalculationTy);
  for (unsigned i = 1; i != K; ++i) {
    const SCEV *S = SE.getMinusSCEV(It, SE.getConstant(It->getType(), i));
    Dividend = SE.getMulExpr(Dividend,
                             SE.getTruncateOrZeroExtend(S, CalculationTy));
  }

  // Divide by 2^T
  const SCEV *DivResult = SE.getUDivExpr(Dividend, SE.getConstant(DivFactor));

  // Truncate the result, and divide by K! / 2^T.

  return SE.getMulExpr(SE.getConstant(MultiplyFactor),
                       SE.getTruncateOrZeroExtend(DivResult, ResultTy));
}

/// evaluateAtIteration - Return the value of this chain of recurrences at
/// the specified iteration number.  We can evaluate this recurrence by
/// multiplying each element in the chain by the binomial coefficient
/// corresponding to it.  In other words, we can evaluate {A,+,B,+,C,+,D} as:
///
///   A*BC(It, 0) + B*BC(It, 1) + C*BC(It, 2) + D*BC(It, 3)
///
/// where BC(It, k) stands for binomial coefficient.
///
const SCEV *SCEVAddRecExpr::evaluateAtIteration(const SCEV *It,
                                                ScalarEvolution &SE) const {
  const SCEV *Result = getStart();
  for (unsigned i = 1, e = getNumOperands(); i != e; ++i) {
    // The computation is correct in the face of overflow provided that the
    // multiplication is performed _after_ the evaluation of the binomial
    // coefficient.
    const SCEV *Coeff = BinomialCoefficient(It, i, SE, getType());
    if (isa<SCEVCouldNotCompute>(Coeff))
      return Coeff;

    Result = SE.getAddExpr(Result, SE.getMulExpr(getOperand(i), Coeff));
  }
  return Result;
}

//===----------------------------------------------------------------------===//
//                    SCEV Expression folder implementations
//===----------------------------------------------------------------------===//

const SCEV *ScalarEvolution::getTruncateExpr(const SCEV *Op,
                                             Type *Ty) {
  assert(getTypeSizeInBits(Op->getType()) > getTypeSizeInBits(Ty) &&
         "This is not a truncating conversion!");
  assert(isSCEVable(Ty) &&
         "This is not a conversion to a SCEVable type!");
  Ty = getEffectiveSCEVType(Ty);

  FoldingSetNodeID ID;
  ID.AddInteger(scTruncate);
  ID.AddPointer(Op);
  ID.AddPointer(Ty);
  void *IP = nullptr;
  if (const SCEV *S = UniqueSCEVs.FindNodeOrInsertPos(ID, IP)) return S;

  // Fold if the operand is constant.
  if (const SCEVConstant *SC = dyn_cast<SCEVConstant>(Op))
    return getConstant(
      cast<ConstantInt>(ConstantExpr::getTrunc(SC->getValue(), Ty)));

  // trunc(trunc(x)) --> trunc(x)
  if (const SCEVTruncateExpr *ST = dyn_cast<SCEVTruncateExpr>(Op))
    return getTruncateExpr(ST->getOperand(), Ty);

  // trunc(sext(x)) --> sext(x) if widening or trunc(x) if narrowing
  if (const SCEVSignExtendExpr *SS = dyn_cast<SCEVSignExtendExpr>(Op))
    return getTruncateOrSignExtend(SS->getOperand(), Ty);

  // trunc(zext(x)) --> zext(x) if widening or trunc(x) if narrowing
  if (const SCEVZeroExtendExpr *SZ = dyn_cast<SCEVZeroExtendExpr>(Op))
    return getTruncateOrZeroExtend(SZ->getOperand(), Ty);

  // trunc(x1+x2+...+xN) --> trunc(x1)+trunc(x2)+...+trunc(xN) if we can
  // eliminate all the truncates, or we replace other casts with truncates.
  if (const SCEVAddExpr *SA = dyn_cast<SCEVAddExpr>(Op)) {
    SmallVector<const SCEV *, 4> Operands;
    bool hasTrunc = false;
    for (unsigned i = 0, e = SA->getNumOperands(); i != e && !hasTrunc; ++i) {
      const SCEV *S = getTruncateExpr(SA->getOperand(i), Ty);
      if (!isa<SCEVCastExpr>(SA->getOperand(i)))
        hasTrunc = isa<SCEVTruncateExpr>(S);
      Operands.push_back(S);
    }
    if (!hasTrunc)
      return getAddExpr(Operands);
    UniqueSCEVs.FindNodeOrInsertPos(ID, IP);  // Mutates IP, returns NULL.
  }

  // trunc(x1*x2*...*xN) --> trunc(x1)*trunc(x2)*...*trunc(xN) if we can
  // eliminate all the truncates, or we replace other casts with truncates.
  if (const SCEVMulExpr *SM = dyn_cast<SCEVMulExpr>(Op)) {
    SmallVector<const SCEV *, 4> Operands;
    bool hasTrunc = false;
    for (unsigned i = 0, e = SM->getNumOperands(); i != e && !hasTrunc; ++i) {
      const SCEV *S = getTruncateExpr(SM->getOperand(i), Ty);
      if (!isa<SCEVCastExpr>(SM->getOperand(i)))
        hasTrunc = isa<SCEVTruncateExpr>(S);
      Operands.push_back(S);
    }
    if (!hasTrunc)
      return getMulExpr(Operands);
    UniqueSCEVs.FindNodeOrInsertPos(ID, IP);  // Mutates IP, returns NULL.
  }

  // If the input value is a chrec scev, truncate the chrec's operands.
  if (const SCEVAddRecExpr *AddRec = dyn_cast<SCEVAddRecExpr>(Op)) {
    SmallVector<const SCEV *, 4> Operands;
    for (const SCEV *Op : AddRec->operands())
      Operands.push_back(getTruncateExpr(Op, Ty));
    return getAddRecExpr(Operands, AddRec->getLoop(), SCEV::FlagAnyWrap);
  }

  // The cast wasn't folded; create an explicit cast node. We can reuse
  // the existing insert position since if we get here, we won't have
  // made any changes which would invalidate it.
  SCEV *S = new (SCEVAllocator) SCEVTruncateExpr(ID.Intern(SCEVAllocator),
                                                 Op, Ty);
  UniqueSCEVs.InsertNode(S, IP);
  return S;
}

// Get the limit of a recurrence such that incrementing by Step cannot cause
// signed overflow as long as the value of the recurrence within the
// loop does not exceed this limit before incrementing.
static const SCEV *getSignedOverflowLimitForStep(const SCEV *Step,
                                                 ICmpInst::Predicate *Pred,
                                                 ScalarEvolution *SE) {
  unsigned BitWidth = SE->getTypeSizeInBits(Step->getType());
  if (SE->isKnownPositive(Step)) {
    *Pred = ICmpInst::ICMP_SLT;
    return SE->getConstant(APInt::getSignedMinValue(BitWidth) -
                           SE->getSignedRange(Step).getSignedMax());
  }
  if (SE->isKnownNegative(Step)) {
    *Pred = ICmpInst::ICMP_SGT;
    return SE->getConstant(APInt::getSignedMaxValue(BitWidth) -
                           SE->getSignedRange(Step).getSignedMin());
  }
  return nullptr;
}

// Get the limit of a recurrence such that incrementing by Step cannot cause
// unsigned overflow as long as the value of the recurrence within the loop does
// not exceed this limit before incrementing.
static const SCEV *getUnsignedOverflowLimitForStep(const SCEV *Step,
                                                   ICmpInst::Predicate *Pred,
                                                   ScalarEvolution *SE) {
  unsigned BitWidth = SE->getTypeSizeInBits(Step->getType());
  *Pred = ICmpInst::ICMP_ULT;

  return SE->getConstant(APInt::getMinValue(BitWidth) -
                         SE->getUnsignedRange(Step).getUnsignedMax());
}

namespace {

struct ExtendOpTraitsBase {
  typedef const SCEV *(ScalarEvolution::*GetExtendExprTy)(const SCEV *, Type *);
};

// Used to make code generic over signed and unsigned overflow.
template <typename ExtendOp> struct ExtendOpTraits {
  // Members present:
  //
  // static const SCEV::NoWrapFlags WrapType;
  //
  // static const ExtendOpTraitsBase::GetExtendExprTy GetExtendExpr;
  //
  // static const SCEV *getOverflowLimitForStep(const SCEV *Step,
  //                                           ICmpInst::Predicate *Pred,
  //                                           ScalarEvolution *SE);
};

template <>
struct ExtendOpTraits<SCEVSignExtendExpr> : public ExtendOpTraitsBase {
  static const SCEV::NoWrapFlags WrapType = SCEV::FlagNSW;

  static const GetExtendExprTy GetExtendExpr;

  static const SCEV *getOverflowLimitForStep(const SCEV *Step,
                                             ICmpInst::Predicate *Pred,
                                             ScalarEvolution *SE) {
    return getSignedOverflowLimitForStep(Step, Pred, SE);
  }
};

const ExtendOpTraitsBase::GetExtendExprTy ExtendOpTraits<
    SCEVSignExtendExpr>::GetExtendExpr = &ScalarEvolution::getSignExtendExpr;

template <>
struct ExtendOpTraits<SCEVZeroExtendExpr> : public ExtendOpTraitsBase {
  static const SCEV::NoWrapFlags WrapType = SCEV::FlagNUW;

  static const GetExtendExprTy GetExtendExpr;

  static const SCEV *getOverflowLimitForStep(const SCEV *Step,
                                             ICmpInst::Predicate *Pred,
                                             ScalarEvolution *SE) {
    return getUnsignedOverflowLimitForStep(Step, Pred, SE);
  }
};

const ExtendOpTraitsBase::GetExtendExprTy ExtendOpTraits<
    SCEVZeroExtendExpr>::GetExtendExpr = &ScalarEvolution::getZeroExtendExpr;
}

// The recurrence AR has been shown to have no signed/unsigned wrap or something
// close to it. Typically, if we can prove NSW/NUW for AR, then we can just as
// easily prove NSW/NUW for its preincrement or postincrement sibling. This
// allows normalizing a sign/zero extended AddRec as such: {sext/zext(Step +
// Start),+,Step} => {(Step + sext/zext(Start),+,Step} As a result, the
// expression "Step + sext/zext(PreIncAR)" is congruent with
// "sext/zext(PostIncAR)"
template <typename ExtendOpTy>
static const SCEV *getPreStartForExtend(const SCEVAddRecExpr *AR, Type *Ty,
                                        ScalarEvolution *SE) {
  auto WrapType = ExtendOpTraits<ExtendOpTy>::WrapType;
  auto GetExtendExpr = ExtendOpTraits<ExtendOpTy>::GetExtendExpr;

  const Loop *L = AR->getLoop();
  const SCEV *Start = AR->getStart();
  const SCEV *Step = AR->getStepRecurrence(*SE);

  // Check for a simple looking step prior to loop entry.
  const SCEVAddExpr *SA = dyn_cast<SCEVAddExpr>(Start);
  if (!SA)
    return nullptr;

  // Create an AddExpr for "PreStart" after subtracting Step. Full SCEV
  // subtraction is expensive. For this purpose, perform a quick and dirty
  // difference, by checking for Step in the operand list.
  SmallVector<const SCEV *, 4> DiffOps;
  for (const SCEV *Op : SA->operands())
    if (Op != Step)
      DiffOps.push_back(Op);

  if (DiffOps.size() == SA->getNumOperands())
    return nullptr;

  // Try to prove `WrapType` (SCEV::FlagNSW or SCEV::FlagNUW) on `PreStart` +
  // `Step`:

  // 1. NSW/NUW flags on the step increment.
  auto PreStartFlags =
    ScalarEvolution::maskFlags(SA->getNoWrapFlags(), SCEV::FlagNUW);
  const SCEV *PreStart = SE->getAddExpr(DiffOps, PreStartFlags);
  const SCEVAddRecExpr *PreAR = dyn_cast<SCEVAddRecExpr>(
      SE->getAddRecExpr(PreStart, Step, L, SCEV::FlagAnyWrap));

  // "{S,+,X} is <nsw>/<nuw>" and "the backedge is taken at least once" implies
  // "S+X does not sign/unsign-overflow".
  //

  const SCEV *BECount = SE->getBackedgeTakenCount(L);
  if (PreAR && PreAR->getNoWrapFlags(WrapType) &&
      !isa<SCEVCouldNotCompute>(BECount) && SE->isKnownPositive(BECount))
    return PreStart;

  // 2. Direct overflow check on the step operation's expression.
  unsigned BitWidth = SE->getTypeSizeInBits(AR->getType());
  Type *WideTy = IntegerType::get(SE->getContext(), BitWidth * 2);
  const SCEV *OperandExtendedStart =
      SE->getAddExpr((SE->*GetExtendExpr)(PreStart, WideTy),
                     (SE->*GetExtendExpr)(Step, WideTy));
  if ((SE->*GetExtendExpr)(Start, WideTy) == OperandExtendedStart) {
    if (PreAR && AR->getNoWrapFlags(WrapType)) {
      // If we know `AR` == {`PreStart`+`Step`,+,`Step`} is `WrapType` (FlagNSW
      // or FlagNUW) and that `PreStart` + `Step` is `WrapType` too, then
      // `PreAR` == {`PreStart`,+,`Step`} is also `WrapType`.  Cache this fact.
      const_cast<SCEVAddRecExpr *>(PreAR)->setNoWrapFlags(WrapType);
    }
    return PreStart;
  }

  // 3. Loop precondition.
  ICmpInst::Predicate Pred;
  const SCEV *OverflowLimit =
      ExtendOpTraits<ExtendOpTy>::getOverflowLimitForStep(Step, &Pred, SE);

  if (OverflowLimit &&
      SE->isLoopEntryGuardedByCond(L, Pred, PreStart, OverflowLimit))
    return PreStart;

  return nullptr;
}

// Get the normalized zero or sign extended expression for this AddRec's Start.
template <typename ExtendOpTy>
static const SCEV *getExtendAddRecStart(const SCEVAddRecExpr *AR, Type *Ty,
                                        ScalarEvolution *SE) {
  auto GetExtendExpr = ExtendOpTraits<ExtendOpTy>::GetExtendExpr;

  const SCEV *PreStart = getPreStartForExtend<ExtendOpTy>(AR, Ty, SE);
  if (!PreStart)
    return (SE->*GetExtendExpr)(AR->getStart(), Ty);

  return SE->getAddExpr((SE->*GetExtendExpr)(AR->getStepRecurrence(*SE), Ty),
                        (SE->*GetExtendExpr)(PreStart, Ty));
}

// Try to prove away overflow by looking at "nearby" add recurrences.  A
// motivating example for this rule: if we know `{0,+,4}` is `ult` `-1` and it
// does not itself wrap then we can conclude that `{1,+,4}` is `nuw`.
//
// Formally:
//
//     {S,+,X} == {S-T,+,X} + T
//  => Ext({S,+,X}) == Ext({S-T,+,X} + T)
//
// If ({S-T,+,X} + T) does not overflow  ... (1)
//
//  RHS == Ext({S-T,+,X} + T) == Ext({S-T,+,X}) + Ext(T)
//
// If {S-T,+,X} does not overflow  ... (2)
//
//  RHS == Ext({S-T,+,X}) + Ext(T) == {Ext(S-T),+,Ext(X)} + Ext(T)
//      == {Ext(S-T)+Ext(T),+,Ext(X)}
//
// If (S-T)+T does not overflow  ... (3)
//
//  RHS == {Ext(S-T)+Ext(T),+,Ext(X)} == {Ext(S-T+T),+,Ext(X)}
//      == {Ext(S),+,Ext(X)} == LHS
//
// Thus, if (1), (2) and (3) are true for some T, then
//   Ext({S,+,X}) == {Ext(S),+,Ext(X)}
//
// (3) is implied by (1) -- "(S-T)+T does not overflow" is simply "({S-T,+,X}+T)
// does not overflow" restricted to the 0th iteration.  Therefore we only need
// to check for (1) and (2).
//
// In the current context, S is `Start`, X is `Step`, Ext is `ExtendOpTy` and T
// is `Delta` (defined below).
//
template <typename ExtendOpTy>
bool ScalarEvolution::proveNoWrapByVaryingStart(const SCEV *Start,
                                                const SCEV *Step,
                                                const Loop *L) {
  auto WrapType = ExtendOpTraits<ExtendOpTy>::WrapType;

  // We restrict `Start` to a constant to prevent SCEV from spending too much
  // time here.  It is correct (but more expensive) to continue with a
  // non-constant `Start` and do a general SCEV subtraction to compute
  // `PreStart` below.
  //
  const SCEVConstant *StartC = dyn_cast<SCEVConstant>(Start);
  if (!StartC)
    return false;

  APInt StartAI = StartC->getAPInt();

  for (unsigned Delta : {-2, -1, 1, 2}) {
    const SCEV *PreStart = getConstant(StartAI - Delta);

    FoldingSetNodeID ID;
    ID.AddInteger(scAddRecExpr);
    ID.AddPointer(PreStart);
    ID.AddPointer(Step);
    ID.AddPointer(L);
    void *IP = nullptr;
    const auto *PreAR =
      static_cast<SCEVAddRecExpr *>(UniqueSCEVs.FindNodeOrInsertPos(ID, IP));

    // Give up if we don't already have the add recurrence we need because
    // actually constructing an add recurrence is relatively expensive.
    if (PreAR && PreAR->getNoWrapFlags(WrapType)) {  // proves (2)
      const SCEV *DeltaS = getConstant(StartC->getType(), Delta);
      ICmpInst::Predicate Pred = ICmpInst::BAD_ICMP_PREDICATE;
      const SCEV *Limit = ExtendOpTraits<ExtendOpTy>::getOverflowLimitForStep(
          DeltaS, &Pred, this);
      if (Limit && isKnownPredicate(Pred, PreAR, Limit))  // proves (1)
        return true;
    }
  }

  return false;
}

const SCEV *ScalarEvolution::getZeroExtendExpr(const SCEV *Op,
                                               Type *Ty) {
  assert(getTypeSizeInBits(Op->getType()) < getTypeSizeInBits(Ty) &&
         "This is not an extending conversion!");
  assert(isSCEVable(Ty) &&
         "This is not a conversion to a SCEVable type!");
  Ty = getEffectiveSCEVType(Ty);

  // Fold if the operand is constant.
  if (const SCEVConstant *SC = dyn_cast<SCEVConstant>(Op))
    return getConstant(
      cast<ConstantInt>(ConstantExpr::getZExt(SC->getValue(), Ty)));

  // zext(zext(x)) --> zext(x)
  if (const SCEVZeroExtendExpr *SZ = dyn_cast<SCEVZeroExtendExpr>(Op))
    return getZeroExtendExpr(SZ->getOperand(), Ty);

  // Before doing any expensive analysis, check to see if we've already
  // computed a SCEV for this Op and Ty.
  FoldingSetNodeID ID;
  ID.AddInteger(scZeroExtend);
  ID.AddPointer(Op);
  ID.AddPointer(Ty);
  void *IP = nullptr;
  if (const SCEV *S = UniqueSCEVs.FindNodeOrInsertPos(ID, IP)) return S;

  // zext(trunc(x)) --> zext(x) or x or trunc(x)
  if (const SCEVTruncateExpr *ST = dyn_cast<SCEVTruncateExpr>(Op)) {
    // It's possible the bits taken off by the truncate were all zero bits. If
    // so, we should be able to simplify this further.
    const SCEV *X = ST->getOperand();
    ConstantRange CR = getUnsignedRange(X);
    unsigned TruncBits = getTypeSizeInBits(ST->getType());
    unsigned NewBits = getTypeSizeInBits(Ty);
    if (CR.truncate(TruncBits).zeroExtend(NewBits).contains(
            CR.zextOrTrunc(NewBits)))
      return getTruncateOrZeroExtend(X, Ty);
  }

  // If the input value is a chrec scev, and we can prove that the value
  // did not overflow the old, smaller, value, we can zero extend all of the
  // operands (often constants).  This allows analysis of something like
  // this:  for (unsigned char X = 0; X < 100; ++X) { int Y = X; }
  if (const SCEVAddRecExpr *AR = dyn_cast<SCEVAddRecExpr>(Op))
    if (AR->isAffine()) {
      const SCEV *Start = AR->getStart();
      const SCEV *Step = AR->getStepRecurrence(*this);
      unsigned BitWidth = getTypeSizeInBits(AR->getType());
      const Loop *L = AR->getLoop();

      // If we have special knowledge that this addrec won't overflow,
      // we don't need to do any further analysis.
      if (AR->hasNoUnsignedWrap())
        return getAddRecExpr(
            getExtendAddRecStart<SCEVZeroExtendExpr>(AR, Ty, this),
            getZeroExtendExpr(Step, Ty), L, AR->getNoWrapFlags());

      // Check whether the backedge-taken count is SCEVCouldNotCompute.
      // Note that this serves two purposes: It filters out loops that are
      // simply not analyzable, and it covers the case where this code is
      // being called from within backedge-taken count analysis, such that
      // attempting to ask for the backedge-taken count would likely result
      // in infinite recursion. In the later case, the analysis code will
      // cope with a conservative value, and it will take care to purge
      // that value once it has finished.
      const SCEV *MaxBECount = getMaxBackedgeTakenCount(L);
      if (!isa<SCEVCouldNotCompute>(MaxBECount)) {
        // Manually compute the final value for AR, checking for
        // overflow.

        // Check whether the backedge-taken count can be losslessly casted to
        // the addrec's type. The count is always unsigned.
        const SCEV *CastedMaxBECount =
          getTruncateOrZeroExtend(MaxBECount, Start->getType());
        const SCEV *RecastedMaxBECount =
          getTruncateOrZeroExtend(CastedMaxBECount, MaxBECount->getType());
        if (MaxBECount == RecastedMaxBECount) {
          Type *WideTy = IntegerType::get(getContext(), BitWidth * 2);
          // Check whether Start+Step*MaxBECount has no unsigned overflow.
          const SCEV *ZMul = getMulExpr(CastedMaxBECount, Step);
          const SCEV *ZAdd = getZeroExtendExpr(getAddExpr(Start, ZMul), WideTy);
          const SCEV *WideStart = getZeroExtendExpr(Start, WideTy);
          const SCEV *WideMaxBECount =
            getZeroExtendExpr(CastedMaxBECount, WideTy);
          const SCEV *OperandExtendedAdd =
            getAddExpr(WideStart,
                       getMulExpr(WideMaxBECount,
                                  getZeroExtendExpr(Step, WideTy)));
          if (ZAdd == OperandExtendedAdd) {
            // Cache knowledge of AR NUW, which is propagated to this AddRec.
            const_cast<SCEVAddRecExpr *>(AR)->setNoWrapFlags(SCEV::FlagNUW);
            // Return the expression with the addrec on the outside.
            return getAddRecExpr(
                getExtendAddRecStart<SCEVZeroExtendExpr>(AR, Ty, this),
                getZeroExtendExpr(Step, Ty), L, AR->getNoWrapFlags());
          }
          // Similar to above, only this time treat the step value as signed.
          // This covers loops that count down.
          OperandExtendedAdd =
            getAddExpr(WideStart,
                       getMulExpr(WideMaxBECount,
                                  getSignExtendExpr(Step, WideTy)));
          if (ZAdd == OperandExtendedAdd) {
            // Cache knowledge of AR NW, which is propagated to this AddRec.
            // Negative step causes unsigned wrap, but it still can't self-wrap.
            const_cast<SCEVAddRecExpr *>(AR)->setNoWrapFlags(SCEV::FlagNW);
            // Return the expression with the addrec on the outside.
            return getAddRecExpr(
                getExtendAddRecStart<SCEVZeroExtendExpr>(AR, Ty, this),
                getSignExtendExpr(Step, Ty), L, AR->getNoWrapFlags());
          }
        }

        // If the backedge is guarded by a comparison with the pre-inc value
        // the addrec is safe. Also, if the entry is guarded by a comparison
        // with the start value and the backedge is guarded by a comparison
        // with the post-inc value, the addrec is safe.
        if (isKnownPositive(Step)) {
          const SCEV *N = getConstant(APInt::getMinValue(BitWidth) -
                                      getUnsignedRange(Step).getUnsignedMax());
          if (isLoopBackedgeGuardedByCond(L, ICmpInst::ICMP_ULT, AR, N) ||
              (isLoopEntryGuardedByCond(L, ICmpInst::ICMP_ULT, Start, N) &&
               isLoopBackedgeGuardedByCond(L, ICmpInst::ICMP_ULT,
                                           AR->getPostIncExpr(*this), N))) {
            // Cache knowledge of AR NUW, which is propagated to this AddRec.
            const_cast<SCEVAddRecExpr *>(AR)->setNoWrapFlags(SCEV::FlagNUW);
            // Return the expression with the addrec on the outside.
            return getAddRecExpr(
                getExtendAddRecStart<SCEVZeroExtendExpr>(AR, Ty, this),
                getZeroExtendExpr(Step, Ty), L, AR->getNoWrapFlags());
          }
        } else if (isKnownNegative(Step)) {
          const SCEV *N = getConstant(APInt::getMaxValue(BitWidth) -
                                      getSignedRange(Step).getSignedMin());
          if (isLoopBackedgeGuardedByCond(L, ICmpInst::ICMP_UGT, AR, N) ||
              (isLoopEntryGuardedByCond(L, ICmpInst::ICMP_UGT, Start, N) &&
               isLoopBackedgeGuardedByCond(L, ICmpInst::ICMP_UGT,
                                           AR->getPostIncExpr(*this), N))) {
            // Cache knowledge of AR NW, which is propagated to this AddRec.
            // Negative step causes unsigned wrap, but it still can't self-wrap.
            const_cast<SCEVAddRecExpr *>(AR)->setNoWrapFlags(SCEV::FlagNW);
            // Return the expression with the addrec on the outside.
            return getAddRecExpr(
                getExtendAddRecStart<SCEVZeroExtendExpr>(AR, Ty, this),
                getSignExtendExpr(Step, Ty), L, AR->getNoWrapFlags());
          }
        }
      }

      if (proveNoWrapByVaryingStart<SCEVZeroExtendExpr>(Start, Step, L)) {
        const_cast<SCEVAddRecExpr *>(AR)->setNoWrapFlags(SCEV::FlagNUW);
        return getAddRecExpr(
            getExtendAddRecStart<SCEVZeroExtendExpr>(AR, Ty, this),
            getZeroExtendExpr(Step, Ty), L, AR->getNoWrapFlags());
      }
    }

  if (auto *SA = dyn_cast<SCEVAddExpr>(Op)) {
    // zext((A + B + ...)<nuw>) --> (zext(A) + zext(B) + ...)<nuw>
    if (SA->hasNoUnsignedWrap()) {
      // If the addition does not unsign overflow then we can, by definition,
      // commute the zero extension with the addition operation.
      SmallVector<const SCEV *, 4> Ops;
      for (const auto *Op : SA->operands())
        Ops.push_back(getZeroExtendExpr(Op, Ty));
      return getAddExpr(Ops, SCEV::FlagNUW);
    }
  }

  // The cast wasn't folded; create an explicit cast node.
  // Recompute the insert position, as it may have been invalidated.
  if (const SCEV *S = UniqueSCEVs.FindNodeOrInsertPos(ID, IP)) return S;
  SCEV *S = new (SCEVAllocator) SCEVZeroExtendExpr(ID.Intern(SCEVAllocator),
                                                   Op, Ty);
  UniqueSCEVs.InsertNode(S, IP);
  return S;
}

const SCEV *ScalarEvolution::getSignExtendExpr(const SCEV *Op,
                                               Type *Ty) {
  assert(getTypeSizeInBits(Op->getType()) < getTypeSizeInBits(Ty) &&
         "This is not an extending conversion!");
  assert(isSCEVable(Ty) &&
         "This is not a conversion to a SCEVable type!");
  Ty = getEffectiveSCEVType(Ty);

  // Fold if the operand is constant.
  if (const SCEVConstant *SC = dyn_cast<SCEVConstant>(Op))
    return getConstant(
      cast<ConstantInt>(ConstantExpr::getSExt(SC->getValue(), Ty)));

  // sext(sext(x)) --> sext(x)
  if (const SCEVSignExtendExpr *SS = dyn_cast<SCEVSignExtendExpr>(Op))
    return getSignExtendExpr(SS->getOperand(), Ty);

  // sext(zext(x)) --> zext(x)
  if (const SCEVZeroExtendExpr *SZ = dyn_cast<SCEVZeroExtendExpr>(Op))
    return getZeroExtendExpr(SZ->getOperand(), Ty);

  // Before doing any expensive analysis, check to see if we've already
  // computed a SCEV for this Op and Ty.
  FoldingSetNodeID ID;
  ID.AddInteger(scSignExtend);
  ID.AddPointer(Op);
  ID.AddPointer(Ty);
  void *IP = nullptr;
  if (const SCEV *S = UniqueSCEVs.FindNodeOrInsertPos(ID, IP)) return S;

  // If the input value is provably positive, build a zext instead.
  if (isKnownNonNegative(Op))
    return getZeroExtendExpr(Op, Ty);

  // sext(trunc(x)) --> sext(x) or x or trunc(x)
  if (const SCEVTruncateExpr *ST = dyn_cast<SCEVTruncateExpr>(Op)) {
    // It's possible the bits taken off by the truncate were all sign bits. If
    // so, we should be able to simplify this further.
    const SCEV *X = ST->getOperand();
    ConstantRange CR = getSignedRange(X);
    unsigned TruncBits = getTypeSizeInBits(ST->getType());
    unsigned NewBits = getTypeSizeInBits(Ty);
    if (CR.truncate(TruncBits).signExtend(NewBits).contains(
            CR.sextOrTrunc(NewBits)))
      return getTruncateOrSignExtend(X, Ty);
  }

  // sext(C1 + (C2 * x)) --> C1 + sext(C2 * x) if C1 < C2
  if (auto *SA = dyn_cast<SCEVAddExpr>(Op)) {
    if (SA->getNumOperands() == 2) {
      auto *SC1 = dyn_cast<SCEVConstant>(SA->getOperand(0));
      auto *SMul = dyn_cast<SCEVMulExpr>(SA->getOperand(1));
      if (SMul && SC1) {
        if (auto *SC2 = dyn_cast<SCEVConstant>(SMul->getOperand(0))) {
          const APInt &C1 = SC1->getAPInt();
          const APInt &C2 = SC2->getAPInt();
          if (C1.isStrictlyPositive() && C2.isStrictlyPositive() &&
              C2.ugt(C1) && C2.isPowerOf2())
            return getAddExpr(getSignExtendExpr(SC1, Ty),
                              getSignExtendExpr(SMul, Ty));
        }
      }
    }

    // sext((A + B + ...)<nsw>) --> (sext(A) + sext(B) + ...)<nsw>
    if (SA->hasNoSignedWrap()) {
      // If the addition does not sign overflow then we can, by definition,
      // commute the sign extension with the addition operation.
      SmallVector<const SCEV *, 4> Ops;
      for (const auto *Op : SA->operands())
        Ops.push_back(getSignExtendExpr(Op, Ty));
      return getAddExpr(Ops, SCEV::FlagNSW);
    }
  }
  // If the input value is a chrec scev, and we can prove that the value
  // did not overflow the old, smaller, value, we can sign extend all of the
  // operands (often constants).  This allows analysis of something like
  // this:  for (signed char X = 0; X < 100; ++X) { int Y = X; }
  if (const SCEVAddRecExpr *AR = dyn_cast<SCEVAddRecExpr>(Op))
    if (AR->isAffine()) {
      const SCEV *Start = AR->getStart();
      const SCEV *Step = AR->getStepRecurrence(*this);
      unsigned BitWidth = getTypeSizeInBits(AR->getType());
      const Loop *L = AR->getLoop();

      // If we have special knowledge that this addrec won't overflow,
      // we don't need to do any further analysis.
      if (AR->hasNoSignedWrap())
        return getAddRecExpr(
            getExtendAddRecStart<SCEVSignExtendExpr>(AR, Ty, this),
            getSignExtendExpr(Step, Ty), L, SCEV::FlagNSW);

      // Check whether the backedge-taken count is SCEVCouldNotCompute.
      // Note that this serves two purposes: It filters out loops that are
      // simply not analyzable, and it covers the case where this code is
      // being called from within backedge-taken count analysis, such that
      // attempting to ask for the backedge-taken count would likely result
      // in infinite recursion. In the later case, the analysis code will
      // cope with a conservative value, and it will take care to purge
      // that value once it has finished.
      const SCEV *MaxBECount = getMaxBackedgeTakenCount(L);
      if (!isa<SCEVCouldNotCompute>(MaxBECount)) {
        // Manually compute the final value for AR, checking for
        // overflow.

        // Check whether the backedge-taken count can be losslessly casted to
        // the addrec's type. The count is always unsigned.
        const SCEV *CastedMaxBECount =
          getTruncateOrZeroExtend(MaxBECount, Start->getType());
        const SCEV *RecastedMaxBECount =
          getTruncateOrZeroExtend(CastedMaxBECount, MaxBECount->getType());
        if (MaxBECount == RecastedMaxBECount) {
          Type *WideTy = IntegerType::get(getContext(), BitWidth * 2);
          // Check whether Start+Step*MaxBECount has no signed overflow.
          const SCEV *SMul = getMulExpr(CastedMaxBECount, Step);
          const SCEV *SAdd = getSignExtendExpr(getAddExpr(Start, SMul), WideTy);
          const SCEV *WideStart = getSignExtendExpr(Start, WideTy);
          const SCEV *WideMaxBECount =
            getZeroExtendExpr(CastedMaxBECount, WideTy);
          const SCEV *OperandExtendedAdd =
            getAddExpr(WideStart,
                       getMulExpr(WideMaxBECount,
                                  getSignExtendExpr(Step, WideTy)));
          if (SAdd == OperandExtendedAdd) {
            // Cache knowledge of AR NSW, which is propagated to this AddRec.
            const_cast<SCEVAddRecExpr *>(AR)->setNoWrapFlags(SCEV::FlagNSW);
            // Return the expression with the addrec on the outside.
            return getAddRecExpr(
                getExtendAddRecStart<SCEVSignExtendExpr>(AR, Ty, this),
                getSignExtendExpr(Step, Ty), L, AR->getNoWrapFlags());
          }
          // Similar to above, only this time treat the step value as unsigned.
          // This covers loops that count up with an unsigned step.
          OperandExtendedAdd =
            getAddExpr(WideStart,
                       getMulExpr(WideMaxBECount,
                                  getZeroExtendExpr(Step, WideTy)));
          if (SAdd == OperandExtendedAdd) {
            // If AR wraps around then
            //
            //    abs(Step) * MaxBECount > unsigned-max(AR->getType())
            // => SAdd != OperandExtendedAdd
            //
            // Thus (AR is not NW => SAdd != OperandExtendedAdd) <=>
            // (SAdd == OperandExtendedAdd => AR is NW)

            const_cast<SCEVAddRecExpr *>(AR)->setNoWrapFlags(SCEV::FlagNW);

            // Return the expression with the addrec on the outside.
            return getAddRecExpr(
                getExtendAddRecStart<SCEVSignExtendExpr>(AR, Ty, this),
                getZeroExtendExpr(Step, Ty), L, AR->getNoWrapFlags());
          }
        }

        // If the backedge is guarded by a comparison with the pre-inc value
        // the addrec is safe. Also, if the entry is guarded by a comparison
        // with the start value and the backedge is guarded by a comparison
        // with the post-inc value, the addrec is safe.
        ICmpInst::Predicate Pred;
        const SCEV *OverflowLimit =
            getSignedOverflowLimitForStep(Step, &Pred, this);
        if (OverflowLimit &&
            (isLoopBackedgeGuardedByCond(L, Pred, AR, OverflowLimit) ||
             (isLoopEntryGuardedByCond(L, Pred, Start, OverflowLimit) &&
              isLoopBackedgeGuardedByCond(L, Pred, AR->getPostIncExpr(*this),
                                          OverflowLimit)))) {
          // Cache knowledge of AR NSW, then propagate NSW to the wide AddRec.
          const_cast<SCEVAddRecExpr *>(AR)->setNoWrapFlags(SCEV::FlagNSW);
          return getAddRecExpr(
              getExtendAddRecStart<SCEVSignExtendExpr>(AR, Ty, this),
              getSignExtendExpr(Step, Ty), L, AR->getNoWrapFlags());
        }
      }
      // If Start and Step are constants, check if we can apply this
      // transformation:
      // sext{C1,+,C2} --> C1 + sext{0,+,C2} if C1 < C2
      auto *SC1 = dyn_cast<SCEVConstant>(Start);
      auto *SC2 = dyn_cast<SCEVConstant>(Step);
      if (SC1 && SC2) {
        const APInt &C1 = SC1->getAPInt();
        const APInt &C2 = SC2->getAPInt();
        if (C1.isStrictlyPositive() && C2.isStrictlyPositive() && C2.ugt(C1) &&
            C2.isPowerOf2()) {
          Start = getSignExtendExpr(Start, Ty);
          const SCEV *NewAR = getAddRecExpr(getZero(AR->getType()), Step, L,
                                            AR->getNoWrapFlags());
          return getAddExpr(Start, getSignExtendExpr(NewAR, Ty));
        }
      }

      if (proveNoWrapByVaryingStart<SCEVSignExtendExpr>(Start, Step, L)) {
        const_cast<SCEVAddRecExpr *>(AR)->setNoWrapFlags(SCEV::FlagNSW);
        return getAddRecExpr(
            getExtendAddRecStart<SCEVSignExtendExpr>(AR, Ty, this),
            getSignExtendExpr(Step, Ty), L, AR->getNoWrapFlags());
      }
    }

  // The cast wasn't folded; create an explicit cast node.
  // Recompute the insert position, as it may have been invalidated.
  if (const SCEV *S = UniqueSCEVs.FindNodeOrInsertPos(ID, IP)) return S;
  SCEV *S = new (SCEVAllocator) SCEVSignExtendExpr(ID.Intern(SCEVAllocator),
                                                   Op, Ty);
  UniqueSCEVs.InsertNode(S, IP);
  return S;
}

/// getAnyExtendExpr - Return a SCEV for the given operand extended with
/// unspecified bits out to the given type.
///
const SCEV *ScalarEvolution::getAnyExtendExpr(const SCEV *Op,
                                              Type *Ty) {
  assert(getTypeSizeInBits(Op->getType()) < getTypeSizeInBits(Ty) &&
         "This is not an extending conversion!");
  assert(isSCEVable(Ty) &&
         "This is not a conversion to a SCEVable type!");
  Ty = getEffectiveSCEVType(Ty);

  // Sign-extend negative constants.
  if (const SCEVConstant *SC = dyn_cast<SCEVConstant>(Op))
    if (SC->getAPInt().isNegative())
      return getSignExtendExpr(Op, Ty);

  // Peel off a truncate cast.
  if (const SCEVTruncateExpr *T = dyn_cast<SCEVTruncateExpr>(Op)) {
    const SCEV *NewOp = T->getOperand();
    if (getTypeSizeInBits(NewOp->getType()) < getTypeSizeInBits(Ty))
      return getAnyExtendExpr(NewOp, Ty);
    return getTruncateOrNoop(NewOp, Ty);
  }

  // Next try a zext cast. If the cast is folded, use it.
  const SCEV *ZExt = getZeroExtendExpr(Op, Ty);
  if (!isa<SCEVZeroExtendExpr>(ZExt))
    return ZExt;

  // Next try a sext cast. If the cast is folded, use it.
  const SCEV *SExt = getSignExtendExpr(Op, Ty);
  if (!isa<SCEVSignExtendExpr>(SExt))
    return SExt;

  // Force the cast to be folded into the operands of an addrec.
  if (const SCEVAddRecExpr *AR = dyn_cast<SCEVAddRecExpr>(Op)) {
    SmallVector<const SCEV *, 4> Ops;
    for (const SCEV *Op : AR->operands())
      Ops.push_back(getAnyExtendExpr(Op, Ty));
    return getAddRecExpr(Ops, AR->getLoop(), SCEV::FlagNW);
  }

  // If the expression is obviously signed, use the sext cast value.
  if (isa<SCEVSMaxExpr>(Op))
    return SExt;

  // Absent any other information, use the zext cast value.
  return ZExt;
}

/// CollectAddOperandsWithScales - Process the given Ops list, which is
/// a list of operands to be added under the given scale, update the given
/// map. This is a helper function for getAddRecExpr. As an example of
/// what it does, given a sequence of operands that would form an add
/// expression like this:
///
///    m + n + 13 + (A * (o + p + (B * (q + m + 29)))) + r + (-1 * r)
///
/// where A and B are constants, update the map with these values:
///
///    (m, 1+A*B), (n, 1), (o, A), (p, A), (q, A*B), (r, 0)
///
/// and add 13 + A*B*29 to AccumulatedConstant.
/// This will allow getAddRecExpr to produce this:
///
///    13+A*B*29 + n + (m * (1+A*B)) + ((o + p) * A) + (q * A*B)
///
/// This form often exposes folding opportunities that are hidden in
/// the original operand list.
///
/// Return true iff it appears that any interesting folding opportunities
/// may be exposed. This helps getAddRecExpr short-circuit extra work in
/// the common case where no interesting opportunities are present, and
/// is also used as a check to avoid infinite recursion.
///
static bool
CollectAddOperandsWithScales(DenseMap<const SCEV *, APInt> &M,
                             SmallVectorImpl<const SCEV *> &NewOps,
                             APInt &AccumulatedConstant,
                             const SCEV *const *Ops, size_t NumOperands,
                             const APInt &Scale,
                             ScalarEvolution &SE) {
  bool Interesting = false;

  // Iterate over the add operands. They are sorted, with constants first.
  unsigned i = 0;
  while (const SCEVConstant *C = dyn_cast<SCEVConstant>(Ops[i])) {
    ++i;
    // Pull a buried constant out to the outside.
    if (Scale != 1 || AccumulatedConstant != 0 || C->getValue()->isZero())
      Interesting = true;
    AccumulatedConstant += Scale * C->getAPInt();
  }

  // Next comes everything else. We're especially interested in multiplies
  // here, but they're in the middle, so just visit the rest with one loop.
  for (; i != NumOperands; ++i) {
    const SCEVMulExpr *Mul = dyn_cast<SCEVMulExpr>(Ops[i]);
    if (Mul && isa<SCEVConstant>(Mul->getOperand(0))) {
      APInt NewScale =
          Scale * cast<SCEVConstant>(Mul->getOperand(0))->getAPInt();
      if (Mul->getNumOperands() == 2 && isa<SCEVAddExpr>(Mul->getOperand(1))) {
        // A multiplication of a constant with another add; recurse.
        const SCEVAddExpr *Add = cast<SCEVAddExpr>(Mul->getOperand(1));
        Interesting |=
          CollectAddOperandsWithScales(M, NewOps, AccumulatedConstant,
                                       Add->op_begin(), Add->getNumOperands(),
                                       NewScale, SE);
      } else {
        // A multiplication of a constant with some other value. Update
        // the map.
        SmallVector<const SCEV *, 4> MulOps(Mul->op_begin()+1, Mul->op_end());
        const SCEV *Key = SE.getMulExpr(MulOps);
        auto Pair = M.insert(std::make_pair(Key, NewScale));
        if (Pair.second) {
          NewOps.push_back(Pair.first->first);
        } else {
          Pair.first->second += NewScale;
          // The map already had an entry for this value, which may indicate
          // a folding opportunity.
          Interesting = true;
        }
      }
    } else {
      // An ordinary operand. Update the map.
      std::pair<DenseMap<const SCEV *, APInt>::iterator, bool> Pair =
        M.insert(std::make_pair(Ops[i], Scale));
      if (Pair.second) {
        NewOps.push_back(Pair.first->first);
      } else {
        Pair.first->second += Scale;
        // The map already had an entry for this value, which may indicate
        // a folding opportunity.
        Interesting = true;
      }
    }
  }

  return Interesting;
}

// We're trying to construct a SCEV of type `Type' with `Ops' as operands and
// `OldFlags' as can't-wrap behavior.  Infer a more aggressive set of
// can't-overflow flags for the operation if possible.
static SCEV::NoWrapFlags
StrengthenNoWrapFlags(ScalarEvolution *SE, SCEVTypes Type,
                      const SmallVectorImpl<const SCEV *> &Ops,
                      SCEV::NoWrapFlags Flags) {
  using namespace std::placeholders;
  typedef OverflowingBinaryOperator OBO;

  bool CanAnalyze =
      Type == scAddExpr || Type == scAddRecExpr || Type == scMulExpr;
  (void)CanAnalyze;
  assert(CanAnalyze && "don't call from other places!");

  int SignOrUnsignMask = SCEV::FlagNUW | SCEV::FlagNSW;
  SCEV::NoWrapFlags SignOrUnsignWrap =
      ScalarEvolution::maskFlags(Flags, SignOrUnsignMask);

  // If FlagNSW is true and all the operands are non-negative, infer FlagNUW.
  auto IsKnownNonNegative = [&](const SCEV *S) {
    return SE->isKnownNonNegative(S);
  };

  if (SignOrUnsignWrap == SCEV::FlagNSW && all_of(Ops, IsKnownNonNegative))
    Flags =
        ScalarEvolution::setFlags(Flags, (SCEV::NoWrapFlags)SignOrUnsignMask);

  SignOrUnsignWrap = ScalarEvolution::maskFlags(Flags, SignOrUnsignMask);

  if (SignOrUnsignWrap != SignOrUnsignMask && Type == scAddExpr &&
      Ops.size() == 2 && isa<SCEVConstant>(Ops[0])) {

    // (A + C) --> (A + C)<nsw> if the addition does not sign overflow
    // (A + C) --> (A + C)<nuw> if the addition does not unsign overflow

    const APInt &C = cast<SCEVConstant>(Ops[0])->getAPInt();
    if (!(SignOrUnsignWrap & SCEV::FlagNSW)) {
      auto NSWRegion =
        ConstantRange::makeNoWrapRegion(Instruction::Add, C, OBO::NoSignedWrap);
      if (NSWRegion.contains(SE->getSignedRange(Ops[1])))
        Flags = ScalarEvolution::setFlags(Flags, SCEV::FlagNSW);
    }
    if (!(SignOrUnsignWrap & SCEV::FlagNUW)) {
      auto NUWRegion =
        ConstantRange::makeNoWrapRegion(Instruction::Add, C,
                                        OBO::NoUnsignedWrap);
      if (NUWRegion.contains(SE->getUnsignedRange(Ops[1])))
        Flags = ScalarEvolution::setFlags(Flags, SCEV::FlagNUW);
    }
  }

  return Flags;
}

/// getAddExpr - Get a canonical add expression, or something simpler if
/// possible.
const SCEV *ScalarEvolution::getAddExpr(SmallVectorImpl<const SCEV *> &Ops,
                                        SCEV::NoWrapFlags Flags) {
  assert(!(Flags & ~(SCEV::FlagNUW | SCEV::FlagNSW)) &&
         "only nuw or nsw allowed");
  assert(!Ops.empty() && "Cannot get empty add!");
  if (Ops.size() == 1) return Ops[0];
#ifndef NDEBUG
  Type *ETy = getEffectiveSCEVType(Ops[0]->getType());
  for (unsigned i = 1, e = Ops.size(); i != e; ++i)
    assert(getEffectiveSCEVType(Ops[i]->getType()) == ETy &&
           "SCEVAddExpr operand types don't match!");
#endif

  // Sort by complexity, this groups all similar expression types together.
  GroupByComplexity(Ops, &LI);

  Flags = StrengthenNoWrapFlags(this, scAddExpr, Ops, Flags);

  // If there are any constants, fold them together.
  unsigned Idx = 0;
  if (const SCEVConstant *LHSC = dyn_cast<SCEVConstant>(Ops[0])) {
    ++Idx;
    assert(Idx < Ops.size());
    while (const SCEVConstant *RHSC = dyn_cast<SCEVConstant>(Ops[Idx])) {
      // We found two constants, fold them together!
      Ops[0] = getConstant(LHSC->getAPInt() + RHSC->getAPInt());
      if (Ops.size() == 2) return Ops[0];
      Ops.erase(Ops.begin()+1);  // Erase the folded element
      LHSC = cast<SCEVConstant>(Ops[0]);
    }

    // If we are left with a constant zero being added, strip it off.
    if (LHSC->getValue()->isZero()) {
      Ops.erase(Ops.begin());
      --Idx;
    }

    if (Ops.size() == 1) return Ops[0];
  }

  // Okay, check to see if the same value occurs in the operand list more than
  // once.  If so, merge them together into an multiply expression.  Since we
  // sorted the list, these values are required to be adjacent.
  Type *Ty = Ops[0]->getType();
  bool FoundMatch = false;
  for (unsigned i = 0, e = Ops.size(); i != e-1; ++i)
    if (Ops[i] == Ops[i+1]) {      //  X + Y + Y  -->  X + Y*2
      // Scan ahead to count how many equal operands there are.
      unsigned Count = 2;
      while (i+Count != e && Ops[i+Count] == Ops[i])
        ++Count;
      // Merge the values into a multiply.
      const SCEV *Scale = getConstant(Ty, Count);
      const SCEV *Mul = getMulExpr(Scale, Ops[i]);
      if (Ops.size() == Count)
        return Mul;
      Ops[i] = Mul;
      Ops.erase(Ops.begin()+i+1, Ops.begin()+i+Count);
      --i; e -= Count - 1;
      FoundMatch = true;
    }
  if (FoundMatch)
    return getAddExpr(Ops, Flags);

  // Check for truncates. If all the operands are truncated from the same
  // type, see if factoring out the truncate would permit the result to be
  // folded. eg., trunc(x) + m*trunc(n) --> trunc(x + trunc(m)*n)
  // if the contents of the resulting outer trunc fold to something simple.
  for (; Idx < Ops.size() && isa<SCEVTruncateExpr>(Ops[Idx]); ++Idx) {
    const SCEVTruncateExpr *Trunc = cast<SCEVTruncateExpr>(Ops[Idx]);
    Type *DstType = Trunc->getType();
    Type *SrcType = Trunc->getOperand()->getType();
    SmallVector<const SCEV *, 8> LargeOps;
    bool Ok = true;
    // Check all the operands to see if they can be represented in the
    // source type of the truncate.
    for (unsigned i = 0, e = Ops.size(); i != e; ++i) {
      if (const SCEVTruncateExpr *T = dyn_cast<SCEVTruncateExpr>(Ops[i])) {
        if (T->getOperand()->getType() != SrcType) {
          Ok = false;
          break;
        }
        LargeOps.push_back(T->getOperand());
      } else if (const SCEVConstant *C = dyn_cast<SCEVConstant>(Ops[i])) {
        LargeOps.push_back(getAnyExtendExpr(C, SrcType));
      } else if (const SCEVMulExpr *M = dyn_cast<SCEVMulExpr>(Ops[i])) {
        SmallVector<const SCEV *, 8> LargeMulOps;
        for (unsigned j = 0, f = M->getNumOperands(); j != f && Ok; ++j) {
          if (const SCEVTruncateExpr *T =
                dyn_cast<SCEVTruncateExpr>(M->getOperand(j))) {
            if (T->getOperand()->getType() != SrcType) {
              Ok = false;
              break;
            }
            LargeMulOps.push_back(T->getOperand());
          } else if (const auto *C = dyn_cast<SCEVConstant>(M->getOperand(j))) {
            LargeMulOps.push_back(getAnyExtendExpr(C, SrcType));
          } else {
            Ok = false;
            break;
          }
        }
        if (Ok)
          LargeOps.push_back(getMulExpr(LargeMulOps));
      } else {
        Ok = false;
        break;
      }
    }
    if (Ok) {
      // Evaluate the expression in the larger type.
      const SCEV *Fold = getAddExpr(LargeOps, Flags);
      // If it folds to something simple, use it. Otherwise, don't.
      if (isa<SCEVConstant>(Fold) || isa<SCEVUnknown>(Fold))
        return getTruncateExpr(Fold, DstType);
    }
  }

  // Skip past any other cast SCEVs.
  while (Idx < Ops.size() && Ops[Idx]->getSCEVType() < scAddExpr)
    ++Idx;

  // If there are add operands they would be next.
  if (Idx < Ops.size()) {
    bool DeletedAdd = false;
    while (const SCEVAddExpr *Add = dyn_cast<SCEVAddExpr>(Ops[Idx])) {
      // If we have an add, expand the add operands onto the end of the operands
      // list.
      Ops.erase(Ops.begin()+Idx);
      Ops.append(Add->op_begin(), Add->op_end());
      DeletedAdd = true;
    }

    // If we deleted at least one add, we added operands to the end of the list,
    // and they are not necessarily sorted.  Recurse to resort and resimplify
    // any operands we just acquired.
    if (DeletedAdd)
      return getAddExpr(Ops);
  }

  // Skip over the add expression until we get to a multiply.
  while (Idx < Ops.size() && Ops[Idx]->getSCEVType() < scMulExpr)
    ++Idx;

  // Check to see if there are any folding opportunities present with
  // operands multiplied by constant values.
  if (Idx < Ops.size() && isa<SCEVMulExpr>(Ops[Idx])) {
    uint64_t BitWidth = getTypeSizeInBits(Ty);
    DenseMap<const SCEV *, APInt> M;
    SmallVector<const SCEV *, 8> NewOps;
    APInt AccumulatedConstant(BitWidth, 0);
    if (CollectAddOperandsWithScales(M, NewOps, AccumulatedConstant,
                                     Ops.data(), Ops.size(),
                                     APInt(BitWidth, 1), *this)) {
      struct APIntCompare {
        bool operator()(const APInt &LHS, const APInt &RHS) const {
          return LHS.ult(RHS);
        }
      };

      // Some interesting folding opportunity is present, so its worthwhile to
      // re-generate the operands list. Group the operands by constant scale,
      // to avoid multiplying by the same constant scale multiple times.
      std::map<APInt, SmallVector<const SCEV *, 4>, APIntCompare> MulOpLists;
      for (const SCEV *NewOp : NewOps)
        MulOpLists[M.find(NewOp)->second].push_back(NewOp);
      // Re-generate the operands list.
      Ops.clear();
      if (AccumulatedConstant != 0)
        Ops.push_back(getConstant(AccumulatedConstant));
      for (auto &MulOp : MulOpLists)
        if (MulOp.first != 0)
          Ops.push_back(getMulExpr(getConstant(MulOp.first),
                                   getAddExpr(MulOp.second)));
      if (Ops.empty())
        return getZero(Ty);
      if (Ops.size() == 1)
        return Ops[0];
      return getAddExpr(Ops);
    }
  }

  // If we are adding something to a multiply expression, make sure the
  // something is not already an operand of the multiply.  If so, merge it into
  // the multiply.
  for (; Idx < Ops.size() && isa<SCEVMulExpr>(Ops[Idx]); ++Idx) {
    const SCEVMulExpr *Mul = cast<SCEVMulExpr>(Ops[Idx]);
    for (unsigned MulOp = 0, e = Mul->getNumOperands(); MulOp != e; ++MulOp) {
      const SCEV *MulOpSCEV = Mul->getOperand(MulOp);
      if (isa<SCEVConstant>(MulOpSCEV))
        continue;
      for (unsigned AddOp = 0, e = Ops.size(); AddOp != e; ++AddOp)
        if (MulOpSCEV == Ops[AddOp]) {
          // Fold W + X + (X * Y * Z)  -->  W + (X * ((Y*Z)+1))
          const SCEV *InnerMul = Mul->getOperand(MulOp == 0);
          if (Mul->getNumOperands() != 2) {
            // If the multiply has more than two operands, we must get the
            // Y*Z term.
            SmallVector<const SCEV *, 4> MulOps(Mul->op_begin(),
                                                Mul->op_begin()+MulOp);
            MulOps.append(Mul->op_begin()+MulOp+1, Mul->op_end());
            InnerMul = getMulExpr(MulOps);
          }
          const SCEV *One = getOne(Ty);
          const SCEV *AddOne = getAddExpr(One, InnerMul);
          const SCEV *OuterMul = getMulExpr(AddOne, MulOpSCEV);
          if (Ops.size() == 2) return OuterMul;
          if (AddOp < Idx) {
            Ops.erase(Ops.begin()+AddOp);
            Ops.erase(Ops.begin()+Idx-1);
          } else {
            Ops.erase(Ops.begin()+Idx);
            Ops.erase(Ops.begin()+AddOp-1);
          }
          Ops.push_back(OuterMul);
          return getAddExpr(Ops);
        }

      // Check this multiply against other multiplies being added together.
      for (unsigned OtherMulIdx = Idx+1;
           OtherMulIdx < Ops.size() && isa<SCEVMulExpr>(Ops[OtherMulIdx]);
           ++OtherMulIdx) {
        const SCEVMulExpr *OtherMul = cast<SCEVMulExpr>(Ops[OtherMulIdx]);
        // If MulOp occurs in OtherMul, we can fold the two multiplies
        // together.
        for (unsigned OMulOp = 0, e = OtherMul->getNumOperands();
             OMulOp != e; ++OMulOp)
          if (OtherMul->getOperand(OMulOp) == MulOpSCEV) {
            // Fold X + (A*B*C) + (A*D*E) --> X + (A*(B*C+D*E))
            const SCEV *InnerMul1 = Mul->getOperand(MulOp == 0);
            if (Mul->getNumOperands() != 2) {
              SmallVector<const SCEV *, 4> MulOps(Mul->op_begin(),
                                                  Mul->op_begin()+MulOp);
              MulOps.append(Mul->op_begin()+MulOp+1, Mul->op_end());
              InnerMul1 = getMulExpr(MulOps);
            }
            const SCEV *InnerMul2 = OtherMul->getOperand(OMulOp == 0);
            if (OtherMul->getNumOperands() != 2) {
              SmallVector<const SCEV *, 4> MulOps(OtherMul->op_begin(),
                                                  OtherMul->op_begin()+OMulOp);
              MulOps.append(OtherMul->op_begin()+OMulOp+1, OtherMul->op_end());
              InnerMul2 = getMulExpr(MulOps);
            }
            const SCEV *InnerMulSum = getAddExpr(InnerMul1,InnerMul2);
            const SCEV *OuterMul = getMulExpr(MulOpSCEV, InnerMulSum);
            if (Ops.size() == 2) return OuterMul;
            Ops.erase(Ops.begin()+Idx);
            Ops.erase(Ops.begin()+OtherMulIdx-1);
            Ops.push_back(OuterMul);
            return getAddExpr(Ops);
          }
      }
    }
  }

  // If there are any add recurrences in the operands list, see if any other
  // added values are loop invariant.  If so, we can fold them into the
  // recurrence.
  while (Idx < Ops.size() && Ops[Idx]->getSCEVType() < scAddRecExpr)
    ++Idx;

  // Scan over all recurrences, trying to fold loop invariants into them.
  for (; Idx < Ops.size() && isa<SCEVAddRecExpr>(Ops[Idx]); ++Idx) {
    // Scan all of the other operands to this add and add them to the vector if
    // they are loop invariant w.r.t. the recurrence.
    SmallVector<const SCEV *, 8> LIOps;
    const SCEVAddRecExpr *AddRec = cast<SCEVAddRecExpr>(Ops[Idx]);
    const Loop *AddRecLoop = AddRec->getLoop();
    for (unsigned i = 0, e = Ops.size(); i != e; ++i)
      if (isLoopInvariant(Ops[i], AddRecLoop)) {
        LIOps.push_back(Ops[i]);
        Ops.erase(Ops.begin()+i);
        --i; --e;
      }

    // If we found some loop invariants, fold them into the recurrence.
    if (!LIOps.empty()) {
      //  NLI + LI + {Start,+,Step}  -->  NLI + {LI+Start,+,Step}
      LIOps.push_back(AddRec->getStart());

      SmallVector<const SCEV *, 4> AddRecOps(AddRec->op_begin(),
                                             AddRec->op_end());
      AddRecOps[0] = getAddExpr(LIOps);

      // Build the new addrec. Propagate the NUW and NSW flags if both the
      // outer add and the inner addrec are guaranteed to have no overflow.
      // Always propagate NW.
      Flags = AddRec->getNoWrapFlags(setFlags(Flags, SCEV::FlagNW));
      const SCEV *NewRec = getAddRecExpr(AddRecOps, AddRecLoop, Flags);

      // If all of the other operands were loop invariant, we are done.
      if (Ops.size() == 1) return NewRec;

      // Otherwise, add the folded AddRec by the non-invariant parts.
      for (unsigned i = 0;; ++i)
        if (Ops[i] == AddRec) {
          Ops[i] = NewRec;
          break;
        }
      return getAddExpr(Ops);
    }

    // Okay, if there weren't any loop invariants to be folded, check to see if
    // there are multiple AddRec's with the same loop induction variable being
    // added together.  If so, we can fold them.
    for (unsigned OtherIdx = Idx+1;
         OtherIdx < Ops.size() && isa<SCEVAddRecExpr>(Ops[OtherIdx]);
         ++OtherIdx)
      if (AddRecLoop == cast<SCEVAddRecExpr>(Ops[OtherIdx])->getLoop()) {
        // Other + {A,+,B}<L> + {C,+,D}<L>  -->  Other + {A+C,+,B+D}<L>
        SmallVector<const SCEV *, 4> AddRecOps(AddRec->op_begin(),
                                               AddRec->op_end());
        for (; OtherIdx != Ops.size() && isa<SCEVAddRecExpr>(Ops[OtherIdx]);
             ++OtherIdx)
          if (const auto *OtherAddRec = dyn_cast<SCEVAddRecExpr>(Ops[OtherIdx]))
            if (OtherAddRec->getLoop() == AddRecLoop) {
              for (unsigned i = 0, e = OtherAddRec->getNumOperands();
                   i != e; ++i) {
                if (i >= AddRecOps.size()) {
                  AddRecOps.append(OtherAddRec->op_begin()+i,
                                   OtherAddRec->op_end());
                  break;
                }
                AddRecOps[i] = getAddExpr(AddRecOps[i],
                                          OtherAddRec->getOperand(i));
              }
              Ops.erase(Ops.begin() + OtherIdx); --OtherIdx;
            }
        // Step size has changed, so we cannot guarantee no self-wraparound.
        Ops[Idx] = getAddRecExpr(AddRecOps, AddRecLoop, SCEV::FlagAnyWrap);
        return getAddExpr(Ops);
      }

    // Otherwise couldn't fold anything into this recurrence.  Move onto the
    // next one.
  }

  // Okay, it looks like we really DO need an add expr.  Check to see if we
  // already have one, otherwise create a new one.
  FoldingSetNodeID ID;
  ID.AddInteger(scAddExpr);
  for (unsigned i = 0, e = Ops.size(); i != e; ++i)
    ID.AddPointer(Ops[i]);
  void *IP = nullptr;
  SCEVAddExpr *S =
    static_cast<SCEVAddExpr *>(UniqueSCEVs.FindNodeOrInsertPos(ID, IP));
  if (!S) {
    const SCEV **O = SCEVAllocator.Allocate<const SCEV *>(Ops.size());
    std::uninitialized_copy(Ops.begin(), Ops.end(), O);
    S = new (SCEVAllocator) SCEVAddExpr(ID.Intern(SCEVAllocator),
                                        O, Ops.size());
    UniqueSCEVs.InsertNode(S, IP);
  }
  S->setNoWrapFlags(Flags);
  return S;
}

static uint64_t umul_ov(uint64_t i, uint64_t j, bool &Overflow) {
  uint64_t k = i*j;
  if (j > 1 && k / j != i) Overflow = true;
  return k;
}

/// Compute the result of "n choose k", the binomial coefficient.  If an
/// intermediate computation overflows, Overflow will be set and the return will
/// be garbage. Overflow is not cleared on absence of overflow.
static uint64_t Choose(uint64_t n, uint64_t k, bool &Overflow) {
  // We use the multiplicative formula:
  //     n(n-1)(n-2)...(n-(k-1)) / k(k-1)(k-2)...1 .
  // At each iteration, we take the n-th term of the numeral and divide by the
  // (k-n)th term of the denominator.  This division will always produce an
  // integral result, and helps reduce the chance of overflow in the
  // intermediate computations. However, we can still overflow even when the
  // final result would fit.

  if (n == 0 || n == k) return 1;
  if (k > n) return 0;

  if (k > n/2)
    k = n-k;

  uint64_t r = 1;
  for (uint64_t i = 1; i <= k; ++i) {
    r = umul_ov(r, n-(i-1), Overflow);
    r /= i;
  }
  return r;
}

/// Determine if any of the operands in this SCEV are a constant or if
/// any of the add or multiply expressions in this SCEV contain a constant.
static bool containsConstantSomewhere(const SCEV *StartExpr) {
  SmallVector<const SCEV *, 4> Ops;
  Ops.push_back(StartExpr);
  while (!Ops.empty()) {
    const SCEV *CurrentExpr = Ops.pop_back_val();
    if (isa<SCEVConstant>(*CurrentExpr))
      return true;

    if (isa<SCEVAddExpr>(*CurrentExpr) || isa<SCEVMulExpr>(*CurrentExpr)) {
      const auto *CurrentNAry = cast<SCEVNAryExpr>(CurrentExpr);
      Ops.append(CurrentNAry->op_begin(), CurrentNAry->op_end());
    }
  }
  return false;
}

/// getMulExpr - Get a canonical multiply expression, or something simpler if
/// possible.
const SCEV *ScalarEvolution::getMulExpr(SmallVectorImpl<const SCEV *> &Ops,
                                        SCEV::NoWrapFlags Flags) {
  assert(Flags == maskFlags(Flags, SCEV::FlagNUW | SCEV::FlagNSW) &&
         "only nuw or nsw allowed");
  assert(!Ops.empty() && "Cannot get empty mul!");
  if (Ops.size() == 1) return Ops[0];
#ifndef NDEBUG
  Type *ETy = getEffectiveSCEVType(Ops[0]->getType());
  for (unsigned i = 1, e = Ops.size(); i != e; ++i)
    assert(getEffectiveSCEVType(Ops[i]->getType()) == ETy &&
           "SCEVMulExpr operand types don't match!");
#endif

  // Sort by complexity, this groups all similar expression types together.
  GroupByComplexity(Ops, &LI);

  Flags = StrengthenNoWrapFlags(this, scMulExpr, Ops, Flags);

  // If there are any constants, fold them together.
  unsigned Idx = 0;
  if (const SCEVConstant *LHSC = dyn_cast<SCEVConstant>(Ops[0])) {

    // C1*(C2+V) -> C1*C2 + C1*V
    if (Ops.size() == 2)
        if (const SCEVAddExpr *Add = dyn_cast<SCEVAddExpr>(Ops[1]))
          // If any of Add's ops are Adds or Muls with a constant,
          // apply this transformation as well.
          if (Add->getNumOperands() == 2)
            if (containsConstantSomewhere(Add))
              return getAddExpr(getMulExpr(LHSC, Add->getOperand(0)),
                                getMulExpr(LHSC, Add->getOperand(1)));

    ++Idx;
    while (const SCEVConstant *RHSC = dyn_cast<SCEVConstant>(Ops[Idx])) {
      // We found two constants, fold them together!
      ConstantInt *Fold =
          ConstantInt::get(getContext(), LHSC->getAPInt() * RHSC->getAPInt());
      Ops[0] = getConstant(Fold);
      Ops.erase(Ops.begin()+1);  // Erase the folded element
      if (Ops.size() == 1) return Ops[0];
      LHSC = cast<SCEVConstant>(Ops[0]);
    }

    // If we are left with a constant one being multiplied, strip it off.
    if (cast<SCEVConstant>(Ops[0])->getValue()->equalsInt(1)) {
      Ops.erase(Ops.begin());
      --Idx;
    } else if (cast<SCEVConstant>(Ops[0])->getValue()->isZero()) {
      // If we have a multiply of zero, it will always be zero.
      return Ops[0];
    } else if (Ops[0]->isAllOnesValue()) {
      // If we have a mul by -1 of an add, try distributing the -1 among the
      // add operands.
      if (Ops.size() == 2) {
        if (const SCEVAddExpr *Add = dyn_cast<SCEVAddExpr>(Ops[1])) {
          SmallVector<const SCEV *, 4> NewOps;
          bool AnyFolded = false;
          for (const SCEV *AddOp : Add->operands()) {
            const SCEV *Mul = getMulExpr(Ops[0], AddOp);
            if (!isa<SCEVMulExpr>(Mul)) AnyFolded = true;
            NewOps.push_back(Mul);
          }
          if (AnyFolded)
            return getAddExpr(NewOps);
        } else if (const auto *AddRec = dyn_cast<SCEVAddRecExpr>(Ops[1])) {
          // Negation preserves a recurrence's no self-wrap property.
          SmallVector<const SCEV *, 4> Operands;
          for (const SCEV *AddRecOp : AddRec->operands())
            Operands.push_back(getMulExpr(Ops[0], AddRecOp));

          return getAddRecExpr(Operands, AddRec->getLoop(),
                               AddRec->getNoWrapFlags(SCEV::FlagNW));
        }
      }
    }

    if (Ops.size() == 1)
      return Ops[0];
  }

  // Skip over the add expression until we get to a multiply.
  while (Idx < Ops.size() && Ops[Idx]->getSCEVType() < scMulExpr)
    ++Idx;

  // If there are mul operands inline them all into this expression.
  if (Idx < Ops.size()) {
    bool DeletedMul = false;
    while (const SCEVMulExpr *Mul = dyn_cast<SCEVMulExpr>(Ops[Idx])) {
      // If we have an mul, expand the mul operands onto the end of the operands
      // list.
      Ops.erase(Ops.begin()+Idx);
      Ops.append(Mul->op_begin(), Mul->op_end());
      DeletedMul = true;
    }

    // If we deleted at least one mul, we added operands to the end of the list,
    // and they are not necessarily sorted.  Recurse to resort and resimplify
    // any operands we just acquired.
    if (DeletedMul)
      return getMulExpr(Ops);
  }

  // If there are any add recurrences in the operands list, see if any other
  // added values are loop invariant.  If so, we can fold them into the
  // recurrence.
  while (Idx < Ops.size() && Ops[Idx]->getSCEVType() < scAddRecExpr)
    ++Idx;

  // Scan over all recurrences, trying to fold loop invariants into them.
  for (; Idx < Ops.size() && isa<SCEVAddRecExpr>(Ops[Idx]); ++Idx) {
    // Scan all of the other operands to this mul and add them to the vector if
    // they are loop invariant w.r.t. the recurrence.
    SmallVector<const SCEV *, 8> LIOps;
    const SCEVAddRecExpr *AddRec = cast<SCEVAddRecExpr>(Ops[Idx]);
    const Loop *AddRecLoop = AddRec->getLoop();
    for (unsigned i = 0, e = Ops.size(); i != e; ++i)
      if (isLoopInvariant(Ops[i], AddRecLoop)) {
        LIOps.push_back(Ops[i]);
        Ops.erase(Ops.begin()+i);
        --i; --e;
      }

    // If we found some loop invariants, fold them into the recurrence.
    if (!LIOps.empty()) {
      //  NLI * LI * {Start,+,Step}  -->  NLI * {LI*Start,+,LI*Step}
      SmallVector<const SCEV *, 4> NewOps;
      NewOps.reserve(AddRec->getNumOperands());
      const SCEV *Scale = getMulExpr(LIOps);
      for (unsigned i = 0, e = AddRec->getNumOperands(); i != e; ++i)
        NewOps.push_back(getMulExpr(Scale, AddRec->getOperand(i)));

      // Build the new addrec. Propagate the NUW and NSW flags if both the
      // outer mul and the inner addrec are guaranteed to have no overflow.
      //
      // No self-wrap cannot be guaranteed after changing the step size, but
      // will be inferred if either NUW or NSW is true.
      Flags = AddRec->getNoWrapFlags(clearFlags(Flags, SCEV::FlagNW));
      const SCEV *NewRec = getAddRecExpr(NewOps, AddRecLoop, Flags);

      // If all of the other operands were loop invariant, we are done.
      if (Ops.size() == 1) return NewRec;

      // Otherwise, multiply the folded AddRec by the non-invariant parts.
      for (unsigned i = 0;; ++i)
        if (Ops[i] == AddRec) {
          Ops[i] = NewRec;
          break;
        }
      return getMulExpr(Ops);
    }

    // Okay, if there weren't any loop invariants to be folded, check to see if
    // there are multiple AddRec's with the same loop induction variable being
    // multiplied together.  If so, we can fold them.

    // {A1,+,A2,+,...,+,An}<L> * {B1,+,B2,+,...,+,Bn}<L>
    // = {x=1 in [ sum y=x..2x [ sum z=max(y-x, y-n)..min(x,n) [
    //       choose(x, 2x)*choose(2x-y, x-z)*A_{y-z}*B_z
    //   ]]],+,...up to x=2n}.
    // Note that the arguments to choose() are always integers with values
    // known at compile time, never SCEV objects.
    //
    // The implementation avoids pointless extra computations when the two
    // addrec's are of different length (mathematically, it's equivalent to
    // an infinite stream of zeros on the right).
    bool OpsModified = false;
    for (unsigned OtherIdx = Idx+1;
         OtherIdx != Ops.size() && isa<SCEVAddRecExpr>(Ops[OtherIdx]);
         ++OtherIdx) {
      const SCEVAddRecExpr *OtherAddRec =
        dyn_cast<SCEVAddRecExpr>(Ops[OtherIdx]);
      if (!OtherAddRec || OtherAddRec->getLoop() != AddRecLoop)
        continue;

      bool Overflow = false;
      Type *Ty = AddRec->getType();
      bool LargerThan64Bits = getTypeSizeInBits(Ty) > 64;
      SmallVector<const SCEV*, 7> AddRecOps;
      for (int x = 0, xe = AddRec->getNumOperands() +
             OtherAddRec->getNumOperands() - 1; x != xe && !Overflow; ++x) {
        const SCEV *Term = getZero(Ty);
        for (int y = x, ye = 2*x+1; y != ye && !Overflow; ++y) {
          uint64_t Coeff1 = Choose(x, 2*x - y, Overflow);
          for (int z = std::max(y-x, y-(int)AddRec->getNumOperands()+1),
                 ze = std::min(x+1, (int)OtherAddRec->getNumOperands());
               z < ze && !Overflow; ++z) {
            uint64_t Coeff2 = Choose(2*x - y, x-z, Overflow);
            uint64_t Coeff;
            if (LargerThan64Bits)
              Coeff = umul_ov(Coeff1, Coeff2, Overflow);
            else
              Coeff = Coeff1*Coeff2;
            const SCEV *CoeffTerm = getConstant(Ty, Coeff);
            const SCEV *Term1 = AddRec->getOperand(y-z);
            const SCEV *Term2 = OtherAddRec->getOperand(z);
            Term = getAddExpr(Term, getMulExpr(CoeffTerm, Term1,Term2));
          }
        }
        AddRecOps.push_back(Term);
      }
      if (!Overflow) {
        const SCEV *NewAddRec = getAddRecExpr(AddRecOps, AddRec->getLoop(),
                                              SCEV::FlagAnyWrap);
        if (Ops.size() == 2) return NewAddRec;
        Ops[Idx] = NewAddRec;
        Ops.erase(Ops.begin() + OtherIdx); --OtherIdx;
        OpsModified = true;
        AddRec = dyn_cast<SCEVAddRecExpr>(NewAddRec);
        if (!AddRec)
          break;
      }
    }
    if (OpsModified)
      return getMulExpr(Ops);

    // Otherwise couldn't fold anything into this recurrence.  Move onto the
    // next one.
  }

  // Okay, it looks like we really DO need an mul expr.  Check to see if we
  // already have one, otherwise create a new one.
  FoldingSetNodeID ID;
  ID.AddInteger(scMulExpr);
  for (unsigned i = 0, e = Ops.size(); i != e; ++i)
    ID.AddPointer(Ops[i]);
  void *IP = nullptr;
  SCEVMulExpr *S =
    static_cast<SCEVMulExpr *>(UniqueSCEVs.FindNodeOrInsertPos(ID, IP));
  if (!S) {
    const SCEV **O = SCEVAllocator.Allocate<const SCEV *>(Ops.size());
    std::uninitialized_copy(Ops.begin(), Ops.end(), O);
    S = new (SCEVAllocator) SCEVMulExpr(ID.Intern(SCEVAllocator),
                                        O, Ops.size());
    UniqueSCEVs.InsertNode(S, IP);
  }
  S->setNoWrapFlags(Flags);
  return S;
}

/// getUDivExpr - Get a canonical unsigned division expression, or something
/// simpler if possible.
const SCEV *ScalarEvolution::getUDivExpr(const SCEV *LHS,
                                         const SCEV *RHS) {
  assert(getEffectiveSCEVType(LHS->getType()) ==
         getEffectiveSCEVType(RHS->getType()) &&
         "SCEVUDivExpr operand types don't match!");

  if (const SCEVConstant *RHSC = dyn_cast<SCEVConstant>(RHS)) {
    if (RHSC->getValue()->equalsInt(1))
      return LHS;                               // X udiv 1 --> x
    // If the denominator is zero, the result of the udiv is undefined. Don't
    // try to analyze it, because the resolution chosen here may differ from
    // the resolution chosen in other parts of the compiler.
    if (!RHSC->getValue()->isZero()) {
      // Determine if the division can be folded into the operands of
      // its operands.
      // TODO: Generalize this to non-constants by using known-bits information.
      Type *Ty = LHS->getType();
      unsigned LZ = RHSC->getAPInt().countLeadingZeros();
      unsigned MaxShiftAmt = getTypeSizeInBits(Ty) - LZ - 1;
      // For non-power-of-two values, effectively round the value up to the
      // nearest power of two.
      if (!RHSC->getAPInt().isPowerOf2())
        ++MaxShiftAmt;
      IntegerType *ExtTy =
        IntegerType::get(getContext(), getTypeSizeInBits(Ty) + MaxShiftAmt);
      if (const SCEVAddRecExpr *AR = dyn_cast<SCEVAddRecExpr>(LHS))
        if (const SCEVConstant *Step =
            dyn_cast<SCEVConstant>(AR->getStepRecurrence(*this))) {
          // {X,+,N}/C --> {X/C,+,N/C} if safe and N/C can be folded.
          const APInt &StepInt = Step->getAPInt();
          const APInt &DivInt = RHSC->getAPInt();
          if (!StepInt.urem(DivInt) &&
              getZeroExtendExpr(AR, ExtTy) ==
              getAddRecExpr(getZeroExtendExpr(AR->getStart(), ExtTy),
                            getZeroExtendExpr(Step, ExtTy),
                            AR->getLoop(), SCEV::FlagAnyWrap)) {
            SmallVector<const SCEV *, 4> Operands;
            for (const SCEV *Op : AR->operands())
              Operands.push_back(getUDivExpr(Op, RHS));
            return getAddRecExpr(Operands, AR->getLoop(), SCEV::FlagNW);
          }
          /// Get a canonical UDivExpr for a recurrence.
          /// {X,+,N}/C => {Y,+,N}/C where Y=X-(X%N). Safe when C%N=0.
          // We can currently only fold X%N if X is constant.
          const SCEVConstant *StartC = dyn_cast<SCEVConstant>(AR->getStart());
          if (StartC && !DivInt.urem(StepInt) &&
              getZeroExtendExpr(AR, ExtTy) ==
              getAddRecExpr(getZeroExtendExpr(AR->getStart(), ExtTy),
                            getZeroExtendExpr(Step, ExtTy),
                            AR->getLoop(), SCEV::FlagAnyWrap)) {
            const APInt &StartInt = StartC->getAPInt();
            const APInt &StartRem = StartInt.urem(StepInt);
            if (StartRem != 0)
              LHS = getAddRecExpr(getConstant(StartInt - StartRem), Step,
                                  AR->getLoop(), SCEV::FlagNW);
          }
        }
      // (A*B)/C --> A*(B/C) if safe and B/C can be folded.
      if (const SCEVMulExpr *M = dyn_cast<SCEVMulExpr>(LHS)) {
        SmallVector<const SCEV *, 4> Operands;
        for (const SCEV *Op : M->operands())
          Operands.push_back(getZeroExtendExpr(Op, ExtTy));
        if (getZeroExtendExpr(M, ExtTy) == getMulExpr(Operands))
          // Find an operand that's safely divisible.
          for (unsigned i = 0, e = M->getNumOperands(); i != e; ++i) {
            const SCEV *Op = M->getOperand(i);
            const SCEV *Div = getUDivExpr(Op, RHSC);
            if (!isa<SCEVUDivExpr>(Div) && getMulExpr(Div, RHSC) == Op) {
              Operands = SmallVector<const SCEV *, 4>(M->op_begin(),
                                                      M->op_end());
              Operands[i] = Div;
              return getMulExpr(Operands);
            }
          }
      }
      // (A+B)/C --> (A/C + B/C) if safe and A/C and B/C can be folded.
      if (const SCEVAddExpr *A = dyn_cast<SCEVAddExpr>(LHS)) {
        SmallVector<const SCEV *, 4> Operands;
        for (const SCEV *Op : A->operands())
          Operands.push_back(getZeroExtendExpr(Op, ExtTy));
        if (getZeroExtendExpr(A, ExtTy) == getAddExpr(Operands)) {
          Operands.clear();
          for (unsigned i = 0, e = A->getNumOperands(); i != e; ++i) {
            const SCEV *Op = getUDivExpr(A->getOperand(i), RHS);
            if (isa<SCEVUDivExpr>(Op) ||
                getMulExpr(Op, RHS) != A->getOperand(i))
              break;
            Operands.push_back(Op);
          }
          if (Operands.size() == A->getNumOperands())
            return getAddExpr(Operands);
        }
      }

      // Fold if both operands are constant.
      if (const SCEVConstant *LHSC = dyn_cast<SCEVConstant>(LHS)) {
        Constant *LHSCV = LHSC->getValue();
        Constant *RHSCV = RHSC->getValue();
        return getConstant(cast<ConstantInt>(ConstantExpr::getUDiv(LHSCV,
                                                                   RHSCV)));
      }
    }
  }

  FoldingSetNodeID ID;
  ID.AddInteger(scUDivExpr);
  ID.AddPointer(LHS);
  ID.AddPointer(RHS);
  void *IP = nullptr;
  if (const SCEV *S = UniqueSCEVs.FindNodeOrInsertPos(ID, IP)) return S;
  SCEV *S = new (SCEVAllocator) SCEVUDivExpr(ID.Intern(SCEVAllocator),
                                             LHS, RHS);
  UniqueSCEVs.InsertNode(S, IP);
  return S;
}

static const APInt gcd(const SCEVConstant *C1, const SCEVConstant *C2) {
  APInt A = C1->getAPInt().abs();
  APInt B = C2->getAPInt().abs();
  uint32_t ABW = A.getBitWidth();
  uint32_t BBW = B.getBitWidth();

  if (ABW > BBW)
    B = B.zext(ABW);
  else if (ABW < BBW)
    A = A.zext(BBW);

  return APIntOps::GreatestCommonDivisor(A, B);
}

/// getUDivExactExpr - Get a canonical unsigned division expression, or
/// something simpler if possible. There is no representation for an exact udiv
/// in SCEV IR, but we can attempt to remove factors from the LHS and RHS.
/// We can't do this when it's not exact because the udiv may be clearing bits.
const SCEV *ScalarEvolution::getUDivExactExpr(const SCEV *LHS,
                                              const SCEV *RHS) {
  // TODO: we could try to find factors in all sorts of things, but for now we
  // just deal with u/exact (multiply, constant). See SCEVDivision towards the
  // end of this file for inspiration.

  const SCEVMulExpr *Mul = dyn_cast<SCEVMulExpr>(LHS);
  if (!Mul)
    return getUDivExpr(LHS, RHS);

  if (const SCEVConstant *RHSCst = dyn_cast<SCEVConstant>(RHS)) {
    // If the mulexpr multiplies by a constant, then that constant must be the
    // first element of the mulexpr.
    if (const auto *LHSCst = dyn_cast<SCEVConstant>(Mul->getOperand(0))) {
      if (LHSCst == RHSCst) {
        SmallVector<const SCEV *, 2> Operands;
        Operands.append(Mul->op_begin() + 1, Mul->op_end());
        return getMulExpr(Operands);
      }

      // We can't just assume that LHSCst divides RHSCst cleanly, it could be
      // that there's a factor provided by one of the other terms. We need to
      // check.
      APInt Factor = gcd(LHSCst, RHSCst);
      if (!Factor.isIntN(1)) {
        LHSCst =
            cast<SCEVConstant>(getConstant(LHSCst->getAPInt().udiv(Factor)));
        RHSCst =
            cast<SCEVConstant>(getConstant(RHSCst->getAPInt().udiv(Factor)));
        SmallVector<const SCEV *, 2> Operands;
        Operands.push_back(LHSCst);
        Operands.append(Mul->op_begin() + 1, Mul->op_end());
        LHS = getMulExpr(Operands);
        RHS = RHSCst;
        Mul = dyn_cast<SCEVMulExpr>(LHS);
        if (!Mul)
          return getUDivExactExpr(LHS, RHS);
      }
    }
  }

  for (int i = 0, e = Mul->getNumOperands(); i != e; ++i) {
    if (Mul->getOperand(i) == RHS) {
      SmallVector<const SCEV *, 2> Operands;
      Operands.append(Mul->op_begin(), Mul->op_begin() + i);
      Operands.append(Mul->op_begin() + i + 1, Mul->op_end());
      return getMulExpr(Operands);
    }
  }

  return getUDivExpr(LHS, RHS);
}

/// getAddRecExpr - Get an add recurrence expression for the specified loop.
/// Simplify the expression as much as possible.
const SCEV *ScalarEvolution::getAddRecExpr(const SCEV *Start, const SCEV *Step,
                                           const Loop *L,
                                           SCEV::NoWrapFlags Flags) {
  SmallVector<const SCEV *, 4> Operands;
  Operands.push_back(Start);
  if (const SCEVAddRecExpr *StepChrec = dyn_cast<SCEVAddRecExpr>(Step))
    if (StepChrec->getLoop() == L) {
      Operands.append(StepChrec->op_begin(), StepChrec->op_end());
      return getAddRecExpr(Operands, L, maskFlags(Flags, SCEV::FlagNW));
    }

  Operands.push_back(Step);
  return getAddRecExpr(Operands, L, Flags);
}

/// getAddRecExpr - Get an add recurrence expression for the specified loop.
/// Simplify the expression as much as possible.
const SCEV *
ScalarEvolution::getAddRecExpr(SmallVectorImpl<const SCEV *> &Operands,
                               const Loop *L, SCEV::NoWrapFlags Flags) {
  if (Operands.size() == 1) return Operands[0];
#ifndef NDEBUG
  Type *ETy = getEffectiveSCEVType(Operands[0]->getType());
  for (unsigned i = 1, e = Operands.size(); i != e; ++i)
    assert(getEffectiveSCEVType(Operands[i]->getType()) == ETy &&
           "SCEVAddRecExpr operand types don't match!");
  for (unsigned i = 0, e = Operands.size(); i != e; ++i)
    assert(isLoopInvariant(Operands[i], L) &&
           "SCEVAddRecExpr operand is not loop-invariant!");
#endif

  if (Operands.back()->isZero()) {
    Operands.pop_back();
    return getAddRecExpr(Operands, L, SCEV::FlagAnyWrap); // {X,+,0}  -->  X
  }

  // It's tempting to want to call getMaxBackedgeTakenCount count here and
  // use that information to infer NUW and NSW flags. However, computing a
  // BE count requires calling getAddRecExpr, so we may not yet have a
  // meaningful BE count at this point (and if we don't, we'd be stuck
  // with a SCEVCouldNotCompute as the cached BE count).

  Flags = StrengthenNoWrapFlags(this, scAddRecExpr, Operands, Flags);

  // Canonicalize nested AddRecs in by nesting them in order of loop depth.
  if (const SCEVAddRecExpr *NestedAR = dyn_cast<SCEVAddRecExpr>(Operands[0])) {
    const Loop *NestedLoop = NestedAR->getLoop();
    if (L->contains(NestedLoop)
            ? (L->getLoopDepth() < NestedLoop->getLoopDepth())
            : (!NestedLoop->contains(L) &&
               DT.dominates(L->getHeader(), NestedLoop->getHeader()))) {
      SmallVector<const SCEV *, 4> NestedOperands(NestedAR->op_begin(),
                                                  NestedAR->op_end());
      Operands[0] = NestedAR->getStart();
      // AddRecs require their operands be loop-invariant with respect to their
      // loops. Don't perform this transformation if it would break this
      // requirement.
      bool AllInvariant = all_of(
          Operands, [&](const SCEV *Op) { return isLoopInvariant(Op, L); });

      if (AllInvariant) {
        // Create a recurrence for the outer loop with the same step size.
        //
        // The outer recurrence keeps its NW flag but only keeps NUW/NSW if the
        // inner recurrence has the same property.
        SCEV::NoWrapFlags OuterFlags =
          maskFlags(Flags, SCEV::FlagNW | NestedAR->getNoWrapFlags());

        NestedOperands[0] = getAddRecExpr(Operands, L, OuterFlags);
        AllInvariant = all_of(NestedOperands, [&](const SCEV *Op) {
          return isLoopInvariant(Op, NestedLoop);
        });

        if (AllInvariant) {
          // Ok, both add recurrences are valid after the transformation.
          //
          // The inner recurrence keeps its NW flag but only keeps NUW/NSW if
          // the outer recurrence has the same property.
          SCEV::NoWrapFlags InnerFlags =
            maskFlags(NestedAR->getNoWrapFlags(), SCEV::FlagNW | Flags);
          return getAddRecExpr(NestedOperands, NestedLoop, InnerFlags);
        }
      }
      // Reset Operands to its original state.
      Operands[0] = NestedAR;
    }
  }

  // Okay, it looks like we really DO need an addrec expr.  Check to see if we
  // already have one, otherwise create a new one.
  FoldingSetNodeID ID;
  ID.AddInteger(scAddRecExpr);
  for (unsigned i = 0, e = Operands.size(); i != e; ++i)
    ID.AddPointer(Operands[i]);
  ID.AddPointer(L);
  void *IP = nullptr;
  SCEVAddRecExpr *S =
    static_cast<SCEVAddRecExpr *>(UniqueSCEVs.FindNodeOrInsertPos(ID, IP));
  if (!S) {
    const SCEV **O = SCEVAllocator.Allocate<const SCEV *>(Operands.size());
    std::uninitialized_copy(Operands.begin(), Operands.end(), O);
    S = new (SCEVAllocator) SCEVAddRecExpr(ID.Intern(SCEVAllocator),
                                           O, Operands.size(), L);
    UniqueSCEVs.InsertNode(S, IP);
  }
  S->setNoWrapFlags(Flags);
  return S;
}

const SCEV *
ScalarEvolution::getGEPExpr(Type *PointeeType, const SCEV *BaseExpr,
                            const SmallVectorImpl<const SCEV *> &IndexExprs,
                            bool InBounds) {
  // getSCEV(Base)->getType() has the same address space as Base->getType()
  // because SCEV::getType() preserves the address space.
  Type *IntPtrTy = getEffectiveSCEVType(BaseExpr->getType());
  // FIXME(PR23527): Don't blindly transfer the inbounds flag from the GEP
  // instruction to its SCEV, because the Instruction may be guarded by control
  // flow and the no-overflow bits may not be valid for the expression in any
  // context. This can be fixed similarly to how these flags are handled for
  // adds.
  SCEV::NoWrapFlags Wrap = InBounds ? SCEV::FlagNSW : SCEV::FlagAnyWrap;

  const SCEV *TotalOffset = getZero(IntPtrTy);
  // The address space is unimportant. The first thing we do on CurTy is getting
  // its element type.
  Type *CurTy = PointerType::getUnqual(PointeeType);
  for (const SCEV *IndexExpr : IndexExprs) {
    // Compute the (potentially symbolic) offset in bytes for this index.
    if (StructType *STy = dyn_cast<StructType>(CurTy)) {
      // For a struct, add the member offset.
      ConstantInt *Index = cast<SCEVConstant>(IndexExpr)->getValue();
      unsigned FieldNo = Index->getZExtValue();
      const SCEV *FieldOffset = getOffsetOfExpr(IntPtrTy, STy, FieldNo);

      // Add the field offset to the running total offset.
      TotalOffset = getAddExpr(TotalOffset, FieldOffset);

      // Update CurTy to the type of the field at Index.
      CurTy = STy->getTypeAtIndex(Index);
    } else {
      // Update CurTy to its element type.
      CurTy = cast<SequentialType>(CurTy)->getElementType();
      // For an array, add the element offset, explicitly scaled.
      const SCEV *ElementSize = getSizeOfExpr(IntPtrTy, CurTy);
      // Getelementptr indices are signed.
      IndexExpr = getTruncateOrSignExtend(IndexExpr, IntPtrTy);

      // Multiply the index by the element size to compute the element offset.
      const SCEV *LocalOffset = getMulExpr(IndexExpr, ElementSize, Wrap);

      // Add the element offset to the running total offset.
      TotalOffset = getAddExpr(TotalOffset, LocalOffset);
    }
  }

  // Add the total offset from all the GEP indices to the base.
  return getAddExpr(BaseExpr, TotalOffset, Wrap);
}

const SCEV *ScalarEvolution::getSMaxExpr(const SCEV *LHS,
                                         const SCEV *RHS) {
  SmallVector<const SCEV *, 2> Ops;
  Ops.push_back(LHS);
  Ops.push_back(RHS);
  return getSMaxExpr(Ops);
}

const SCEV *
ScalarEvolution::getSMaxExpr(SmallVectorImpl<const SCEV *> &Ops) {
  assert(!Ops.empty() && "Cannot get empty smax!");
  if (Ops.size() == 1) return Ops[0];
#ifndef NDEBUG
  Type *ETy = getEffectiveSCEVType(Ops[0]->getType());
  for (unsigned i = 1, e = Ops.size(); i != e; ++i)
    assert(getEffectiveSCEVType(Ops[i]->getType()) == ETy &&
           "SCEVSMaxExpr operand types don't match!");
#endif

  // Sort by complexity, this groups all similar expression types together.
  GroupByComplexity(Ops, &LI);

  // If there are any constants, fold them together.
  unsigned Idx = 0;
  if (const SCEVConstant *LHSC = dyn_cast<SCEVConstant>(Ops[0])) {
    ++Idx;
    assert(Idx < Ops.size());
    while (const SCEVConstant *RHSC = dyn_cast<SCEVConstant>(Ops[Idx])) {
      // We found two constants, fold them together!
      ConstantInt *Fold = ConstantInt::get(
          getContext(), APIntOps::smax(LHSC->getAPInt(), RHSC->getAPInt()));
      Ops[0] = getConstant(Fold);
      Ops.erase(Ops.begin()+1);  // Erase the folded element
      if (Ops.size() == 1) return Ops[0];
      LHSC = cast<SCEVConstant>(Ops[0]);
    }

    // If we are left with a constant minimum-int, strip it off.
    if (cast<SCEVConstant>(Ops[0])->getValue()->isMinValue(true)) {
      Ops.erase(Ops.begin());
      --Idx;
    } else if (cast<SCEVConstant>(Ops[0])->getValue()->isMaxValue(true)) {
      // If we have an smax with a constant maximum-int, it will always be
      // maximum-int.
      return Ops[0];
    }

    if (Ops.size() == 1) return Ops[0];
  }

  // Find the first SMax
  while (Idx < Ops.size() && Ops[Idx]->getSCEVType() < scSMaxExpr)
    ++Idx;

  // Check to see if one of the operands is an SMax. If so, expand its operands
  // onto our operand list, and recurse to simplify.
  if (Idx < Ops.size()) {
    bool DeletedSMax = false;
    while (const SCEVSMaxExpr *SMax = dyn_cast<SCEVSMaxExpr>(Ops[Idx])) {
      Ops.erase(Ops.begin()+Idx);
      Ops.append(SMax->op_begin(), SMax->op_end());
      DeletedSMax = true;
    }

    if (DeletedSMax)
      return getSMaxExpr(Ops);
  }

  // Okay, check to see if the same value occurs in the operand list twice.  If
  // so, delete one.  Since we sorted the list, these values are required to
  // be adjacent.
  for (unsigned i = 0, e = Ops.size()-1; i != e; ++i)
    //  X smax Y smax Y  -->  X smax Y
    //  X smax Y         -->  X, if X is always greater than Y
    if (Ops[i] == Ops[i+1] ||
        isKnownPredicate(ICmpInst::ICMP_SGE, Ops[i], Ops[i+1])) {
      Ops.erase(Ops.begin()+i+1, Ops.begin()+i+2);
      --i; --e;
    } else if (isKnownPredicate(ICmpInst::ICMP_SLE, Ops[i], Ops[i+1])) {
      Ops.erase(Ops.begin()+i, Ops.begin()+i+1);
      --i; --e;
    }

  if (Ops.size() == 1) return Ops[0];

  assert(!Ops.empty() && "Reduced smax down to nothing!");

  // Okay, it looks like we really DO need an smax expr.  Check to see if we
  // already have one, otherwise create a new one.
  FoldingSetNodeID ID;
  ID.AddInteger(scSMaxExpr);
  for (unsigned i = 0, e = Ops.size(); i != e; ++i)
    ID.AddPointer(Ops[i]);
  void *IP = nullptr;
  if (const SCEV *S = UniqueSCEVs.FindNodeOrInsertPos(ID, IP)) return S;
  const SCEV **O = SCEVAllocator.Allocate<const SCEV *>(Ops.size());
  std::uninitialized_copy(Ops.begin(), Ops.end(), O);
  SCEV *S = new (SCEVAllocator) SCEVSMaxExpr(ID.Intern(SCEVAllocator),
                                             O, Ops.size());
  UniqueSCEVs.InsertNode(S, IP);
  return S;
}

const SCEV *ScalarEvolution::getUMaxExpr(const SCEV *LHS,
                                         const SCEV *RHS) {
  SmallVector<const SCEV *, 2> Ops;
  Ops.push_back(LHS);
  Ops.push_back(RHS);
  return getUMaxExpr(Ops);
}

const SCEV *
ScalarEvolution::getUMaxExpr(SmallVectorImpl<const SCEV *> &Ops) {
  assert(!Ops.empty() && "Cannot get empty umax!");
  if (Ops.size() == 1) return Ops[0];
#ifndef NDEBUG
  Type *ETy = getEffectiveSCEVType(Ops[0]->getType());
  for (unsigned i = 1, e = Ops.size(); i != e; ++i)
    assert(getEffectiveSCEVType(Ops[i]->getType()) == ETy &&
           "SCEVUMaxExpr operand types don't match!");
#endif

  // Sort by complexity, this groups all similar expression types together.
  GroupByComplexity(Ops, &LI);

  // If there are any constants, fold them together.
  unsigned Idx = 0;
  if (const SCEVConstant *LHSC = dyn_cast<SCEVConstant>(Ops[0])) {
    ++Idx;
    assert(Idx < Ops.size());
    while (const SCEVConstant *RHSC = dyn_cast<SCEVConstant>(Ops[Idx])) {
      // We found two constants, fold them together!
      ConstantInt *Fold = ConstantInt::get(
          getContext(), APIntOps::umax(LHSC->getAPInt(), RHSC->getAPInt()));
      Ops[0] = getConstant(Fold);
      Ops.erase(Ops.begin()+1);  // Erase the folded element
      if (Ops.size() == 1) return Ops[0];
      LHSC = cast<SCEVConstant>(Ops[0]);
    }

    // If we are left with a constant minimum-int, strip it off.
    if (cast<SCEVConstant>(Ops[0])->getValue()->isMinValue(false)) {
      Ops.erase(Ops.begin());
      --Idx;
    } else if (cast<SCEVConstant>(Ops[0])->getValue()->isMaxValue(false)) {
      // If we have an umax with a constant maximum-int, it will always be
      // maximum-int.
      return Ops[0];
    }

    if (Ops.size() == 1) return Ops[0];
  }

  // Find the first UMax
  while (Idx < Ops.size() && Ops[Idx]->getSCEVType() < scUMaxExpr)
    ++Idx;

  // Check to see if one of the operands is a UMax. If so, expand its operands
  // onto our operand list, and recurse to simplify.
  if (Idx < Ops.size()) {
    bool DeletedUMax = false;
    while (const SCEVUMaxExpr *UMax = dyn_cast<SCEVUMaxExpr>(Ops[Idx])) {
      Ops.erase(Ops.begin()+Idx);
      Ops.append(UMax->op_begin(), UMax->op_end());
      DeletedUMax = true;
    }

    if (DeletedUMax)
      return getUMaxExpr(Ops);
  }

  // Okay, check to see if the same value occurs in the operand list twice.  If
  // so, delete one.  Since we sorted the list, these values are required to
  // be adjacent.
  for (unsigned i = 0, e = Ops.size()-1; i != e; ++i)
    //  X umax Y umax Y  -->  X umax Y
    //  X umax Y         -->  X, if X is always greater than Y
    if (Ops[i] == Ops[i+1] ||
        isKnownPredicate(ICmpInst::ICMP_UGE, Ops[i], Ops[i+1])) {
      Ops.erase(Ops.begin()+i+1, Ops.begin()+i+2);
      --i; --e;
    } else if (isKnownPredicate(ICmpInst::ICMP_ULE, Ops[i], Ops[i+1])) {
      Ops.erase(Ops.begin()+i, Ops.begin()+i+1);
      --i; --e;
    }

  if (Ops.size() == 1) return Ops[0];

  assert(!Ops.empty() && "Reduced umax down to nothing!");

  // Okay, it looks like we really DO need a umax expr.  Check to see if we
  // already have one, otherwise create a new one.
  FoldingSetNodeID ID;
  ID.AddInteger(scUMaxExpr);
  for (unsigned i = 0, e = Ops.size(); i != e; ++i)
    ID.AddPointer(Ops[i]);
  void *IP = nullptr;
  if (const SCEV *S = UniqueSCEVs.FindNodeOrInsertPos(ID, IP)) return S;
  const SCEV **O = SCEVAllocator.Allocate<const SCEV *>(Ops.size());
  std::uninitialized_copy(Ops.begin(), Ops.end(), O);
  SCEV *S = new (SCEVAllocator) SCEVUMaxExpr(ID.Intern(SCEVAllocator),
                                             O, Ops.size());
  UniqueSCEVs.InsertNode(S, IP);
  return S;
}

const SCEV *ScalarEvolution::getSMinExpr(const SCEV *LHS,
                                         const SCEV *RHS) {
  // ~smax(~x, ~y) == smin(x, y).
  return getNotSCEV(getSMaxExpr(getNotSCEV(LHS), getNotSCEV(RHS)));
}

const SCEV *ScalarEvolution::getUMinExpr(const SCEV *LHS,
                                         const SCEV *RHS) {
  // ~umax(~x, ~y) == umin(x, y)
  return getNotSCEV(getUMaxExpr(getNotSCEV(LHS), getNotSCEV(RHS)));
}

const SCEV *ScalarEvolution::getSizeOfExpr(Type *IntTy, Type *AllocTy) {
  // We can bypass creating a target-independent
  // constant expression and then folding it back into a ConstantInt.
  // This is just a compile-time optimization.
  return getConstant(IntTy, getDataLayout().getTypeAllocSize(AllocTy));
}

const SCEV *ScalarEvolution::getOffsetOfExpr(Type *IntTy,
                                             StructType *STy,
                                             unsigned FieldNo) {
  // We can bypass creating a target-independent
  // constant expression and then folding it back into a ConstantInt.
  // This is just a compile-time optimization.
  return getConstant(
      IntTy, getDataLayout().getStructLayout(STy)->getElementOffset(FieldNo));
}

const SCEV *ScalarEvolution::getUnknown(Value *V) {
  // Don't attempt to do anything other than create a SCEVUnknown object
  // here.  createSCEV only calls getUnknown after checking for all other
  // interesting possibilities, and any other code that calls getUnknown
  // is doing so in order to hide a value from SCEV canonicalization.

  FoldingSetNodeID ID;
  ID.AddInteger(scUnknown);
  ID.AddPointer(V);
  void *IP = nullptr;
  if (SCEV *S = UniqueSCEVs.FindNodeOrInsertPos(ID, IP)) {
    assert(cast<SCEVUnknown>(S)->getValue() == V &&
           "Stale SCEVUnknown in uniquing map!");
    return S;
  }
  SCEV *S = new (SCEVAllocator) SCEVUnknown(ID.Intern(SCEVAllocator), V, this,
                                            FirstUnknown);
  FirstUnknown = cast<SCEVUnknown>(S);
  UniqueSCEVs.InsertNode(S, IP);
  return S;
}

//===----------------------------------------------------------------------===//
//            Basic SCEV Analysis and PHI Idiom Recognition Code
//

/// isSCEVable - Test if values of the given type are analyzable within
/// the SCEV framework. This primarily includes integer types, and it
/// can optionally include pointer types if the ScalarEvolution class
/// has access to target-specific information.
bool ScalarEvolution::isSCEVable(Type *Ty) const {
  // Integers and pointers are always SCEVable.
  return Ty->isIntegerTy() || Ty->isPointerTy();
}

/// getTypeSizeInBits - Return the size in bits of the specified type,
/// for which isSCEVable must return true.
uint64_t ScalarEvolution::getTypeSizeInBits(Type *Ty) const {
  assert(isSCEVable(Ty) && "Type is not SCEVable!");
  return getDataLayout().getTypeSizeInBits(Ty);
}

/// getEffectiveSCEVType - Return a type with the same bitwidth as
/// the given type and which represents how SCEV will treat the given
/// type, for which isSCEVable must return true. For pointer types,
/// this is the pointer-sized integer type.
Type *ScalarEvolution::getEffectiveSCEVType(Type *Ty) const {
  assert(isSCEVable(Ty) && "Type is not SCEVable!");

  if (Ty->isIntegerTy())
    return Ty;

  // The only other support type is pointer.
  assert(Ty->isPointerTy() && "Unexpected non-pointer non-integer type!");
  return getDataLayout().getIntPtrType(Ty);
}

const SCEV *ScalarEvolution::getCouldNotCompute() {
  return CouldNotCompute.get();
}


bool ScalarEvolution::checkValidity(const SCEV *S) const {
  // Helper class working with SCEVTraversal to figure out if a SCEV contains
  // a SCEVUnknown with null value-pointer. FindInvalidSCEVUnknown::FindOne
  // is set iff if find such SCEVUnknown.
  //
  struct FindInvalidSCEVUnknown {
    bool FindOne;
    FindInvalidSCEVUnknown() { FindOne = false; }
    bool follow(const SCEV *S) {
      switch (static_cast<SCEVTypes>(S->getSCEVType())) {
      case scConstant:
        return false;
      case scUnknown:
        if (!cast<SCEVUnknown>(S)->getValue())
          FindOne = true;
        return false;
      default:
        return true;
      }
    }
    bool isDone() const { return FindOne; }
  };

  FindInvalidSCEVUnknown F;
  SCEVTraversal<FindInvalidSCEVUnknown> ST(F);
  ST.visitAll(S);

  return !F.FindOne;
}

namespace {
// Helper class working with SCEVTraversal to figure out if a SCEV contains
// a sub SCEV of scAddRecExpr type.  FindInvalidSCEVUnknown::FoundOne is set
// iff if such sub scAddRecExpr type SCEV is found.
struct FindAddRecurrence {
  bool FoundOne;
  FindAddRecurrence() : FoundOne(false) {}

  bool follow(const SCEV *S) {
    switch (static_cast<SCEVTypes>(S->getSCEVType())) {
    case scAddRecExpr:
      FoundOne = true;
    case scConstant:
    case scUnknown:
    case scCouldNotCompute:
      return false;
    default:
      return true;
    }
  }
  bool isDone() const { return FoundOne; }
};
}

bool ScalarEvolution::containsAddRecurrence(const SCEV *S) {
  HasRecMapType::iterator I = HasRecMap.find_as(S);
  if (I != HasRecMap.end())
    return I->second;

  FindAddRecurrence F;
  SCEVTraversal<FindAddRecurrence> ST(F);
  ST.visitAll(S);
  HasRecMap.insert(std::make_pair(S, F.FoundOne));
  return F.FoundOne;
}

/// getSCEVValues - Return the Value set from S.
SetVector<Value *> *ScalarEvolution::getSCEVValues(const SCEV *S) {
  ExprValueMapType::iterator SI = ExprValueMap.find_as(S);
  if (SI == ExprValueMap.end())
    return nullptr;
#ifndef NDEBUG
  if (VerifySCEVMap) {
    // Check there is no dangling Value in the set returned.
    for (const auto &VE : SI->second)
      assert(ValueExprMap.count(VE));
  }
#endif
  return &SI->second;
}

/// eraseValueFromMap - Erase Value from ValueExprMap and ExprValueMap.
/// If ValueExprMap.erase(V) is not used together with forgetMemoizedResults(S),
/// eraseValueFromMap should be used instead to ensure whenever V->S is removed
/// from ValueExprMap, V is also removed from the set of ExprValueMap[S].
void ScalarEvolution::eraseValueFromMap(Value *V) {
  ValueExprMapType::iterator I = ValueExprMap.find_as(V);
  if (I != ValueExprMap.end()) {
    const SCEV *S = I->second;
    SetVector<Value *> *SV = getSCEVValues(S);
    // Remove V from the set of ExprValueMap[S]
    if (SV)
      SV->remove(V);
    ValueExprMap.erase(V);
  }
}

/// getSCEV - Return an existing SCEV if it exists, otherwise analyze the
/// expression and create a new one.
const SCEV *ScalarEvolution::getSCEV(Value *V) {
  assert(isSCEVable(V->getType()) && "Value is not SCEVable!");

  const SCEV *S = getExistingSCEV(V);
  if (S == nullptr) {
    S = createSCEV(V);
<<<<<<< HEAD
#if INTEL_CUSTOMIZATION // HIR parsing 
    if (HIRInfo.isValid()) {
      // This SCEV was created especially for HIR so it should not be cached in
      // the original cache (ValueExprMap).
      HIRValueExprMap.insert(std::make_pair(V, S));
      return S;
    }
#endif // INTEL_CUSTOMIZATION
    ValueExprMap.insert(std::make_pair(SCEVCallbackVH(V, this), S));
=======
    // During PHI resolution, it is possible to create two SCEVs for the same
    // V, so it is needed to double check whether V->S is inserted into
    // ValueExprMap before insert S->V into ExprValueMap.
    std::pair<ValueExprMapType::iterator, bool> Pair =
        ValueExprMap.insert(std::make_pair(SCEVCallbackVH(V, this), S));
    if (Pair.second)
      ExprValueMap[S].insert(V);
>>>>>>> d12f3153
  }
  return S;
}

const SCEV *ScalarEvolution::getExistingSCEV(Value *V) {
  assert(isSCEVable(V->getType()) && "Value is not SCEVable!");

#if INTEL_CUSTOMIZATION // HIR parsing 
  if (HIRInfo.isValid()) {
    HIRValueExprMapType::iterator I = HIRValueExprMap.find_as(V);
    if (I != HIRValueExprMap.end()) {
      return I->second;
    }
  }
#endif // INTEL_CUSTOMIZATION
  ValueExprMapType::iterator I = ValueExprMap.find_as(V);
  if (I != ValueExprMap.end()) {
    const SCEV *S = I->second;
#if INTEL_CUSTOMIZATION // HIR parsing 
    if (HIRInfo.isValid()) {
      if (checkValidity(S) && isValidSCEVForHIR(S)) {
        HIRValueExprMap.insert(std::make_pair(V, S));
        return S;
      }
      return nullptr;
    }
#endif // INTEL_CUSTOMIZATION
    if (checkValidity(S))
      return S;
    forgetMemoizedResults(S);
    ValueExprMap.erase(I);
  }
  return nullptr;
}

#if INTEL_CUSTOMIZATION // HIR parsing 

ScalarEvolution::HIRInfoS::HIRInfoS(HIRInfoS& InitObj) 
  : IsValid(InitObj.IsValid), OutermostLoop(InitObj.OutermostLoop)
  , Initializer(&InitObj) {
  Initializer->reset(); 
}
  
ScalarEvolution::HIRInfoS::~HIRInfoS() {
  // Restore initailizer object.
  if (Initializer) {
    Initializer->IsValid = IsValid;
    Initializer->OutermostLoop = OutermostLoop;
  }
}

/// Validates SCEV by checking whether it contains AddRecs for a loop whch is 
/// not contained in OutermostHIRLoop. If OutermostHIRLoop is null, presence
/// of any AddRec invalidates the SCEV.
///
class HIRSCEVValidator {
  bool &ValidSCEV;
  const Loop *OutermostHIRLoop;

public:
  HIRSCEVValidator(bool &ValidSCEV, const Loop *OutermostHIRLoop) 
  : ValidSCEV(ValidSCEV), OutermostHIRLoop(OutermostHIRLoop) {
    ValidSCEV = true;
  }

  bool follow(const SCEV *SC) {
    if (auto AddRec = dyn_cast<SCEVAddRecExpr>(SC)) {
      if (!OutermostHIRLoop) {
        ValidSCEV = false;
        return false;
      }

      auto Lp = AddRec->getLoop();

      if (!OutermostHIRLoop->contains(Lp)) {
        ValidSCEV = false;
        return false;
      }
    }

    return true;
  }

  bool isDone() const { return !ValidSCEV; }
};

bool ScalarEvolution::isValidSCEVForHIR(const SCEV *SC) const {
  bool ValidSCEV;
  HIRSCEVValidator Validator(ValidSCEV, HIRInfo.getOutermostLoop());
  visitAll(SC, Validator); 
  return ValidSCEV;
}

const SCEV *ScalarEvolution::getSCEVForHIR(Value *Val, 
                                           const Loop *OutermostLoop) { 
  assert(isSCEVable(Val->getType()) && "Value is not SCEVable!");

  HIRInfo.set(OutermostLoop);

  auto SC = getSCEV(Val);

  HIRInfo.reset();

  return SC;
}

bool ScalarEvolution::isLoopZtt(const Loop *Lp, const BranchInst *ZttInst) {

  auto ZttCond = ZttInst->getCondition();

  auto LatchBB = Lp->getLoopLatch();
  auto LatchInst = cast<BranchInst>(LatchBB->getTerminator());

  auto ICmp = dyn_cast<ICmpInst>(LatchInst->getCondition());

  if (!ICmp) {
    return false;
  }

  auto Pred = ICmp->getPredicate();

  auto LHS = getSCEV(ICmp->getOperand(0));
  auto RHS = getSCEV(ICmp->getOperand(1));

  LHS = getSCEVAtScope(LHS, Lp);
  RHS = getSCEVAtScope(RHS, Lp);

  if (isLoopInvariant(LHS, Lp)) {
    std::swap(LHS, RHS);
    Pred = ICmpInst::getSwappedPredicate(Pred);
  }

  const SCEVAddRecExpr *IV = cast<SCEVAddRecExpr>(LHS);
  auto Start = IV->getStart();
  auto Stride = IV->getStepRecurrence(*this);

  LHS = getMinusSCEV(Start, Stride);

  // We do not know signedness of IV, so we perform both signed and unsigned
  // comparisons. This can be a potential stability issue. Need a test case for
  // investigation. Alternative is to use NoWrap flags which is less accurate so
  // it will miss some cases.
  if ((Pred == ICmpInst::ICMP_EQ) || (Pred == ICmpInst::ICMP_NE)) {
    if (isKnownPositive(Stride)) {
      return (isImpliedCond(ICmpInst::ICMP_ULT, LHS, RHS, ZttCond, false) ||
              isImpliedCond(ICmpInst::ICMP_SLT, LHS, RHS, ZttCond, false));
    }
    else {
      assert(isKnownNegative(Stride) && 
             "Stride it not known to be positive or negative!");
      return (isImpliedCond(ICmpInst::ICMP_UGT, LHS, RHS, ZttCond, false) ||
              isImpliedCond(ICmpInst::ICMP_SGT, LHS, RHS, ZttCond, false));
    }
  }      

  return isImpliedCond(Pred, LHS, RHS, ZttCond, false);
}

// This class is used to recreate original SCEV form of a value given the HIR
// SCEV form. This is done by reparsing SCEVUnkowns in the incoming SCEV.
class OriginalSCEVCreator : public SCEVRewriteVisitor<OriginalSCEVCreator> {
public:
  static const SCEV *create(const SCEV *SC, ScalarEvolution &SE) {
    OriginalSCEVCreator Rewriter(SE);
    return Rewriter.visit(SC);
  }
 
  OriginalSCEVCreator(ScalarEvolution &SE): SCEVRewriteVisitor(SE) {}
 
  const SCEV *visitUnknown(const SCEVUnknown *UnknownSCEV) {
    return SE.getSCEV(UnknownSCEV->getValue());
  }

};

const SCEV *ScalarEvolution::getOriginalSCEV(const SCEV *SC) {
  if (HIRInfo.isValid()) {
    // Copy-construction temporarily disables HIR mode and restores it at the
    // end of the scope.
    // During copy construction, the constructed object stores a pointer to the
    // initializer object and copies its fields. Initializer is then 'reset'.
    // When the destructor of the copy constructed object is invoked, it looks
    // for the initializer and restores its state. This is akin to RAII idiom.
    HIRInfoS SavedHIRInfo(HIRInfo);

    return OriginalSCEVCreator::create(SC, *this);
  }

  return SC;
}

#endif // INTEL_CUSTOMIZATION

/// getNegativeSCEV - Return a SCEV corresponding to -V = -1*V
///
const SCEV *ScalarEvolution::getNegativeSCEV(const SCEV *V,
                                             SCEV::NoWrapFlags Flags) {
  if (const SCEVConstant *VC = dyn_cast<SCEVConstant>(V))
    return getConstant(
               cast<ConstantInt>(ConstantExpr::getNeg(VC->getValue())));

  Type *Ty = V->getType();
  Ty = getEffectiveSCEVType(Ty);
  return getMulExpr(
      V, getConstant(cast<ConstantInt>(Constant::getAllOnesValue(Ty))), Flags);
}

/// getNotSCEV - Return a SCEV corresponding to ~V = -1-V
const SCEV *ScalarEvolution::getNotSCEV(const SCEV *V) {
  if (const SCEVConstant *VC = dyn_cast<SCEVConstant>(V))
    return getConstant(
                cast<ConstantInt>(ConstantExpr::getNot(VC->getValue())));

  Type *Ty = V->getType();
  Ty = getEffectiveSCEVType(Ty);
  const SCEV *AllOnes =
                   getConstant(cast<ConstantInt>(Constant::getAllOnesValue(Ty)));
  return getMinusSCEV(AllOnes, V);
}

/// getMinusSCEV - Return LHS-RHS.  Minus is represented in SCEV as A+B*-1.
const SCEV *ScalarEvolution::getMinusSCEV(const SCEV *LHS, const SCEV *RHS,
                                          SCEV::NoWrapFlags Flags) {
  // Fast path: X - X --> 0.
  if (LHS == RHS)
    return getZero(LHS->getType());

  // We represent LHS - RHS as LHS + (-1)*RHS. This transformation
  // makes it so that we cannot make much use of NUW.
  auto AddFlags = SCEV::FlagAnyWrap;
  const bool RHSIsNotMinSigned =
      !getSignedRange(RHS).getSignedMin().isMinSignedValue();
  if (maskFlags(Flags, SCEV::FlagNSW) == SCEV::FlagNSW) {
    // Let M be the minimum representable signed value. Then (-1)*RHS
    // signed-wraps if and only if RHS is M. That can happen even for
    // a NSW subtraction because e.g. (-1)*M signed-wraps even though
    // -1 - M does not. So to transfer NSW from LHS - RHS to LHS +
    // (-1)*RHS, we need to prove that RHS != M.
    //
    // If LHS is non-negative and we know that LHS - RHS does not
    // signed-wrap, then RHS cannot be M. So we can rule out signed-wrap
    // either by proving that RHS > M or that LHS >= 0.
    if (RHSIsNotMinSigned || isKnownNonNegative(LHS)) {
      AddFlags = SCEV::FlagNSW;
    }
  }

  // FIXME: Find a correct way to transfer NSW to (-1)*M when LHS -
  // RHS is NSW and LHS >= 0.
  //
  // The difficulty here is that the NSW flag may have been proven
  // relative to a loop that is to be found in a recurrence in LHS and
  // not in RHS. Applying NSW to (-1)*M may then let the NSW have a
  // larger scope than intended.
  auto NegFlags = RHSIsNotMinSigned ? SCEV::FlagNSW : SCEV::FlagAnyWrap;

  return getAddExpr(LHS, getNegativeSCEV(RHS, NegFlags), AddFlags);
}

/// getTruncateOrZeroExtend - Return a SCEV corresponding to a conversion of the
/// input value to the specified type.  If the type must be extended, it is zero
/// extended.
const SCEV *
ScalarEvolution::getTruncateOrZeroExtend(const SCEV *V, Type *Ty) {
  Type *SrcTy = V->getType();
  assert((SrcTy->isIntegerTy() || SrcTy->isPointerTy()) &&
         (Ty->isIntegerTy() || Ty->isPointerTy()) &&
         "Cannot truncate or zero extend with non-integer arguments!");
  if (getTypeSizeInBits(SrcTy) == getTypeSizeInBits(Ty))
    return V;  // No conversion
  if (getTypeSizeInBits(SrcTy) > getTypeSizeInBits(Ty))
    return getTruncateExpr(V, Ty);
  return getZeroExtendExpr(V, Ty);
}

/// getTruncateOrSignExtend - Return a SCEV corresponding to a conversion of the
/// input value to the specified type.  If the type must be extended, it is sign
/// extended.
const SCEV *
ScalarEvolution::getTruncateOrSignExtend(const SCEV *V,
                                         Type *Ty) {
  Type *SrcTy = V->getType();
  assert((SrcTy->isIntegerTy() || SrcTy->isPointerTy()) &&
         (Ty->isIntegerTy() || Ty->isPointerTy()) &&
         "Cannot truncate or zero extend with non-integer arguments!");
  if (getTypeSizeInBits(SrcTy) == getTypeSizeInBits(Ty))
    return V;  // No conversion
  if (getTypeSizeInBits(SrcTy) > getTypeSizeInBits(Ty))
    return getTruncateExpr(V, Ty);
  return getSignExtendExpr(V, Ty);
}

/// getNoopOrZeroExtend - Return a SCEV corresponding to a conversion of the
/// input value to the specified type.  If the type must be extended, it is zero
/// extended.  The conversion must not be narrowing.
const SCEV *
ScalarEvolution::getNoopOrZeroExtend(const SCEV *V, Type *Ty) {
  Type *SrcTy = V->getType();
  assert((SrcTy->isIntegerTy() || SrcTy->isPointerTy()) &&
         (Ty->isIntegerTy() || Ty->isPointerTy()) &&
         "Cannot noop or zero extend with non-integer arguments!");
  assert(getTypeSizeInBits(SrcTy) <= getTypeSizeInBits(Ty) &&
         "getNoopOrZeroExtend cannot truncate!");
  if (getTypeSizeInBits(SrcTy) == getTypeSizeInBits(Ty))
    return V;  // No conversion
  return getZeroExtendExpr(V, Ty);
}

/// getNoopOrSignExtend - Return a SCEV corresponding to a conversion of the
/// input value to the specified type.  If the type must be extended, it is sign
/// extended.  The conversion must not be narrowing.
const SCEV *
ScalarEvolution::getNoopOrSignExtend(const SCEV *V, Type *Ty) {
  Type *SrcTy = V->getType();
  assert((SrcTy->isIntegerTy() || SrcTy->isPointerTy()) &&
         (Ty->isIntegerTy() || Ty->isPointerTy()) &&
         "Cannot noop or sign extend with non-integer arguments!");
  assert(getTypeSizeInBits(SrcTy) <= getTypeSizeInBits(Ty) &&
         "getNoopOrSignExtend cannot truncate!");
  if (getTypeSizeInBits(SrcTy) == getTypeSizeInBits(Ty))
    return V;  // No conversion
  return getSignExtendExpr(V, Ty);
}

/// getNoopOrAnyExtend - Return a SCEV corresponding to a conversion of
/// the input value to the specified type. If the type must be extended,
/// it is extended with unspecified bits. The conversion must not be
/// narrowing.
const SCEV *
ScalarEvolution::getNoopOrAnyExtend(const SCEV *V, Type *Ty) {
  Type *SrcTy = V->getType();
  assert((SrcTy->isIntegerTy() || SrcTy->isPointerTy()) &&
         (Ty->isIntegerTy() || Ty->isPointerTy()) &&
         "Cannot noop or any extend with non-integer arguments!");
  assert(getTypeSizeInBits(SrcTy) <= getTypeSizeInBits(Ty) &&
         "getNoopOrAnyExtend cannot truncate!");
  if (getTypeSizeInBits(SrcTy) == getTypeSizeInBits(Ty))
    return V;  // No conversion
  return getAnyExtendExpr(V, Ty);
}

/// getTruncateOrNoop - Return a SCEV corresponding to a conversion of the
/// input value to the specified type.  The conversion must not be widening.
const SCEV *
ScalarEvolution::getTruncateOrNoop(const SCEV *V, Type *Ty) {
  Type *SrcTy = V->getType();
  assert((SrcTy->isIntegerTy() || SrcTy->isPointerTy()) &&
         (Ty->isIntegerTy() || Ty->isPointerTy()) &&
         "Cannot truncate or noop with non-integer arguments!");
  assert(getTypeSizeInBits(SrcTy) >= getTypeSizeInBits(Ty) &&
         "getTruncateOrNoop cannot extend!");
  if (getTypeSizeInBits(SrcTy) == getTypeSizeInBits(Ty))
    return V;  // No conversion
  return getTruncateExpr(V, Ty);
}

/// getUMaxFromMismatchedTypes - Promote the operands to the wider of
/// the types using zero-extension, and then perform a umax operation
/// with them.
const SCEV *ScalarEvolution::getUMaxFromMismatchedTypes(const SCEV *LHS,
                                                        const SCEV *RHS) {
  const SCEV *PromotedLHS = LHS;
  const SCEV *PromotedRHS = RHS;

  if (getTypeSizeInBits(LHS->getType()) > getTypeSizeInBits(RHS->getType()))
    PromotedRHS = getZeroExtendExpr(RHS, LHS->getType());
  else
    PromotedLHS = getNoopOrZeroExtend(LHS, RHS->getType());

  return getUMaxExpr(PromotedLHS, PromotedRHS);
}

/// getUMinFromMismatchedTypes - Promote the operands to the wider of
/// the types using zero-extension, and then perform a umin operation
/// with them.
const SCEV *ScalarEvolution::getUMinFromMismatchedTypes(const SCEV *LHS,
                                                        const SCEV *RHS) {
  const SCEV *PromotedLHS = LHS;
  const SCEV *PromotedRHS = RHS;

  if (getTypeSizeInBits(LHS->getType()) > getTypeSizeInBits(RHS->getType()))
    PromotedRHS = getZeroExtendExpr(RHS, LHS->getType());
  else
    PromotedLHS = getNoopOrZeroExtend(LHS, RHS->getType());

  return getUMinExpr(PromotedLHS, PromotedRHS);
}

/// getPointerBase - Transitively follow the chain of pointer-type operands
/// until reaching a SCEV that does not have a single pointer operand. This
/// returns a SCEVUnknown pointer for well-formed pointer-type expressions,
/// but corner cases do exist.
const SCEV *ScalarEvolution::getPointerBase(const SCEV *V) {
  // A pointer operand may evaluate to a nonpointer expression, such as null.
  if (!V->getType()->isPointerTy())
    return V;

  if (const SCEVCastExpr *Cast = dyn_cast<SCEVCastExpr>(V)) {
    return getPointerBase(Cast->getOperand());
  } else if (const SCEVNAryExpr *NAry = dyn_cast<SCEVNAryExpr>(V)) {
    const SCEV *PtrOp = nullptr;
    for (const SCEV *NAryOp : NAry->operands()) {
      if (NAryOp->getType()->isPointerTy()) {
        // Cannot find the base of an expression with multiple pointer operands.
        if (PtrOp)
          return V;
        PtrOp = NAryOp;
      }
    }
    if (!PtrOp)
      return V;
    return getPointerBase(PtrOp);
  }
  return V;
}

/// PushDefUseChildren - Push users of the given Instruction
/// onto the given Worklist.
static void
PushDefUseChildren(Instruction *I,
                   SmallVectorImpl<Instruction *> &Worklist) {
  // Push the def-use children onto the Worklist stack.
  for (User *U : I->users())
    Worklist.push_back(cast<Instruction>(U));
}

/// ForgetSymbolicValue - This looks up computed SCEV values for all
/// instructions that depend on the given instruction and removes them from
/// the ValueExprMapType map if they reference SymName. This is used during PHI
/// resolution.
void
ScalarEvolution::ForgetSymbolicName(Instruction *PN, const SCEV *SymName) {
  SmallVector<Instruction *, 16> Worklist;
  PushDefUseChildren(PN, Worklist);

  SmallPtrSet<Instruction *, 8> Visited;
  Visited.insert(PN);
  while (!Worklist.empty()) {
    Instruction *I = Worklist.pop_back_val();
    if (!Visited.insert(I).second)
      continue;

#if INTEL_CUSTOMIZATION // HIR parsing
    HIRValueExprMapType::iterator HIt;
    ValueExprMapType::iterator It;
    bool Found = false;

    if (HIRInfo.isValid()) {
      HIt = HIRValueExprMap.find_as(static_cast<Value *>(I));
      Found = (HIt != HIRValueExprMap.end());
    } else {
      It = ValueExprMap.find_as(static_cast<Value *>(I));
      Found = (It != ValueExprMap.end());
    }

    if (Found) {
      const SCEV *Old = HIRInfo.isValid()? HIt->second : It->second;
#endif // INTEL_CUSTOMIZATION 

      // Short-circuit the def-use traversal if the symbolic name
      // ceases to appear in expressions.
      if (Old != SymName && !hasOperand(Old, SymName))
        continue;

      // SCEVUnknown for a PHI either means that it has an unrecognized
      // structure, it's a PHI that's in the progress of being computed
      // by createNodeForPHI, or it's a single-value PHI. In the first case,
      // additional loop trip count information isn't going to change anything.
      // In the second case, createNodeForPHI will perform the necessary
      // updates on its own when it gets to that point. In the third, we do
      // want to forget the SCEVUnknown.
      if (!isa<PHINode>(I) ||
          !isa<SCEVUnknown>(Old) ||
          (I != PN && Old == SymName)) {
        forgetMemoizedResults(Old);
#if INTEL_CUSTOMIZATION // HIR parsing
        HIRInfo.isValid() ? HIRValueExprMap.erase(HIt) : ValueExprMap.erase(It);
#endif // INTEL_CUSTOMIZATION 
      }
    }

    PushDefUseChildren(I, Worklist);
  }
}

namespace {
class SCEVInitRewriter : public SCEVRewriteVisitor<SCEVInitRewriter> {
public:
  static const SCEV *rewrite(const SCEV *Scev, const Loop *L,
                             ScalarEvolution &SE) {
    SCEVInitRewriter Rewriter(L, SE);
    const SCEV *Result = Rewriter.visit(Scev);
    return Rewriter.isValid() ? Result : SE.getCouldNotCompute();
  }

  SCEVInitRewriter(const Loop *L, ScalarEvolution &SE)
      : SCEVRewriteVisitor(SE), L(L), Valid(true) {}

  const SCEV *visitUnknown(const SCEVUnknown *Expr) {
    if (!(SE.getLoopDisposition(Expr, L) == ScalarEvolution::LoopInvariant))
      Valid = false;
    return Expr;
  }

  const SCEV *visitAddRecExpr(const SCEVAddRecExpr *Expr) {
    // Only allow AddRecExprs for this loop.
    if (Expr->getLoop() == L)
      return Expr->getStart();
    Valid = false;
    return Expr;
  }

  bool isValid() { return Valid; }

private:
  const Loop *L;
  bool Valid;
};

class SCEVShiftRewriter : public SCEVRewriteVisitor<SCEVShiftRewriter> {
public:
  static const SCEV *rewrite(const SCEV *Scev, const Loop *L,
                             ScalarEvolution &SE) {
    SCEVShiftRewriter Rewriter(L, SE);
    const SCEV *Result = Rewriter.visit(Scev);
    return Rewriter.isValid() ? Result : SE.getCouldNotCompute();
  }

  SCEVShiftRewriter(const Loop *L, ScalarEvolution &SE)
      : SCEVRewriteVisitor(SE), L(L), Valid(true) {}

  const SCEV *visitUnknown(const SCEVUnknown *Expr) {
    // Only allow AddRecExprs for this loop.
    if (!(SE.getLoopDisposition(Expr, L) == ScalarEvolution::LoopInvariant))
      Valid = false;
    return Expr;
  }

  const SCEV *visitAddRecExpr(const SCEVAddRecExpr *Expr) {
    if (Expr->getLoop() == L && Expr->isAffine())
      return SE.getMinusSCEV(Expr, Expr->getStepRecurrence(SE));
    Valid = false;
    return Expr;
  }
  bool isValid() { return Valid; }

private:
  const Loop *L;
  bool Valid;
};
} // end anonymous namespace

const SCEV *ScalarEvolution::createAddRecFromPHI(PHINode *PN) {
  const Loop *L = LI.getLoopFor(PN->getParent());
  if (!L || L->getHeader() != PN->getParent())
    return nullptr;

#if INTEL_CUSTOMIZATION // HIR parsing
  // Return unknown if phi is outside outermost loop.
  if (HIRInfo.isValid() && (!HIRInfo.getOutermostLoop() || 
                           !(HIRInfo.getOutermostLoop())->contains(L))) {
    return getUnknown(PN);
  }
#endif // INTEL_CUSTOMIZATION 

  // The loop may have multiple entrances or multiple exits; we can analyze
  // this phi as an addrec if it has a unique entry value and a unique
  // backedge value.
  Value *BEValueV = nullptr, *StartValueV = nullptr;
  for (unsigned i = 0, e = PN->getNumIncomingValues(); i != e; ++i) {
    Value *V = PN->getIncomingValue(i);
    if (L->contains(PN->getIncomingBlock(i))) {
      if (!BEValueV) {
        BEValueV = V;
      } else if (BEValueV != V) {
        BEValueV = nullptr;
        break;
      }
    } else if (!StartValueV) {
      StartValueV = V;
    } else if (StartValueV != V) {
      StartValueV = nullptr;
      break;
    }
  }
  if (BEValueV && StartValueV) {
    // While we are analyzing this PHI node, handle its value symbolically.
    const SCEV *SymbolicName = getUnknown(PN);

#if INTEL_CUSTOMIZATION // HIR parsing
    if (HIRInfo.isValid()) {
      assert(HIRValueExprMap.find_as(PN) == HIRValueExprMap.end() &&
             "PHI node already processed?");
      HIRValueExprMap.insert(std::make_pair(PN, SymbolicName));
    } else {
#endif // INTEL_CUSTOMIZATION
    assert(ValueExprMap.find_as(PN) == ValueExprMap.end() &&
           "PHI node already processed?");
    ValueExprMap.insert(std::make_pair(SCEVCallbackVH(PN, this), SymbolicName));
    } // INTEL

    // Using this symbolic name for the PHI, analyze the value coming around
    // the back-edge.
    const SCEV *BEValue = getSCEV(BEValueV);

    // NOTE: If BEValue is loop invariant, we know that the PHI node just
    // has a special value for the first iteration of the loop.

    // If the value coming around the backedge is an add with the symbolic
    // value we just inserted, then we found a simple induction variable!
    if (const SCEVAddExpr *Add = dyn_cast<SCEVAddExpr>(BEValue)) {
      // If there is a single occurrence of the symbolic value, replace it
      // with a recurrence.
      unsigned FoundIndex = Add->getNumOperands();
      for (unsigned i = 0, e = Add->getNumOperands(); i != e; ++i)
        if (Add->getOperand(i) == SymbolicName)
          if (FoundIndex == e) {
            FoundIndex = i;
            break;
          }

      if (FoundIndex != Add->getNumOperands()) {
        // Create an add with everything but the specified operand.
        SmallVector<const SCEV *, 8> Ops;
        for (unsigned i = 0, e = Add->getNumOperands(); i != e; ++i)
          if (i != FoundIndex)
            Ops.push_back(Add->getOperand(i));
        const SCEV *Accum = getAddExpr(Ops);

        // This is not a valid addrec if the step amount is varying each
        // loop iteration, but is not itself an addrec in this loop.
        if (isLoopInvariant(Accum, L) ||
            (isa<SCEVAddRecExpr>(Accum) &&
             cast<SCEVAddRecExpr>(Accum)->getLoop() == L)) {
          SCEV::NoWrapFlags Flags = SCEV::FlagAnyWrap;

          // If the increment doesn't overflow, then neither the addrec nor
          // the post-increment will overflow.
          if (const AddOperator *OBO = dyn_cast<AddOperator>(BEValueV)) {
            if (OBO->getOperand(0) == PN) {
              if (OBO->hasNoUnsignedWrap())
                Flags = setFlags(Flags, SCEV::FlagNUW);
              if (OBO->hasNoSignedWrap())
                Flags = setFlags(Flags, SCEV::FlagNSW);
            }
          } else if (GEPOperator *GEP = dyn_cast<GEPOperator>(BEValueV)) {
            // If the increment is an inbounds GEP, then we know the address
            // space cannot be wrapped around. We cannot make any guarantee
            // about signed or unsigned overflow because pointers are
            // unsigned but we may have a negative index from the base
            // pointer. We can guarantee that no unsigned wrap occurs if the
            // indices form a positive value.
            if (GEP->isInBounds() && GEP->getOperand(0) == PN) {
              Flags = setFlags(Flags, SCEV::FlagNW);

              const SCEV *Ptr = getSCEV(GEP->getPointerOperand());
              if (isKnownPositive(getMinusSCEV(getSCEV(GEP), Ptr)))
                Flags = setFlags(Flags, SCEV::FlagNUW);
            }

            // We cannot transfer nuw and nsw flags from subtraction
            // operations -- sub nuw X, Y is not the same as add nuw X, -Y
            // for instance.
          }

          const SCEV *StartVal = getSCEV(StartValueV);
          const SCEV *PHISCEV = getAddRecExpr(StartVal, Accum, L, Flags);

          // Since the no-wrap flags are on the increment, they apply to the
          // post-incremented value as well.
          if (isLoopInvariant(Accum, L))
            (void)getAddRecExpr(getAddExpr(StartVal, Accum), Accum, L, Flags);

          // Okay, for the entire analysis of this edge we assumed the PHI
          // to be symbolic.  We now need to go back and purge all of the
          // entries for the scalars that use the symbolic expression.
          ForgetSymbolicName(PN, SymbolicName);
#if INTEL_CUSTOMIZATION // HIR parsing 
          HIRInfo.isValid() ? HIRValueExprMap[PN] = PHISCEV  
                            : ValueExprMap[SCEVCallbackVH(PN, this)] = PHISCEV;
#endif // INTEL_CUSTOMIZATION
          return PHISCEV;
        }
      }
    } else {
      // Otherwise, this could be a loop like this:
      //     i = 0;  for (j = 1; ..; ++j) { ....  i = j; }
      // In this case, j = {1,+,1}  and BEValue is j.
      // Because the other in-value of i (0) fits the evolution of BEValue
      // i really is an addrec evolution.
      //
      // We can generalize this saying that i is the shifted value of BEValue
      // by one iteration:
      //   PHI(f(0), f({1,+,1})) --> f({0,+,1})
      const SCEV *Shifted = SCEVShiftRewriter::rewrite(BEValue, L, *this);
      const SCEV *Start = SCEVInitRewriter::rewrite(Shifted, L, *this);
      if (Shifted != getCouldNotCompute() &&
          Start != getCouldNotCompute()) {
        const SCEV *StartVal = getSCEV(StartValueV);
        if (Start == StartVal) {
          // Okay, for the entire analysis of this edge we assumed the PHI
          // to be symbolic.  We now need to go back and purge all of the
          // entries for the scalars that use the symbolic expression.
          ForgetSymbolicName(PN, SymbolicName);
#if INTEL_CUSTOMIZATION // HIR parsing 
          HIRInfo.isValid() ? HIRValueExprMap[PN] = Shifted  
                            : ValueExprMap[SCEVCallbackVH(PN, this)] = Shifted;
#endif // INTEL_CUSTOMIZATION
          return Shifted;
        }
      }
    }
  }

  return nullptr;
}

// Checks if the SCEV S is available at BB.  S is considered available at BB
// if S can be materialized at BB without introducing a fault.
static bool IsAvailableOnEntry(const Loop *L, DominatorTree &DT, const SCEV *S,
                               BasicBlock *BB) {
  struct CheckAvailable {
    bool TraversalDone = false;
    bool Available = true;

    const Loop *L = nullptr;  // The loop BB is in (can be nullptr)
    BasicBlock *BB = nullptr;
    DominatorTree &DT;

    CheckAvailable(const Loop *L, BasicBlock *BB, DominatorTree &DT)
      : L(L), BB(BB), DT(DT) {}

    bool setUnavailable() {
      TraversalDone = true;
      Available = false;
      return false;
    }

    bool follow(const SCEV *S) {
      switch (S->getSCEVType()) {
      case scConstant: case scTruncate: case scZeroExtend: case scSignExtend:
      case scAddExpr: case scMulExpr: case scUMaxExpr: case scSMaxExpr:
        // These expressions are available if their operand(s) is/are.
        return true;

      case scAddRecExpr: {
        // We allow add recurrences that are on the loop BB is in, or some
        // outer loop.  This guarantees availability because the value of the
        // add recurrence at BB is simply the "current" value of the induction
        // variable.  We can relax this in the future; for instance an add
        // recurrence on a sibling dominating loop is also available at BB.
        const auto *ARLoop = cast<SCEVAddRecExpr>(S)->getLoop();
        if (L && (ARLoop == L || ARLoop->contains(L)))
          return true;

        return setUnavailable();
      }

      case scUnknown: {
        // For SCEVUnknown, we check for simple dominance.
        const auto *SU = cast<SCEVUnknown>(S);
        Value *V = SU->getValue();

        if (isa<Argument>(V))
          return false;

        if (isa<Instruction>(V) && DT.dominates(cast<Instruction>(V), BB))
          return false;

        return setUnavailable();
      }

      case scUDivExpr:
      case scCouldNotCompute:
        // We do not try to smart about these at all.
        return setUnavailable();
      }
      llvm_unreachable("switch should be fully covered!");
    }

    bool isDone() { return TraversalDone; }
  };

  CheckAvailable CA(L, BB, DT);
  SCEVTraversal<CheckAvailable> ST(CA);

  ST.visitAll(S);
  return CA.Available;
}

// Try to match a control flow sequence that branches out at BI and merges back
// at Merge into a "C ? LHS : RHS" select pattern.  Return true on a successful
// match.
static bool BrPHIToSelect(DominatorTree &DT, BranchInst *BI, PHINode *Merge,
                          Value *&C, Value *&LHS, Value *&RHS) {
  C = BI->getCondition();

  BasicBlockEdge LeftEdge(BI->getParent(), BI->getSuccessor(0));
  BasicBlockEdge RightEdge(BI->getParent(), BI->getSuccessor(1));

  if (!LeftEdge.isSingleEdge())
    return false;

  assert(RightEdge.isSingleEdge() && "Follows from LeftEdge.isSingleEdge()");

  Use &LeftUse = Merge->getOperandUse(0);
  Use &RightUse = Merge->getOperandUse(1);

  if (DT.dominates(LeftEdge, LeftUse) && DT.dominates(RightEdge, RightUse)) {
    LHS = LeftUse;
    RHS = RightUse;
    return true;
  }

  if (DT.dominates(LeftEdge, RightUse) && DT.dominates(RightEdge, LeftUse)) {
    LHS = RightUse;
    RHS = LeftUse;
    return true;
  }

  return false;
}

const SCEV *ScalarEvolution::createNodeFromSelectLikePHI(PHINode *PN) {
  if (PN->getNumIncomingValues() == 2) {
    const Loop *L = LI.getLoopFor(PN->getParent());

    // We don't want to break LCSSA, even in a SCEV expression tree.
    for (unsigned i = 0, e = PN->getNumIncomingValues(); i != e; ++i)
      if (LI.getLoopFor(PN->getIncomingBlock(i)) != L)
        return nullptr;

    // Try to match
    //
    //  br %cond, label %left, label %right
    // left:
    //  br label %merge
    // right:
    //  br label %merge
    // merge:
    //  V = phi [ %x, %left ], [ %y, %right ]
    //
    // as "select %cond, %x, %y"

    BasicBlock *IDom = DT[PN->getParent()]->getIDom()->getBlock();
    assert(IDom && "At least the entry block should dominate PN");

    auto *BI = dyn_cast<BranchInst>(IDom->getTerminator());
    Value *Cond = nullptr, *LHS = nullptr, *RHS = nullptr;

    if (BI && BI->isConditional() &&
        BrPHIToSelect(DT, BI, PN, Cond, LHS, RHS) &&
        IsAvailableOnEntry(L, DT, getSCEV(LHS), PN->getParent()) &&
        IsAvailableOnEntry(L, DT, getSCEV(RHS), PN->getParent()))
      return createNodeForSelectOrPHI(PN, Cond, LHS, RHS);
  }

  return nullptr;
}

const SCEV *ScalarEvolution::createNodeForPHI(PHINode *PN) {
  if (const SCEV *S = createAddRecFromPHI(PN))
    return S;

  if (const SCEV *S = createNodeFromSelectLikePHI(PN))
    return S;

  // If the PHI has a single incoming value, follow that value, unless the
  // PHI's incoming blocks are in a different loop, in which case doing so
  // risks breaking LCSSA form. Instcombine would normally zap these, but
  // it doesn't have DominatorTree information, so it may miss cases.
  if (Value *V = SimplifyInstruction(PN, getDataLayout(), &TLI, &DT, &AC))
    if (LI.replacementPreservesLCSSAForm(PN, V))
      return getSCEV(V);

  // If it's not a loop phi, we can't handle it yet.
  return getUnknown(PN);
}

const SCEV *ScalarEvolution::createNodeForSelectOrPHI(Instruction *I,
                                                      Value *Cond,
                                                      Value *TrueVal,
                                                      Value *FalseVal) {
  // Handle "constant" branch or select. This can occur for instance when a
  // loop pass transforms an inner loop and moves on to process the outer loop.
  if (auto *CI = dyn_cast<ConstantInt>(Cond))
    return getSCEV(CI->isOne() ? TrueVal : FalseVal);

  // Try to match some simple smax or umax patterns.
  auto *ICI = dyn_cast<ICmpInst>(Cond);
  if (!ICI)
    return getUnknown(I);

  Value *LHS = ICI->getOperand(0);
  Value *RHS = ICI->getOperand(1);

  switch (ICI->getPredicate()) {
  case ICmpInst::ICMP_SLT:
  case ICmpInst::ICMP_SLE:
    std::swap(LHS, RHS);
  // fall through
  case ICmpInst::ICMP_SGT:
  case ICmpInst::ICMP_SGE:
    // a >s b ? a+x : b+x  ->  smax(a, b)+x
    // a >s b ? b+x : a+x  ->  smin(a, b)+x
    if (getTypeSizeInBits(LHS->getType()) <= getTypeSizeInBits(I->getType())) {
      const SCEV *LS = getNoopOrSignExtend(getSCEV(LHS), I->getType());
      const SCEV *RS = getNoopOrSignExtend(getSCEV(RHS), I->getType());
      const SCEV *LA = getSCEV(TrueVal);
      const SCEV *RA = getSCEV(FalseVal);
      const SCEV *LDiff = getMinusSCEV(LA, LS);
      const SCEV *RDiff = getMinusSCEV(RA, RS);
      if (LDiff == RDiff)
        return getAddExpr(getSMaxExpr(LS, RS), LDiff);
      LDiff = getMinusSCEV(LA, RS);
      RDiff = getMinusSCEV(RA, LS);
      if (LDiff == RDiff)
        return getAddExpr(getSMinExpr(LS, RS), LDiff);
    }
    break;
  case ICmpInst::ICMP_ULT:
  case ICmpInst::ICMP_ULE:
    std::swap(LHS, RHS);
  // fall through
  case ICmpInst::ICMP_UGT:
  case ICmpInst::ICMP_UGE:
    // a >u b ? a+x : b+x  ->  umax(a, b)+x
    // a >u b ? b+x : a+x  ->  umin(a, b)+x
    if (getTypeSizeInBits(LHS->getType()) <= getTypeSizeInBits(I->getType())) {
      const SCEV *LS = getNoopOrZeroExtend(getSCEV(LHS), I->getType());
      const SCEV *RS = getNoopOrZeroExtend(getSCEV(RHS), I->getType());
      const SCEV *LA = getSCEV(TrueVal);
      const SCEV *RA = getSCEV(FalseVal);
      const SCEV *LDiff = getMinusSCEV(LA, LS);
      const SCEV *RDiff = getMinusSCEV(RA, RS);
      if (LDiff == RDiff)
        return getAddExpr(getUMaxExpr(LS, RS), LDiff);
      LDiff = getMinusSCEV(LA, RS);
      RDiff = getMinusSCEV(RA, LS);
      if (LDiff == RDiff)
        return getAddExpr(getUMinExpr(LS, RS), LDiff);
    }
    break;
  case ICmpInst::ICMP_NE:
    // n != 0 ? n+x : 1+x  ->  umax(n, 1)+x
    if (getTypeSizeInBits(LHS->getType()) <= getTypeSizeInBits(I->getType()) &&
        isa<ConstantInt>(RHS) && cast<ConstantInt>(RHS)->isZero()) {
      const SCEV *One = getOne(I->getType());
      const SCEV *LS = getNoopOrZeroExtend(getSCEV(LHS), I->getType());
      const SCEV *LA = getSCEV(TrueVal);
      const SCEV *RA = getSCEV(FalseVal);
      const SCEV *LDiff = getMinusSCEV(LA, LS);
      const SCEV *RDiff = getMinusSCEV(RA, One);
      if (LDiff == RDiff)
        return getAddExpr(getUMaxExpr(One, LS), LDiff);
    }
    break;
  case ICmpInst::ICMP_EQ:
    // n == 0 ? 1+x : n+x  ->  umax(n, 1)+x
    if (getTypeSizeInBits(LHS->getType()) <= getTypeSizeInBits(I->getType()) &&
        isa<ConstantInt>(RHS) && cast<ConstantInt>(RHS)->isZero()) {
      const SCEV *One = getOne(I->getType());
      const SCEV *LS = getNoopOrZeroExtend(getSCEV(LHS), I->getType());
      const SCEV *LA = getSCEV(TrueVal);
      const SCEV *RA = getSCEV(FalseVal);
      const SCEV *LDiff = getMinusSCEV(LA, One);
      const SCEV *RDiff = getMinusSCEV(RA, LS);
      if (LDiff == RDiff)
        return getAddExpr(getUMaxExpr(One, LS), LDiff);
    }
    break;
  default:
    break;
  }

  return getUnknown(I);
}

/// createNodeForGEP - Expand GEP instructions into add and multiply
/// operations. This allows them to be analyzed by regular SCEV code.
///
const SCEV *ScalarEvolution::createNodeForGEP(GEPOperator *GEP) {
  // Don't attempt to analyze GEPs over unsized objects.
  if (!GEP->getSourceElementType()->isSized())
    return getUnknown(GEP);

  SmallVector<const SCEV *, 4> IndexExprs;
  for (auto Index = GEP->idx_begin(); Index != GEP->idx_end(); ++Index)
    IndexExprs.push_back(getSCEV(*Index));
  return getGEPExpr(GEP->getSourceElementType(),
                    getSCEV(GEP->getPointerOperand()),
                    IndexExprs, GEP->isInBounds());
}

/// GetMinTrailingZeros - Determine the minimum number of zero bits that S is
/// guaranteed to end in (at every loop iteration).  It is, at the same time,
/// the minimum number of times S is divisible by 2.  For example, given {4,+,8}
/// it returns 2.  If S is guaranteed to be 0, it returns the bitwidth of S.
uint32_t
ScalarEvolution::GetMinTrailingZeros(const SCEV *S) {
  if (const SCEVConstant *C = dyn_cast<SCEVConstant>(S))
    return C->getAPInt().countTrailingZeros();

  if (const SCEVTruncateExpr *T = dyn_cast<SCEVTruncateExpr>(S))
    return std::min(GetMinTrailingZeros(T->getOperand()),
                    (uint32_t)getTypeSizeInBits(T->getType()));

  if (const SCEVZeroExtendExpr *E = dyn_cast<SCEVZeroExtendExpr>(S)) {
    uint32_t OpRes = GetMinTrailingZeros(E->getOperand());
    return OpRes == getTypeSizeInBits(E->getOperand()->getType()) ?
             getTypeSizeInBits(E->getType()) : OpRes;
  }

  if (const SCEVSignExtendExpr *E = dyn_cast<SCEVSignExtendExpr>(S)) {
    uint32_t OpRes = GetMinTrailingZeros(E->getOperand());
    return OpRes == getTypeSizeInBits(E->getOperand()->getType()) ?
             getTypeSizeInBits(E->getType()) : OpRes;
  }

  if (const SCEVAddExpr *A = dyn_cast<SCEVAddExpr>(S)) {
    // The result is the min of all operands results.
    uint32_t MinOpRes = GetMinTrailingZeros(A->getOperand(0));
    for (unsigned i = 1, e = A->getNumOperands(); MinOpRes && i != e; ++i)
      MinOpRes = std::min(MinOpRes, GetMinTrailingZeros(A->getOperand(i)));
    return MinOpRes;
  }

  if (const SCEVMulExpr *M = dyn_cast<SCEVMulExpr>(S)) {
    // The result is the sum of all operands results.
    uint32_t SumOpRes = GetMinTrailingZeros(M->getOperand(0));
    uint32_t BitWidth = getTypeSizeInBits(M->getType());
    for (unsigned i = 1, e = M->getNumOperands();
         SumOpRes != BitWidth && i != e; ++i)
      SumOpRes = std::min(SumOpRes + GetMinTrailingZeros(M->getOperand(i)),
                          BitWidth);
    return SumOpRes;
  }

  if (const SCEVAddRecExpr *A = dyn_cast<SCEVAddRecExpr>(S)) {
    // The result is the min of all operands results.
    uint32_t MinOpRes = GetMinTrailingZeros(A->getOperand(0));
    for (unsigned i = 1, e = A->getNumOperands(); MinOpRes && i != e; ++i)
      MinOpRes = std::min(MinOpRes, GetMinTrailingZeros(A->getOperand(i)));
    return MinOpRes;
  }

  if (const SCEVSMaxExpr *M = dyn_cast<SCEVSMaxExpr>(S)) {
    // The result is the min of all operands results.
    uint32_t MinOpRes = GetMinTrailingZeros(M->getOperand(0));
    for (unsigned i = 1, e = M->getNumOperands(); MinOpRes && i != e; ++i)
      MinOpRes = std::min(MinOpRes, GetMinTrailingZeros(M->getOperand(i)));
    return MinOpRes;
  }

  if (const SCEVUMaxExpr *M = dyn_cast<SCEVUMaxExpr>(S)) {
    // The result is the min of all operands results.
    uint32_t MinOpRes = GetMinTrailingZeros(M->getOperand(0));
    for (unsigned i = 1, e = M->getNumOperands(); MinOpRes && i != e; ++i)
      MinOpRes = std::min(MinOpRes, GetMinTrailingZeros(M->getOperand(i)));
    return MinOpRes;
  }

  if (const SCEVUnknown *U = dyn_cast<SCEVUnknown>(S)) {
    // For a SCEVUnknown, ask ValueTracking.
    unsigned BitWidth = getTypeSizeInBits(U->getType());
    APInt Zeros(BitWidth, 0), Ones(BitWidth, 0);
    computeKnownBits(U->getValue(), Zeros, Ones, getDataLayout(), 0, &AC,
                     nullptr, &DT);
    return Zeros.countTrailingOnes();
  }

  // SCEVUDivExpr
  return 0;
}

/// GetRangeFromMetadata - Helper method to assign a range to V from
/// metadata present in the IR.
static Optional<ConstantRange> GetRangeFromMetadata(Value *V) {
  if (Instruction *I = dyn_cast<Instruction>(V))
    if (MDNode *MD = I->getMetadata(LLVMContext::MD_range))
      return getConstantRangeFromMetadata(*MD);

  return None;
}

/// getRange - Determine the range for a particular SCEV.  If SignHint is
/// HINT_RANGE_UNSIGNED (resp. HINT_RANGE_SIGNED) then getRange prefers ranges
/// with a "cleaner" unsigned (resp. signed) representation.
///
ConstantRange
ScalarEvolution::getRange(const SCEV *S,
                          ScalarEvolution::RangeSignHint SignHint) {
  DenseMap<const SCEV *, ConstantRange> &Cache =
      SignHint == ScalarEvolution::HINT_RANGE_UNSIGNED ? UnsignedRanges
                                                       : SignedRanges;

#if INTEL_CUSTOMIZATION // HIR parsing
  // Construct original non-HIR SCEV for analysis.
  S = getOriginalSCEV(S);

  // Disable HIR mode to make analysis more precise.
  // Copy-construction is a hack to temporarily disable HIR mode and restore it
  // at the end of the function.
  HIRInfoS SavedHIRInfo(HIRInfo);
#endif // INTEL_CUSTOMIZATION
  // See if we've computed this range already.
  DenseMap<const SCEV *, ConstantRange>::iterator I = Cache.find(S);
  if (I != Cache.end())
    return I->second;

  if (const SCEVConstant *C = dyn_cast<SCEVConstant>(S))
    return setRange(C, SignHint, ConstantRange(C->getAPInt()));

  unsigned BitWidth = getTypeSizeInBits(S->getType());
  ConstantRange ConservativeResult(BitWidth, /*isFullSet=*/true);

  // If the value has known zeros, the maximum value will have those known zeros
  // as well.
  uint32_t TZ = GetMinTrailingZeros(S);
  if (TZ != 0) {
    if (SignHint == ScalarEvolution::HINT_RANGE_UNSIGNED)
      ConservativeResult =
          ConstantRange(APInt::getMinValue(BitWidth),
                        APInt::getMaxValue(BitWidth).lshr(TZ).shl(TZ) + 1);
    else
      ConservativeResult = ConstantRange(
          APInt::getSignedMinValue(BitWidth),
          APInt::getSignedMaxValue(BitWidth).ashr(TZ).shl(TZ) + 1);
  }

  if (const SCEVAddExpr *Add = dyn_cast<SCEVAddExpr>(S)) {
    ConstantRange X = getRange(Add->getOperand(0), SignHint);
    for (unsigned i = 1, e = Add->getNumOperands(); i != e; ++i)
      X = X.add(getRange(Add->getOperand(i), SignHint));
    return setRange(Add, SignHint, ConservativeResult.intersectWith(X));
  }

  if (const SCEVMulExpr *Mul = dyn_cast<SCEVMulExpr>(S)) {
    ConstantRange X = getRange(Mul->getOperand(0), SignHint);
    for (unsigned i = 1, e = Mul->getNumOperands(); i != e; ++i)
      X = X.multiply(getRange(Mul->getOperand(i), SignHint));
    return setRange(Mul, SignHint, ConservativeResult.intersectWith(X));
  }

  if (const SCEVSMaxExpr *SMax = dyn_cast<SCEVSMaxExpr>(S)) {
    ConstantRange X = getRange(SMax->getOperand(0), SignHint);
    for (unsigned i = 1, e = SMax->getNumOperands(); i != e; ++i)
      X = X.smax(getRange(SMax->getOperand(i), SignHint));
    return setRange(SMax, SignHint, ConservativeResult.intersectWith(X));
  }

  if (const SCEVUMaxExpr *UMax = dyn_cast<SCEVUMaxExpr>(S)) {
    ConstantRange X = getRange(UMax->getOperand(0), SignHint);
    for (unsigned i = 1, e = UMax->getNumOperands(); i != e; ++i)
      X = X.umax(getRange(UMax->getOperand(i), SignHint));
    return setRange(UMax, SignHint, ConservativeResult.intersectWith(X));
  }

  if (const SCEVUDivExpr *UDiv = dyn_cast<SCEVUDivExpr>(S)) {
    ConstantRange X = getRange(UDiv->getLHS(), SignHint);
    ConstantRange Y = getRange(UDiv->getRHS(), SignHint);
    return setRange(UDiv, SignHint,
                    ConservativeResult.intersectWith(X.udiv(Y)));
  }

  if (const SCEVZeroExtendExpr *ZExt = dyn_cast<SCEVZeroExtendExpr>(S)) {
    ConstantRange X = getRange(ZExt->getOperand(), SignHint);
    return setRange(ZExt, SignHint,
                    ConservativeResult.intersectWith(X.zeroExtend(BitWidth)));
  }

  if (const SCEVSignExtendExpr *SExt = dyn_cast<SCEVSignExtendExpr>(S)) {
    ConstantRange X = getRange(SExt->getOperand(), SignHint);
    return setRange(SExt, SignHint,
                    ConservativeResult.intersectWith(X.signExtend(BitWidth)));
  }

  if (const SCEVTruncateExpr *Trunc = dyn_cast<SCEVTruncateExpr>(S)) {
    ConstantRange X = getRange(Trunc->getOperand(), SignHint);
    return setRange(Trunc, SignHint,
                    ConservativeResult.intersectWith(X.truncate(BitWidth)));
  }

  if (const SCEVAddRecExpr *AddRec = dyn_cast<SCEVAddRecExpr>(S)) {
    // If there's no unsigned wrap, the value will never be less than its
    // initial value.
    if (AddRec->hasNoUnsignedWrap())
      if (const SCEVConstant *C = dyn_cast<SCEVConstant>(AddRec->getStart()))
        if (!C->getValue()->isZero())
          ConservativeResult = ConservativeResult.intersectWith(
              ConstantRange(C->getAPInt(), APInt(BitWidth, 0)));

    // If there's no signed wrap, and all the operands have the same sign or
    // zero, the value won't ever change sign.
    if (AddRec->hasNoSignedWrap()) {
      bool AllNonNeg = true;
      bool AllNonPos = true;
      for (unsigned i = 0, e = AddRec->getNumOperands(); i != e; ++i) {
        if (!isKnownNonNegative(AddRec->getOperand(i))) AllNonNeg = false;
        if (!isKnownNonPositive(AddRec->getOperand(i))) AllNonPos = false;
      }
      if (AllNonNeg)
        ConservativeResult = ConservativeResult.intersectWith(
          ConstantRange(APInt(BitWidth, 0),
                        APInt::getSignedMinValue(BitWidth)));
      else if (AllNonPos)
        ConservativeResult = ConservativeResult.intersectWith(
          ConstantRange(APInt::getSignedMinValue(BitWidth),
                        APInt(BitWidth, 1)));
    }

    // TODO: non-affine addrec
    if (AddRec->isAffine()) {
      Type *Ty = AddRec->getType();
      const SCEV *MaxBECount = getMaxBackedgeTakenCount(AddRec->getLoop());
      if (!isa<SCEVCouldNotCompute>(MaxBECount) &&
          getTypeSizeInBits(MaxBECount->getType()) <= BitWidth) {

        // Check for overflow.  This must be done with ConstantRange arithmetic
        // because we could be called from within the ScalarEvolution overflow
        // checking code.

        MaxBECount = getNoopOrZeroExtend(MaxBECount, Ty);
        ConstantRange MaxBECountRange = getUnsignedRange(MaxBECount);
        ConstantRange ZExtMaxBECountRange =
            MaxBECountRange.zextOrTrunc(BitWidth * 2 + 1);

        const SCEV *Start = AddRec->getStart();
        const SCEV *Step = AddRec->getStepRecurrence(*this);
        ConstantRange StepSRange = getSignedRange(Step);
        ConstantRange SExtStepSRange = StepSRange.sextOrTrunc(BitWidth * 2 + 1);

        ConstantRange StartURange = getUnsignedRange(Start);
        ConstantRange EndURange =
            StartURange.add(MaxBECountRange.multiply(StepSRange));

        // Check for unsigned overflow.
        ConstantRange ZExtStartURange =
            StartURange.zextOrTrunc(BitWidth * 2 + 1);
        ConstantRange ZExtEndURange = EndURange.zextOrTrunc(BitWidth * 2 + 1);
        if (ZExtStartURange.add(ZExtMaxBECountRange.multiply(SExtStepSRange)) ==
            ZExtEndURange) {
          APInt Min = APIntOps::umin(StartURange.getUnsignedMin(),
                                     EndURange.getUnsignedMin());
          APInt Max = APIntOps::umax(StartURange.getUnsignedMax(),
                                     EndURange.getUnsignedMax());
          bool IsFullRange = Min.isMinValue() && Max.isMaxValue();
          if (!IsFullRange)
            ConservativeResult =
                ConservativeResult.intersectWith(ConstantRange(Min, Max + 1));
        }

        ConstantRange StartSRange = getSignedRange(Start);
        ConstantRange EndSRange =
            StartSRange.add(MaxBECountRange.multiply(StepSRange));

        // Check for signed overflow. This must be done with ConstantRange
        // arithmetic because we could be called from within the ScalarEvolution
        // overflow checking code.
        ConstantRange SExtStartSRange =
            StartSRange.sextOrTrunc(BitWidth * 2 + 1);
        ConstantRange SExtEndSRange = EndSRange.sextOrTrunc(BitWidth * 2 + 1);
        if (SExtStartSRange.add(ZExtMaxBECountRange.multiply(SExtStepSRange)) ==
            SExtEndSRange) {
          APInt Min = APIntOps::smin(StartSRange.getSignedMin(),
                                     EndSRange.getSignedMin());
          APInt Max = APIntOps::smax(StartSRange.getSignedMax(),
                                     EndSRange.getSignedMax());
          bool IsFullRange = Min.isMinSignedValue() && Max.isMaxSignedValue();
          if (!IsFullRange)
            ConservativeResult =
                ConservativeResult.intersectWith(ConstantRange(Min, Max + 1));
        }
      }
    }

    return setRange(AddRec, SignHint, ConservativeResult);
  }

  if (const SCEVUnknown *U = dyn_cast<SCEVUnknown>(S)) {
    // Check if the IR explicitly contains !range metadata.
    Optional<ConstantRange> MDRange = GetRangeFromMetadata(U->getValue());
    if (MDRange.hasValue())
      ConservativeResult = ConservativeResult.intersectWith(MDRange.getValue());

    // Split here to avoid paying the compile-time cost of calling both
    // computeKnownBits and ComputeNumSignBits.  This restriction can be lifted
    // if needed.
    const DataLayout &DL = getDataLayout();
    if (SignHint == ScalarEvolution::HINT_RANGE_UNSIGNED) {
      // For a SCEVUnknown, ask ValueTracking.
      APInt Zeros(BitWidth, 0), Ones(BitWidth, 0);
      computeKnownBits(U->getValue(), Zeros, Ones, DL, 0, &AC, nullptr, &DT);
      if (Ones != ~Zeros + 1)
        ConservativeResult =
            ConservativeResult.intersectWith(ConstantRange(Ones, ~Zeros + 1));
    } else {
      assert(SignHint == ScalarEvolution::HINT_RANGE_SIGNED &&
             "generalize as needed!");
      unsigned NS = ComputeNumSignBits(U->getValue(), DL, 0, &AC, nullptr, &DT);
      if (NS > 1)
        ConservativeResult = ConservativeResult.intersectWith(
            ConstantRange(APInt::getSignedMinValue(BitWidth).ashr(NS - 1),
                          APInt::getSignedMaxValue(BitWidth).ashr(NS - 1) + 1));
    }

    return setRange(U, SignHint, ConservativeResult);
  }

  return setRange(S, SignHint, ConservativeResult);
}

#if INTEL_CUSTOMIZATION // HIR parsing 

const char* const llvm::HIR_LIVE_IN_STR = "in.de.ssa";
const char* const llvm::HIR_LIVE_OUT_STR = "out.de.ssa";
const char* const llvm::HIR_LIVE_RANGE_STR = "live.range.de.ssa";

bool ScalarEvolution::isHIRLiveInCopyInst(const Instruction *Inst) const {
  return Inst->getMetadata(HIR_LIVE_IN_STR);
}

bool ScalarEvolution::isHIRLiveOutCopyInst(const Instruction *Inst) const {
  return Inst->getMetadata(HIR_LIVE_OUT_STR);
}

bool ScalarEvolution::isHIRCopyInst(const Instruction *Inst) const {
  return isHIRLiveInCopyInst(Inst) || isHIRLiveOutCopyInst(Inst);
}

bool ScalarEvolution::isHIRLiveRangeIndicator(const Instruction *Inst) const {
  return Inst->getMetadata(HIR_LIVE_RANGE_STR);
}

#endif // INTEL_CUSTOMIZATION

SCEV::NoWrapFlags ScalarEvolution::getNoWrapFlagsFromUB(const Value *V) {
  if (isa<ConstantExpr>(V)) return SCEV::FlagAnyWrap;
  const BinaryOperator *BinOp = cast<BinaryOperator>(V);

  // Return early if there are no flags to propagate to the SCEV.
  SCEV::NoWrapFlags Flags = SCEV::FlagAnyWrap;
  if (BinOp->hasNoUnsignedWrap())
    Flags = ScalarEvolution::setFlags(Flags, SCEV::FlagNUW);
  if (BinOp->hasNoSignedWrap())
    Flags = ScalarEvolution::setFlags(Flags, SCEV::FlagNSW);
  if (Flags == SCEV::FlagAnyWrap) {
    return SCEV::FlagAnyWrap;
  }

  // Here we check that BinOp is in the header of the innermost loop
  // containing BinOp, since we only deal with instructions in the loop
  // header. The actual loop we need to check later will come from an add
  // recurrence, but getting that requires computing the SCEV of the operands,
  // which can be expensive. This check we can do cheaply to rule out some
  // cases early.
  Loop *innermostContainingLoop = LI.getLoopFor(BinOp->getParent());
  if (innermostContainingLoop == nullptr ||
      innermostContainingLoop->getHeader() != BinOp->getParent())
    return SCEV::FlagAnyWrap;

  // Only proceed if we can prove that BinOp does not yield poison.
  if (!isKnownNotFullPoison(BinOp)) return SCEV::FlagAnyWrap;

  // At this point we know that if V is executed, then it does not wrap
  // according to at least one of NSW or NUW. If V is not executed, then we do
  // not know if the calculation that V represents would wrap. Multiple
  // instructions can map to the same SCEV. If we apply NSW or NUW from V to
  // the SCEV, we must guarantee no wrapping for that SCEV also when it is
  // derived from other instructions that map to the same SCEV. We cannot make
  // that guarantee for cases where V is not executed. So we need to find the
  // loop that V is considered in relation to and prove that V is executed for
  // every iteration of that loop. That implies that the value that V
  // calculates does not wrap anywhere in the loop, so then we can apply the
  // flags to the SCEV.
  //
  // We check isLoopInvariant to disambiguate in case we are adding two
  // recurrences from different loops, so that we know which loop to prove
  // that V is executed in.
  for (int OpIndex = 0; OpIndex < 2; ++OpIndex) {
    const SCEV *Op = getSCEV(BinOp->getOperand(OpIndex));
    if (auto *AddRec = dyn_cast<SCEVAddRecExpr>(Op)) {
      const int OtherOpIndex = 1 - OpIndex;
      const SCEV *OtherOp = getSCEV(BinOp->getOperand(OtherOpIndex));
      if (isLoopInvariant(OtherOp, AddRec->getLoop()) &&
          isGuaranteedToExecuteForEveryIteration(BinOp, AddRec->getLoop()))
        return Flags;
    }
  }
  return SCEV::FlagAnyWrap;
}

/// createSCEV - We know that there is no SCEV for the specified value.  Analyze
/// the expression.
///
const SCEV *ScalarEvolution::createSCEV(Value *V) {
  if (!isSCEVable(V->getType()))
    return getUnknown(V);

  unsigned Opcode = Instruction::UserOp1;
  if (Instruction *I = dyn_cast<Instruction>(V)) {
    Opcode = I->getOpcode();

    // Don't attempt to analyze instructions in blocks that aren't
    // reachable. Such instructions don't matter, and they aren't required
    // to obey basic rules for definitions dominating uses which this
    // analysis depends on.
    if (!DT.isReachableFromEntry(I->getParent()))
      return getUnknown(V);

    // INTEL - Suppress traceback for instructions indicating possible live
    // range violation.
    if (isHIRLiveRangeIndicator(I))
      return getUnknown(V);

  } else if (ConstantExpr *CE = dyn_cast<ConstantExpr>(V))
    Opcode = CE->getOpcode();
  else if (ConstantInt *CI = dyn_cast<ConstantInt>(V))
    return getConstant(CI);
  else if (isa<ConstantPointerNull>(V))
    return getZero(V->getType());
  else if (GlobalAlias *GA = dyn_cast<GlobalAlias>(V))
    return GA->mayBeOverridden() ? getUnknown(V) : getSCEV(GA->getAliasee());
  else
    return getUnknown(V);

  Operator *U = cast<Operator>(V);
  switch (Opcode) {
  case Instruction::Add: {
    // The simple thing to do would be to just call getSCEV on both operands
    // and call getAddExpr with the result. However if we're looking at a
    // bunch of things all added together, this can be quite inefficient,
    // because it leads to N-1 getAddExpr calls for N ultimate operands.
    // Instead, gather up all the operands and make a single getAddExpr call.
    // LLVM IR canonical form means we need only traverse the left operands.
    SmallVector<const SCEV *, 4> AddOps;
    for (Value *Op = U;; Op = U->getOperand(0)) {
      U = dyn_cast<Operator>(Op);
      unsigned Opcode = U ? U->getOpcode() : 0;
#if INTEL_CUSTOMIZATION // HIR parsing 
      if (!U || (Opcode != Instruction::Add && Opcode != Instruction::Sub) ||
          (isa<Instruction>(Op) && 
          isHIRLiveRangeIndicator(cast<Instruction>(Op)))) {
#endif // INTEL_CUSTOMIZATION
        assert(Op != V && "V should be an add");
        AddOps.push_back(getSCEV(Op));
        break;
      }

      if (auto *OpSCEV = getExistingSCEV(U)) {
        AddOps.push_back(OpSCEV);
        break;
      }

      // If a NUW or NSW flag can be applied to the SCEV for this
      // addition, then compute the SCEV for this addition by itself
      // with a separate call to getAddExpr. We need to do that
      // instead of pushing the operands of the addition onto AddOps,
      // since the flags are only known to apply to this particular
      // addition - they may not apply to other additions that can be
      // formed with operands from AddOps.
      const SCEV *RHS = getSCEV(U->getOperand(1));
      SCEV::NoWrapFlags Flags = getNoWrapFlagsFromUB(U);
      if (Flags != SCEV::FlagAnyWrap) {
        const SCEV *LHS = getSCEV(U->getOperand(0));
        if (Opcode == Instruction::Sub)
          AddOps.push_back(getMinusSCEV(LHS, RHS, Flags));
        else
          AddOps.push_back(getAddExpr(LHS, RHS, Flags));
        break;
      }

      if (Opcode == Instruction::Sub)
        AddOps.push_back(getNegativeSCEV(RHS));
      else
        AddOps.push_back(RHS);
    }
    return getAddExpr(AddOps);
  }

  case Instruction::Mul: {
    SmallVector<const SCEV *, 4> MulOps;
    for (Value *Op = U;; Op = U->getOperand(0)) {
      U = dyn_cast<Operator>(Op);
#if INTEL_CUSTOMIZATION // HIR parsing 
      if (!U || U->getOpcode() != Instruction::Mul || (isa<Instruction>(Op) &&
          isHIRLiveRangeIndicator(cast<Instruction>(Op)))) {
#endif // INTEL_CUSTOMIZATION
        assert(Op != V && "V should be a mul");
        MulOps.push_back(getSCEV(Op));
        break;
      }

      if (auto *OpSCEV = getExistingSCEV(U)) {
        MulOps.push_back(OpSCEV);
        break;
      }

      SCEV::NoWrapFlags Flags = getNoWrapFlagsFromUB(U);
      if (Flags != SCEV::FlagAnyWrap) {
        MulOps.push_back(getMulExpr(getSCEV(U->getOperand(0)),
                                    getSCEV(U->getOperand(1)), Flags));
        break;
      }

      MulOps.push_back(getSCEV(U->getOperand(1)));
    }
    return getMulExpr(MulOps);
  }
  case Instruction::UDiv:
    return getUDivExpr(getSCEV(U->getOperand(0)),
                       getSCEV(U->getOperand(1)));
  case Instruction::Sub:
    return getMinusSCEV(getSCEV(U->getOperand(0)), getSCEV(U->getOperand(1)),
                        getNoWrapFlagsFromUB(U));
  case Instruction::And:
    // For an expression like x&255 that merely masks off the high bits,
    // use zext(trunc(x)) as the SCEV expression.
    if (ConstantInt *CI = dyn_cast<ConstantInt>(U->getOperand(1))) {
      if (CI->isNullValue())
        return getSCEV(U->getOperand(1));
      if (CI->isAllOnesValue())
        return getSCEV(U->getOperand(0));
      const APInt &A = CI->getValue();

      // Instcombine's ShrinkDemandedConstant may strip bits out of
      // constants, obscuring what would otherwise be a low-bits mask.
      // Use computeKnownBits to compute what ShrinkDemandedConstant
      // knew about to reconstruct a low-bits mask value.
      unsigned LZ = A.countLeadingZeros();
      unsigned TZ = A.countTrailingZeros();
      unsigned BitWidth = A.getBitWidth();
      APInt KnownZero(BitWidth, 0), KnownOne(BitWidth, 0);
      computeKnownBits(U->getOperand(0), KnownZero, KnownOne, getDataLayout(),
                       0, &AC, nullptr, &DT);

      APInt EffectiveMask =
          APInt::getLowBitsSet(BitWidth, BitWidth - LZ - TZ).shl(TZ);
      if ((LZ != 0 || TZ != 0) && !((~A & ~KnownZero) & EffectiveMask)) {
        const SCEV *MulCount = getConstant(
            ConstantInt::get(getContext(), APInt::getOneBitSet(BitWidth, TZ)));
        return getMulExpr(
            getZeroExtendExpr(
                getTruncateExpr(
                    getUDivExactExpr(getSCEV(U->getOperand(0)), MulCount),
                    IntegerType::get(getContext(), BitWidth - LZ - TZ)),
                U->getType()),
            MulCount);
      }
    }
    break;

  case Instruction::Or:
    // If the RHS of the Or is a constant, we may have something like:
    // X*4+1 which got turned into X*4|1.  Handle this as an Add so loop
    // optimizations will transparently handle this case.
    //
    // In order for this transformation to be safe, the LHS must be of the
    // form X*(2^n) and the Or constant must be less than 2^n.
    if (ConstantInt *CI = dyn_cast<ConstantInt>(U->getOperand(1))) {
      const SCEV *LHS = getSCEV(U->getOperand(0));
      const APInt &CIVal = CI->getValue();
      if (GetMinTrailingZeros(LHS) >=
          (CIVal.getBitWidth() - CIVal.countLeadingZeros())) {
        // Build a plain add SCEV.
        const SCEV *S = getAddExpr(LHS, getSCEV(CI));
        // If the LHS of the add was an addrec and it has no-wrap flags,
        // transfer the no-wrap flags, since an or won't introduce a wrap.
        if (const SCEVAddRecExpr *NewAR = dyn_cast<SCEVAddRecExpr>(S)) {
          const SCEVAddRecExpr *OldAR = cast<SCEVAddRecExpr>(LHS);
          const_cast<SCEVAddRecExpr *>(NewAR)->setNoWrapFlags(
            OldAR->getNoWrapFlags());
        }
        return S;
      }
    }
    break;
  case Instruction::Xor:
    if (ConstantInt *CI = dyn_cast<ConstantInt>(U->getOperand(1))) {
      // If the RHS of the xor is a signbit, then this is just an add.
      // Instcombine turns add of signbit into xor as a strength reduction step.
      if (CI->getValue().isSignBit())
        return getAddExpr(getSCEV(U->getOperand(0)),
                          getSCEV(U->getOperand(1)));

      // If the RHS of xor is -1, then this is a not operation.
      if (CI->isAllOnesValue())
        return getNotSCEV(getSCEV(U->getOperand(0)));

      // Model xor(and(x, C), C) as and(~x, C), if C is a low-bits mask.
      // This is a variant of the check for xor with -1, and it handles
      // the case where instcombine has trimmed non-demanded bits out
      // of an xor with -1.
      if (BinaryOperator *BO = dyn_cast<BinaryOperator>(U->getOperand(0)))
        if (ConstantInt *LCI = dyn_cast<ConstantInt>(BO->getOperand(1)))
          if (BO->getOpcode() == Instruction::And &&
              LCI->getValue() == CI->getValue())
            if (const SCEVZeroExtendExpr *Z =
                  dyn_cast<SCEVZeroExtendExpr>(getSCEV(U->getOperand(0)))) {
              Type *UTy = U->getType();
              const SCEV *Z0 = Z->getOperand();
              Type *Z0Ty = Z0->getType();
              unsigned Z0TySize = getTypeSizeInBits(Z0Ty);

              // If C is a low-bits mask, the zero extend is serving to
              // mask off the high bits. Complement the operand and
              // re-apply the zext.
              if (APIntOps::isMask(Z0TySize, CI->getValue()))
                return getZeroExtendExpr(getNotSCEV(Z0), UTy);

              // If C is a single bit, it may be in the sign-bit position
              // before the zero-extend. In this case, represent the xor
              // using an add, which is equivalent, and re-apply the zext.
              APInt Trunc = CI->getValue().trunc(Z0TySize);
              if (Trunc.zext(getTypeSizeInBits(UTy)) == CI->getValue() &&
                  Trunc.isSignBit())
                return getZeroExtendExpr(getAddExpr(Z0, getConstant(Trunc)),
                                         UTy);
            }
    }
    break;

  case Instruction::Shl:
    // Turn shift left of a constant amount into a multiply.
    if (ConstantInt *SA = dyn_cast<ConstantInt>(U->getOperand(1))) {
      uint32_t BitWidth = cast<IntegerType>(U->getType())->getBitWidth();

      // If the shift count is not less than the bitwidth, the result of
      // the shift is undefined. Don't try to analyze it, because the
      // resolution chosen here may differ from the resolution chosen in
      // other parts of the compiler.
      if (SA->getValue().uge(BitWidth))
        break;

      // It is currently not resolved how to interpret NSW for left
      // shift by BitWidth - 1, so we avoid applying flags in that
      // case. Remove this check (or this comment) once the situation
      // is resolved. See
      // http://lists.llvm.org/pipermail/llvm-dev/2015-April/084195.html
      // and http://reviews.llvm.org/D8890 .
      auto Flags = SCEV::FlagAnyWrap;
      if (SA->getValue().ult(BitWidth - 1)) Flags = getNoWrapFlagsFromUB(U);

      Constant *X = ConstantInt::get(getContext(),
        APInt::getOneBitSet(BitWidth, SA->getZExtValue()));
      return getMulExpr(getSCEV(U->getOperand(0)), getSCEV(X), Flags);
    }
    break;

  case Instruction::LShr:
    // Turn logical shift right of a constant into a unsigned divide.
    if (ConstantInt *SA = dyn_cast<ConstantInt>(U->getOperand(1))) {
      uint32_t BitWidth = cast<IntegerType>(U->getType())->getBitWidth();

      // If the shift count is not less than the bitwidth, the result of
      // the shift is undefined. Don't try to analyze it, because the
      // resolution chosen here may differ from the resolution chosen in
      // other parts of the compiler.
      if (SA->getValue().uge(BitWidth))
        break;

      Constant *X = ConstantInt::get(getContext(),
        APInt::getOneBitSet(BitWidth, SA->getZExtValue()));
      return getUDivExpr(getSCEV(U->getOperand(0)), getSCEV(X));
    }
    break;

  case Instruction::AShr:
    // For a two-shift sext-inreg, use sext(trunc(x)) as the SCEV expression.
    if (ConstantInt *CI = dyn_cast<ConstantInt>(U->getOperand(1)))
      if (Operator *L = dyn_cast<Operator>(U->getOperand(0)))
        if (L->getOpcode() == Instruction::Shl &&
            L->getOperand(1) == U->getOperand(1)) {
          uint64_t BitWidth = getTypeSizeInBits(U->getType());

          // If the shift count is not less than the bitwidth, the result of
          // the shift is undefined. Don't try to analyze it, because the
          // resolution chosen here may differ from the resolution chosen in
          // other parts of the compiler.
          if (CI->getValue().uge(BitWidth))
            break;

          uint64_t Amt = BitWidth - CI->getZExtValue();
          if (Amt == BitWidth)
            return getSCEV(L->getOperand(0));       // shift by zero --> noop
          return
            getSignExtendExpr(getTruncateExpr(getSCEV(L->getOperand(0)),
                                              IntegerType::get(getContext(),
                                                               Amt)),
                              U->getType());
        }
    break;

  case Instruction::Trunc:
    return getTruncateExpr(getSCEV(U->getOperand(0)), U->getType());

  case Instruction::ZExt:
    return getZeroExtendExpr(getSCEV(U->getOperand(0)), U->getType());

  case Instruction::SExt:
    return getSignExtendExpr(getSCEV(U->getOperand(0)), U->getType());

  case Instruction::BitCast:
    // INTEL - Suppress traceback for liveout copy instructions inserted by HIR.
    if (!isa<Instruction>(V) || !isHIRLiveOutCopyInst(cast<Instruction>(V)))  
      // BitCasts are no-op casts so we just eliminate the cast.
      if (isSCEVable(U->getType()) && isSCEVable(U->getOperand(0)->getType()))
        return getSCEV(U->getOperand(0));
    break;

  // It's tempting to handle inttoptr and ptrtoint as no-ops, however this can
  // lead to pointer expressions which cannot safely be expanded to GEPs,
  // because ScalarEvolution doesn't respect the GEP aliasing rules when
  // simplifying integer expressions.

  case Instruction::GetElementPtr:
    return createNodeForGEP(cast<GEPOperator>(U));

  case Instruction::PHI:
    return createNodeForPHI(cast<PHINode>(U));

  case Instruction::Select:
    // U can also be a select constant expr, which let fall through.  Since
    // createNodeForSelect only works for a condition that is an `ICmpInst`, and
    // constant expressions cannot have instructions as operands, we'd have
    // returned getUnknown for a select constant expressions anyway.
    if (isa<Instruction>(U))
      return createNodeForSelectOrPHI(cast<Instruction>(U), U->getOperand(0),
                                      U->getOperand(1), U->getOperand(2));

  default: // We cannot analyze this expression.
    break;
  }

  return getUnknown(V);
}



//===----------------------------------------------------------------------===//
//                   Iteration Count Computation Code
//

unsigned ScalarEvolution::getSmallConstantTripCount(Loop *L) {
  if (BasicBlock *ExitingBB = L->getExitingBlock())
    return getSmallConstantTripCount(L, ExitingBB);

  // No trip count information for multiple exits.
  return 0;
}

/// getSmallConstantTripCount - Returns the maximum trip count of this loop as a
/// normal unsigned value. Returns 0 if the trip count is unknown or not
/// constant. Will also return 0 if the maximum trip count is very large (>=
/// 2^32).
///
/// This "trip count" assumes that control exits via ExitingBlock. More
/// precisely, it is the number of times that control may reach ExitingBlock
/// before taking the branch. For loops with multiple exits, it may not be the
/// number times that the loop header executes because the loop may exit
/// prematurely via another branch.
unsigned ScalarEvolution::getSmallConstantTripCount(Loop *L,
                                                    BasicBlock *ExitingBlock) {
  assert(ExitingBlock && "Must pass a non-null exiting block!");
  assert(L->isLoopExiting(ExitingBlock) &&
         "Exiting block must actually branch out of the loop!");
  const SCEVConstant *ExitCount =
      dyn_cast<SCEVConstant>(getExitCount(L, ExitingBlock));
  if (!ExitCount)
    return 0;

  ConstantInt *ExitConst = ExitCount->getValue();

  // Guard against huge trip counts.
  if (ExitConst->getValue().getActiveBits() > 32)
    return 0;

  // In case of integer overflow, this returns 0, which is correct.
  return ((unsigned)ExitConst->getZExtValue()) + 1;
}

unsigned ScalarEvolution::getSmallConstantTripMultiple(Loop *L) {
  if (BasicBlock *ExitingBB = L->getExitingBlock())
    return getSmallConstantTripMultiple(L, ExitingBB);

  // No trip multiple information for multiple exits.
  return 0;
}

/// getSmallConstantTripMultiple - Returns the largest constant divisor of the
/// trip count of this loop as a normal unsigned value, if possible. This
/// means that the actual trip count is always a multiple of the returned
/// value (don't forget the trip count could very well be zero as well!).
///
/// Returns 1 if the trip count is unknown or not guaranteed to be the
/// multiple of a constant (which is also the case if the trip count is simply
/// constant, use getSmallConstantTripCount for that case), Will also return 1
/// if the trip count is very large (>= 2^32).
///
/// As explained in the comments for getSmallConstantTripCount, this assumes
/// that control exits the loop via ExitingBlock.
unsigned
ScalarEvolution::getSmallConstantTripMultiple(Loop *L,
                                              BasicBlock *ExitingBlock) {
  assert(ExitingBlock && "Must pass a non-null exiting block!");
  assert(L->isLoopExiting(ExitingBlock) &&
         "Exiting block must actually branch out of the loop!");
  const SCEV *ExitCount = getExitCount(L, ExitingBlock);
  if (ExitCount == getCouldNotCompute())
    return 1;

  // Get the trip count from the BE count by adding 1.
  const SCEV *TCMul = getAddExpr(ExitCount, getOne(ExitCount->getType()));
  // FIXME: SCEV distributes multiplication as V1*C1 + V2*C1. We could attempt
  // to factor simple cases.
  if (const SCEVMulExpr *Mul = dyn_cast<SCEVMulExpr>(TCMul))
    TCMul = Mul->getOperand(0);

  const SCEVConstant *MulC = dyn_cast<SCEVConstant>(TCMul);
  if (!MulC)
    return 1;

  ConstantInt *Result = MulC->getValue();

  // Guard against huge trip counts (this requires checking
  // for zero to handle the case where the trip count == -1 and the
  // addition wraps).
  if (!Result || Result->getValue().getActiveBits() > 32 ||
      Result->getValue().getActiveBits() == 0)
    return 1;

  return (unsigned)Result->getZExtValue();
}

// getExitCount - Get the expression for the number of loop iterations for which
// this loop is guaranteed not to exit via ExitingBlock. Otherwise return
// SCEVCouldNotCompute.
const SCEV *ScalarEvolution::getExitCount(Loop *L, BasicBlock *ExitingBlock) {
  return getBackedgeTakenInfo(L).getExact(ExitingBlock, this);
}

/// getBackedgeTakenCount - If the specified loop has a predictable
/// backedge-taken count, return it, otherwise return a SCEVCouldNotCompute
/// object. The backedge-taken count is the number of times the loop header
/// will be branched to from within the loop. This is one less than the
/// trip count of the loop, since it doesn't count the first iteration,
/// when the header is branched to from outside the loop.
///
/// Note that it is not valid to call this method on a loop without a
/// loop-invariant backedge-taken count (see
/// hasLoopInvariantBackedgeTakenCount).
///
const SCEV *ScalarEvolution::getBackedgeTakenCount(const Loop *L) {
  return getBackedgeTakenInfo(L).getExact(this);
}

/// getMaxBackedgeTakenCount - Similar to getBackedgeTakenCount, except
/// return the least SCEV value that is known never to be less than the
/// actual backedge taken count.
const SCEV *ScalarEvolution::getMaxBackedgeTakenCount(const Loop *L) {
  return getBackedgeTakenInfo(L).getMax(this);
}

#if INTEL_CUSTOMIZATION // HIR parsing 
const SCEV *ScalarEvolution::getBackedgeTakenCountForHIR(const Loop *Lp,
                             const Loop *OutermostLoop) {
  HIRInfo.set(OutermostLoop);

  auto SC = getBackedgeTakenInfo(Lp).getExact(this);

  HIRInfo.reset();

  return SC;
}
#endif // INTEL_CUSTOMIZATION

/// PushLoopPHIs - Push PHI nodes in the header of the given loop
/// onto the given Worklist.
static void
PushLoopPHIs(const Loop *L, SmallVectorImpl<Instruction *> &Worklist) {
  BasicBlock *Header = L->getHeader();

  // Push all Loop-header PHIs onto the Worklist stack.
  for (BasicBlock::iterator I = Header->begin();
       PHINode *PN = dyn_cast<PHINode>(I); ++I)
    Worklist.push_back(PN);
}

const ScalarEvolution::BackedgeTakenInfo &
ScalarEvolution::getBackedgeTakenInfo(const Loop *L) {
  // Initially insert an invalid entry for this loop. If the insertion
  // succeeds, proceed to actually compute a backedge-taken count and
  // update the value. The temporary CouldNotCompute value tells SCEV
  // code elsewhere that it shouldn't attempt to request a new
  // backedge-taken count, which could result in infinite recursion.
#if INTEL_CUSTOMIZATION // HIR parsing 
  // If in HIR mode, first check HIR cache.
  if (HIRInfo.isValid()) {
    auto Pair = HIRBackedgeTakenCounts.insert(
            std::make_pair(L, BackedgeTakenInfo()));

    if (!Pair.second) 
      return Pair.first->second;
  }

  // If not in HIR mode or no entry in HIR cache, check the original cache.
#endif // INTEL_CUSTOMIZATION
  std::pair<DenseMap<const Loop *, BackedgeTakenInfo>::iterator, bool> Pair =
    BackedgeTakenCounts.insert(std::make_pair(L, BackedgeTakenInfo()));

#if INTEL_CUSTOMIZATION // HIR parsing 
  if (!Pair.second) {
    auto & BTI = Pair.first->second;

    // Return original entry in non-HIR mode.
    if (!HIRInfo.isValid()) 
      return BTI;

    // If original cache entry is valid for HIR, copy the entry.
    if (isValidSCEVForHIR(BTI.getExact(this))) 
      return HIRBackedgeTakenCounts.find(L)->second = BTI;
  }
#endif // INTEL_CUSTOMIZATION
  // computeBackedgeTakenCount may allocate memory for its result. Inserting it
  // into the BackedgeTakenCounts map transfers ownership. Otherwise, the result
  // must be cleared in this scope.
  BackedgeTakenInfo Result = computeBackedgeTakenCount(L);

  if (Result.getExact(this) != getCouldNotCompute()) {
    assert(isLoopInvariant(Result.getExact(this), L) &&
           isLoopInvariant(Result.getMax(this), L) &&
           "Computed backedge-taken count isn't loop invariant for loop!");
    ++NumTripCountsComputed;
  }
  else if (Result.getMax(this) == getCouldNotCompute() &&
           isa<PHINode>(L->getHeader()->begin())) {
    // Only count loops that have phi nodes as not being computable.
    ++NumTripCountsNotComputed;
  }

  // Now that we know more about the trip count for this loop, forget any
  // existing SCEV values for PHI nodes in this loop since they are only
  // conservative estimates made without the benefit of trip count
  // information. This is similar to the code in forgetLoop, except that
  // it handles SCEVUnknown PHI nodes specially.
  if (Result.hasAnyInfo()) {
    SmallVector<Instruction *, 16> Worklist;
    PushLoopPHIs(L, Worklist);

    SmallPtrSet<Instruction *, 8> Visited;
    while (!Worklist.empty()) {
      Instruction *I = Worklist.pop_back_val();
      if (!Visited.insert(I).second)
        continue;

#if INTEL_CUSTOMIZATION // HIR parsing
      HIRValueExprMapType::iterator HIt;
      ValueExprMapType::iterator It;
      bool Found = false;

      if (HIRInfo.isValid()) {
        HIt = HIRValueExprMap.find_as(static_cast<Value *>(I));
        Found = (HIt != HIRValueExprMap.end());
      } else {
        It =  ValueExprMap.find_as(static_cast<Value *>(I));
        Found = (It != ValueExprMap.end());
      }
      if (Found) {
        const SCEV *Old = HIRInfo.isValid() ? HIt->second : It->second;
#endif // INTEL_CUSTOMIZATION

        // SCEVUnknown for a PHI either means that it has an unrecognized
        // structure, or it's a PHI that's in the progress of being computed
        // by createNodeForPHI.  In the former case, additional loop trip
        // count information isn't going to change anything. In the later
        // case, createNodeForPHI will perform the necessary updates on its
        // own when it gets to that point.
        if (!isa<PHINode>(I) || !isa<SCEVUnknown>(Old)) {
          forgetMemoizedResults(Old);
#if INTEL_CUSTOMIZATION // HIR parsing
          HIRInfo.isValid() ? HIRValueExprMap.erase(HIt) : 
                            ValueExprMap.erase(It);
#endif // INTEL_CUSTOMIZATION
        }
        if (PHINode *PN = dyn_cast<PHINode>(I))
          ConstantEvolutionLoopExitValue.erase(PN);
      }

      PushDefUseChildren(I, Worklist);
    }
  }

  // Re-lookup the insert position, since the call to
  // computeBackedgeTakenCount above could result in a
  // recusive call to getBackedgeTakenInfo (on a different
  // loop), which would invalidate the iterator computed
  // earlier.
#if INTEL_CUSTOMIZATION // HIR parsing
  if (HIRInfo.isValid()) 
    return HIRBackedgeTakenCounts.find(L)->second = Result;
#endif // INTEL_CUSTOMIZATION
  return BackedgeTakenCounts.find(L)->second = Result;
}

/// forgetLoop - This method should be called by the client when it has
/// changed a loop in a way that may effect ScalarEvolution's ability to
/// compute a trip count, or if the loop is deleted.
void ScalarEvolution::forgetLoop(const Loop *L) {
  // Drop any stored trip count value.
  DenseMap<const Loop*, BackedgeTakenInfo>::iterator BTCPos =
    BackedgeTakenCounts.find(L);
  if (BTCPos != BackedgeTakenCounts.end()) {
    BTCPos->second.clear();
    BackedgeTakenCounts.erase(BTCPos);
  }

#if INTEL_CUSTOMIZATION // HIR parsing
  auto HBTCPos = HIRBackedgeTakenCounts.find(L);
  if (HBTCPos != HIRBackedgeTakenCounts.end()) {
    HBTCPos->second.clear();
    HIRBackedgeTakenCounts.erase(HBTCPos);
  }
#endif // INTEL_CUSTOMIZATION
  // Drop information about expressions based on loop-header PHIs.
  SmallVector<Instruction *, 16> Worklist;
  PushLoopPHIs(L, Worklist);

  SmallPtrSet<Instruction *, 8> Visited;
  while (!Worklist.empty()) {
    Instruction *I = Worklist.pop_back_val();
    if (!Visited.insert(I).second)
      continue;

    ValueExprMapType::iterator It =
      ValueExprMap.find_as(static_cast<Value *>(I));
#if INTEL_CUSTOMIZATION // HIR parsing 
      // HIRValueExprMap is built on top of ValueExprMap so it needs to stay
      // in sync with it. If we are clearing enteries from ValueExprMap, we
      // need to clear them from HIRValueExprMap as well.
      HIRValueExprMap.erase(static_cast<Value *>(I));
#endif // INTEL_CUSTOMIZATION
    if (It != ValueExprMap.end()) {
      forgetMemoizedResults(It->second);
      ValueExprMap.erase(It);
      if (PHINode *PN = dyn_cast<PHINode>(I))
        ConstantEvolutionLoopExitValue.erase(PN);
    }

    PushDefUseChildren(I, Worklist);
  }

  // Forget all contained loops too, to avoid dangling entries in the
  // ValuesAtScopes map.
  for (Loop::iterator I = L->begin(), E = L->end(); I != E; ++I)
    forgetLoop(*I);
}

/// forgetValue - This method should be called by the client when it has
/// changed a value in a way that may effect its value, or which may
/// disconnect it from a def-use chain linking it to a loop.
void ScalarEvolution::forgetValue(Value *V) {
  Instruction *I = dyn_cast<Instruction>(V);
  if (!I) return;

  // Drop information about expressions based on loop-header PHIs.
  SmallVector<Instruction *, 16> Worklist;
  Worklist.push_back(I);

  SmallPtrSet<Instruction *, 8> Visited;
  while (!Worklist.empty()) {
    I = Worklist.pop_back_val();
    if (!Visited.insert(I).second)
      continue;

    ValueExprMapType::iterator It =
      ValueExprMap.find_as(static_cast<Value *>(I));
#if INTEL_CUSTOMIZATION // HIR parsing 
      // HIRValueExprMap is built on top of ValueExprMap so it needs to stay
      // in sync with it. If we are clearing enteries from ValueExprMap, we
      // need to clear them from HIRValueExprMap as well.
      HIRValueExprMap.erase(static_cast<Value *>(I));
#endif // INTEL_CUSTOMIZATION
    if (It != ValueExprMap.end()) {
      forgetMemoizedResults(It->second);
      ValueExprMap.erase(It);
      if (PHINode *PN = dyn_cast<PHINode>(I))
        ConstantEvolutionLoopExitValue.erase(PN);
    }

    PushDefUseChildren(I, Worklist);
  }
}

/// getExact - Get the exact loop backedge taken count considering all loop
/// exits. A computable result can only be returned for loops with a single
/// exit.  Returning the minimum taken count among all exits is incorrect
/// because one of the loop's exit limit's may have been skipped. HowFarToZero
/// assumes that the limit of each loop test is never skipped. This is a valid
/// assumption as long as the loop exits via that test. For precise results, it
/// is the caller's responsibility to specify the relevant loop exit using
/// getExact(ExitingBlock, SE).
const SCEV *
ScalarEvolution::BackedgeTakenInfo::getExact(ScalarEvolution *SE) const {
  // If any exits were not computable, the loop is not computable.
  if (!ExitNotTaken.isCompleteList()) return SE->getCouldNotCompute();

  // We need exactly one computable exit.
  if (!ExitNotTaken.ExitingBlock) return SE->getCouldNotCompute();
  assert(ExitNotTaken.ExactNotTaken && "uninitialized not-taken info");

  const SCEV *BECount = nullptr;
  for (const ExitNotTakenInfo *ENT = &ExitNotTaken;
       ENT != nullptr; ENT = ENT->getNextExit()) {

    assert(ENT->ExactNotTaken != SE->getCouldNotCompute() && "bad exit SCEV");

    if (!BECount)
      BECount = ENT->ExactNotTaken;
    else if (BECount != ENT->ExactNotTaken)
      return SE->getCouldNotCompute();
  }
  assert(BECount && "Invalid not taken count for loop exit");
  return BECount;
}

/// getExact - Get the exact not taken count for this loop exit.
const SCEV *
ScalarEvolution::BackedgeTakenInfo::getExact(BasicBlock *ExitingBlock,
                                             ScalarEvolution *SE) const {
  for (const ExitNotTakenInfo *ENT = &ExitNotTaken;
       ENT != nullptr; ENT = ENT->getNextExit()) {

    if (ENT->ExitingBlock == ExitingBlock)
      return ENT->ExactNotTaken;
  }
  return SE->getCouldNotCompute();
}

/// getMax - Get the max backedge taken count for the loop.
const SCEV *
ScalarEvolution::BackedgeTakenInfo::getMax(ScalarEvolution *SE) const {
  return Max ? Max : SE->getCouldNotCompute();
}

bool ScalarEvolution::BackedgeTakenInfo::hasOperand(const SCEV *S,
                                                    ScalarEvolution *SE) const {
  if (Max && Max != SE->getCouldNotCompute() && SE->hasOperand(Max, S))
    return true;

  if (!ExitNotTaken.ExitingBlock)
    return false;

  for (const ExitNotTakenInfo *ENT = &ExitNotTaken;
       ENT != nullptr; ENT = ENT->getNextExit()) {

    if (ENT->ExactNotTaken != SE->getCouldNotCompute()
        && SE->hasOperand(ENT->ExactNotTaken, S)) {
      return true;
    }
  }
  return false;
}

/// Allocate memory for BackedgeTakenInfo and copy the not-taken count of each
/// computable exit into a persistent ExitNotTakenInfo array.
ScalarEvolution::BackedgeTakenInfo::BackedgeTakenInfo(
  SmallVectorImpl< std::pair<BasicBlock *, const SCEV *> > &ExitCounts,
  bool Complete, const SCEV *MaxCount) : Max(MaxCount) {

  if (!Complete)
    ExitNotTaken.setIncomplete();

  unsigned NumExits = ExitCounts.size();
  if (NumExits == 0) return;

  ExitNotTaken.ExitingBlock = ExitCounts[0].first;
  ExitNotTaken.ExactNotTaken = ExitCounts[0].second;
  if (NumExits == 1) return;

  // Handle the rare case of multiple computable exits.
  ExitNotTakenInfo *ENT = new ExitNotTakenInfo[NumExits-1];

  ExitNotTakenInfo *PrevENT = &ExitNotTaken;
  for (unsigned i = 1; i < NumExits; ++i, PrevENT = ENT, ++ENT) {
    PrevENT->setNextExit(ENT);
    ENT->ExitingBlock = ExitCounts[i].first;
    ENT->ExactNotTaken = ExitCounts[i].second;
  }
}

/// clear - Invalidate this result and free the ExitNotTakenInfo array.
void ScalarEvolution::BackedgeTakenInfo::clear() {
  ExitNotTaken.ExitingBlock = nullptr;
  ExitNotTaken.ExactNotTaken = nullptr;
  delete[] ExitNotTaken.getNextExit();
}

/// computeBackedgeTakenCount - Compute the number of times the backedge
/// of the specified loop will execute.
ScalarEvolution::BackedgeTakenInfo
ScalarEvolution::computeBackedgeTakenCount(const Loop *L) {
  SmallVector<BasicBlock *, 8> ExitingBlocks;
  L->getExitingBlocks(ExitingBlocks);

  SmallVector<std::pair<BasicBlock *, const SCEV *>, 4> ExitCounts;
  bool CouldComputeBECount = true;
  BasicBlock *Latch = L->getLoopLatch(); // may be NULL.
  const SCEV *MustExitMaxBECount = nullptr;
  const SCEV *MayExitMaxBECount = nullptr;

  // Compute the ExitLimit for each loop exit. Use this to populate ExitCounts
  // and compute maxBECount.
  for (unsigned i = 0, e = ExitingBlocks.size(); i != e; ++i) {
    BasicBlock *ExitBB = ExitingBlocks[i];
    ExitLimit EL = computeExitLimit(L, ExitBB);

    // 1. For each exit that can be computed, add an entry to ExitCounts.
    // CouldComputeBECount is true only if all exits can be computed.
    if (EL.Exact == getCouldNotCompute())
      // We couldn't compute an exact value for this exit, so
      // we won't be able to compute an exact value for the loop.
      CouldComputeBECount = false;
    else
      ExitCounts.push_back(std::make_pair(ExitBB, EL.Exact));

    // 2. Derive the loop's MaxBECount from each exit's max number of
    // non-exiting iterations. Partition the loop exits into two kinds:
    // LoopMustExits and LoopMayExits.
    //
    // If the exit dominates the loop latch, it is a LoopMustExit otherwise it
    // is a LoopMayExit.  If any computable LoopMustExit is found, then
    // MaxBECount is the minimum EL.Max of computable LoopMustExits. Otherwise,
    // MaxBECount is conservatively the maximum EL.Max, where CouldNotCompute is
    // considered greater than any computable EL.Max.
    if (EL.Max != getCouldNotCompute() && Latch &&
        DT.dominates(ExitBB, Latch)) {
      if (!MustExitMaxBECount)
        MustExitMaxBECount = EL.Max;
      else {
        MustExitMaxBECount =
          getUMinFromMismatchedTypes(MustExitMaxBECount, EL.Max);
      }
    } else if (MayExitMaxBECount != getCouldNotCompute()) {
      if (!MayExitMaxBECount || EL.Max == getCouldNotCompute())
        MayExitMaxBECount = EL.Max;
      else {
        MayExitMaxBECount =
          getUMaxFromMismatchedTypes(MayExitMaxBECount, EL.Max);
      }
    }
  }
  const SCEV *MaxBECount = MustExitMaxBECount ? MustExitMaxBECount :
    (MayExitMaxBECount ? MayExitMaxBECount : getCouldNotCompute());
  return BackedgeTakenInfo(ExitCounts, CouldComputeBECount, MaxBECount);
}

ScalarEvolution::ExitLimit
ScalarEvolution::computeExitLimit(const Loop *L, BasicBlock *ExitingBlock) {

  // Okay, we've chosen an exiting block.  See what condition causes us to exit
  // at this block and remember the exit block and whether all other targets
  // lead to the loop header.
  bool MustExecuteLoopHeader = true;
  BasicBlock *Exit = nullptr;
  for (auto *SBB : successors(ExitingBlock))
    if (!L->contains(SBB)) {
      if (Exit) // Multiple exit successors.
        return getCouldNotCompute();
      Exit = SBB;
    } else if (SBB != L->getHeader()) {
      MustExecuteLoopHeader = false;
    }

  // At this point, we know we have a conditional branch that determines whether
  // the loop is exited.  However, we don't know if the branch is executed each
  // time through the loop.  If not, then the execution count of the branch will
  // not be equal to the trip count of the loop.
  //
  // Currently we check for this by checking to see if the Exit branch goes to
  // the loop header.  If so, we know it will always execute the same number of
  // times as the loop.  We also handle the case where the exit block *is* the
  // loop header.  This is common for un-rotated loops.
  //
  // If both of those tests fail, walk up the unique predecessor chain to the
  // header, stopping if there is an edge that doesn't exit the loop. If the
  // header is reached, the execution count of the branch will be equal to the
  // trip count of the loop.
  //
  //  More extensive analysis could be done to handle more cases here.
  //
  if (!MustExecuteLoopHeader && ExitingBlock != L->getHeader()) {
    // The simple checks failed, try climbing the unique predecessor chain
    // up to the header.
    bool Ok = false;
    for (BasicBlock *BB = ExitingBlock; BB; ) {
      BasicBlock *Pred = BB->getUniquePredecessor();
      if (!Pred)
        return getCouldNotCompute();
      TerminatorInst *PredTerm = Pred->getTerminator();
      for (const BasicBlock *PredSucc : PredTerm->successors()) {
        if (PredSucc == BB)
          continue;
        // If the predecessor has a successor that isn't BB and isn't
        // outside the loop, assume the worst.
        if (L->contains(PredSucc))
          return getCouldNotCompute();
      }
      if (Pred == L->getHeader()) {
        Ok = true;
        break;
      }
      BB = Pred;
    }
    if (!Ok)
      return getCouldNotCompute();
  }

  bool IsOnlyExit = (L->getExitingBlock() != nullptr);
  TerminatorInst *Term = ExitingBlock->getTerminator();
  if (BranchInst *BI = dyn_cast<BranchInst>(Term)) {
    assert(BI->isConditional() && "If unconditional, it can't be in loop!");
    // Proceed to the next level to examine the exit condition expression.
    return computeExitLimitFromCond(L, BI->getCondition(), BI->getSuccessor(0),
                                    BI->getSuccessor(1),
                                    /*ControlsExit=*/IsOnlyExit);
  }

  if (SwitchInst *SI = dyn_cast<SwitchInst>(Term))
    return computeExitLimitFromSingleExitSwitch(L, SI, Exit,
                                                /*ControlsExit=*/IsOnlyExit);

  return getCouldNotCompute();
}

/// computeExitLimitFromCond - Compute the number of times the
/// backedge of the specified loop will execute if its exit condition
/// were a conditional branch of ExitCond, TBB, and FBB.
///
/// @param ControlsExit is true if ExitCond directly controls the exit
/// branch. In this case, we can assume that the loop exits only if the
/// condition is true and can infer that failing to meet the condition prior to
/// integer wraparound results in undefined behavior.
ScalarEvolution::ExitLimit
ScalarEvolution::computeExitLimitFromCond(const Loop *L,
                                          Value *ExitCond,
                                          BasicBlock *TBB,
                                          BasicBlock *FBB,
                                          bool ControlsExit) {
  // Check if the controlling expression for this loop is an And or Or.
  if (BinaryOperator *BO = dyn_cast<BinaryOperator>(ExitCond)) {
    if (BO->getOpcode() == Instruction::And) {
      // Recurse on the operands of the and.
      bool EitherMayExit = L->contains(TBB);
      ExitLimit EL0 = computeExitLimitFromCond(L, BO->getOperand(0), TBB, FBB,
                                               ControlsExit && !EitherMayExit);
      ExitLimit EL1 = computeExitLimitFromCond(L, BO->getOperand(1), TBB, FBB,
                                               ControlsExit && !EitherMayExit);
      const SCEV *BECount = getCouldNotCompute();
      const SCEV *MaxBECount = getCouldNotCompute();
      if (EitherMayExit) {
        // Both conditions must be true for the loop to continue executing.
        // Choose the less conservative count.
        if (EL0.Exact == getCouldNotCompute() ||
            EL1.Exact == getCouldNotCompute())
          BECount = getCouldNotCompute();
        else
          BECount = getUMinFromMismatchedTypes(EL0.Exact, EL1.Exact);
        if (EL0.Max == getCouldNotCompute())
          MaxBECount = EL1.Max;
        else if (EL1.Max == getCouldNotCompute())
          MaxBECount = EL0.Max;
        else
          MaxBECount = getUMinFromMismatchedTypes(EL0.Max, EL1.Max);
      } else {
        // Both conditions must be true at the same time for the loop to exit.
        // For now, be conservative.
        assert(L->contains(FBB) && "Loop block has no successor in loop!");
        if (EL0.Max == EL1.Max)
          MaxBECount = EL0.Max;
        if (EL0.Exact == EL1.Exact)
          BECount = EL0.Exact;
      }

      // There are cases (e.g. PR26207) where computeExitLimitFromCond is able
      // to be more aggressive when computing BECount than when computing
      // MaxBECount.  In these cases it is possible for EL0.Exact and EL1.Exact
      // to match, but for EL0.Max and EL1.Max to not.
      if (isa<SCEVCouldNotCompute>(MaxBECount) &&
          !isa<SCEVCouldNotCompute>(BECount))
        MaxBECount = BECount;

      return ExitLimit(BECount, MaxBECount);
    }
    if (BO->getOpcode() == Instruction::Or) {
      // Recurse on the operands of the or.
      bool EitherMayExit = L->contains(FBB);
      ExitLimit EL0 = computeExitLimitFromCond(L, BO->getOperand(0), TBB, FBB,
                                               ControlsExit && !EitherMayExit);
      ExitLimit EL1 = computeExitLimitFromCond(L, BO->getOperand(1), TBB, FBB,
                                               ControlsExit && !EitherMayExit);
      const SCEV *BECount = getCouldNotCompute();
      const SCEV *MaxBECount = getCouldNotCompute();
      if (EitherMayExit) {
        // Both conditions must be false for the loop to continue executing.
        // Choose the less conservative count.
        if (EL0.Exact == getCouldNotCompute() ||
            EL1.Exact == getCouldNotCompute())
          BECount = getCouldNotCompute();
        else
          BECount = getUMinFromMismatchedTypes(EL0.Exact, EL1.Exact);
        if (EL0.Max == getCouldNotCompute())
          MaxBECount = EL1.Max;
        else if (EL1.Max == getCouldNotCompute())
          MaxBECount = EL0.Max;
        else
          MaxBECount = getUMinFromMismatchedTypes(EL0.Max, EL1.Max);
      } else {
        // Both conditions must be false at the same time for the loop to exit.
        // For now, be conservative.
        assert(L->contains(TBB) && "Loop block has no successor in loop!");
        if (EL0.Max == EL1.Max)
          MaxBECount = EL0.Max;
        if (EL0.Exact == EL1.Exact)
          BECount = EL0.Exact;
      }

      return ExitLimit(BECount, MaxBECount);
    }
  }

  // With an icmp, it may be feasible to compute an exact backedge-taken count.
  // Proceed to the next level to examine the icmp.
  if (ICmpInst *ExitCondICmp = dyn_cast<ICmpInst>(ExitCond))
    return computeExitLimitFromICmp(L, ExitCondICmp, TBB, FBB, ControlsExit);

  // Check for a constant condition. These are normally stripped out by
  // SimplifyCFG, but ScalarEvolution may be used by a pass which wishes to
  // preserve the CFG and is temporarily leaving constant conditions
  // in place.
  if (ConstantInt *CI = dyn_cast<ConstantInt>(ExitCond)) {
    if (L->contains(FBB) == !CI->getZExtValue())
      // The backedge is always taken.
      return getCouldNotCompute();
    else
      // The backedge is never taken.
      return getZero(CI->getType());
  }

  // If it's not an integer or pointer comparison then compute it the hard way.
  return computeExitCountExhaustively(L, ExitCond, !L->contains(TBB));
}

ScalarEvolution::ExitLimit
ScalarEvolution::computeExitLimitFromICmp(const Loop *L,
                                          ICmpInst *ExitCond,
                                          BasicBlock *TBB,
                                          BasicBlock *FBB,
                                          bool ControlsExit) {

  // If the condition was exit on true, convert the condition to exit on false
  ICmpInst::Predicate Cond;
  if (!L->contains(FBB))
    Cond = ExitCond->getPredicate();
  else
    Cond = ExitCond->getInversePredicate();

  // Handle common loops like: for (X = "string"; *X; ++X)
  if (LoadInst *LI = dyn_cast<LoadInst>(ExitCond->getOperand(0)))
    if (Constant *RHS = dyn_cast<Constant>(ExitCond->getOperand(1))) {
      ExitLimit ItCnt =
        computeLoadConstantCompareExitLimit(LI, RHS, L, Cond);
      if (ItCnt.hasAnyInfo())
        return ItCnt;
    }

  ExitLimit ShiftEL = computeShiftCompareExitLimit(
      ExitCond->getOperand(0), ExitCond->getOperand(1), L, Cond);
  if (ShiftEL.hasAnyInfo())
    return ShiftEL;

  const SCEV *LHS = getSCEV(ExitCond->getOperand(0));
  const SCEV *RHS = getSCEV(ExitCond->getOperand(1));

  // Try to evaluate any dependencies out of the loop.
  LHS = getSCEVAtScope(LHS, L);
  RHS = getSCEVAtScope(RHS, L);

  // At this point, we would like to compute how many iterations of the
  // loop the predicate will return true for these inputs.
  if (isLoopInvariant(LHS, L) && !isLoopInvariant(RHS, L)) {
    // If there is a loop-invariant, force it into the RHS.
    std::swap(LHS, RHS);
    Cond = ICmpInst::getSwappedPredicate(Cond);
  }

  // Simplify the operands before analyzing them.
  (void)SimplifyICmpOperands(Cond, LHS, RHS);

  // If we have a comparison of a chrec against a constant, try to use value
  // ranges to answer this query.
  if (const SCEVConstant *RHSC = dyn_cast<SCEVConstant>(RHS))
    if (const SCEVAddRecExpr *AddRec = dyn_cast<SCEVAddRecExpr>(LHS))
      if (AddRec->getLoop() == L) {
        // Form the constant range.
        ConstantRange CompRange(
            ICmpInst::makeConstantRange(Cond, RHSC->getAPInt()));

        const SCEV *Ret = AddRec->getNumIterationsInRange(CompRange, *this);
        if (!isa<SCEVCouldNotCompute>(Ret)) return Ret;
      }

  switch (Cond) {
  case ICmpInst::ICMP_NE: {                     // while (X != Y)
    // Convert to: while (X-Y != 0)
    ExitLimit EL = HowFarToZero(getMinusSCEV(LHS, RHS), L, ControlsExit);
    if (EL.hasAnyInfo()) return EL;
    break;
  }
  case ICmpInst::ICMP_EQ: {                     // while (X == Y)
    // Convert to: while (X-Y == 0)
    ExitLimit EL = HowFarToNonZero(getMinusSCEV(LHS, RHS), L);
    if (EL.hasAnyInfo()) return EL;
    break;
  }
  case ICmpInst::ICMP_SLT:
  case ICmpInst::ICMP_ULT: {                    // while (X < Y)
    bool IsSigned = Cond == ICmpInst::ICMP_SLT;
    ExitLimit EL = HowManyLessThans(LHS, RHS, L, IsSigned, ControlsExit);
    if (EL.hasAnyInfo()) return EL;
    break;
  }
  case ICmpInst::ICMP_SGT:
  case ICmpInst::ICMP_UGT: {                    // while (X > Y)
    bool IsSigned = Cond == ICmpInst::ICMP_SGT;
    ExitLimit EL = HowManyGreaterThans(LHS, RHS, L, IsSigned, ControlsExit);
    if (EL.hasAnyInfo()) return EL;
    break;
  }
  default:
    break;
  }
  return computeExitCountExhaustively(L, ExitCond, !L->contains(TBB));
}

ScalarEvolution::ExitLimit
ScalarEvolution::computeExitLimitFromSingleExitSwitch(const Loop *L,
                                                      SwitchInst *Switch,
                                                      BasicBlock *ExitingBlock,
                                                      bool ControlsExit) {
  assert(!L->contains(ExitingBlock) && "Not an exiting block!");

  // Give up if the exit is the default dest of a switch.
  if (Switch->getDefaultDest() == ExitingBlock)
    return getCouldNotCompute();

  assert(L->contains(Switch->getDefaultDest()) &&
         "Default case must not exit the loop!");
  const SCEV *LHS = getSCEVAtScope(Switch->getCondition(), L);
  const SCEV *RHS = getConstant(Switch->findCaseDest(ExitingBlock));

  // while (X != Y) --> while (X-Y != 0)
  ExitLimit EL = HowFarToZero(getMinusSCEV(LHS, RHS), L, ControlsExit);
  if (EL.hasAnyInfo())
    return EL;

  return getCouldNotCompute();
}

static ConstantInt *
EvaluateConstantChrecAtConstant(const SCEVAddRecExpr *AddRec, ConstantInt *C,
                                ScalarEvolution &SE) {
  const SCEV *InVal = SE.getConstant(C);
  const SCEV *Val = AddRec->evaluateAtIteration(InVal, SE);
  assert(isa<SCEVConstant>(Val) &&
         "Evaluation of SCEV at constant didn't fold correctly?");
  return cast<SCEVConstant>(Val)->getValue();
}

/// computeLoadConstantCompareExitLimit - Given an exit condition of
/// 'icmp op load X, cst', try to see if we can compute the backedge
/// execution count.
ScalarEvolution::ExitLimit
ScalarEvolution::computeLoadConstantCompareExitLimit(
  LoadInst *LI,
  Constant *RHS,
  const Loop *L,
  ICmpInst::Predicate predicate) {

  if (LI->isVolatile()) return getCouldNotCompute();

  // Check to see if the loaded pointer is a getelementptr of a global.
  // TODO: Use SCEV instead of manually grubbing with GEPs.
  GetElementPtrInst *GEP = dyn_cast<GetElementPtrInst>(LI->getOperand(0));
  if (!GEP) return getCouldNotCompute();

  // Make sure that it is really a constant global we are gepping, with an
  // initializer, and make sure the first IDX is really 0.
  GlobalVariable *GV = dyn_cast<GlobalVariable>(GEP->getOperand(0));
  if (!GV || !GV->isConstant() || !GV->hasDefinitiveInitializer() ||
      GEP->getNumOperands() < 3 || !isa<Constant>(GEP->getOperand(1)) ||
      !cast<Constant>(GEP->getOperand(1))->isNullValue())
    return getCouldNotCompute();

  // Okay, we allow one non-constant index into the GEP instruction.
  Value *VarIdx = nullptr;
  std::vector<Constant*> Indexes;
  unsigned VarIdxNum = 0;
  for (unsigned i = 2, e = GEP->getNumOperands(); i != e; ++i)
    if (ConstantInt *CI = dyn_cast<ConstantInt>(GEP->getOperand(i))) {
      Indexes.push_back(CI);
    } else if (!isa<ConstantInt>(GEP->getOperand(i))) {
      if (VarIdx) return getCouldNotCompute();  // Multiple non-constant idx's.
      VarIdx = GEP->getOperand(i);
      VarIdxNum = i-2;
      Indexes.push_back(nullptr);
    }

  // Loop-invariant loads may be a byproduct of loop optimization. Skip them.
  if (!VarIdx)
    return getCouldNotCompute();

  // Okay, we know we have a (load (gep GV, 0, X)) comparison with a constant.
  // Check to see if X is a loop variant variable value now.
  const SCEV *Idx = getSCEV(VarIdx);
  Idx = getSCEVAtScope(Idx, L);

  // We can only recognize very limited forms of loop index expressions, in
  // particular, only affine AddRec's like {C1,+,C2}.
  const SCEVAddRecExpr *IdxExpr = dyn_cast<SCEVAddRecExpr>(Idx);
  if (!IdxExpr || !IdxExpr->isAffine() || isLoopInvariant(IdxExpr, L) ||
      !isa<SCEVConstant>(IdxExpr->getOperand(0)) ||
      !isa<SCEVConstant>(IdxExpr->getOperand(1)))
    return getCouldNotCompute();

  unsigned MaxSteps = MaxBruteForceIterations;
  for (unsigned IterationNum = 0; IterationNum != MaxSteps; ++IterationNum) {
    ConstantInt *ItCst = ConstantInt::get(
                           cast<IntegerType>(IdxExpr->getType()), IterationNum);
    ConstantInt *Val = EvaluateConstantChrecAtConstant(IdxExpr, ItCst, *this);

    // Form the GEP offset.
    Indexes[VarIdxNum] = Val;

    Constant *Result = ConstantFoldLoadThroughGEPIndices(GV->getInitializer(),
                                                         Indexes);
    if (!Result) break;  // Cannot compute!

    // Evaluate the condition for this iteration.
    Result = ConstantExpr::getICmp(predicate, Result, RHS);
    if (!isa<ConstantInt>(Result)) break;  // Couldn't decide for sure
    if (cast<ConstantInt>(Result)->getValue().isMinValue()) {
      ++NumArrayLenItCounts;
      return getConstant(ItCst);   // Found terminating iteration!
    }
  }
  return getCouldNotCompute();
}

ScalarEvolution::ExitLimit ScalarEvolution::computeShiftCompareExitLimit(
    Value *LHS, Value *RHSV, const Loop *L, ICmpInst::Predicate Pred) {
  ConstantInt *RHS = dyn_cast<ConstantInt>(RHSV);
  if (!RHS)
    return getCouldNotCompute();

  const BasicBlock *Latch = L->getLoopLatch();
  if (!Latch)
    return getCouldNotCompute();

  const BasicBlock *Predecessor = L->getLoopPredecessor();
  if (!Predecessor)
    return getCouldNotCompute();

  // Return true if V is of the form "LHS `shift_op` <positive constant>".
  // Return LHS in OutLHS and shift_opt in OutOpCode.
  auto MatchPositiveShift =
      [](Value *V, Value *&OutLHS, Instruction::BinaryOps &OutOpCode) {

    using namespace PatternMatch;

    ConstantInt *ShiftAmt;
    if (match(V, m_LShr(m_Value(OutLHS), m_ConstantInt(ShiftAmt))))
      OutOpCode = Instruction::LShr;
    else if (match(V, m_AShr(m_Value(OutLHS), m_ConstantInt(ShiftAmt))))
      OutOpCode = Instruction::AShr;
    else if (match(V, m_Shl(m_Value(OutLHS), m_ConstantInt(ShiftAmt))))
      OutOpCode = Instruction::Shl;
    else
      return false;

    return ShiftAmt->getValue().isStrictlyPositive();
  };

  // Recognize a "shift recurrence" either of the form %iv or of %iv.shifted in
  //
  // loop:
  //   %iv = phi i32 [ %iv.shifted, %loop ], [ %val, %preheader ]
  //   %iv.shifted = lshr i32 %iv, <positive constant>
  //
  // Return true on a succesful match.  Return the corresponding PHI node (%iv
  // above) in PNOut and the opcode of the shift operation in OpCodeOut.
  auto MatchShiftRecurrence =
      [&](Value *V, PHINode *&PNOut, Instruction::BinaryOps &OpCodeOut) {
    Optional<Instruction::BinaryOps> PostShiftOpCode;

    {
      Instruction::BinaryOps OpC;
      Value *V;

      // If we encounter a shift instruction, "peel off" the shift operation,
      // and remember that we did so.  Later when we inspect %iv's backedge
      // value, we will make sure that the backedge value uses the same
      // operation.
      //
      // Note: the peeled shift operation does not have to be the same
      // instruction as the one feeding into the PHI's backedge value.  We only
      // really care about it being the same *kind* of shift instruction --
      // that's all that is required for our later inferences to hold.
      if (MatchPositiveShift(LHS, V, OpC)) {
        PostShiftOpCode = OpC;
        LHS = V;
      }
    }

    PNOut = dyn_cast<PHINode>(LHS);
    if (!PNOut || PNOut->getParent() != L->getHeader())
      return false;

    Value *BEValue = PNOut->getIncomingValueForBlock(Latch);
    Value *OpLHS;

    return
        // The backedge value for the PHI node must be a shift by a positive
        // amount
        MatchPositiveShift(BEValue, OpLHS, OpCodeOut) &&

        // of the PHI node itself
        OpLHS == PNOut &&

        // and the kind of shift should be match the kind of shift we peeled
        // off, if any.
        (!PostShiftOpCode.hasValue() || *PostShiftOpCode == OpCodeOut);
  };

  PHINode *PN;
  Instruction::BinaryOps OpCode;
  if (!MatchShiftRecurrence(LHS, PN, OpCode))
    return getCouldNotCompute();

  const DataLayout &DL = getDataLayout();

  // The key rationale for this optimization is that for some kinds of shift
  // recurrences, the value of the recurrence "stabilizes" to either 0 or -1
  // within a finite number of iterations.  If the condition guarding the
  // backedge (in the sense that the backedge is taken if the condition is true)
  // is false for the value the shift recurrence stabilizes to, then we know
  // that the backedge is taken only a finite number of times.

  ConstantInt *StableValue = nullptr;
  switch (OpCode) {
  default:
    llvm_unreachable("Impossible case!");

  case Instruction::AShr: {
    // {K,ashr,<positive-constant>} stabilizes to signum(K) in at most
    // bitwidth(K) iterations.
    Value *FirstValue = PN->getIncomingValueForBlock(Predecessor);
    bool KnownZero, KnownOne;
    ComputeSignBit(FirstValue, KnownZero, KnownOne, DL, 0, nullptr,
                   Predecessor->getTerminator(), &DT);
    auto *Ty = cast<IntegerType>(RHS->getType());
    if (KnownZero)
      StableValue = ConstantInt::get(Ty, 0);
    else if (KnownOne)
      StableValue = ConstantInt::get(Ty, -1, true);
    else
      return getCouldNotCompute();

    break;
  }
  case Instruction::LShr:
  case Instruction::Shl:
    // Both {K,lshr,<positive-constant>} and {K,shl,<positive-constant>}
    // stabilize to 0 in at most bitwidth(K) iterations.
    StableValue = ConstantInt::get(cast<IntegerType>(RHS->getType()), 0);
    break;
  }

  auto *Result =
      ConstantFoldCompareInstOperands(Pred, StableValue, RHS, DL, &TLI);
  assert(Result->getType()->isIntegerTy(1) &&
         "Otherwise cannot be an operand to a branch instruction");

  if (Result->isZeroValue()) {
    unsigned BitWidth = getTypeSizeInBits(RHS->getType());
    const SCEV *UpperBound =
        getConstant(getEffectiveSCEVType(RHS->getType()), BitWidth);
    return ExitLimit(getCouldNotCompute(), UpperBound);
  }

  return getCouldNotCompute();
}

/// CanConstantFold - Return true if we can constant fold an instruction of the
/// specified type, assuming that all operands were constants.
static bool CanConstantFold(const Instruction *I) {
  if (isa<BinaryOperator>(I) || isa<CmpInst>(I) ||
      isa<SelectInst>(I) || isa<CastInst>(I) || isa<GetElementPtrInst>(I) ||
      isa<LoadInst>(I))
    return true;

  if (const CallInst *CI = dyn_cast<CallInst>(I))
    if (const Function *F = CI->getCalledFunction())
      return canConstantFoldCallTo(F);
  return false;
}

/// Determine whether this instruction can constant evolve within this loop
/// assuming its operands can all constant evolve.
static bool canConstantEvolve(Instruction *I, const Loop *L) {
  // An instruction outside of the loop can't be derived from a loop PHI.
  if (!L->contains(I)) return false;

  if (isa<PHINode>(I)) {
    // We don't currently keep track of the control flow needed to evaluate
    // PHIs, so we cannot handle PHIs inside of loops.
    return L->getHeader() == I->getParent();
  }

  // If we won't be able to constant fold this expression even if the operands
  // are constants, bail early.
  return CanConstantFold(I);
}

/// getConstantEvolvingPHIOperands - Implement getConstantEvolvingPHI by
/// recursing through each instruction operand until reaching a loop header phi.
static PHINode *
getConstantEvolvingPHIOperands(Instruction *UseInst, const Loop *L,
                               DenseMap<Instruction *, PHINode *> &PHIMap) {

  // Otherwise, we can evaluate this instruction if all of its operands are
  // constant or derived from a PHI node themselves.
  PHINode *PHI = nullptr;
  for (Value *Op : UseInst->operands()) {
    if (isa<Constant>(Op)) continue;

    Instruction *OpInst = dyn_cast<Instruction>(Op);
    if (!OpInst || !canConstantEvolve(OpInst, L)) return nullptr;

    PHINode *P = dyn_cast<PHINode>(OpInst);
    if (!P)
      // If this operand is already visited, reuse the prior result.
      // We may have P != PHI if this is the deepest point at which the
      // inconsistent paths meet.
      P = PHIMap.lookup(OpInst);
    if (!P) {
      // Recurse and memoize the results, whether a phi is found or not.
      // This recursive call invalidates pointers into PHIMap.
      P = getConstantEvolvingPHIOperands(OpInst, L, PHIMap);
      PHIMap[OpInst] = P;
    }
    if (!P)
      return nullptr;  // Not evolving from PHI
    if (PHI && PHI != P)
      return nullptr;  // Evolving from multiple different PHIs.
    PHI = P;
  }
  // This is a expression evolving from a constant PHI!
  return PHI;
}

/// getConstantEvolvingPHI - Given an LLVM value and a loop, return a PHI node
/// in the loop that V is derived from.  We allow arbitrary operations along the
/// way, but the operands of an operation must either be constants or a value
/// derived from a constant PHI.  If this expression does not fit with these
/// constraints, return null.
static PHINode *getConstantEvolvingPHI(Value *V, const Loop *L) {
  Instruction *I = dyn_cast<Instruction>(V);
  if (!I || !canConstantEvolve(I, L)) return nullptr;

  if (PHINode *PN = dyn_cast<PHINode>(I))
    return PN;

  // Record non-constant instructions contained by the loop.
  DenseMap<Instruction *, PHINode *> PHIMap;
  return getConstantEvolvingPHIOperands(I, L, PHIMap);
}

/// EvaluateExpression - Given an expression that passes the
/// getConstantEvolvingPHI predicate, evaluate its value assuming the PHI node
/// in the loop has the value PHIVal.  If we can't fold this expression for some
/// reason, return null.
static Constant *EvaluateExpression(Value *V, const Loop *L,
                                    DenseMap<Instruction *, Constant *> &Vals,
                                    const DataLayout &DL,
                                    const TargetLibraryInfo *TLI) {
  // Convenient constant check, but redundant for recursive calls.
  if (Constant *C = dyn_cast<Constant>(V)) return C;
  Instruction *I = dyn_cast<Instruction>(V);
  if (!I) return nullptr;

  if (Constant *C = Vals.lookup(I)) return C;

  // An instruction inside the loop depends on a value outside the loop that we
  // weren't given a mapping for, or a value such as a call inside the loop.
  if (!canConstantEvolve(I, L)) return nullptr;

  // An unmapped PHI can be due to a branch or another loop inside this loop,
  // or due to this not being the initial iteration through a loop where we
  // couldn't compute the evolution of this particular PHI last time.
  if (isa<PHINode>(I)) return nullptr;

  std::vector<Constant*> Operands(I->getNumOperands());

  for (unsigned i = 0, e = I->getNumOperands(); i != e; ++i) {
    Instruction *Operand = dyn_cast<Instruction>(I->getOperand(i));
    if (!Operand) {
      Operands[i] = dyn_cast<Constant>(I->getOperand(i));
      if (!Operands[i]) return nullptr;
      continue;
    }
    Constant *C = EvaluateExpression(Operand, L, Vals, DL, TLI);
    Vals[Operand] = C;
    if (!C) return nullptr;
    Operands[i] = C;
  }

  if (CmpInst *CI = dyn_cast<CmpInst>(I))
    return ConstantFoldCompareInstOperands(CI->getPredicate(), Operands[0],
                                           Operands[1], DL, TLI);
  if (LoadInst *LI = dyn_cast<LoadInst>(I)) {
    if (!LI->isVolatile())
      return ConstantFoldLoadFromConstPtr(Operands[0], LI->getType(), DL);
  }
  return ConstantFoldInstOperands(I, Operands, DL, TLI);
}


// If every incoming value to PN except the one for BB is a specific Constant,
// return that, else return nullptr.
static Constant *getOtherIncomingValue(PHINode *PN, BasicBlock *BB) {
  Constant *IncomingVal = nullptr;

  for (unsigned i = 0, e = PN->getNumIncomingValues(); i != e; ++i) {
    if (PN->getIncomingBlock(i) == BB)
      continue;

    auto *CurrentVal = dyn_cast<Constant>(PN->getIncomingValue(i));
    if (!CurrentVal)
      return nullptr;

    if (IncomingVal != CurrentVal) {
      if (IncomingVal)
        return nullptr;
      IncomingVal = CurrentVal;
    }
  }

  return IncomingVal;
}

/// getConstantEvolutionLoopExitValue - If we know that the specified Phi is
/// in the header of its containing loop, we know the loop executes a
/// constant number of times, and the PHI node is just a recurrence
/// involving constants, fold it.
Constant *
ScalarEvolution::getConstantEvolutionLoopExitValue(PHINode *PN,
                                                   const APInt &BEs,
                                                   const Loop *L) {
  auto I = ConstantEvolutionLoopExitValue.find(PN);
  if (I != ConstantEvolutionLoopExitValue.end())
    return I->second;

  if (BEs.ugt(MaxBruteForceIterations))
    return ConstantEvolutionLoopExitValue[PN] = nullptr;  // Not going to evaluate it.

  Constant *&RetVal = ConstantEvolutionLoopExitValue[PN];

  DenseMap<Instruction *, Constant *> CurrentIterVals;
  BasicBlock *Header = L->getHeader();
  assert(PN->getParent() == Header && "Can't evaluate PHI not in loop header!");

  BasicBlock *Latch = L->getLoopLatch();
  if (!Latch)
    return nullptr;

  for (auto &I : *Header) {
    PHINode *PHI = dyn_cast<PHINode>(&I);
    if (!PHI) break;
    auto *StartCST = getOtherIncomingValue(PHI, Latch);
    if (!StartCST) continue;
    CurrentIterVals[PHI] = StartCST;
  }
  if (!CurrentIterVals.count(PN))
    return RetVal = nullptr;

  Value *BEValue = PN->getIncomingValueForBlock(Latch);

  // Execute the loop symbolically to determine the exit value.
  if (BEs.getActiveBits() >= 32)
    return RetVal = nullptr; // More than 2^32-1 iterations?? Not doing it!

  unsigned NumIterations = BEs.getZExtValue(); // must be in range
  unsigned IterationNum = 0;
  const DataLayout &DL = getDataLayout();
  for (; ; ++IterationNum) {
    if (IterationNum == NumIterations)
      return RetVal = CurrentIterVals[PN];  // Got exit value!

    // Compute the value of the PHIs for the next iteration.
    // EvaluateExpression adds non-phi values to the CurrentIterVals map.
    DenseMap<Instruction *, Constant *> NextIterVals;
    Constant *NextPHI =
        EvaluateExpression(BEValue, L, CurrentIterVals, DL, &TLI);
    if (!NextPHI)
      return nullptr;        // Couldn't evaluate!
    NextIterVals[PN] = NextPHI;

    bool StoppedEvolving = NextPHI == CurrentIterVals[PN];

    // Also evaluate the other PHI nodes.  However, we don't get to stop if we
    // cease to be able to evaluate one of them or if they stop evolving,
    // because that doesn't necessarily prevent us from computing PN.
    SmallVector<std::pair<PHINode *, Constant *>, 8> PHIsToCompute;
    for (const auto &I : CurrentIterVals) {
      PHINode *PHI = dyn_cast<PHINode>(I.first);
      if (!PHI || PHI == PN || PHI->getParent() != Header) continue;
      PHIsToCompute.emplace_back(PHI, I.second);
    }
    // We use two distinct loops because EvaluateExpression may invalidate any
    // iterators into CurrentIterVals.
    for (const auto &I : PHIsToCompute) {
      PHINode *PHI = I.first;
      Constant *&NextPHI = NextIterVals[PHI];
      if (!NextPHI) {   // Not already computed.
        Value *BEValue = PHI->getIncomingValueForBlock(Latch);
        NextPHI = EvaluateExpression(BEValue, L, CurrentIterVals, DL, &TLI);
      }
      if (NextPHI != I.second)
        StoppedEvolving = false;
    }

    // If all entries in CurrentIterVals == NextIterVals then we can stop
    // iterating, the loop can't continue to change.
    if (StoppedEvolving)
      return RetVal = CurrentIterVals[PN];

    CurrentIterVals.swap(NextIterVals);
  }
}

const SCEV *ScalarEvolution::computeExitCountExhaustively(const Loop *L,
                                                          Value *Cond,
                                                          bool ExitWhen) {
  PHINode *PN = getConstantEvolvingPHI(Cond, L);
  if (!PN) return getCouldNotCompute();

  // If the loop is canonicalized, the PHI will have exactly two entries.
  // That's the only form we support here.
  if (PN->getNumIncomingValues() != 2) return getCouldNotCompute();

  DenseMap<Instruction *, Constant *> CurrentIterVals;
  BasicBlock *Header = L->getHeader();
  assert(PN->getParent() == Header && "Can't evaluate PHI not in loop header!");

  BasicBlock *Latch = L->getLoopLatch();
  assert(Latch && "Should follow from NumIncomingValues == 2!");

  for (auto &I : *Header) {
    PHINode *PHI = dyn_cast<PHINode>(&I);
    if (!PHI)
      break;
    auto *StartCST = getOtherIncomingValue(PHI, Latch);
    if (!StartCST) continue;
    CurrentIterVals[PHI] = StartCST;
  }
  if (!CurrentIterVals.count(PN))
    return getCouldNotCompute();

  // Okay, we find a PHI node that defines the trip count of this loop.  Execute
  // the loop symbolically to determine when the condition gets a value of
  // "ExitWhen".
  unsigned MaxIterations = MaxBruteForceIterations;   // Limit analysis.
  const DataLayout &DL = getDataLayout();
  for (unsigned IterationNum = 0; IterationNum != MaxIterations;++IterationNum){
    auto *CondVal = dyn_cast_or_null<ConstantInt>(
        EvaluateExpression(Cond, L, CurrentIterVals, DL, &TLI));

    // Couldn't symbolically evaluate.
    if (!CondVal) return getCouldNotCompute();

    if (CondVal->getValue() == uint64_t(ExitWhen)) {
      ++NumBruteForceTripCountsComputed;
      return getConstant(Type::getInt32Ty(getContext()), IterationNum);
    }

    // Update all the PHI nodes for the next iteration.
    DenseMap<Instruction *, Constant *> NextIterVals;

    // Create a list of which PHIs we need to compute. We want to do this before
    // calling EvaluateExpression on them because that may invalidate iterators
    // into CurrentIterVals.
    SmallVector<PHINode *, 8> PHIsToCompute;
    for (const auto &I : CurrentIterVals) {
      PHINode *PHI = dyn_cast<PHINode>(I.first);
      if (!PHI || PHI->getParent() != Header) continue;
      PHIsToCompute.push_back(PHI);
    }
    for (PHINode *PHI : PHIsToCompute) {
      Constant *&NextPHI = NextIterVals[PHI];
      if (NextPHI) continue;    // Already computed!

      Value *BEValue = PHI->getIncomingValueForBlock(Latch);
      NextPHI = EvaluateExpression(BEValue, L, CurrentIterVals, DL, &TLI);
    }
    CurrentIterVals.swap(NextIterVals);
  }

  // Too many iterations were needed to evaluate.
  return getCouldNotCompute();
}

/// getSCEVAtScope - Return a SCEV expression for the specified value
/// at the specified scope in the program.  The L value specifies a loop
/// nest to evaluate the expression at, where null is the top-level or a
/// specified loop is immediately inside of the loop.
///
/// This method can be used to compute the exit value for a variable defined
/// in a loop by querying what the value will hold in the parent loop.
///
/// In the case that a relevant loop exit value cannot be computed, the
/// original value V is returned.
const SCEV *ScalarEvolution::getSCEVAtScope(const SCEV *V, const Loop *L) {
  SmallVector<std::pair<const Loop *, const SCEV *>, 2> &Values =
      ValuesAtScopes[V];
  // Check to see if we've folded this expression at this loop before.
  for (auto &LS : Values)
    if (LS.first == L)
      return LS.second ? LS.second : V;

  Values.emplace_back(L, nullptr);

  // Otherwise compute it.
  const SCEV *C = computeSCEVAtScope(V, L);
  for (auto &LS : reverse(ValuesAtScopes[V]))
    if (LS.first == L) {
      LS.second = C;
      break;
    }
  return C;
}

/// This builds up a Constant using the ConstantExpr interface.  That way, we
/// will return Constants for objects which aren't represented by a
/// SCEVConstant, because SCEVConstant is restricted to ConstantInt.
/// Returns NULL if the SCEV isn't representable as a Constant.
static Constant *BuildConstantFromSCEV(const SCEV *V) {
  switch (static_cast<SCEVTypes>(V->getSCEVType())) {
    case scCouldNotCompute:
    case scAddRecExpr:
      break;
    case scConstant:
      return cast<SCEVConstant>(V)->getValue();
    case scUnknown:
      return dyn_cast<Constant>(cast<SCEVUnknown>(V)->getValue());
    case scSignExtend: {
      const SCEVSignExtendExpr *SS = cast<SCEVSignExtendExpr>(V);
      if (Constant *CastOp = BuildConstantFromSCEV(SS->getOperand()))
        return ConstantExpr::getSExt(CastOp, SS->getType());
      break;
    }
    case scZeroExtend: {
      const SCEVZeroExtendExpr *SZ = cast<SCEVZeroExtendExpr>(V);
      if (Constant *CastOp = BuildConstantFromSCEV(SZ->getOperand()))
        return ConstantExpr::getZExt(CastOp, SZ->getType());
      break;
    }
    case scTruncate: {
      const SCEVTruncateExpr *ST = cast<SCEVTruncateExpr>(V);
      if (Constant *CastOp = BuildConstantFromSCEV(ST->getOperand()))
        return ConstantExpr::getTrunc(CastOp, ST->getType());
      break;
    }
    case scAddExpr: {
      const SCEVAddExpr *SA = cast<SCEVAddExpr>(V);
      if (Constant *C = BuildConstantFromSCEV(SA->getOperand(0))) {
        if (PointerType *PTy = dyn_cast<PointerType>(C->getType())) {
          unsigned AS = PTy->getAddressSpace();
          Type *DestPtrTy = Type::getInt8PtrTy(C->getContext(), AS);
          C = ConstantExpr::getBitCast(C, DestPtrTy);
        }
        for (unsigned i = 1, e = SA->getNumOperands(); i != e; ++i) {
          Constant *C2 = BuildConstantFromSCEV(SA->getOperand(i));
          if (!C2) return nullptr;

          // First pointer!
          if (!C->getType()->isPointerTy() && C2->getType()->isPointerTy()) {
            unsigned AS = C2->getType()->getPointerAddressSpace();
            std::swap(C, C2);
            Type *DestPtrTy = Type::getInt8PtrTy(C->getContext(), AS);
            // The offsets have been converted to bytes.  We can add bytes to an
            // i8* by GEP with the byte count in the first index.
            C = ConstantExpr::getBitCast(C, DestPtrTy);
          }

          // Don't bother trying to sum two pointers. We probably can't
          // statically compute a load that results from it anyway.
          if (C2->getType()->isPointerTy())
            return nullptr;

          if (PointerType *PTy = dyn_cast<PointerType>(C->getType())) {
            if (PTy->getElementType()->isStructTy())
              C2 = ConstantExpr::getIntegerCast(
                  C2, Type::getInt32Ty(C->getContext()), true);
            C = ConstantExpr::getGetElementPtr(PTy->getElementType(), C, C2);
          } else
            C = ConstantExpr::getAdd(C, C2);
        }
        return C;
      }
      break;
    }
    case scMulExpr: {
      const SCEVMulExpr *SM = cast<SCEVMulExpr>(V);
      if (Constant *C = BuildConstantFromSCEV(SM->getOperand(0))) {
        // Don't bother with pointers at all.
        if (C->getType()->isPointerTy()) return nullptr;
        for (unsigned i = 1, e = SM->getNumOperands(); i != e; ++i) {
          Constant *C2 = BuildConstantFromSCEV(SM->getOperand(i));
          if (!C2 || C2->getType()->isPointerTy()) return nullptr;
          C = ConstantExpr::getMul(C, C2);
        }
        return C;
      }
      break;
    }
    case scUDivExpr: {
      const SCEVUDivExpr *SU = cast<SCEVUDivExpr>(V);
      if (Constant *LHS = BuildConstantFromSCEV(SU->getLHS()))
        if (Constant *RHS = BuildConstantFromSCEV(SU->getRHS()))
          if (LHS->getType() == RHS->getType())
            return ConstantExpr::getUDiv(LHS, RHS);
      break;
    }
    case scSMaxExpr:
    case scUMaxExpr:
      break; // TODO: smax, umax.
  }
  return nullptr;
}

const SCEV *ScalarEvolution::computeSCEVAtScope(const SCEV *V, const Loop *L) {
  if (isa<SCEVConstant>(V)) return V;

  // If this instruction is evolved from a constant-evolving PHI, compute the
  // exit value from the loop without using SCEVs.
  if (const SCEVUnknown *SU = dyn_cast<SCEVUnknown>(V)) {
    if (Instruction *I = dyn_cast<Instruction>(SU->getValue())) {
      const Loop *LI = this->LI[I->getParent()];
      if (LI && LI->getParentLoop() == L)  // Looking for loop exit value.
        if (PHINode *PN = dyn_cast<PHINode>(I))
          if (PN->getParent() == LI->getHeader()) {
            // Okay, there is no closed form solution for the PHI node.  Check
            // to see if the loop that contains it has a known backedge-taken
            // count.  If so, we may be able to force computation of the exit
            // value.
            const SCEV *BackedgeTakenCount = getBackedgeTakenCount(LI);
            if (const SCEVConstant *BTCC =
                  dyn_cast<SCEVConstant>(BackedgeTakenCount)) {
              // Okay, we know how many times the containing loop executes.  If
              // this is a constant evolving PHI node, get the final value at
              // the specified iteration number.
              Constant *RV =
                  getConstantEvolutionLoopExitValue(PN, BTCC->getAPInt(), LI);
              if (RV) return getSCEV(RV);
            }
          }

      // Okay, this is an expression that we cannot symbolically evaluate
      // into a SCEV.  Check to see if it's possible to symbolically evaluate
      // the arguments into constants, and if so, try to constant propagate the
      // result.  This is particularly useful for computing loop exit values.
      if (CanConstantFold(I)) {
        SmallVector<Constant *, 4> Operands;
        bool MadeImprovement = false;
        for (Value *Op : I->operands()) {
          if (Constant *C = dyn_cast<Constant>(Op)) {
            Operands.push_back(C);
            continue;
          }

          // If any of the operands is non-constant and if they are
          // non-integer and non-pointer, don't even try to analyze them
          // with scev techniques.
          if (!isSCEVable(Op->getType()))
            return V;

          const SCEV *OrigV = getSCEV(Op);
          const SCEV *OpV = getSCEVAtScope(OrigV, L);
          MadeImprovement |= OrigV != OpV;

          Constant *C = BuildConstantFromSCEV(OpV);
          if (!C) return V;
          if (C->getType() != Op->getType())
            C = ConstantExpr::getCast(CastInst::getCastOpcode(C, false,
                                                              Op->getType(),
                                                              false),
                                      C, Op->getType());
          Operands.push_back(C);
        }

        // Check to see if getSCEVAtScope actually made an improvement.
        if (MadeImprovement) {
          Constant *C = nullptr;
          const DataLayout &DL = getDataLayout();
          if (const CmpInst *CI = dyn_cast<CmpInst>(I))
            C = ConstantFoldCompareInstOperands(CI->getPredicate(), Operands[0],
                                                Operands[1], DL, &TLI);
          else if (const LoadInst *LI = dyn_cast<LoadInst>(I)) {
            if (!LI->isVolatile())
              C = ConstantFoldLoadFromConstPtr(Operands[0], LI->getType(), DL);
          } else
            C = ConstantFoldInstOperands(I, Operands, DL, &TLI);
          if (!C) return V;
          return getSCEV(C);
        }
      }
    }

    // This is some other type of SCEVUnknown, just return it.
    return V;
  }

  if (const SCEVCommutativeExpr *Comm = dyn_cast<SCEVCommutativeExpr>(V)) {
    // Avoid performing the look-up in the common case where the specified
    // expression has no loop-variant portions.
    for (unsigned i = 0, e = Comm->getNumOperands(); i != e; ++i) {
      const SCEV *OpAtScope = getSCEVAtScope(Comm->getOperand(i), L);
      if (OpAtScope != Comm->getOperand(i)) {
        // Okay, at least one of these operands is loop variant but might be
        // foldable.  Build a new instance of the folded commutative expression.
        SmallVector<const SCEV *, 8> NewOps(Comm->op_begin(),
                                            Comm->op_begin()+i);
        NewOps.push_back(OpAtScope);

        for (++i; i != e; ++i) {
          OpAtScope = getSCEVAtScope(Comm->getOperand(i), L);
          NewOps.push_back(OpAtScope);
        }
        if (isa<SCEVAddExpr>(Comm))
          return getAddExpr(NewOps);
        if (isa<SCEVMulExpr>(Comm))
          return getMulExpr(NewOps);
        if (isa<SCEVSMaxExpr>(Comm))
          return getSMaxExpr(NewOps);
        if (isa<SCEVUMaxExpr>(Comm))
          return getUMaxExpr(NewOps);
        llvm_unreachable("Unknown commutative SCEV type!");
      }
    }
    // If we got here, all operands are loop invariant.
    return Comm;
  }

  if (const SCEVUDivExpr *Div = dyn_cast<SCEVUDivExpr>(V)) {
    const SCEV *LHS = getSCEVAtScope(Div->getLHS(), L);
    const SCEV *RHS = getSCEVAtScope(Div->getRHS(), L);
    if (LHS == Div->getLHS() && RHS == Div->getRHS())
      return Div;   // must be loop invariant
    return getUDivExpr(LHS, RHS);
  }

  // If this is a loop recurrence for a loop that does not contain L, then we
  // are dealing with the final value computed by the loop.
  if (const SCEVAddRecExpr *AddRec = dyn_cast<SCEVAddRecExpr>(V)) {
    // First, attempt to evaluate each operand.
    // Avoid performing the look-up in the common case where the specified
    // expression has no loop-variant portions.
    for (unsigned i = 0, e = AddRec->getNumOperands(); i != e; ++i) {
      const SCEV *OpAtScope = getSCEVAtScope(AddRec->getOperand(i), L);
      if (OpAtScope == AddRec->getOperand(i))
        continue;

      // Okay, at least one of these operands is loop variant but might be
      // foldable.  Build a new instance of the folded commutative expression.
      SmallVector<const SCEV *, 8> NewOps(AddRec->op_begin(),
                                          AddRec->op_begin()+i);
      NewOps.push_back(OpAtScope);
      for (++i; i != e; ++i)
        NewOps.push_back(getSCEVAtScope(AddRec->getOperand(i), L));

      const SCEV *FoldedRec =
        getAddRecExpr(NewOps, AddRec->getLoop(),
                      AddRec->getNoWrapFlags(SCEV::FlagNW));
      AddRec = dyn_cast<SCEVAddRecExpr>(FoldedRec);
      // The addrec may be folded to a nonrecurrence, for example, if the
      // induction variable is multiplied by zero after constant folding. Go
      // ahead and return the folded value.
      if (!AddRec)
        return FoldedRec;
      break;
    }

    // If the scope is outside the addrec's loop, evaluate it by using the
    // loop exit value of the addrec.
    if (!AddRec->getLoop()->contains(L)) {
      // To evaluate this recurrence, we need to know how many times the AddRec
      // loop iterates.  Compute this now.
      const SCEV *BackedgeTakenCount = getBackedgeTakenCount(AddRec->getLoop());
      if (BackedgeTakenCount == getCouldNotCompute()) return AddRec;

      // Then, evaluate the AddRec.
      return AddRec->evaluateAtIteration(BackedgeTakenCount, *this);
    }

    return AddRec;
  }

  if (const SCEVZeroExtendExpr *Cast = dyn_cast<SCEVZeroExtendExpr>(V)) {
    const SCEV *Op = getSCEVAtScope(Cast->getOperand(), L);
    if (Op == Cast->getOperand())
      return Cast;  // must be loop invariant
    return getZeroExtendExpr(Op, Cast->getType());
  }

  if (const SCEVSignExtendExpr *Cast = dyn_cast<SCEVSignExtendExpr>(V)) {
    const SCEV *Op = getSCEVAtScope(Cast->getOperand(), L);
    if (Op == Cast->getOperand())
      return Cast;  // must be loop invariant
    return getSignExtendExpr(Op, Cast->getType());
  }

  if (const SCEVTruncateExpr *Cast = dyn_cast<SCEVTruncateExpr>(V)) {
    const SCEV *Op = getSCEVAtScope(Cast->getOperand(), L);
    if (Op == Cast->getOperand())
      return Cast;  // must be loop invariant
    return getTruncateExpr(Op, Cast->getType());
  }

  llvm_unreachable("Unknown SCEV type!");
}

/// getSCEVAtScope - This is a convenience function which does
/// getSCEVAtScope(getSCEV(V), L).
const SCEV *ScalarEvolution::getSCEVAtScope(Value *V, const Loop *L) {
  return getSCEVAtScope(getSCEV(V), L);
}

/// SolveLinEquationWithOverflow - Finds the minimum unsigned root of the
/// following equation:
///
///     A * X = B (mod N)
///
/// where N = 2^BW and BW is the common bit width of A and B. The signedness of
/// A and B isn't important.
///
/// If the equation does not have a solution, SCEVCouldNotCompute is returned.
static const SCEV *SolveLinEquationWithOverflow(const APInt &A, const APInt &B,
                                               ScalarEvolution &SE) {
  uint32_t BW = A.getBitWidth();
  assert(BW == B.getBitWidth() && "Bit widths must be the same.");
  assert(A != 0 && "A must be non-zero.");

  // 1. D = gcd(A, N)
  //
  // The gcd of A and N may have only one prime factor: 2. The number of
  // trailing zeros in A is its multiplicity
  uint32_t Mult2 = A.countTrailingZeros();
  // D = 2^Mult2

  // 2. Check if B is divisible by D.
  //
  // B is divisible by D if and only if the multiplicity of prime factor 2 for B
  // is not less than multiplicity of this prime factor for D.
  if (B.countTrailingZeros() < Mult2)
    return SE.getCouldNotCompute();

  // 3. Compute I: the multiplicative inverse of (A / D) in arithmetic
  // modulo (N / D).
  //
  // (N / D) may need BW+1 bits in its representation.  Hence, we'll use this
  // bit width during computations.
  APInt AD = A.lshr(Mult2).zext(BW + 1);  // AD = A / D
  APInt Mod(BW + 1, 0);
  Mod.setBit(BW - Mult2);  // Mod = N / D
  APInt I = AD.multiplicativeInverse(Mod);

  // 4. Compute the minimum unsigned root of the equation:
  // I * (B / D) mod (N / D)
  APInt Result = (I * B.lshr(Mult2).zext(BW + 1)).urem(Mod);

  // The result is guaranteed to be less than 2^BW so we may truncate it to BW
  // bits.
  return SE.getConstant(Result.trunc(BW));
}

/// SolveQuadraticEquation - Find the roots of the quadratic equation for the
/// given quadratic chrec {L,+,M,+,N}.  This returns either the two roots (which
/// might be the same) or two SCEVCouldNotCompute objects.
///
static std::pair<const SCEV *,const SCEV *>
SolveQuadraticEquation(const SCEVAddRecExpr *AddRec, ScalarEvolution &SE) {
  assert(AddRec->getNumOperands() == 3 && "This is not a quadratic chrec!");
  const SCEVConstant *LC = dyn_cast<SCEVConstant>(AddRec->getOperand(0));
  const SCEVConstant *MC = dyn_cast<SCEVConstant>(AddRec->getOperand(1));
  const SCEVConstant *NC = dyn_cast<SCEVConstant>(AddRec->getOperand(2));

  // We currently can only solve this if the coefficients are constants.
  if (!LC || !MC || !NC) {
    const SCEV *CNC = SE.getCouldNotCompute();
    return std::make_pair(CNC, CNC);
  }

  uint32_t BitWidth = LC->getAPInt().getBitWidth();
  const APInt &L = LC->getAPInt();
  const APInt &M = MC->getAPInt();
  const APInt &N = NC->getAPInt();
  APInt Two(BitWidth, 2);
  APInt Four(BitWidth, 4);

  {
    using namespace APIntOps;
    const APInt& C = L;
    // Convert from chrec coefficients to polynomial coefficients AX^2+BX+C
    // The B coefficient is M-N/2
    APInt B(M);
    B -= sdiv(N,Two);

    // The A coefficient is N/2
    APInt A(N.sdiv(Two));

    // Compute the B^2-4ac term.
    APInt SqrtTerm(B);
    SqrtTerm *= B;
    SqrtTerm -= Four * (A * C);

    if (SqrtTerm.isNegative()) {
      // The loop is provably infinite.
      const SCEV *CNC = SE.getCouldNotCompute();
      return std::make_pair(CNC, CNC);
    }

    // Compute sqrt(B^2-4ac). This is guaranteed to be the nearest
    // integer value or else APInt::sqrt() will assert.
    APInt SqrtVal(SqrtTerm.sqrt());

    // Compute the two solutions for the quadratic formula.
    // The divisions must be performed as signed divisions.
    APInt NegB(-B);
    APInt TwoA(A << 1);
    if (TwoA.isMinValue()) {
      const SCEV *CNC = SE.getCouldNotCompute();
      return std::make_pair(CNC, CNC);
    }

    LLVMContext &Context = SE.getContext();

    ConstantInt *Solution1 =
      ConstantInt::get(Context, (NegB + SqrtVal).sdiv(TwoA));
    ConstantInt *Solution2 =
      ConstantInt::get(Context, (NegB - SqrtVal).sdiv(TwoA));

    return std::make_pair(SE.getConstant(Solution1),
                          SE.getConstant(Solution2));
  } // end APIntOps namespace
}

/// HowFarToZero - Return the number of times a backedge comparing the specified
/// value to zero will execute.  If not computable, return CouldNotCompute.
///
/// This is only used for loops with a "x != y" exit test. The exit condition is
/// now expressed as a single expression, V = x-y. So the exit test is
/// effectively V != 0.  We know and take advantage of the fact that this
/// expression only being used in a comparison by zero context.
ScalarEvolution::ExitLimit
ScalarEvolution::HowFarToZero(const SCEV *V, const Loop *L, bool ControlsExit) {
  // If the value is a constant
  if (const SCEVConstant *C = dyn_cast<SCEVConstant>(V)) {
    // If the value is already zero, the branch will execute zero times.
    if (C->getValue()->isZero()) return C;
    return getCouldNotCompute();  // Otherwise it will loop infinitely.
  }

  const SCEVAddRecExpr *AddRec = dyn_cast<SCEVAddRecExpr>(V);
  if (!AddRec || AddRec->getLoop() != L)
    return getCouldNotCompute();

  // If this is a quadratic (3-term) AddRec {L,+,M,+,N}, find the roots of
  // the quadratic equation to solve it.
  if (AddRec->isQuadratic() && AddRec->getType()->isIntegerTy()) {
    std::pair<const SCEV *,const SCEV *> Roots =
      SolveQuadraticEquation(AddRec, *this);
    const SCEVConstant *R1 = dyn_cast<SCEVConstant>(Roots.first);
    const SCEVConstant *R2 = dyn_cast<SCEVConstant>(Roots.second);
    if (R1 && R2) {
      // Pick the smallest positive root value.
      if (ConstantInt *CB =
          dyn_cast<ConstantInt>(ConstantExpr::getICmp(CmpInst::ICMP_ULT,
                                                      R1->getValue(),
                                                      R2->getValue()))) {
        if (!CB->getZExtValue())
          std::swap(R1, R2);   // R1 is the minimum root now.

        // We can only use this value if the chrec ends up with an exact zero
        // value at this index.  When solving for "X*X != 5", for example, we
        // should not accept a root of 2.
        const SCEV *Val = AddRec->evaluateAtIteration(R1, *this);
        if (Val->isZero())
          return R1;  // We found a quadratic root!
      }
    }
    return getCouldNotCompute();
  }

  // Otherwise we can only handle this if it is affine.
  if (!AddRec->isAffine())
    return getCouldNotCompute();

  // If this is an affine expression, the execution count of this branch is
  // the minimum unsigned root of the following equation:
  //
  //     Start + Step*N = 0 (mod 2^BW)
  //
  // equivalent to:
  //
  //             Step*N = -Start (mod 2^BW)
  //
  // where BW is the common bit width of Start and Step.

  // Get the initial value for the loop.
  const SCEV *Start = getSCEVAtScope(AddRec->getStart(), L->getParentLoop());
  const SCEV *Step = getSCEVAtScope(AddRec->getOperand(1), L->getParentLoop());

  // For now we handle only constant steps.
  //
  // TODO: Handle a nonconstant Step given AddRec<NUW>. If the
  // AddRec is NUW, then (in an unsigned sense) it cannot be counting up to wrap
  // to 0, it must be counting down to equal 0. Consequently, N = Start / -Step.
  // We have not yet seen any such cases.
  const SCEVConstant *StepC = dyn_cast<SCEVConstant>(Step);
  if (!StepC || StepC->getValue()->equalsInt(0))
    return getCouldNotCompute();

  // For positive steps (counting up until unsigned overflow):
  //   N = -Start/Step (as unsigned)
  // For negative steps (counting down to zero):
  //   N = Start/-Step
  // First compute the unsigned distance from zero in the direction of Step.
  bool CountDown = StepC->getAPInt().isNegative();
  const SCEV *Distance = CountDown ? Start : getNegativeSCEV(Start);

  // Handle unitary steps, which cannot wraparound.
  // 1*N = -Start; -1*N = Start (mod 2^BW), so:
  //   N = Distance (as unsigned)
  if (StepC->getValue()->equalsInt(1) || StepC->getValue()->isAllOnesValue()) {
    ConstantRange CR = getUnsignedRange(Start);
    const SCEV *MaxBECount;
    if (!CountDown && CR.getUnsignedMin().isMinValue())
      // When counting up, the worst starting value is 1, not 0.
      MaxBECount = CR.getUnsignedMax().isMinValue()
        ? getConstant(APInt::getMinValue(CR.getBitWidth()))
        : getConstant(APInt::getMaxValue(CR.getBitWidth()));
    else
      MaxBECount = getConstant(CountDown ? CR.getUnsignedMax()
                                         : -CR.getUnsignedMin());
    return ExitLimit(Distance, MaxBECount);
  }

  // As a special case, handle the instance where Step is a positive power of
  // two. In this case, determining whether Step divides Distance evenly can be
  // done by counting and comparing the number of trailing zeros of Step and
  // Distance.
  if (!CountDown) {
    const APInt &StepV = StepC->getAPInt();
    // StepV.isPowerOf2() returns true if StepV is an positive power of two.  It
    // also returns true if StepV is maximally negative (eg, INT_MIN), but that
    // case is not handled as this code is guarded by !CountDown.
    if (StepV.isPowerOf2() &&
        GetMinTrailingZeros(Distance) >= StepV.countTrailingZeros()) {
      // Here we've constrained the equation to be of the form
      //
      //   2^(N + k) * Distance' = (StepV == 2^N) * X (mod 2^W)  ... (0)
      //
      // where we're operating on a W bit wide integer domain and k is
      // non-negative.  The smallest unsigned solution for X is the trip count.
      //
      // (0) is equivalent to:
      //
      //      2^(N + k) * Distance' - 2^N * X = L * 2^W
      // <=>  2^N(2^k * Distance' - X) = L * 2^(W - N) * 2^N
      // <=>  2^k * Distance' - X = L * 2^(W - N)
      // <=>  2^k * Distance'     = L * 2^(W - N) + X    ... (1)
      //
      // The smallest X satisfying (1) is unsigned remainder of dividing the LHS
      // by 2^(W - N).
      //
      // <=>  X = 2^k * Distance' URem 2^(W - N)   ... (2)
      //
      // E.g. say we're solving
      //
      //   2 * Val = 2 * X  (in i8)   ... (3)
      //
      // then from (2), we get X = Val URem i8 128 (k = 0 in this case).
      //
      // Note: It is tempting to solve (3) by setting X = Val, but Val is not
      // necessarily the smallest unsigned value of X that satisfies (3).
      // E.g. if Val is i8 -127 then the smallest value of X that satisfies (3)
      // is i8 1, not i8 -127

      const auto *ModuloResult = getUDivExactExpr(Distance, Step);

      // Since SCEV does not have a URem node, we construct one using a truncate
      // and a zero extend.

      unsigned NarrowWidth = StepV.getBitWidth() - StepV.countTrailingZeros();
      auto *NarrowTy = IntegerType::get(getContext(), NarrowWidth);
      auto *WideTy = Distance->getType();

      return getZeroExtendExpr(getTruncateExpr(ModuloResult, NarrowTy), WideTy);
    }
  }

  // If the condition controls loop exit (the loop exits only if the expression
  // is true) and the addition is no-wrap we can use unsigned divide to
  // compute the backedge count.  In this case, the step may not divide the
  // distance, but we don't care because if the condition is "missed" the loop
  // will have undefined behavior due to wrapping.
  if (ControlsExit && AddRec->hasNoSelfWrap()) {
    const SCEV *Exact =
        getUDivExpr(Distance, CountDown ? getNegativeSCEV(Step) : Step);
    return ExitLimit(Exact, Exact);
  }

  // Then, try to solve the above equation provided that Start is constant.
  if (const SCEVConstant *StartC = dyn_cast<SCEVConstant>(Start))
    return SolveLinEquationWithOverflow(StepC->getAPInt(), -StartC->getAPInt(),
                                        *this);
  return getCouldNotCompute();
}

/// HowFarToNonZero - Return the number of times a backedge checking the
/// specified value for nonzero will execute.  If not computable, return
/// CouldNotCompute
ScalarEvolution::ExitLimit
ScalarEvolution::HowFarToNonZero(const SCEV *V, const Loop *L) {
  // Loops that look like: while (X == 0) are very strange indeed.  We don't
  // handle them yet except for the trivial case.  This could be expanded in the
  // future as needed.

  // If the value is a constant, check to see if it is known to be non-zero
  // already.  If so, the backedge will execute zero times.
  if (const SCEVConstant *C = dyn_cast<SCEVConstant>(V)) {
    if (!C->getValue()->isNullValue())
      return getZero(C->getType());
    return getCouldNotCompute();  // Otherwise it will loop infinitely.
  }

  // We could implement others, but I really doubt anyone writes loops like
  // this, and if they did, they would already be constant folded.
  return getCouldNotCompute();
}

/// getPredecessorWithUniqueSuccessorForBB - Return a predecessor of BB
/// (which may not be an immediate predecessor) which has exactly one
/// successor from which BB is reachable, or null if no such block is
/// found.
///
std::pair<BasicBlock *, BasicBlock *>
ScalarEvolution::getPredecessorWithUniqueSuccessorForBB(BasicBlock *BB) {
  // If the block has a unique predecessor, then there is no path from the
  // predecessor to the block that does not go through the direct edge
  // from the predecessor to the block.
  if (BasicBlock *Pred = BB->getSinglePredecessor())
    return std::make_pair(Pred, BB);

  // A loop's header is defined to be a block that dominates the loop.
  // If the header has a unique predecessor outside the loop, it must be
  // a block that has exactly one successor that can reach the loop.
  if (Loop *L = LI.getLoopFor(BB))
    return std::make_pair(L->getLoopPredecessor(), L->getHeader());

  return std::pair<BasicBlock *, BasicBlock *>();
}

/// HasSameValue - SCEV structural equivalence is usually sufficient for
/// testing whether two expressions are equal, however for the purposes of
/// looking for a condition guarding a loop, it can be useful to be a little
/// more general, since a front-end may have replicated the controlling
/// expression.
///
static bool HasSameValue(const SCEV *A, const SCEV *B) {
  // Quick check to see if they are the same SCEV.
  if (A == B) return true;

  auto ComputesEqualValues = [](const Instruction *A, const Instruction *B) {
    // Not all instructions that are "identical" compute the same value.  For
    // instance, two distinct alloca instructions allocating the same type are
    // identical and do not read memory; but compute distinct values.
    return A->isIdenticalTo(B) && (isa<BinaryOperator>(A) || isa<GetElementPtrInst>(A));
  };

  // Otherwise, if they're both SCEVUnknown, it's possible that they hold
  // two different instructions with the same value. Check for this case.
  if (const SCEVUnknown *AU = dyn_cast<SCEVUnknown>(A))
    if (const SCEVUnknown *BU = dyn_cast<SCEVUnknown>(B))
      if (const Instruction *AI = dyn_cast<Instruction>(AU->getValue()))
        if (const Instruction *BI = dyn_cast<Instruction>(BU->getValue()))
          if (ComputesEqualValues(AI, BI))
            return true;

  // Otherwise assume they may have a different value.
  return false;
}

/// SimplifyICmpOperands - Simplify LHS and RHS in a comparison with
/// predicate Pred. Return true iff any changes were made.
///
bool ScalarEvolution::SimplifyICmpOperands(ICmpInst::Predicate &Pred,
                                           const SCEV *&LHS, const SCEV *&RHS,
                                           unsigned Depth) {
  bool Changed = false;

  // If we hit the max recursion limit bail out.
  if (Depth >= 3)
    return false;

  // Canonicalize a constant to the right side.
  if (const SCEVConstant *LHSC = dyn_cast<SCEVConstant>(LHS)) {
    // Check for both operands constant.
    if (const SCEVConstant *RHSC = dyn_cast<SCEVConstant>(RHS)) {
      if (ConstantExpr::getICmp(Pred,
                                LHSC->getValue(),
                                RHSC->getValue())->isNullValue())
        goto trivially_false;
      else
        goto trivially_true;
    }
    // Otherwise swap the operands to put the constant on the right.
    std::swap(LHS, RHS);
    Pred = ICmpInst::getSwappedPredicate(Pred);
    Changed = true;
  }

  // If we're comparing an addrec with a value which is loop-invariant in the
  // addrec's loop, put the addrec on the left. Also make a dominance check,
  // as both operands could be addrecs loop-invariant in each other's loop.
  if (const SCEVAddRecExpr *AR = dyn_cast<SCEVAddRecExpr>(RHS)) {
    const Loop *L = AR->getLoop();
    if (isLoopInvariant(LHS, L) && properlyDominates(LHS, L->getHeader())) {
      std::swap(LHS, RHS);
      Pred = ICmpInst::getSwappedPredicate(Pred);
      Changed = true;
    }
  }

  // If there's a constant operand, canonicalize comparisons with boundary
  // cases, and canonicalize *-or-equal comparisons to regular comparisons.
  if (const SCEVConstant *RC = dyn_cast<SCEVConstant>(RHS)) {
    const APInt &RA = RC->getAPInt();
    switch (Pred) {
    default: llvm_unreachable("Unexpected ICmpInst::Predicate value!");
    case ICmpInst::ICMP_EQ:
    case ICmpInst::ICMP_NE:
      // Fold ((-1) * %a) + %b == 0 (equivalent to %b-%a == 0) into %a == %b.
      if (!RA)
        if (const SCEVAddExpr *AE = dyn_cast<SCEVAddExpr>(LHS))
          if (const SCEVMulExpr *ME = dyn_cast<SCEVMulExpr>(AE->getOperand(0)))
            if (AE->getNumOperands() == 2 && ME->getNumOperands() == 2 &&
                ME->getOperand(0)->isAllOnesValue()) {
              RHS = AE->getOperand(1);
              LHS = ME->getOperand(1);
              Changed = true;
            }
      break;
    case ICmpInst::ICMP_UGE:
      if ((RA - 1).isMinValue()) {
        Pred = ICmpInst::ICMP_NE;
        RHS = getConstant(RA - 1);
        Changed = true;
        break;
      }
      if (RA.isMaxValue()) {
        Pred = ICmpInst::ICMP_EQ;
        Changed = true;
        break;
      }
      if (RA.isMinValue()) goto trivially_true;

      Pred = ICmpInst::ICMP_UGT;
      RHS = getConstant(RA - 1);
      Changed = true;
      break;
    case ICmpInst::ICMP_ULE:
      if ((RA + 1).isMaxValue()) {
        Pred = ICmpInst::ICMP_NE;
        RHS = getConstant(RA + 1);
        Changed = true;
        break;
      }
      if (RA.isMinValue()) {
        Pred = ICmpInst::ICMP_EQ;
        Changed = true;
        break;
      }
      if (RA.isMaxValue()) goto trivially_true;

      Pred = ICmpInst::ICMP_ULT;
      RHS = getConstant(RA + 1);
      Changed = true;
      break;
    case ICmpInst::ICMP_SGE:
      if ((RA - 1).isMinSignedValue()) {
        Pred = ICmpInst::ICMP_NE;
        RHS = getConstant(RA - 1);
        Changed = true;
        break;
      }
      if (RA.isMaxSignedValue()) {
        Pred = ICmpInst::ICMP_EQ;
        Changed = true;
        break;
      }
      if (RA.isMinSignedValue()) goto trivially_true;

      Pred = ICmpInst::ICMP_SGT;
      RHS = getConstant(RA - 1);
      Changed = true;
      break;
    case ICmpInst::ICMP_SLE:
      if ((RA + 1).isMaxSignedValue()) {
        Pred = ICmpInst::ICMP_NE;
        RHS = getConstant(RA + 1);
        Changed = true;
        break;
      }
      if (RA.isMinSignedValue()) {
        Pred = ICmpInst::ICMP_EQ;
        Changed = true;
        break;
      }
      if (RA.isMaxSignedValue()) goto trivially_true;

      Pred = ICmpInst::ICMP_SLT;
      RHS = getConstant(RA + 1);
      Changed = true;
      break;
    case ICmpInst::ICMP_UGT:
      if (RA.isMinValue()) {
        Pred = ICmpInst::ICMP_NE;
        Changed = true;
        break;
      }
      if ((RA + 1).isMaxValue()) {
        Pred = ICmpInst::ICMP_EQ;
        RHS = getConstant(RA + 1);
        Changed = true;
        break;
      }
      if (RA.isMaxValue()) goto trivially_false;
      break;
    case ICmpInst::ICMP_ULT:
      if (RA.isMaxValue()) {
        Pred = ICmpInst::ICMP_NE;
        Changed = true;
        break;
      }
      if ((RA - 1).isMinValue()) {
        Pred = ICmpInst::ICMP_EQ;
        RHS = getConstant(RA - 1);
        Changed = true;
        break;
      }
      if (RA.isMinValue()) goto trivially_false;
      break;
    case ICmpInst::ICMP_SGT:
      if (RA.isMinSignedValue()) {
        Pred = ICmpInst::ICMP_NE;
        Changed = true;
        break;
      }
      if ((RA + 1).isMaxSignedValue()) {
        Pred = ICmpInst::ICMP_EQ;
        RHS = getConstant(RA + 1);
        Changed = true;
        break;
      }
      if (RA.isMaxSignedValue()) goto trivially_false;
      break;
    case ICmpInst::ICMP_SLT:
      if (RA.isMaxSignedValue()) {
        Pred = ICmpInst::ICMP_NE;
        Changed = true;
        break;
      }
      if ((RA - 1).isMinSignedValue()) {
       Pred = ICmpInst::ICMP_EQ;
       RHS = getConstant(RA - 1);
        Changed = true;
       break;
      }
      if (RA.isMinSignedValue()) goto trivially_false;
      break;
    }
  }

  // Check for obvious equality.
  if (HasSameValue(LHS, RHS)) {
    if (ICmpInst::isTrueWhenEqual(Pred))
      goto trivially_true;
    if (ICmpInst::isFalseWhenEqual(Pred))
      goto trivially_false;
  }

  // If possible, canonicalize GE/LE comparisons to GT/LT comparisons, by
  // adding or subtracting 1 from one of the operands.
  switch (Pred) {
  case ICmpInst::ICMP_SLE:
    if (!getSignedRange(RHS).getSignedMax().isMaxSignedValue()) {
      RHS = getAddExpr(getConstant(RHS->getType(), 1, true), RHS,
                       SCEV::FlagNSW);
      Pred = ICmpInst::ICMP_SLT;
      Changed = true;
    } else if (!getSignedRange(LHS).getSignedMin().isMinSignedValue()) {
      LHS = getAddExpr(getConstant(RHS->getType(), (uint64_t)-1, true), LHS,
                       SCEV::FlagNSW);
      Pred = ICmpInst::ICMP_SLT;
      Changed = true;
    }
    break;
  case ICmpInst::ICMP_SGE:
    if (!getSignedRange(RHS).getSignedMin().isMinSignedValue()) {
      RHS = getAddExpr(getConstant(RHS->getType(), (uint64_t)-1, true), RHS,
                       SCEV::FlagNSW);
      Pred = ICmpInst::ICMP_SGT;
      Changed = true;
    } else if (!getSignedRange(LHS).getSignedMax().isMaxSignedValue()) {
      LHS = getAddExpr(getConstant(RHS->getType(), 1, true), LHS,
                       SCEV::FlagNSW);
      Pred = ICmpInst::ICMP_SGT;
      Changed = true;
    }
    break;
  case ICmpInst::ICMP_ULE:
    if (!getUnsignedRange(RHS).getUnsignedMax().isMaxValue()) {
      RHS = getAddExpr(getConstant(RHS->getType(), 1, true), RHS,
                       SCEV::FlagNUW);
      Pred = ICmpInst::ICMP_ULT;
      Changed = true;
    } else if (!getUnsignedRange(LHS).getUnsignedMin().isMinValue()) {
      LHS = getAddExpr(getConstant(RHS->getType(), (uint64_t)-1, true), LHS);
      Pred = ICmpInst::ICMP_ULT;
      Changed = true;
    }
    break;
  case ICmpInst::ICMP_UGE:
    if (!getUnsignedRange(RHS).getUnsignedMin().isMinValue()) {
      RHS = getAddExpr(getConstant(RHS->getType(), (uint64_t)-1, true), RHS);
      Pred = ICmpInst::ICMP_UGT;
      Changed = true;
    } else if (!getUnsignedRange(LHS).getUnsignedMax().isMaxValue()) {
      LHS = getAddExpr(getConstant(RHS->getType(), 1, true), LHS,
                       SCEV::FlagNUW);
      Pred = ICmpInst::ICMP_UGT;
      Changed = true;
    }
    break;
  default:
    break;
  }

  // TODO: More simplifications are possible here.

  // Recursively simplify until we either hit a recursion limit or nothing
  // changes.
  if (Changed)
    return SimplifyICmpOperands(Pred, LHS, RHS, Depth+1);

  return Changed;

trivially_true:
  // Return 0 == 0.
  LHS = RHS = getConstant(ConstantInt::getFalse(getContext()));
  Pred = ICmpInst::ICMP_EQ;
  return true;

trivially_false:
  // Return 0 != 0.
  LHS = RHS = getConstant(ConstantInt::getFalse(getContext()));
  Pred = ICmpInst::ICMP_NE;
  return true;
}

bool ScalarEvolution::isKnownNegative(const SCEV *S) {
  return getSignedRange(S).getSignedMax().isNegative();
}

bool ScalarEvolution::isKnownPositive(const SCEV *S) {
  return getSignedRange(S).getSignedMin().isStrictlyPositive();
}

bool ScalarEvolution::isKnownNonNegative(const SCEV *S) {
  return !getSignedRange(S).getSignedMin().isNegative();
}

bool ScalarEvolution::isKnownNonPositive(const SCEV *S) {
  return !getSignedRange(S).getSignedMax().isStrictlyPositive();
}

bool ScalarEvolution::isKnownNonZero(const SCEV *S) {
  return isKnownNegative(S) || isKnownPositive(S);
}

bool ScalarEvolution::isKnownPredicate(ICmpInst::Predicate Pred,
                                       const SCEV *LHS, const SCEV *RHS) {
  // Canonicalize the inputs first.
  (void)SimplifyICmpOperands(Pred, LHS, RHS);

  // If LHS or RHS is an addrec, check to see if the condition is true in
  // every iteration of the loop.
  // If LHS and RHS are both addrec, both conditions must be true in
  // every iteration of the loop.
  const SCEVAddRecExpr *LAR = dyn_cast<SCEVAddRecExpr>(LHS);
  const SCEVAddRecExpr *RAR = dyn_cast<SCEVAddRecExpr>(RHS);
  bool LeftGuarded = false;
  bool RightGuarded = false;
  if (LAR) {
    const Loop *L = LAR->getLoop();
    if (isLoopEntryGuardedByCond(L, Pred, LAR->getStart(), RHS) &&
        isLoopBackedgeGuardedByCond(L, Pred, LAR->getPostIncExpr(*this), RHS)) {
      if (!RAR) return true;
      LeftGuarded = true;
    }
  }
  if (RAR) {
    const Loop *L = RAR->getLoop();
    if (isLoopEntryGuardedByCond(L, Pred, LHS, RAR->getStart()) &&
        isLoopBackedgeGuardedByCond(L, Pred, LHS, RAR->getPostIncExpr(*this))) {
      if (!LAR) return true;
      RightGuarded = true;
    }
  }
  if (LeftGuarded && RightGuarded)
    return true;

  if (isKnownPredicateViaSplitting(Pred, LHS, RHS))
    return true;

  // Otherwise see what can be done with known constant ranges.
  return isKnownPredicateViaConstantRanges(Pred, LHS, RHS);
}

bool ScalarEvolution::isMonotonicPredicate(const SCEVAddRecExpr *LHS,
                                           ICmpInst::Predicate Pred,
                                           bool &Increasing) {
  bool Result = isMonotonicPredicateImpl(LHS, Pred, Increasing);

#ifndef NDEBUG
  // Verify an invariant: inverting the predicate should turn a monotonically
  // increasing change to a monotonically decreasing one, and vice versa.
  bool IncreasingSwapped;
  bool ResultSwapped = isMonotonicPredicateImpl(
      LHS, ICmpInst::getSwappedPredicate(Pred), IncreasingSwapped);

  assert(Result == ResultSwapped && "should be able to analyze both!");
  if (ResultSwapped)
    assert(Increasing == !IncreasingSwapped &&
           "monotonicity should flip as we flip the predicate");
#endif

  return Result;
}

bool ScalarEvolution::isMonotonicPredicateImpl(const SCEVAddRecExpr *LHS,
                                               ICmpInst::Predicate Pred,
                                               bool &Increasing) {

  // A zero step value for LHS means the induction variable is essentially a
  // loop invariant value. We don't really depend on the predicate actually
  // flipping from false to true (for increasing predicates, and the other way
  // around for decreasing predicates), all we care about is that *if* the
  // predicate changes then it only changes from false to true.
  //
  // A zero step value in itself is not very useful, but there may be places
  // where SCEV can prove X >= 0 but not prove X > 0, so it is helpful to be
  // as general as possible.

  switch (Pred) {
  default:
    return false; // Conservative answer

  case ICmpInst::ICMP_UGT:
  case ICmpInst::ICMP_UGE:
  case ICmpInst::ICMP_ULT:
  case ICmpInst::ICMP_ULE:
    if (!LHS->hasNoUnsignedWrap())
      return false;

    Increasing = Pred == ICmpInst::ICMP_UGT || Pred == ICmpInst::ICMP_UGE;
    return true;

  case ICmpInst::ICMP_SGT:
  case ICmpInst::ICMP_SGE:
  case ICmpInst::ICMP_SLT:
  case ICmpInst::ICMP_SLE: {
    if (!LHS->hasNoSignedWrap())
      return false;

    const SCEV *Step = LHS->getStepRecurrence(*this);

    if (isKnownNonNegative(Step)) {
      Increasing = Pred == ICmpInst::ICMP_SGT || Pred == ICmpInst::ICMP_SGE;
      return true;
    }

    if (isKnownNonPositive(Step)) {
      Increasing = Pred == ICmpInst::ICMP_SLT || Pred == ICmpInst::ICMP_SLE;
      return true;
    }

    return false;
  }

  }

  llvm_unreachable("switch has default clause!");
}

bool ScalarEvolution::isLoopInvariantPredicate(
    ICmpInst::Predicate Pred, const SCEV *LHS, const SCEV *RHS, const Loop *L,
    ICmpInst::Predicate &InvariantPred, const SCEV *&InvariantLHS,
    const SCEV *&InvariantRHS) {

  // If there is a loop-invariant, force it into the RHS, otherwise bail out.
  if (!isLoopInvariant(RHS, L)) {
    if (!isLoopInvariant(LHS, L))
      return false;

    std::swap(LHS, RHS);
    Pred = ICmpInst::getSwappedPredicate(Pred);
  }

  const SCEVAddRecExpr *ArLHS = dyn_cast<SCEVAddRecExpr>(LHS);
  if (!ArLHS || ArLHS->getLoop() != L)
    return false;

  bool Increasing;
  if (!isMonotonicPredicate(ArLHS, Pred, Increasing))
    return false;

  // If the predicate "ArLHS `Pred` RHS" monotonically increases from false to
  // true as the loop iterates, and the backedge is control dependent on
  // "ArLHS `Pred` RHS" == true then we can reason as follows:
  //
  //   * if the predicate was false in the first iteration then the predicate
  //     is never evaluated again, since the loop exits without taking the
  //     backedge.
  //   * if the predicate was true in the first iteration then it will
  //     continue to be true for all future iterations since it is
  //     monotonically increasing.
  //
  // For both the above possibilities, we can replace the loop varying
  // predicate with its value on the first iteration of the loop (which is
  // loop invariant).
  //
  // A similar reasoning applies for a monotonically decreasing predicate, by
  // replacing true with false and false with true in the above two bullets.

  auto P = Increasing ? Pred : ICmpInst::getInversePredicate(Pred);

  if (!isLoopBackedgeGuardedByCond(L, P, LHS, RHS))
    return false;

  InvariantPred = Pred;
  InvariantLHS = ArLHS->getStart();
  InvariantRHS = RHS;
  return true;
}

bool ScalarEvolution::isKnownPredicateViaConstantRanges(
    ICmpInst::Predicate Pred, const SCEV *LHS, const SCEV *RHS) {
  if (HasSameValue(LHS, RHS))
    return ICmpInst::isTrueWhenEqual(Pred);

  // This code is split out from isKnownPredicate because it is called from
  // within isLoopEntryGuardedByCond.

  auto CheckRanges =
      [&](const ConstantRange &RangeLHS, const ConstantRange &RangeRHS) {
    return ConstantRange::makeSatisfyingICmpRegion(Pred, RangeRHS)
        .contains(RangeLHS);
  };

  // The check at the top of the function catches the case where the values are
  // known to be equal.
  if (Pred == CmpInst::ICMP_EQ)
    return false;

  if (Pred == CmpInst::ICMP_NE)
    return CheckRanges(getSignedRange(LHS), getSignedRange(RHS)) ||
           CheckRanges(getUnsignedRange(LHS), getUnsignedRange(RHS)) ||
           isKnownNonZero(getMinusSCEV(LHS, RHS));

  if (CmpInst::isSigned(Pred))
    return CheckRanges(getSignedRange(LHS), getSignedRange(RHS));

  return CheckRanges(getUnsignedRange(LHS), getUnsignedRange(RHS));
}

bool ScalarEvolution::isKnownPredicateViaNoOverflow(ICmpInst::Predicate Pred,
                                                    const SCEV *LHS,
                                                    const SCEV *RHS) {

  // Match Result to (X + Y)<ExpectedFlags> where Y is a constant integer.
  // Return Y via OutY.
  auto MatchBinaryAddToConst =
      [this](const SCEV *Result, const SCEV *X, APInt &OutY,
             SCEV::NoWrapFlags ExpectedFlags) {
    const SCEV *NonConstOp, *ConstOp;
    SCEV::NoWrapFlags FlagsPresent;

    if (!splitBinaryAdd(Result, ConstOp, NonConstOp, FlagsPresent) ||
        !isa<SCEVConstant>(ConstOp) || NonConstOp != X)
      return false;

    OutY = cast<SCEVConstant>(ConstOp)->getAPInt();
    return (FlagsPresent & ExpectedFlags) == ExpectedFlags;
  };

  APInt C;

  switch (Pred) {
  default:
    break;

  case ICmpInst::ICMP_SGE:
    std::swap(LHS, RHS);
  case ICmpInst::ICMP_SLE:
    // X s<= (X + C)<nsw> if C >= 0
    if (MatchBinaryAddToConst(RHS, LHS, C, SCEV::FlagNSW) && C.isNonNegative())
      return true;

    // (X + C)<nsw> s<= X if C <= 0
    if (MatchBinaryAddToConst(LHS, RHS, C, SCEV::FlagNSW) &&
        !C.isStrictlyPositive())
      return true;
    break;

  case ICmpInst::ICMP_SGT:
    std::swap(LHS, RHS);
  case ICmpInst::ICMP_SLT:
    // X s< (X + C)<nsw> if C > 0
    if (MatchBinaryAddToConst(RHS, LHS, C, SCEV::FlagNSW) &&
        C.isStrictlyPositive())
      return true;

    // (X + C)<nsw> s< X if C < 0
    if (MatchBinaryAddToConst(LHS, RHS, C, SCEV::FlagNSW) && C.isNegative())
      return true;
    break;
  }

  return false;
}

bool ScalarEvolution::isKnownPredicateViaSplitting(ICmpInst::Predicate Pred,
                                                   const SCEV *LHS,
                                                   const SCEV *RHS) {
  if (Pred != ICmpInst::ICMP_ULT || ProvingSplitPredicate)
    return false;

  // Allowing arbitrary number of activations of isKnownPredicateViaSplitting on
  // the stack can result in exponential time complexity.
  SaveAndRestore<bool> Restore(ProvingSplitPredicate, true);

  // If L >= 0 then I `ult` L <=> I >= 0 && I `slt` L
  //
  // To prove L >= 0 we use isKnownNonNegative whereas to prove I >= 0 we use
  // isKnownPredicate.  isKnownPredicate is more powerful, but also more
  // expensive; and using isKnownNonNegative(RHS) is sufficient for most of the
  // interesting cases seen in practice.  We can consider "upgrading" L >= 0 to
  // use isKnownPredicate later if needed.
  return isKnownNonNegative(RHS) &&
         isKnownPredicate(CmpInst::ICMP_SGE, LHS, getZero(LHS->getType())) &&
         isKnownPredicate(CmpInst::ICMP_SLT, LHS, RHS);
}

/// isLoopBackedgeGuardedByCond - Test whether the backedge of the loop is
/// protected by a conditional between LHS and RHS.  This is used to
/// to eliminate casts.
bool
ScalarEvolution::isLoopBackedgeGuardedByCond(const Loop *L,
                                             ICmpInst::Predicate Pred,
                                             const SCEV *LHS, const SCEV *RHS) {
  // Interpret a null as meaning no loop, where there is obviously no guard
  // (interprocedural conditions notwithstanding).
  if (!L) return true;

  if (isKnownPredicateViaConstantRanges(Pred, LHS, RHS))
    return true;

  BasicBlock *Latch = L->getLoopLatch();
  if (!Latch)
    return false;

  BranchInst *LoopContinuePredicate =
    dyn_cast<BranchInst>(Latch->getTerminator());
  if (LoopContinuePredicate && LoopContinuePredicate->isConditional() &&
      isImpliedCond(Pred, LHS, RHS,
                    LoopContinuePredicate->getCondition(),
                    LoopContinuePredicate->getSuccessor(0) != L->getHeader()))
    return true;

  // We don't want more than one activation of the following loops on the stack
  // -- that can lead to O(n!) time complexity.
  if (WalkingBEDominatingConds)
    return false;

  SaveAndRestore<bool> ClearOnExit(WalkingBEDominatingConds, true);

  // See if we can exploit a trip count to prove the predicate.
  const auto &BETakenInfo = getBackedgeTakenInfo(L);
  const SCEV *LatchBECount = BETakenInfo.getExact(Latch, this);
  if (LatchBECount != getCouldNotCompute()) {
    // We know that Latch branches back to the loop header exactly
    // LatchBECount times.  This means the backdege condition at Latch is
    // equivalent to  "{0,+,1} u< LatchBECount".
    Type *Ty = LatchBECount->getType();
    auto NoWrapFlags = SCEV::NoWrapFlags(SCEV::FlagNUW | SCEV::FlagNW);
    const SCEV *LoopCounter =
      getAddRecExpr(getZero(Ty), getOne(Ty), L, NoWrapFlags);
    if (isImpliedCond(Pred, LHS, RHS, ICmpInst::ICMP_ULT, LoopCounter,
                      LatchBECount))
      return true;
  }

  // Check conditions due to any @llvm.assume intrinsics.
  for (auto &AssumeVH : AC.assumptions()) {
    if (!AssumeVH)
      continue;
    auto *CI = cast<CallInst>(AssumeVH);
    if (!DT.dominates(CI, Latch->getTerminator()))
      continue;

    if (isImpliedCond(Pred, LHS, RHS, CI->getArgOperand(0), false))
      return true;
  }

  // If the loop is not reachable from the entry block, we risk running into an
  // infinite loop as we walk up into the dom tree.  These loops do not matter
  // anyway, so we just return a conservative answer when we see them.
  if (!DT.isReachableFromEntry(L->getHeader()))
    return false;

  for (DomTreeNode *DTN = DT[Latch], *HeaderDTN = DT[L->getHeader()];
       DTN != HeaderDTN; DTN = DTN->getIDom()) {

    assert(DTN && "should reach the loop header before reaching the root!");

    BasicBlock *BB = DTN->getBlock();
    BasicBlock *PBB = BB->getSinglePredecessor();
    if (!PBB)
      continue;

    BranchInst *ContinuePredicate = dyn_cast<BranchInst>(PBB->getTerminator());
    if (!ContinuePredicate || !ContinuePredicate->isConditional())
      continue;

    Value *Condition = ContinuePredicate->getCondition();

    // If we have an edge `E` within the loop body that dominates the only
    // latch, the condition guarding `E` also guards the backedge.  This
    // reasoning works only for loops with a single latch.

    BasicBlockEdge DominatingEdge(PBB, BB);
    if (DominatingEdge.isSingleEdge()) {
      // We're constructively (and conservatively) enumerating edges within the
      // loop body that dominate the latch.  The dominator tree better agree
      // with us on this:
      assert(DT.dominates(DominatingEdge, Latch) && "should be!");

      if (isImpliedCond(Pred, LHS, RHS, Condition,
                        BB != ContinuePredicate->getSuccessor(0)))
        return true;
    }
  }

  return false;
}

/// isLoopEntryGuardedByCond - Test whether entry to the loop is protected
/// by a conditional between LHS and RHS.  This is used to help avoid max
/// expressions in loop trip counts, and to eliminate casts.
bool
ScalarEvolution::isLoopEntryGuardedByCond(const Loop *L,
                                          ICmpInst::Predicate Pred,
                                          const SCEV *LHS, const SCEV *RHS) {
  // Interpret a null as meaning no loop, where there is obviously no guard
  // (interprocedural conditions notwithstanding).
  if (!L) return false;

  if (isKnownPredicateViaConstantRanges(Pred, LHS, RHS))
    return true;

  // Starting at the loop predecessor, climb up the predecessor chain, as long
  // as there are predecessors that can be found that have unique successors
  // leading to the original header.
  for (std::pair<BasicBlock *, BasicBlock *>
         Pair(L->getLoopPredecessor(), L->getHeader());
       Pair.first;
       Pair = getPredecessorWithUniqueSuccessorForBB(Pair.first)) {

    BranchInst *LoopEntryPredicate =
      dyn_cast<BranchInst>(Pair.first->getTerminator());
    if (!LoopEntryPredicate ||
        LoopEntryPredicate->isUnconditional())
      continue;

    if (isImpliedCond(Pred, LHS, RHS,
                      LoopEntryPredicate->getCondition(),
                      LoopEntryPredicate->getSuccessor(0) != Pair.second))
      return true;
  }

  // Check conditions due to any @llvm.assume intrinsics.
  for (auto &AssumeVH : AC.assumptions()) {
    if (!AssumeVH)
      continue;
    auto *CI = cast<CallInst>(AssumeVH);
    if (!DT.dominates(CI, L->getHeader()))
      continue;

    if (isImpliedCond(Pred, LHS, RHS, CI->getArgOperand(0), false))
      return true;
  }

  return false;
}

namespace {
/// RAII wrapper to prevent recursive application of isImpliedCond.
/// ScalarEvolution's PendingLoopPredicates set must be empty unless we are
/// currently evaluating isImpliedCond.
struct MarkPendingLoopPredicate {
  Value *Cond;
  DenseSet<Value*> &LoopPreds;
  bool Pending;

  MarkPendingLoopPredicate(Value *C, DenseSet<Value*> &LP)
    : Cond(C), LoopPreds(LP) {
    Pending = !LoopPreds.insert(Cond).second;
  }
  ~MarkPendingLoopPredicate() {
    if (!Pending)
      LoopPreds.erase(Cond);
  }
};
} // end anonymous namespace

/// isImpliedCond - Test whether the condition described by Pred, LHS,
/// and RHS is true whenever the given Cond value evaluates to true.
bool ScalarEvolution::isImpliedCond(ICmpInst::Predicate Pred,
                                    const SCEV *LHS, const SCEV *RHS,
                                    Value *FoundCondValue,
                                    bool Inverse) {
  MarkPendingLoopPredicate Mark(FoundCondValue, PendingLoopPredicates);
  if (Mark.Pending)
    return false;

  // Recursively handle And and Or conditions.
  if (BinaryOperator *BO = dyn_cast<BinaryOperator>(FoundCondValue)) {
    if (BO->getOpcode() == Instruction::And) {
      if (!Inverse)
        return isImpliedCond(Pred, LHS, RHS, BO->getOperand(0), Inverse) ||
               isImpliedCond(Pred, LHS, RHS, BO->getOperand(1), Inverse);
    } else if (BO->getOpcode() == Instruction::Or) {
      if (Inverse)
        return isImpliedCond(Pred, LHS, RHS, BO->getOperand(0), Inverse) ||
               isImpliedCond(Pred, LHS, RHS, BO->getOperand(1), Inverse);
    }
  }

  ICmpInst *ICI = dyn_cast<ICmpInst>(FoundCondValue);
  if (!ICI) return false;

  // Now that we found a conditional branch that dominates the loop or controls
  // the loop latch. Check to see if it is the comparison we are looking for.
  ICmpInst::Predicate FoundPred;
  if (Inverse)
    FoundPred = ICI->getInversePredicate();
  else
    FoundPred = ICI->getPredicate();

  const SCEV *FoundLHS = getSCEV(ICI->getOperand(0));
  const SCEV *FoundRHS = getSCEV(ICI->getOperand(1));

  return isImpliedCond(Pred, LHS, RHS, FoundPred, FoundLHS, FoundRHS);
}

bool ScalarEvolution::isImpliedCond(ICmpInst::Predicate Pred, const SCEV *LHS,
                                    const SCEV *RHS,
                                    ICmpInst::Predicate FoundPred,
                                    const SCEV *FoundLHS,
                                    const SCEV *FoundRHS) {
  // Balance the types.
  if (getTypeSizeInBits(LHS->getType()) <
      getTypeSizeInBits(FoundLHS->getType())) {
    if (CmpInst::isSigned(Pred)) {
      LHS = getSignExtendExpr(LHS, FoundLHS->getType());
      RHS = getSignExtendExpr(RHS, FoundLHS->getType());
    } else {
      LHS = getZeroExtendExpr(LHS, FoundLHS->getType());
      RHS = getZeroExtendExpr(RHS, FoundLHS->getType());
    }
  } else if (getTypeSizeInBits(LHS->getType()) >
      getTypeSizeInBits(FoundLHS->getType())) {
    if (CmpInst::isSigned(FoundPred)) {
      FoundLHS = getSignExtendExpr(FoundLHS, LHS->getType());
      FoundRHS = getSignExtendExpr(FoundRHS, LHS->getType());
    } else {
      FoundLHS = getZeroExtendExpr(FoundLHS, LHS->getType());
      FoundRHS = getZeroExtendExpr(FoundRHS, LHS->getType());
    }
  }

  // Canonicalize the query to match the way instcombine will have
  // canonicalized the comparison.
  if (SimplifyICmpOperands(Pred, LHS, RHS))
    if (LHS == RHS)
      return CmpInst::isTrueWhenEqual(Pred);
  if (SimplifyICmpOperands(FoundPred, FoundLHS, FoundRHS))
    if (FoundLHS == FoundRHS)
      return CmpInst::isFalseWhenEqual(FoundPred);

  // Check to see if we can make the LHS or RHS match.
  if (LHS == FoundRHS || RHS == FoundLHS) {
    if (isa<SCEVConstant>(RHS)) {
      std::swap(FoundLHS, FoundRHS);
      FoundPred = ICmpInst::getSwappedPredicate(FoundPred);
    } else {
      std::swap(LHS, RHS);
      Pred = ICmpInst::getSwappedPredicate(Pred);
    }
  }

  // Check whether the found predicate is the same as the desired predicate.
  if (FoundPred == Pred)
    return isImpliedCondOperands(Pred, LHS, RHS, FoundLHS, FoundRHS);

  // Check whether swapping the found predicate makes it the same as the
  // desired predicate.
  if (ICmpInst::getSwappedPredicate(FoundPred) == Pred) {
    if (isa<SCEVConstant>(RHS))
      return isImpliedCondOperands(Pred, LHS, RHS, FoundRHS, FoundLHS);
    else
      return isImpliedCondOperands(ICmpInst::getSwappedPredicate(Pred),
                                   RHS, LHS, FoundLHS, FoundRHS);
  }

  // Unsigned comparison is the same as signed comparison when both the operands
  // are non-negative.
  if (CmpInst::isUnsigned(FoundPred) &&
      CmpInst::getSignedPredicate(FoundPred) == Pred &&
      isKnownNonNegative(FoundLHS) && isKnownNonNegative(FoundRHS))
    return isImpliedCondOperands(Pred, LHS, RHS, FoundLHS, FoundRHS);

  // Check if we can make progress by sharpening ranges.
  if (FoundPred == ICmpInst::ICMP_NE &&
      (isa<SCEVConstant>(FoundLHS) || isa<SCEVConstant>(FoundRHS))) {

    const SCEVConstant *C = nullptr;
    const SCEV *V = nullptr;

    if (isa<SCEVConstant>(FoundLHS)) {
      C = cast<SCEVConstant>(FoundLHS);
      V = FoundRHS;
    } else {
      C = cast<SCEVConstant>(FoundRHS);
      V = FoundLHS;
    }

    // The guarding predicate tells us that C != V. If the known range
    // of V is [C, t), we can sharpen the range to [C + 1, t).  The
    // range we consider has to correspond to same signedness as the
    // predicate we're interested in folding.

    APInt Min = ICmpInst::isSigned(Pred) ?
        getSignedRange(V).getSignedMin() : getUnsignedRange(V).getUnsignedMin();

    if (Min == C->getAPInt()) {
      // Given (V >= Min && V != Min) we conclude V >= (Min + 1).
      // This is true even if (Min + 1) wraps around -- in case of
      // wraparound, (Min + 1) < Min, so (V >= Min => V >= (Min + 1)).

      APInt SharperMin = Min + 1;

      switch (Pred) {
        case ICmpInst::ICMP_SGE:
        case ICmpInst::ICMP_UGE:
          // We know V `Pred` SharperMin.  If this implies LHS `Pred`
          // RHS, we're done.
          if (isImpliedCondOperands(Pred, LHS, RHS, V,
                                    getConstant(SharperMin)))
            return true;

        case ICmpInst::ICMP_SGT:
        case ICmpInst::ICMP_UGT:
          // We know from the range information that (V `Pred` Min ||
          // V == Min).  We know from the guarding condition that !(V
          // == Min).  This gives us
          //
          //       V `Pred` Min || V == Min && !(V == Min)
          //   =>  V `Pred` Min
          //
          // If V `Pred` Min implies LHS `Pred` RHS, we're done.

          if (isImpliedCondOperands(Pred, LHS, RHS, V, getConstant(Min)))
            return true;

        default:
          // No change
          break;
      }
    }
  }

  // Check whether the actual condition is beyond sufficient.
  if (FoundPred == ICmpInst::ICMP_EQ)
    if (ICmpInst::isTrueWhenEqual(Pred))
      if (isImpliedCondOperands(Pred, LHS, RHS, FoundLHS, FoundRHS))
        return true;
  if (Pred == ICmpInst::ICMP_NE)
    if (!ICmpInst::isTrueWhenEqual(FoundPred))
      if (isImpliedCondOperands(FoundPred, LHS, RHS, FoundLHS, FoundRHS))
        return true;

  // Otherwise assume the worst.
  return false;
}

bool ScalarEvolution::splitBinaryAdd(const SCEV *Expr,
                                     const SCEV *&L, const SCEV *&R,
                                     SCEV::NoWrapFlags &Flags) {
  const auto *AE = dyn_cast<SCEVAddExpr>(Expr);
  if (!AE || AE->getNumOperands() != 2)
    return false;

  L = AE->getOperand(0);
  R = AE->getOperand(1);
  Flags = AE->getNoWrapFlags();
  return true;
}

bool ScalarEvolution::computeConstantDifference(const SCEV *Less,
                                                const SCEV *More,
                                                APInt &C) {
  // We avoid subtracting expressions here because this function is usually
  // fairly deep in the call stack (i.e. is called many times).

  if (isa<SCEVAddRecExpr>(Less) && isa<SCEVAddRecExpr>(More)) {
    const auto *LAR = cast<SCEVAddRecExpr>(Less);
    const auto *MAR = cast<SCEVAddRecExpr>(More);

    if (LAR->getLoop() != MAR->getLoop())
      return false;

    // We look at affine expressions only; not for correctness but to keep
    // getStepRecurrence cheap.
    if (!LAR->isAffine() || !MAR->isAffine())
      return false;

    if (LAR->getStepRecurrence(*this) != MAR->getStepRecurrence(*this))
      return false;

    Less = LAR->getStart();
    More = MAR->getStart();

    // fall through
  }

  if (isa<SCEVConstant>(Less) && isa<SCEVConstant>(More)) {
    const auto &M = cast<SCEVConstant>(More)->getAPInt();
    const auto &L = cast<SCEVConstant>(Less)->getAPInt();
    C = M - L;
    return true;
  }

  const SCEV *L, *R;
  SCEV::NoWrapFlags Flags;
  if (splitBinaryAdd(Less, L, R, Flags))
    if (const auto *LC = dyn_cast<SCEVConstant>(L))
      if (R == More) {
        C = -(LC->getAPInt());
        return true;
      }

  if (splitBinaryAdd(More, L, R, Flags))
    if (const auto *LC = dyn_cast<SCEVConstant>(L))
      if (R == Less) {
        C = LC->getAPInt();
        return true;
      }

  return false;
}

bool ScalarEvolution::isImpliedCondOperandsViaNoOverflow(
    ICmpInst::Predicate Pred, const SCEV *LHS, const SCEV *RHS,
    const SCEV *FoundLHS, const SCEV *FoundRHS) {
  if (Pred != CmpInst::ICMP_SLT && Pred != CmpInst::ICMP_ULT)
    return false;

  const auto *AddRecLHS = dyn_cast<SCEVAddRecExpr>(LHS);
  if (!AddRecLHS)
    return false;

  const auto *AddRecFoundLHS = dyn_cast<SCEVAddRecExpr>(FoundLHS);
  if (!AddRecFoundLHS)
    return false;

  // We'd like to let SCEV reason about control dependencies, so we constrain
  // both the inequalities to be about add recurrences on the same loop.  This
  // way we can use isLoopEntryGuardedByCond later.

  const Loop *L = AddRecFoundLHS->getLoop();
  if (L != AddRecLHS->getLoop())
    return false;

  //  FoundLHS u< FoundRHS u< -C =>  (FoundLHS + C) u< (FoundRHS + C) ... (1)
  //
  //  FoundLHS s< FoundRHS s< INT_MIN - C => (FoundLHS + C) s< (FoundRHS + C)
  //                                                                  ... (2)
  //
  // Informal proof for (2), assuming (1) [*]:
  //
  // We'll also assume (A s< B) <=> ((A + INT_MIN) u< (B + INT_MIN)) ... (3)[**]
  //
  // Then
  //
  //       FoundLHS s< FoundRHS s< INT_MIN - C
  // <=>  (FoundLHS + INT_MIN) u< (FoundRHS + INT_MIN) u< -C   [ using (3) ]
  // <=>  (FoundLHS + INT_MIN + C) u< (FoundRHS + INT_MIN + C) [ using (1) ]
  // <=>  (FoundLHS + INT_MIN + C + INT_MIN) s<
  //                        (FoundRHS + INT_MIN + C + INT_MIN) [ using (3) ]
  // <=>  FoundLHS + C s< FoundRHS + C
  //
  // [*]: (1) can be proved by ruling out overflow.
  //
  // [**]: This can be proved by analyzing all the four possibilities:
  //    (A s< 0, B s< 0), (A s< 0, B s>= 0), (A s>= 0, B s< 0) and
  //    (A s>= 0, B s>= 0).
  //
  // Note:
  // Despite (2), "FoundRHS s< INT_MIN - C" does not mean that "FoundRHS + C"
  // will not sign underflow.  For instance, say FoundLHS = (i8 -128), FoundRHS
  // = (i8 -127) and C = (i8 -100).  Then INT_MIN - C = (i8 -28), and FoundRHS
  // s< (INT_MIN - C).  Lack of sign overflow / underflow in "FoundRHS + C" is
  // neither necessary nor sufficient to prove "(FoundLHS + C) s< (FoundRHS +
  // C)".

  APInt LDiff, RDiff;
  if (!computeConstantDifference(FoundLHS, LHS, LDiff) ||
      !computeConstantDifference(FoundRHS, RHS, RDiff) ||
      LDiff != RDiff)
    return false;

  if (LDiff == 0)
    return true;

  APInt FoundRHSLimit;

  if (Pred == CmpInst::ICMP_ULT) {
    FoundRHSLimit = -RDiff;
  } else {
    assert(Pred == CmpInst::ICMP_SLT && "Checked above!");
    FoundRHSLimit = APInt::getSignedMinValue(getTypeSizeInBits(RHS->getType())) - RDiff;
  }

  // Try to prove (1) or (2), as needed.
  return isLoopEntryGuardedByCond(L, Pred, FoundRHS,
                                  getConstant(FoundRHSLimit));
}

/// isImpliedCondOperands - Test whether the condition described by Pred,
/// LHS, and RHS is true whenever the condition described by Pred, FoundLHS,
/// and FoundRHS is true.
bool ScalarEvolution::isImpliedCondOperands(ICmpInst::Predicate Pred,
                                            const SCEV *LHS, const SCEV *RHS,
                                            const SCEV *FoundLHS,
                                            const SCEV *FoundRHS) {
  if (isImpliedCondOperandsViaRanges(Pred, LHS, RHS, FoundLHS, FoundRHS))
    return true;

  if (isImpliedCondOperandsViaNoOverflow(Pred, LHS, RHS, FoundLHS, FoundRHS))
    return true;

  return isImpliedCondOperandsHelper(Pred, LHS, RHS,
                                     FoundLHS, FoundRHS) ||
         // ~x < ~y --> x > y
         isImpliedCondOperandsHelper(Pred, LHS, RHS,
                                     getNotSCEV(FoundRHS),
                                     getNotSCEV(FoundLHS));
}


/// If Expr computes ~A, return A else return nullptr
static const SCEV *MatchNotExpr(const SCEV *Expr) {
  const SCEVAddExpr *Add = dyn_cast<SCEVAddExpr>(Expr);
  if (!Add || Add->getNumOperands() != 2 ||
      !Add->getOperand(0)->isAllOnesValue())
    return nullptr;

  const SCEVMulExpr *AddRHS = dyn_cast<SCEVMulExpr>(Add->getOperand(1));
  if (!AddRHS || AddRHS->getNumOperands() != 2 ||
      !AddRHS->getOperand(0)->isAllOnesValue())
    return nullptr;

  return AddRHS->getOperand(1);
}


/// Is MaybeMaxExpr an SMax or UMax of Candidate and some other values?
template<typename MaxExprType>
static bool IsMaxConsistingOf(const SCEV *MaybeMaxExpr,
                              const SCEV *Candidate) {
  const MaxExprType *MaxExpr = dyn_cast<MaxExprType>(MaybeMaxExpr);
  if (!MaxExpr) return false;

  return find(MaxExpr->operands(), Candidate) != MaxExpr->op_end();
}


/// Is MaybeMinExpr an SMin or UMin of Candidate and some other values?
template<typename MaxExprType>
static bool IsMinConsistingOf(ScalarEvolution &SE,
                              const SCEV *MaybeMinExpr,
                              const SCEV *Candidate) {
  const SCEV *MaybeMaxExpr = MatchNotExpr(MaybeMinExpr);
  if (!MaybeMaxExpr)
    return false;

  return IsMaxConsistingOf<MaxExprType>(MaybeMaxExpr, SE.getNotSCEV(Candidate));
}

static bool IsKnownPredicateViaAddRecStart(ScalarEvolution &SE,
                                           ICmpInst::Predicate Pred,
                                           const SCEV *LHS, const SCEV *RHS) {

  // If both sides are affine addrecs for the same loop, with equal
  // steps, and we know the recurrences don't wrap, then we only
  // need to check the predicate on the starting values.

  if (!ICmpInst::isRelational(Pred))
    return false;

  const SCEVAddRecExpr *LAR = dyn_cast<SCEVAddRecExpr>(LHS);
  if (!LAR)
    return false;
  const SCEVAddRecExpr *RAR = dyn_cast<SCEVAddRecExpr>(RHS);
  if (!RAR)
    return false;
  if (LAR->getLoop() != RAR->getLoop())
    return false;
  if (!LAR->isAffine() || !RAR->isAffine())
    return false;

  if (LAR->getStepRecurrence(SE) != RAR->getStepRecurrence(SE))
    return false;

  SCEV::NoWrapFlags NW = ICmpInst::isSigned(Pred) ?
                         SCEV::FlagNSW : SCEV::FlagNUW;
  if (!LAR->getNoWrapFlags(NW) || !RAR->getNoWrapFlags(NW))
    return false;

  return SE.isKnownPredicate(Pred, LAR->getStart(), RAR->getStart());
}

/// Is LHS `Pred` RHS true on the virtue of LHS or RHS being a Min or Max
/// expression?
static bool IsKnownPredicateViaMinOrMax(ScalarEvolution &SE,
                                        ICmpInst::Predicate Pred,
                                        const SCEV *LHS, const SCEV *RHS) {
  switch (Pred) {
  default:
    return false;

  case ICmpInst::ICMP_SGE:
    std::swap(LHS, RHS);
    // fall through
  case ICmpInst::ICMP_SLE:
    return
      // min(A, ...) <= A
      IsMinConsistingOf<SCEVSMaxExpr>(SE, LHS, RHS) ||
      // A <= max(A, ...)
      IsMaxConsistingOf<SCEVSMaxExpr>(RHS, LHS);

  case ICmpInst::ICMP_UGE:
    std::swap(LHS, RHS);
    // fall through
  case ICmpInst::ICMP_ULE:
    return
      // min(A, ...) <= A
      IsMinConsistingOf<SCEVUMaxExpr>(SE, LHS, RHS) ||
      // A <= max(A, ...)
      IsMaxConsistingOf<SCEVUMaxExpr>(RHS, LHS);
  }

  llvm_unreachable("covered switch fell through?!");
}

/// isImpliedCondOperandsHelper - Test whether the condition described by
/// Pred, LHS, and RHS is true whenever the condition described by Pred,
/// FoundLHS, and FoundRHS is true.
bool
ScalarEvolution::isImpliedCondOperandsHelper(ICmpInst::Predicate Pred,
                                             const SCEV *LHS, const SCEV *RHS,
                                             const SCEV *FoundLHS,
                                             const SCEV *FoundRHS) {
  auto IsKnownPredicateFull =
      [this](ICmpInst::Predicate Pred, const SCEV *LHS, const SCEV *RHS) {
    return isKnownPredicateViaConstantRanges(Pred, LHS, RHS) ||
           IsKnownPredicateViaMinOrMax(*this, Pred, LHS, RHS) ||
           IsKnownPredicateViaAddRecStart(*this, Pred, LHS, RHS) ||
           isKnownPredicateViaNoOverflow(Pred, LHS, RHS);
  };

  switch (Pred) {
  default: llvm_unreachable("Unexpected ICmpInst::Predicate value!");
  case ICmpInst::ICMP_EQ:
  case ICmpInst::ICMP_NE:
    if (HasSameValue(LHS, FoundLHS) && HasSameValue(RHS, FoundRHS))
      return true;
    break;
  case ICmpInst::ICMP_SLT:
  case ICmpInst::ICMP_SLE:
    if (IsKnownPredicateFull(ICmpInst::ICMP_SLE, LHS, FoundLHS) &&
        IsKnownPredicateFull(ICmpInst::ICMP_SGE, RHS, FoundRHS))
      return true;
    break;
  case ICmpInst::ICMP_SGT:
  case ICmpInst::ICMP_SGE:
    if (IsKnownPredicateFull(ICmpInst::ICMP_SGE, LHS, FoundLHS) &&
        IsKnownPredicateFull(ICmpInst::ICMP_SLE, RHS, FoundRHS))
      return true;
    break;
  case ICmpInst::ICMP_ULT:
  case ICmpInst::ICMP_ULE:
    if (IsKnownPredicateFull(ICmpInst::ICMP_ULE, LHS, FoundLHS) &&
        IsKnownPredicateFull(ICmpInst::ICMP_UGE, RHS, FoundRHS))
      return true;
    break;
  case ICmpInst::ICMP_UGT:
  case ICmpInst::ICMP_UGE:
    if (IsKnownPredicateFull(ICmpInst::ICMP_UGE, LHS, FoundLHS) &&
        IsKnownPredicateFull(ICmpInst::ICMP_ULE, RHS, FoundRHS))
      return true;
    break;
  }

  return false;
}

/// isImpliedCondOperandsViaRanges - helper function for isImpliedCondOperands.
/// Tries to get cases like "X `sgt` 0 => X - 1 `sgt` -1".
bool ScalarEvolution::isImpliedCondOperandsViaRanges(ICmpInst::Predicate Pred,
                                                     const SCEV *LHS,
                                                     const SCEV *RHS,
                                                     const SCEV *FoundLHS,
                                                     const SCEV *FoundRHS) {
  if (!isa<SCEVConstant>(RHS) || !isa<SCEVConstant>(FoundRHS))
    // The restriction on `FoundRHS` be lifted easily -- it exists only to
    // reduce the compile time impact of this optimization.
    return false;

  const SCEVAddExpr *AddLHS = dyn_cast<SCEVAddExpr>(LHS);
  if (!AddLHS || AddLHS->getOperand(1) != FoundLHS ||
      !isa<SCEVConstant>(AddLHS->getOperand(0)))
    return false;

  APInt ConstFoundRHS = cast<SCEVConstant>(FoundRHS)->getAPInt();

  // `FoundLHSRange` is the range we know `FoundLHS` to be in by virtue of the
  // antecedent "`FoundLHS` `Pred` `FoundRHS`".
  ConstantRange FoundLHSRange =
      ConstantRange::makeAllowedICmpRegion(Pred, ConstFoundRHS);

  // Since `LHS` is `FoundLHS` + `AddLHS->getOperand(0)`, we can compute a range
  // for `LHS`:
  APInt Addend = cast<SCEVConstant>(AddLHS->getOperand(0))->getAPInt();
  ConstantRange LHSRange = FoundLHSRange.add(ConstantRange(Addend));

  // We can also compute the range of values for `LHS` that satisfy the
  // consequent, "`LHS` `Pred` `RHS`":
  APInt ConstRHS = cast<SCEVConstant>(RHS)->getAPInt();
  ConstantRange SatisfyingLHSRange =
      ConstantRange::makeSatisfyingICmpRegion(Pred, ConstRHS);

  // The antecedent implies the consequent if every value of `LHS` that
  // satisfies the antecedent also satisfies the consequent.
  return SatisfyingLHSRange.contains(LHSRange);
}

// Verify if an linear IV with positive stride can overflow when in a
// less-than comparison, knowing the invariant term of the comparison, the
// stride and the knowledge of NSW/NUW flags on the recurrence.
bool ScalarEvolution::doesIVOverflowOnLT(const SCEV *RHS, const SCEV *Stride,
                                         bool IsSigned, bool NoWrap) {
  if (NoWrap) return false;

  unsigned BitWidth = getTypeSizeInBits(RHS->getType());
  const SCEV *One = getOne(Stride->getType());

  if (IsSigned) {
    APInt MaxRHS = getSignedRange(RHS).getSignedMax();
    APInt MaxValue = APInt::getSignedMaxValue(BitWidth);
    APInt MaxStrideMinusOne = getSignedRange(getMinusSCEV(Stride, One))
                                .getSignedMax();

    // SMaxRHS + SMaxStrideMinusOne > SMaxValue => overflow!
    return (MaxValue - MaxStrideMinusOne).slt(MaxRHS);
  }

  APInt MaxRHS = getUnsignedRange(RHS).getUnsignedMax();
  APInt MaxValue = APInt::getMaxValue(BitWidth);
  APInt MaxStrideMinusOne = getUnsignedRange(getMinusSCEV(Stride, One))
                              .getUnsignedMax();

  // UMaxRHS + UMaxStrideMinusOne > UMaxValue => overflow!
  return (MaxValue - MaxStrideMinusOne).ult(MaxRHS);
}

// Verify if an linear IV with negative stride can overflow when in a
// greater-than comparison, knowing the invariant term of the comparison,
// the stride and the knowledge of NSW/NUW flags on the recurrence.
bool ScalarEvolution::doesIVOverflowOnGT(const SCEV *RHS, const SCEV *Stride,
                                         bool IsSigned, bool NoWrap) {
  if (NoWrap) return false;

  unsigned BitWidth = getTypeSizeInBits(RHS->getType());
  const SCEV *One = getOne(Stride->getType());

  if (IsSigned) {
    APInt MinRHS = getSignedRange(RHS).getSignedMin();
    APInt MinValue = APInt::getSignedMinValue(BitWidth);
    APInt MaxStrideMinusOne = getSignedRange(getMinusSCEV(Stride, One))
                               .getSignedMax();

    // SMinRHS - SMaxStrideMinusOne < SMinValue => overflow!
    return (MinValue + MaxStrideMinusOne).sgt(MinRHS);
  }

  APInt MinRHS = getUnsignedRange(RHS).getUnsignedMin();
  APInt MinValue = APInt::getMinValue(BitWidth);
  APInt MaxStrideMinusOne = getUnsignedRange(getMinusSCEV(Stride, One))
                            .getUnsignedMax();

  // UMinRHS - UMaxStrideMinusOne < UMinValue => overflow!
  return (MinValue + MaxStrideMinusOne).ugt(MinRHS);
}

// Compute the backedge taken count knowing the interval difference, the
// stride and presence of the equality in the comparison.
const SCEV *ScalarEvolution::computeBECount(const SCEV *Delta, const SCEV *Step,
                                            bool Equality) {
  const SCEV *One = getOne(Step->getType());
  Delta = Equality ? getAddExpr(Delta, Step)
                   : getAddExpr(Delta, getMinusSCEV(Step, One));
  return getUDivExpr(Delta, Step);
}

/// HowManyLessThans - Return the number of times a backedge containing the
/// specified less-than comparison will execute.  If not computable, return
/// CouldNotCompute.
///
/// @param ControlsExit is true when the LHS < RHS condition directly controls
/// the branch (loops exits only if condition is true). In this case, we can use
/// NoWrapFlags to skip overflow checks.
ScalarEvolution::ExitLimit
ScalarEvolution::HowManyLessThans(const SCEV *LHS, const SCEV *RHS,
                                  const Loop *L, bool IsSigned,
                                  bool ControlsExit) {
  // We handle only IV < Invariant
  if (!isLoopInvariant(RHS, L))
    return getCouldNotCompute();

  const SCEVAddRecExpr *IV = dyn_cast<SCEVAddRecExpr>(LHS);

  // Avoid weird loops
  if (!IV || IV->getLoop() != L || !IV->isAffine())
    return getCouldNotCompute();

  // INTEL - Use original SCEV to get precise wrap flags.
  auto OrigIV = cast<SCEVAddRecExpr>(getOriginalSCEV(IV)); // INTEL
  bool NoWrap = ControlsExit &&
                OrigIV->getNoWrapFlags(                            // INTEL
                        IsSigned ? SCEV::FlagNSW : SCEV::FlagNUW); // INTEL

  const SCEV *Stride = IV->getStepRecurrence(*this);

  // Avoid negative or zero stride values
  if (!isKnownPositive(Stride))
    return getCouldNotCompute();

  // Avoid proven overflow cases: this will ensure that the backedge taken count
  // will not generate any unsigned overflow. Relaxed no-overflow conditions
  // exploit NoWrapFlags, allowing to optimize in presence of undefined
  // behaviors like the case of C language.
  if (!Stride->isOne() && doesIVOverflowOnLT(RHS, Stride, IsSigned, NoWrap))
    return getCouldNotCompute();

  ICmpInst::Predicate Cond = IsSigned ? ICmpInst::ICMP_SLT
                                      : ICmpInst::ICMP_ULT;
  const SCEV *Start = IV->getStart();
  const SCEV *End = RHS;
  if (!isLoopEntryGuardedByCond(L, Cond, getMinusSCEV(Start, Stride), RHS)) {
    const SCEV *Diff = getMinusSCEV(RHS, Start);
    // If we have NoWrap set, then we can assume that the increment won't
    // overflow, in which case if RHS - Start is a constant, we don't need to
    // do a max operation since we can just figure it out statically
    if (NoWrap && isa<SCEVConstant>(Diff)) {
      APInt D = dyn_cast<const SCEVConstant>(Diff)->getAPInt();
      if (D.isNegative())
        End = Start;
    } else
      End = IsSigned ? getSMaxExpr(RHS, Start)
                     : getUMaxExpr(RHS, Start);
  }

  const SCEV *BECount = computeBECount(getMinusSCEV(End, Start), Stride, false);

  APInt MinStart = IsSigned ? getSignedRange(Start).getSignedMin()
                            : getUnsignedRange(Start).getUnsignedMin();

  APInt MinStride = IsSigned ? getSignedRange(Stride).getSignedMin()
                             : getUnsignedRange(Stride).getUnsignedMin();

  unsigned BitWidth = getTypeSizeInBits(LHS->getType());
  APInt Limit = IsSigned ? APInt::getSignedMaxValue(BitWidth) - (MinStride - 1)
                         : APInt::getMaxValue(BitWidth) - (MinStride - 1);

  // Although End can be a MAX expression we estimate MaxEnd considering only
  // the case End = RHS. This is safe because in the other case (End - Start)
  // is zero, leading to a zero maximum backedge taken count.
  APInt MaxEnd =
    IsSigned ? APIntOps::smin(getSignedRange(RHS).getSignedMax(), Limit)
             : APIntOps::umin(getUnsignedRange(RHS).getUnsignedMax(), Limit);

  const SCEV *MaxBECount;
  if (isa<SCEVConstant>(BECount))
    MaxBECount = BECount;
  else
    MaxBECount = computeBECount(getConstant(MaxEnd - MinStart),
                                getConstant(MinStride), false);

  if (isa<SCEVCouldNotCompute>(MaxBECount))
    MaxBECount = BECount;

  return ExitLimit(BECount, MaxBECount);
}

ScalarEvolution::ExitLimit
ScalarEvolution::HowManyGreaterThans(const SCEV *LHS, const SCEV *RHS,
                                     const Loop *L, bool IsSigned,
                                     bool ControlsExit) {
  // We handle only IV > Invariant
  if (!isLoopInvariant(RHS, L))
    return getCouldNotCompute();

  const SCEVAddRecExpr *IV = dyn_cast<SCEVAddRecExpr>(LHS);

  // Avoid weird loops
  if (!IV || IV->getLoop() != L || !IV->isAffine())
    return getCouldNotCompute();

  // INTEL - Use original SCEV to get precise wrap flags.
  auto OrigIV = cast<SCEVAddRecExpr>(getOriginalSCEV(IV)); // INTEL
  bool NoWrap = ControlsExit &&
                OrigIV->getNoWrapFlags(                            // INTEL
                        IsSigned ? SCEV::FlagNSW : SCEV::FlagNUW); // INTEL

  const SCEV *Stride = getNegativeSCEV(IV->getStepRecurrence(*this));

  // Avoid negative or zero stride values
  if (!isKnownPositive(Stride))
    return getCouldNotCompute();

  // Avoid proven overflow cases: this will ensure that the backedge taken count
  // will not generate any unsigned overflow. Relaxed no-overflow conditions
  // exploit NoWrapFlags, allowing to optimize in presence of undefined
  // behaviors like the case of C language.
  if (!Stride->isOne() && doesIVOverflowOnGT(RHS, Stride, IsSigned, NoWrap))
    return getCouldNotCompute();

  ICmpInst::Predicate Cond = IsSigned ? ICmpInst::ICMP_SGT
                                      : ICmpInst::ICMP_UGT;

  const SCEV *Start = IV->getStart();
  const SCEV *End = RHS;
  if (!isLoopEntryGuardedByCond(L, Cond, getAddExpr(Start, Stride), RHS)) {
    const SCEV *Diff = getMinusSCEV(RHS, Start);
    // If we have NoWrap set, then we can assume that the increment won't
    // overflow, in which case if RHS - Start is a constant, we don't need to
    // do a max operation since we can just figure it out statically
    if (NoWrap && isa<SCEVConstant>(Diff)) {
      APInt D = dyn_cast<const SCEVConstant>(Diff)->getAPInt();
      if (!D.isNegative())
        End = Start;
    } else
      End = IsSigned ? getSMinExpr(RHS, Start)
                     : getUMinExpr(RHS, Start);
  }

  const SCEV *BECount = computeBECount(getMinusSCEV(Start, End), Stride, false);

  APInt MaxStart = IsSigned ? getSignedRange(Start).getSignedMax()
                            : getUnsignedRange(Start).getUnsignedMax();

  APInt MinStride = IsSigned ? getSignedRange(Stride).getSignedMin()
                             : getUnsignedRange(Stride).getUnsignedMin();

  unsigned BitWidth = getTypeSizeInBits(LHS->getType());
  APInt Limit = IsSigned ? APInt::getSignedMinValue(BitWidth) + (MinStride - 1)
                         : APInt::getMinValue(BitWidth) + (MinStride - 1);

  // Although End can be a MIN expression we estimate MinEnd considering only
  // the case End = RHS. This is safe because in the other case (Start - End)
  // is zero, leading to a zero maximum backedge taken count.
  APInt MinEnd =
    IsSigned ? APIntOps::smax(getSignedRange(RHS).getSignedMin(), Limit)
             : APIntOps::umax(getUnsignedRange(RHS).getUnsignedMin(), Limit);


  const SCEV *MaxBECount = getCouldNotCompute();
  if (isa<SCEVConstant>(BECount))
    MaxBECount = BECount;
  else
    MaxBECount = computeBECount(getConstant(MaxStart - MinEnd),
                                getConstant(MinStride), false);

  if (isa<SCEVCouldNotCompute>(MaxBECount))
    MaxBECount = BECount;

  return ExitLimit(BECount, MaxBECount);
}

/// getNumIterationsInRange - Return the number of iterations of this loop that
/// produce values in the specified constant range.  Another way of looking at
/// this is that it returns the first iteration number where the value is not in
/// the condition, thus computing the exit count. If the iteration count can't
/// be computed, an instance of SCEVCouldNotCompute is returned.
const SCEV *SCEVAddRecExpr::getNumIterationsInRange(ConstantRange Range,
                                                    ScalarEvolution &SE) const {
  if (Range.isFullSet())  // Infinite loop.
    return SE.getCouldNotCompute();

  // If the start is a non-zero constant, shift the range to simplify things.
  if (const SCEVConstant *SC = dyn_cast<SCEVConstant>(getStart()))
    if (!SC->getValue()->isZero()) {
      SmallVector<const SCEV *, 4> Operands(op_begin(), op_end());
      Operands[0] = SE.getZero(SC->getType());
      const SCEV *Shifted = SE.getAddRecExpr(Operands, getLoop(),
                                             getNoWrapFlags(FlagNW));
      if (const auto *ShiftedAddRec = dyn_cast<SCEVAddRecExpr>(Shifted))
        return ShiftedAddRec->getNumIterationsInRange(
            Range.subtract(SC->getAPInt()), SE);
      // This is strange and shouldn't happen.
      return SE.getCouldNotCompute();
    }

  // The only time we can solve this is when we have all constant indices.
  // Otherwise, we cannot determine the overflow conditions.
  if (any_of(operands(), [](const SCEV *Op) { return !isa<SCEVConstant>(Op); }))
    return SE.getCouldNotCompute();

  // Okay at this point we know that all elements of the chrec are constants and
  // that the start element is zero.

  // First check to see if the range contains zero.  If not, the first
  // iteration exits.
  unsigned BitWidth = SE.getTypeSizeInBits(getType());
  if (!Range.contains(APInt(BitWidth, 0)))
    return SE.getZero(getType());

  if (isAffine()) {
    // If this is an affine expression then we have this situation:
    //   Solve {0,+,A} in Range  ===  Ax in Range

    // We know that zero is in the range.  If A is positive then we know that
    // the upper value of the range must be the first possible exit value.
    // If A is negative then the lower of the range is the last possible loop
    // value.  Also note that we already checked for a full range.
    APInt One(BitWidth,1);
    APInt A = cast<SCEVConstant>(getOperand(1))->getAPInt();
    APInt End = A.sge(One) ? (Range.getUpper() - One) : Range.getLower();

    // The exit value should be (End+A)/A.
    APInt ExitVal = (End + A).udiv(A);
    ConstantInt *ExitValue = ConstantInt::get(SE.getContext(), ExitVal);

    // Evaluate at the exit value.  If we really did fall out of the valid
    // range, then we computed our trip count, otherwise wrap around or other
    // things must have happened.
    ConstantInt *Val = EvaluateConstantChrecAtConstant(this, ExitValue, SE);
    if (Range.contains(Val->getValue()))
      return SE.getCouldNotCompute();  // Something strange happened

    // Ensure that the previous value is in the range.  This is a sanity check.
    assert(Range.contains(
           EvaluateConstantChrecAtConstant(this,
           ConstantInt::get(SE.getContext(), ExitVal - One), SE)->getValue()) &&
           "Linear scev computation is off in a bad way!");
    return SE.getConstant(ExitValue);
  } else if (isQuadratic()) {
    // If this is a quadratic (3-term) AddRec {L,+,M,+,N}, find the roots of the
    // quadratic equation to solve it.  To do this, we must frame our problem in
    // terms of figuring out when zero is crossed, instead of when
    // Range.getUpper() is crossed.
    SmallVector<const SCEV *, 4> NewOps(op_begin(), op_end());
    NewOps[0] = SE.getNegativeSCEV(SE.getConstant(Range.getUpper()));
    const SCEV *NewAddRec = SE.getAddRecExpr(NewOps, getLoop(),
                                             // getNoWrapFlags(FlagNW)
                                             FlagAnyWrap);

    // Next, solve the constructed addrec
    auto Roots = SolveQuadraticEquation(cast<SCEVAddRecExpr>(NewAddRec), SE);
    const SCEVConstant *R1 = dyn_cast<SCEVConstant>(Roots.first);
    const SCEVConstant *R2 = dyn_cast<SCEVConstant>(Roots.second);
    if (R1) {
      // Pick the smallest positive root value.
      if (ConstantInt *CB = dyn_cast<ConstantInt>(ConstantExpr::getICmp(
              ICmpInst::ICMP_ULT, R1->getValue(), R2->getValue()))) {
        if (!CB->getZExtValue())
          std::swap(R1, R2);   // R1 is the minimum root now.

        // Make sure the root is not off by one.  The returned iteration should
        // not be in the range, but the previous one should be.  When solving
        // for "X*X < 5", for example, we should not return a root of 2.
        ConstantInt *R1Val = EvaluateConstantChrecAtConstant(this,
                                                             R1->getValue(),
                                                             SE);
        if (Range.contains(R1Val->getValue())) {
          // The next iteration must be out of the range...
          ConstantInt *NextVal =
              ConstantInt::get(SE.getContext(), R1->getAPInt() + 1);

          R1Val = EvaluateConstantChrecAtConstant(this, NextVal, SE);
          if (!Range.contains(R1Val->getValue()))
            return SE.getConstant(NextVal);
          return SE.getCouldNotCompute();  // Something strange happened
        }

        // If R1 was not in the range, then it is a good return value.  Make
        // sure that R1-1 WAS in the range though, just in case.
        ConstantInt *NextVal =
            ConstantInt::get(SE.getContext(), R1->getAPInt() - 1);
        R1Val = EvaluateConstantChrecAtConstant(this, NextVal, SE);
        if (Range.contains(R1Val->getValue()))
          return R1;
        return SE.getCouldNotCompute();  // Something strange happened
      }
    }
  }

  return SE.getCouldNotCompute();
}

namespace {
struct FindUndefs {
  bool Found;
  FindUndefs() : Found(false) {}

  bool follow(const SCEV *S) {
    if (const SCEVUnknown *C = dyn_cast<SCEVUnknown>(S)) {
      if (isa<UndefValue>(C->getValue()))
        Found = true;
    } else if (const SCEVConstant *C = dyn_cast<SCEVConstant>(S)) {
      if (isa<UndefValue>(C->getValue()))
        Found = true;
    }

    // Keep looking if we haven't found it yet.
    return !Found;
  }
  bool isDone() const {
    // Stop recursion if we have found an undef.
    return Found;
  }
};
}

// Return true when S contains at least an undef value.
static inline bool
containsUndefs(const SCEV *S) {
  FindUndefs F;
  SCEVTraversal<FindUndefs> ST(F);
  ST.visitAll(S);

  return F.Found;
}

namespace {
// Collect all steps of SCEV expressions.
struct SCEVCollectStrides {
  ScalarEvolution &SE;
  SmallVectorImpl<const SCEV *> &Strides;

  SCEVCollectStrides(ScalarEvolution &SE, SmallVectorImpl<const SCEV *> &S)
      : SE(SE), Strides(S) {}

  bool follow(const SCEV *S) {
    if (const SCEVAddRecExpr *AR = dyn_cast<SCEVAddRecExpr>(S))
      Strides.push_back(AR->getStepRecurrence(SE));
    return true;
  }
  bool isDone() const { return false; }
};

// Collect all SCEVUnknown and SCEVMulExpr expressions.
struct SCEVCollectTerms {
  SmallVectorImpl<const SCEV *> &Terms;

  SCEVCollectTerms(SmallVectorImpl<const SCEV *> &T)
      : Terms(T) {}

  bool follow(const SCEV *S) {
    if (isa<SCEVUnknown>(S) || isa<SCEVMulExpr>(S)) {
      if (!containsUndefs(S))
        Terms.push_back(S);

      // Stop recursion: once we collected a term, do not walk its operands.
      return false;
    }

    // Keep looking.
    return true;
  }
  bool isDone() const { return false; }
};

// Check if a SCEV contains an AddRecExpr.
struct SCEVHasAddRec {
  bool &ContainsAddRec;

  SCEVHasAddRec(bool &ContainsAddRec) : ContainsAddRec(ContainsAddRec) {
   ContainsAddRec = false;
  }

  bool follow(const SCEV *S) {
    if (isa<SCEVAddRecExpr>(S)) {
      ContainsAddRec = true;

      // Stop recursion: once we collected a term, do not walk its operands.
      return false;
    }

    // Keep looking.
    return true;
  }
  bool isDone() const { return false; }
};

// Find factors that are multiplied with an expression that (possibly as a
// subexpression) contains an AddRecExpr. In the expression:
//
//  8 * (100 +  %p * %q * (%a + {0, +, 1}_loop))
//
// "%p * %q" are factors multiplied by the expression "(%a + {0, +, 1}_loop)"
// that contains the AddRec {0, +, 1}_loop. %p * %q are likely to be array size
// parameters as they form a product with an induction variable.
//
// This collector expects all array size parameters to be in the same MulExpr.
// It might be necessary to later add support for collecting parameters that are
// spread over different nested MulExpr.
struct SCEVCollectAddRecMultiplies {
  SmallVectorImpl<const SCEV *> &Terms;
  ScalarEvolution &SE;

  SCEVCollectAddRecMultiplies(SmallVectorImpl<const SCEV *> &T, ScalarEvolution &SE)
      : Terms(T), SE(SE) {}

  bool follow(const SCEV *S) {
    if (auto *Mul = dyn_cast<SCEVMulExpr>(S)) {
      bool HasAddRec = false;
      SmallVector<const SCEV *, 0> Operands;
      for (auto Op : Mul->operands()) {
        if (isa<SCEVUnknown>(Op)) {
          Operands.push_back(Op);
        } else {
          bool ContainsAddRec;
          SCEVHasAddRec ContiansAddRec(ContainsAddRec);
          visitAll(Op, ContiansAddRec);
          HasAddRec |= ContainsAddRec;
        }
      }
      if (Operands.size() == 0)
        return true;

      if (!HasAddRec)
        return false;

      Terms.push_back(SE.getMulExpr(Operands));
      // Stop recursion: once we collected a term, do not walk its operands.
      return false;
    }

    // Keep looking.
    return true;
  }
  bool isDone() const { return false; }
};
}

/// Find parametric terms in this SCEVAddRecExpr. We first for parameters in
/// two places:
///   1) The strides of AddRec expressions.
///   2) Unknowns that are multiplied with AddRec expressions.
void ScalarEvolution::collectParametricTerms(const SCEV *Expr,
    SmallVectorImpl<const SCEV *> &Terms) {
  SmallVector<const SCEV *, 4> Strides;
  SCEVCollectStrides StrideCollector(*this, Strides);
  visitAll(Expr, StrideCollector);

  DEBUG({
      dbgs() << "Strides:\n";
      for (const SCEV *S : Strides)
        dbgs() << *S << "\n";
    });

  for (const SCEV *S : Strides) {
    SCEVCollectTerms TermCollector(Terms);
    visitAll(S, TermCollector);
  }

  DEBUG({
      dbgs() << "Terms:\n";
      for (const SCEV *T : Terms)
        dbgs() << *T << "\n";
    });

  SCEVCollectAddRecMultiplies MulCollector(Terms, *this);
  visitAll(Expr, MulCollector);
}

static bool findArrayDimensionsRec(ScalarEvolution &SE,
                                   SmallVectorImpl<const SCEV *> &Terms,
                                   SmallVectorImpl<const SCEV *> &Sizes) {
  int Last = Terms.size() - 1;
  const SCEV *Step = Terms[Last];

  // End of recursion.
  if (Last == 0) {
    if (const SCEVMulExpr *M = dyn_cast<SCEVMulExpr>(Step)) {
      SmallVector<const SCEV *, 2> Qs;
      for (const SCEV *Op : M->operands())
        if (!isa<SCEVConstant>(Op))
          Qs.push_back(Op);

      Step = SE.getMulExpr(Qs);
    }

    Sizes.push_back(Step);
    return true;
  }

  for (const SCEV *&Term : Terms) {
    // Normalize the terms before the next call to findArrayDimensionsRec.
    const SCEV *Q, *R;
    SCEVDivision::divide(SE, Term, Step, &Q, &R);

    // Bail out when GCD does not evenly divide one of the terms.
    if (!R->isZero())
      return false;

    Term = Q;
  }

  // Remove all SCEVConstants.
  Terms.erase(std::remove_if(Terms.begin(), Terms.end(), [](const SCEV *E) {
                return isa<SCEVConstant>(E);
              }),
              Terms.end());

  if (Terms.size() > 0)
    if (!findArrayDimensionsRec(SE, Terms, Sizes))
      return false;

  Sizes.push_back(Step);
  return true;
}

// Returns true when S contains at least a SCEVUnknown parameter.
static inline bool
containsParameters(const SCEV *S) {
  struct FindParameter {
    bool FoundParameter;
    FindParameter() : FoundParameter(false) {}

    bool follow(const SCEV *S) {
      if (isa<SCEVUnknown>(S)) {
        FoundParameter = true;
        // Stop recursion: we found a parameter.
        return false;
      }
      // Keep looking.
      return true;
    }
    bool isDone() const {
      // Stop recursion if we have found a parameter.
      return FoundParameter;
    }
  };

  FindParameter F;
  SCEVTraversal<FindParameter> ST(F);
  ST.visitAll(S);

  return F.FoundParameter;
}

// Returns true when one of the SCEVs of Terms contains a SCEVUnknown parameter.
static inline bool
containsParameters(SmallVectorImpl<const SCEV *> &Terms) {
  for (const SCEV *T : Terms)
    if (containsParameters(T))
      return true;
  return false;
}

// Return the number of product terms in S.
static inline int numberOfTerms(const SCEV *S) {
  if (const SCEVMulExpr *Expr = dyn_cast<SCEVMulExpr>(S))
    return Expr->getNumOperands();
  return 1;
}

static const SCEV *removeConstantFactors(ScalarEvolution &SE, const SCEV *T) {
  if (isa<SCEVConstant>(T))
    return nullptr;

  if (isa<SCEVUnknown>(T))
    return T;

  if (const SCEVMulExpr *M = dyn_cast<SCEVMulExpr>(T)) {
    SmallVector<const SCEV *, 2> Factors;
    for (const SCEV *Op : M->operands())
      if (!isa<SCEVConstant>(Op))
        Factors.push_back(Op);

    return SE.getMulExpr(Factors);
  }

  return T;
}

/// Return the size of an element read or written by Inst.
const SCEV *ScalarEvolution::getElementSize(Instruction *Inst) {
  Type *Ty;
  if (StoreInst *Store = dyn_cast<StoreInst>(Inst))
    Ty = Store->getValueOperand()->getType();
  else if (LoadInst *Load = dyn_cast<LoadInst>(Inst))
    Ty = Load->getType();
  else
    return nullptr;

  Type *ETy = getEffectiveSCEVType(PointerType::getUnqual(Ty));
  return getSizeOfExpr(ETy, Ty);
}

/// Second step of delinearization: compute the array dimensions Sizes from the
/// set of Terms extracted from the memory access function of this SCEVAddRec.
void ScalarEvolution::findArrayDimensions(SmallVectorImpl<const SCEV *> &Terms,
                                          SmallVectorImpl<const SCEV *> &Sizes,
                                          const SCEV *ElementSize) const {

  if (Terms.size() < 1 || !ElementSize)
    return;

  // Early return when Terms do not contain parameters: we do not delinearize
  // non parametric SCEVs.
  if (!containsParameters(Terms))
    return;

  DEBUG({
      dbgs() << "Terms:\n";
      for (const SCEV *T : Terms)
        dbgs() << *T << "\n";
    });

  // Remove duplicates.
  std::sort(Terms.begin(), Terms.end());
  Terms.erase(std::unique(Terms.begin(), Terms.end()), Terms.end());

  // Put larger terms first.
  std::sort(Terms.begin(), Terms.end(), [](const SCEV *LHS, const SCEV *RHS) {
    return numberOfTerms(LHS) > numberOfTerms(RHS);
  });

  ScalarEvolution &SE = *const_cast<ScalarEvolution *>(this);

  // Try to divide all terms by the element size. If term is not divisible by
  // element size, proceed with the original term.
  for (const SCEV *&Term : Terms) {
    const SCEV *Q, *R;
    SCEVDivision::divide(SE, Term, ElementSize, &Q, &R);
    if (!Q->isZero())
      Term = Q;
  }

  SmallVector<const SCEV *, 4> NewTerms;

  // Remove constant factors.
  for (const SCEV *T : Terms)
    if (const SCEV *NewT = removeConstantFactors(SE, T))
      NewTerms.push_back(NewT);

  DEBUG({
      dbgs() << "Terms after sorting:\n";
      for (const SCEV *T : NewTerms)
        dbgs() << *T << "\n";
    });

  if (NewTerms.empty() ||
      !findArrayDimensionsRec(SE, NewTerms, Sizes)) {
    Sizes.clear();
    return;
  }

  // The last element to be pushed into Sizes is the size of an element.
  Sizes.push_back(ElementSize);

  DEBUG({
      dbgs() << "Sizes:\n";
      for (const SCEV *S : Sizes)
        dbgs() << *S << "\n";
    });
}

/// Third step of delinearization: compute the access functions for the
/// Subscripts based on the dimensions in Sizes.
void ScalarEvolution::computeAccessFunctions(
    const SCEV *Expr, SmallVectorImpl<const SCEV *> &Subscripts,
    SmallVectorImpl<const SCEV *> &Sizes) {

  // Early exit in case this SCEV is not an affine multivariate function.
  if (Sizes.empty())
    return;

  if (auto *AR = dyn_cast<SCEVAddRecExpr>(Expr))
    if (!AR->isAffine())
      return;

  const SCEV *Res = Expr;
  int Last = Sizes.size() - 1;
  for (int i = Last; i >= 0; i--) {
    const SCEV *Q, *R;
    SCEVDivision::divide(*this, Res, Sizes[i], &Q, &R);

    DEBUG({
        dbgs() << "Res: " << *Res << "\n";
        dbgs() << "Sizes[i]: " << *Sizes[i] << "\n";
        dbgs() << "Res divided by Sizes[i]:\n";
        dbgs() << "Quotient: " << *Q << "\n";
        dbgs() << "Remainder: " << *R << "\n";
      });

    Res = Q;

    // Do not record the last subscript corresponding to the size of elements in
    // the array.
    if (i == Last) {

      // Bail out if the remainder is too complex.
      if (isa<SCEVAddRecExpr>(R)) {
        Subscripts.clear();
        Sizes.clear();
        return;
      }

      continue;
    }

    // Record the access function for the current subscript.
    Subscripts.push_back(R);
  }

  // Also push in last position the remainder of the last division: it will be
  // the access function of the innermost dimension.
  Subscripts.push_back(Res);

  std::reverse(Subscripts.begin(), Subscripts.end());

  DEBUG({
      dbgs() << "Subscripts:\n";
      for (const SCEV *S : Subscripts)
        dbgs() << *S << "\n";
    });
}

/// Splits the SCEV into two vectors of SCEVs representing the subscripts and
/// sizes of an array access. Returns the remainder of the delinearization that
/// is the offset start of the array.  The SCEV->delinearize algorithm computes
/// the multiples of SCEV coefficients: that is a pattern matching of sub
/// expressions in the stride and base of a SCEV corresponding to the
/// computation of a GCD (greatest common divisor) of base and stride.  When
/// SCEV->delinearize fails, it returns the SCEV unchanged.
///
/// For example: when analyzing the memory access A[i][j][k] in this loop nest
///
///  void foo(long n, long m, long o, double A[n][m][o]) {
///
///    for (long i = 0; i < n; i++)
///      for (long j = 0; j < m; j++)
///        for (long k = 0; k < o; k++)
///          A[i][j][k] = 1.0;
///  }
///
/// the delinearization input is the following AddRec SCEV:
///
///  AddRec: {{{%A,+,(8 * %m * %o)}<%for.i>,+,(8 * %o)}<%for.j>,+,8}<%for.k>
///
/// From this SCEV, we are able to say that the base offset of the access is %A
/// because it appears as an offset that does not divide any of the strides in
/// the loops:
///
///  CHECK: Base offset: %A
///
/// and then SCEV->delinearize determines the size of some of the dimensions of
/// the array as these are the multiples by which the strides are happening:
///
///  CHECK: ArrayDecl[UnknownSize][%m][%o] with elements of sizeof(double) bytes.
///
/// Note that the outermost dimension remains of UnknownSize because there are
/// no strides that would help identifying the size of the last dimension: when
/// the array has been statically allocated, one could compute the size of that
/// dimension by dividing the overall size of the array by the size of the known
/// dimensions: %m * %o * 8.
///
/// Finally delinearize provides the access functions for the array reference
/// that does correspond to A[i][j][k] of the above C testcase:
///
///  CHECK: ArrayRef[{0,+,1}<%for.i>][{0,+,1}<%for.j>][{0,+,1}<%for.k>]
///
/// The testcases are checking the output of a function pass:
/// DelinearizationPass that walks through all loads and stores of a function
/// asking for the SCEV of the memory access with respect to all enclosing
/// loops, calling SCEV->delinearize on that and printing the results.

void ScalarEvolution::delinearize(const SCEV *Expr,
                                 SmallVectorImpl<const SCEV *> &Subscripts,
                                 SmallVectorImpl<const SCEV *> &Sizes,
                                 const SCEV *ElementSize) {
  // First step: collect parametric terms.
  SmallVector<const SCEV *, 4> Terms;
  collectParametricTerms(Expr, Terms);

  if (Terms.empty())
    return;

  // Second step: find subscript sizes.
  findArrayDimensions(Terms, Sizes, ElementSize);

  if (Sizes.empty())
    return;

  // Third step: compute the access functions for each subscript.
  computeAccessFunctions(Expr, Subscripts, Sizes);

  if (Subscripts.empty())
    return;

  DEBUG({
      dbgs() << "succeeded to delinearize " << *Expr << "\n";
      dbgs() << "ArrayDecl[UnknownSize]";
      for (const SCEV *S : Sizes)
        dbgs() << "[" << *S << "]";

      dbgs() << "\nArrayRef";
      for (const SCEV *S : Subscripts)
        dbgs() << "[" << *S << "]";
      dbgs() << "\n";
    });
}

//===----------------------------------------------------------------------===//
//                   SCEVCallbackVH Class Implementation
//===----------------------------------------------------------------------===//

void ScalarEvolution::SCEVCallbackVH::deleted() {
  assert(SE && "SCEVCallbackVH called with a null ScalarEvolution!");
  if (PHINode *PN = dyn_cast<PHINode>(getValPtr()))
    SE->ConstantEvolutionLoopExitValue.erase(PN);
<<<<<<< HEAD
  SE->HIRValueExprMap.erase(getValPtr()); // INTEL
  SE->ValueExprMap.erase(getValPtr());
=======
  SE->eraseValueFromMap(getValPtr());
>>>>>>> d12f3153
  // this now dangles!
}

void ScalarEvolution::SCEVCallbackVH::allUsesReplacedWith(Value *V) {
  assert(SE && "SCEVCallbackVH called with a null ScalarEvolution!");

  // Forget all the expressions associated with users of the old value,
  // so that future queries will recompute the expressions using the new
  // value.
  Value *Old = getValPtr();
  SmallVector<User *, 16> Worklist(Old->user_begin(), Old->user_end());
  SmallPtrSet<User *, 8> Visited;
  while (!Worklist.empty()) {
    User *U = Worklist.pop_back_val();
    // Deleting the Old value will cause this to dangle. Postpone
    // that until everything else is done.
    if (U == Old)
      continue;
    if (!Visited.insert(U).second)
      continue;
    if (PHINode *PN = dyn_cast<PHINode>(U))
      SE->ConstantEvolutionLoopExitValue.erase(PN);
<<<<<<< HEAD
    SE->ValueExprMap.erase(U);
    SE->HIRValueExprMap.erase(U); // INTEL
=======
    SE->eraseValueFromMap(U);
>>>>>>> d12f3153
    Worklist.insert(Worklist.end(), U->user_begin(), U->user_end());
  }
  // Delete the Old value.
  if (PHINode *PN = dyn_cast<PHINode>(Old))
    SE->ConstantEvolutionLoopExitValue.erase(PN);
<<<<<<< HEAD
  SE->HIRValueExprMap.erase(Old); // INTEL
  SE->ValueExprMap.erase(Old);
=======
  SE->eraseValueFromMap(Old);
>>>>>>> d12f3153
  // this now dangles!
}

ScalarEvolution::SCEVCallbackVH::SCEVCallbackVH(Value *V, ScalarEvolution *se)
  : CallbackVH(V), SE(se) {}

//===----------------------------------------------------------------------===//
//                   ScalarEvolution Class Implementation
//===----------------------------------------------------------------------===//

ScalarEvolution::ScalarEvolution(Function &F, TargetLibraryInfo &TLI,
                                 AssumptionCache &AC, DominatorTree &DT,
                                 LoopInfo &LI)
    : F(F), TLI(TLI), AC(AC), DT(DT), LI(LI),
      CouldNotCompute(new SCEVCouldNotCompute()),
      WalkingBEDominatingConds(false), ProvingSplitPredicate(false),
      ValuesAtScopes(64), LoopDispositions(64), BlockDispositions(64),
      FirstUnknown(nullptr) {}

ScalarEvolution::ScalarEvolution(ScalarEvolution &&Arg)
    : F(Arg.F), TLI(Arg.TLI), AC(Arg.AC), DT(Arg.DT), LI(Arg.LI),
      CouldNotCompute(std::move(Arg.CouldNotCompute)),
      ValueExprMap(std::move(Arg.ValueExprMap)),
      HIRValueExprMap(std::move(Arg.HIRValueExprMap)), // INTEL
      WalkingBEDominatingConds(false), ProvingSplitPredicate(false),
      BackedgeTakenCounts(std::move(Arg.BackedgeTakenCounts)),
      HIRBackedgeTakenCounts(std::move(Arg.HIRBackedgeTakenCounts)), // INTEL
      ConstantEvolutionLoopExitValue(
          std::move(Arg.ConstantEvolutionLoopExitValue)),
      ValuesAtScopes(std::move(Arg.ValuesAtScopes)),
      LoopDispositions(std::move(Arg.LoopDispositions)),
      BlockDispositions(std::move(Arg.BlockDispositions)),
      UnsignedRanges(std::move(Arg.UnsignedRanges)),
      SignedRanges(std::move(Arg.SignedRanges)),
      UniqueSCEVs(std::move(Arg.UniqueSCEVs)),
      UniquePreds(std::move(Arg.UniquePreds)),
      SCEVAllocator(std::move(Arg.SCEVAllocator)),
      FirstUnknown(Arg.FirstUnknown) {
  Arg.FirstUnknown = nullptr;
}

ScalarEvolution::~ScalarEvolution() {
  // Iterate through all the SCEVUnknown instances and call their
  // destructors, so that they release their references to their values.
  for (SCEVUnknown *U = FirstUnknown; U;) {
    SCEVUnknown *Tmp = U;
    U = U->Next;
    Tmp->~SCEVUnknown();
  }
  FirstUnknown = nullptr;

  ExprValueMap.clear();
  ValueExprMap.clear();
<<<<<<< HEAD
  HIRValueExprMap.clear(); // INTEL
  HIRInfo.reset(); // INTEL
=======
  HasRecMap.clear();
>>>>>>> d12f3153

  // Free any extra memory created for ExitNotTakenInfo in the unlikely event
  // that a loop had multiple computable exits.
  for (auto &BTCI : BackedgeTakenCounts)
    BTCI.second.clear();

#if INTEL_CUSTOMIZATION // HIR parsing
  for (auto &BTCI : HIRBackedgeTakenCounts)
    BTCI.second.clear();
#endif // INTEL_CUSTOMIZATION
  assert(PendingLoopPredicates.empty() && "isImpliedCond garbage");
  assert(!WalkingBEDominatingConds && "isLoopBackedgeGuardedByCond garbage!");
  assert(!ProvingSplitPredicate && "ProvingSplitPredicate garbage!");
}

bool ScalarEvolution::hasLoopInvariantBackedgeTakenCount(const Loop *L) {
  return !isa<SCEVCouldNotCompute>(getBackedgeTakenCount(L));
}

static void PrintLoopInfo(raw_ostream &OS, ScalarEvolution *SE,
                          const Loop *L) {
  // Print all inner loops first
  for (Loop::iterator I = L->begin(), E = L->end(); I != E; ++I)
    PrintLoopInfo(OS, SE, *I);

  OS << "Loop ";
  L->getHeader()->printAsOperand(OS, /*PrintType=*/false);
  OS << ": ";

  SmallVector<BasicBlock *, 8> ExitBlocks;
  L->getExitBlocks(ExitBlocks);
  if (ExitBlocks.size() != 1)
    OS << "<multiple exits> ";

  if (SE->hasLoopInvariantBackedgeTakenCount(L)) {
    OS << "backedge-taken count is " << *SE->getBackedgeTakenCount(L);
  } else {
    OS << "Unpredictable backedge-taken count. ";
  }

  OS << "\n"
        "Loop ";
  L->getHeader()->printAsOperand(OS, /*PrintType=*/false);
  OS << ": ";

  if (!isa<SCEVCouldNotCompute>(SE->getMaxBackedgeTakenCount(L))) {
    OS << "max backedge-taken count is " << *SE->getMaxBackedgeTakenCount(L);
  } else {
    OS << "Unpredictable max backedge-taken count. ";
  }

  OS << "\n";
}

void ScalarEvolution::print(raw_ostream &OS) const {
  // ScalarEvolution's implementation of the print method is to print
  // out SCEV values of all instructions that are interesting. Doing
  // this potentially causes it to create new SCEV objects though,
  // which technically conflicts with the const qualifier. This isn't
  // observable from outside the class though, so casting away the
  // const isn't dangerous.
  ScalarEvolution &SE = *const_cast<ScalarEvolution *>(this);

  OS << "Classifying expressions for: ";
  F.printAsOperand(OS, /*PrintType=*/false);
  OS << "\n";
  for (Instruction &I : instructions(F))
    if (isSCEVable(I.getType()) && !isa<CmpInst>(I)) {
      OS << I << '\n';
      OS << "  -->  ";
      const SCEV *SV = SE.getSCEV(&I);
      SV->print(OS);
      if (!isa<SCEVCouldNotCompute>(SV)) {
        OS << " U: ";
        SE.getUnsignedRange(SV).print(OS);
        OS << " S: ";
        SE.getSignedRange(SV).print(OS);
      }

      const Loop *L = LI.getLoopFor(I.getParent());

      const SCEV *AtUse = SE.getSCEVAtScope(SV, L);
      if (AtUse != SV) {
        OS << "  -->  ";
        AtUse->print(OS);
        if (!isa<SCEVCouldNotCompute>(AtUse)) {
          OS << " U: ";
          SE.getUnsignedRange(AtUse).print(OS);
          OS << " S: ";
          SE.getSignedRange(AtUse).print(OS);
        }
      }

      if (L) {
        OS << "\t\t" "Exits: ";
        const SCEV *ExitValue = SE.getSCEVAtScope(SV, L->getParentLoop());
        if (!SE.isLoopInvariant(ExitValue, L)) {
          OS << "<<Unknown>>";
        } else {
          OS << *ExitValue;
        }
      }

      OS << "\n";
    }

  OS << "Determining loop execution counts for: ";
  F.printAsOperand(OS, /*PrintType=*/false);
  OS << "\n";
  for (LoopInfo::iterator I = LI.begin(), E = LI.end(); I != E; ++I)
    PrintLoopInfo(OS, &SE, *I);
}

ScalarEvolution::LoopDisposition
ScalarEvolution::getLoopDisposition(const SCEV *S, const Loop *L) {
  auto &Values = LoopDispositions[S];
  for (auto &V : Values) {
    if (V.getPointer() == L)
      return V.getInt();
  }
  Values.emplace_back(L, LoopVariant);
  LoopDisposition D = computeLoopDisposition(S, L);
  auto &Values2 = LoopDispositions[S];
  for (auto &V : make_range(Values2.rbegin(), Values2.rend())) {
    if (V.getPointer() == L) {
      V.setInt(D);
      break;
    }
  }
  return D;
}

ScalarEvolution::LoopDisposition
ScalarEvolution::computeLoopDisposition(const SCEV *S, const Loop *L) {
  switch (static_cast<SCEVTypes>(S->getSCEVType())) {
  case scConstant:
    return LoopInvariant;
  case scTruncate:
  case scZeroExtend:
  case scSignExtend:
    return getLoopDisposition(cast<SCEVCastExpr>(S)->getOperand(), L);
  case scAddRecExpr: {
    const SCEVAddRecExpr *AR = cast<SCEVAddRecExpr>(S);

    // If L is the addrec's loop, it's computable.
    if (AR->getLoop() == L)
      return LoopComputable;

    // Add recurrences are never invariant in the function-body (null loop).
    if (!L)
      return LoopVariant;

    // This recurrence is variant w.r.t. L if L contains AR's loop.
    if (L->contains(AR->getLoop()))
      return LoopVariant;

    // This recurrence is invariant w.r.t. L if AR's loop contains L.
    if (AR->getLoop()->contains(L))
      return LoopInvariant;

    // This recurrence is variant w.r.t. L if any of its operands
    // are variant.
    for (auto *Op : AR->operands())
      if (!isLoopInvariant(Op, L))
        return LoopVariant;

    // Otherwise it's loop-invariant.
    return LoopInvariant;
  }
  case scAddExpr:
  case scMulExpr:
  case scUMaxExpr:
  case scSMaxExpr: {
    bool HasVarying = false;
    for (auto *Op : cast<SCEVNAryExpr>(S)->operands()) {
      LoopDisposition D = getLoopDisposition(Op, L);
      if (D == LoopVariant)
        return LoopVariant;
      if (D == LoopComputable)
        HasVarying = true;
    }
    return HasVarying ? LoopComputable : LoopInvariant;
  }
  case scUDivExpr: {
    const SCEVUDivExpr *UDiv = cast<SCEVUDivExpr>(S);
    LoopDisposition LD = getLoopDisposition(UDiv->getLHS(), L);
    if (LD == LoopVariant)
      return LoopVariant;
    LoopDisposition RD = getLoopDisposition(UDiv->getRHS(), L);
    if (RD == LoopVariant)
      return LoopVariant;
    return (LD == LoopInvariant && RD == LoopInvariant) ?
           LoopInvariant : LoopComputable;
  }
  case scUnknown:
    // All non-instruction values are loop invariant.  All instructions are loop
    // invariant if they are not contained in the specified loop.
    // Instructions are never considered invariant in the function body
    // (null loop) because they are defined within the "loop".
    if (auto *I = dyn_cast<Instruction>(cast<SCEVUnknown>(S)->getValue()))
      return (L && !L->contains(I)) ? LoopInvariant : LoopVariant;
    return LoopInvariant;
  case scCouldNotCompute:
    llvm_unreachable("Attempt to use a SCEVCouldNotCompute object!");
  }
  llvm_unreachable("Unknown SCEV kind!");
}

bool ScalarEvolution::isLoopInvariant(const SCEV *S, const Loop *L) {
  return getLoopDisposition(S, L) == LoopInvariant;
}

bool ScalarEvolution::hasComputableLoopEvolution(const SCEV *S, const Loop *L) {
  return getLoopDisposition(S, L) == LoopComputable;
}

ScalarEvolution::BlockDisposition
ScalarEvolution::getBlockDisposition(const SCEV *S, const BasicBlock *BB) {
  auto &Values = BlockDispositions[S];
  for (auto &V : Values) {
    if (V.getPointer() == BB)
      return V.getInt();
  }
  Values.emplace_back(BB, DoesNotDominateBlock);
  BlockDisposition D = computeBlockDisposition(S, BB);
  auto &Values2 = BlockDispositions[S];
  for (auto &V : make_range(Values2.rbegin(), Values2.rend())) {
    if (V.getPointer() == BB) {
      V.setInt(D);
      break;
    }
  }
  return D;
}

ScalarEvolution::BlockDisposition
ScalarEvolution::computeBlockDisposition(const SCEV *S, const BasicBlock *BB) {
  switch (static_cast<SCEVTypes>(S->getSCEVType())) {
  case scConstant:
    return ProperlyDominatesBlock;
  case scTruncate:
  case scZeroExtend:
  case scSignExtend:
    return getBlockDisposition(cast<SCEVCastExpr>(S)->getOperand(), BB);
  case scAddRecExpr: {
    // This uses a "dominates" query instead of "properly dominates" query
    // to test for proper dominance too, because the instruction which
    // produces the addrec's value is a PHI, and a PHI effectively properly
    // dominates its entire containing block.
    const SCEVAddRecExpr *AR = cast<SCEVAddRecExpr>(S);
    if (!DT.dominates(AR->getLoop()->getHeader(), BB))
      return DoesNotDominateBlock;
  }
  // FALL THROUGH into SCEVNAryExpr handling.
  case scAddExpr:
  case scMulExpr:
  case scUMaxExpr:
  case scSMaxExpr: {
    const SCEVNAryExpr *NAry = cast<SCEVNAryExpr>(S);
    bool Proper = true;
    for (const SCEV *NAryOp : NAry->operands()) {
      BlockDisposition D = getBlockDisposition(NAryOp, BB);
      if (D == DoesNotDominateBlock)
        return DoesNotDominateBlock;
      if (D == DominatesBlock)
        Proper = false;
    }
    return Proper ? ProperlyDominatesBlock : DominatesBlock;
  }
  case scUDivExpr: {
    const SCEVUDivExpr *UDiv = cast<SCEVUDivExpr>(S);
    const SCEV *LHS = UDiv->getLHS(), *RHS = UDiv->getRHS();
    BlockDisposition LD = getBlockDisposition(LHS, BB);
    if (LD == DoesNotDominateBlock)
      return DoesNotDominateBlock;
    BlockDisposition RD = getBlockDisposition(RHS, BB);
    if (RD == DoesNotDominateBlock)
      return DoesNotDominateBlock;
    return (LD == ProperlyDominatesBlock && RD == ProperlyDominatesBlock) ?
      ProperlyDominatesBlock : DominatesBlock;
  }
  case scUnknown:
    if (Instruction *I =
          dyn_cast<Instruction>(cast<SCEVUnknown>(S)->getValue())) {
      if (I->getParent() == BB)
        return DominatesBlock;
      if (DT.properlyDominates(I->getParent(), BB))
        return ProperlyDominatesBlock;
      return DoesNotDominateBlock;
    }
    return ProperlyDominatesBlock;
  case scCouldNotCompute:
    llvm_unreachable("Attempt to use a SCEVCouldNotCompute object!");
  }
  llvm_unreachable("Unknown SCEV kind!");
}

bool ScalarEvolution::dominates(const SCEV *S, const BasicBlock *BB) {
  return getBlockDisposition(S, BB) >= DominatesBlock;
}

bool ScalarEvolution::properlyDominates(const SCEV *S, const BasicBlock *BB) {
  return getBlockDisposition(S, BB) == ProperlyDominatesBlock;
}

bool ScalarEvolution::hasOperand(const SCEV *S, const SCEV *Op) const {
  // Search for a SCEV expression node within an expression tree.
  // Implements SCEVTraversal::Visitor.
  struct SCEVSearch {
    const SCEV *Node;
    bool IsFound;

    SCEVSearch(const SCEV *N): Node(N), IsFound(false) {}

    bool follow(const SCEV *S) {
      IsFound |= (S == Node);
      return !IsFound;
    }
    bool isDone() const { return IsFound; }
  };

  SCEVSearch Search(Op);
  visitAll(S, Search);
  return Search.IsFound;
}

void ScalarEvolution::forgetMemoizedResults(const SCEV *S) {
  ValuesAtScopes.erase(S);
  LoopDispositions.erase(S);
  BlockDispositions.erase(S);
  UnsignedRanges.erase(S);
  SignedRanges.erase(S);
  ExprValueMap.erase(S);
  HasRecMap.erase(S);

  for (DenseMap<const Loop*, BackedgeTakenInfo>::iterator I =
         BackedgeTakenCounts.begin(), E = BackedgeTakenCounts.end(); I != E; ) {
    BackedgeTakenInfo &BEInfo = I->second;
    if (BEInfo.hasOperand(S, this)) {
      BEInfo.clear();
      BackedgeTakenCounts.erase(I++);
    }
    else
      ++I;
  }
#if INTEL_CUSTOMIZATION // HIR parsing
  for (DenseMap<const Loop*, BackedgeTakenInfo>::iterator I =
         HIRBackedgeTakenCounts.begin(), E = HIRBackedgeTakenCounts.end(); 
         I != E; ) {
    BackedgeTakenInfo &BEInfo = I->second;
    if (BEInfo.hasOperand(S, this)) {
      BEInfo.clear();
      HIRBackedgeTakenCounts.erase(I++);
    }
    else
      ++I;
  }
#endif // INTEL_CUSTOMIZATION
}

typedef DenseMap<const Loop *, std::string> VerifyMap;

/// replaceSubString - Replaces all occurrences of From in Str with To.
static void replaceSubString(std::string &Str, StringRef From, StringRef To) {
  size_t Pos = 0;
  while ((Pos = Str.find(From, Pos)) != std::string::npos) {
    Str.replace(Pos, From.size(), To.data(), To.size());
    Pos += To.size();
  }
}

/// getLoopBackedgeTakenCounts - Helper method for verifyAnalysis.
static void
getLoopBackedgeTakenCounts(Loop *L, VerifyMap &Map, ScalarEvolution &SE) {
  std::string &S = Map[L];
  if (S.empty()) {
    raw_string_ostream OS(S);
    SE.getBackedgeTakenCount(L)->print(OS);

    // false and 0 are semantically equivalent. This can happen in dead loops.
    replaceSubString(OS.str(), "false", "0");
    // Remove wrap flags, their use in SCEV is highly fragile.
    // FIXME: Remove this when SCEV gets smarter about them.
    replaceSubString(OS.str(), "<nw>", "");
    replaceSubString(OS.str(), "<nsw>", "");
    replaceSubString(OS.str(), "<nuw>", "");
  }

  for (auto *R : reverse(*L))
    getLoopBackedgeTakenCounts(R, Map, SE); // recurse.
}

void ScalarEvolution::verify() const {
  ScalarEvolution &SE = *const_cast<ScalarEvolution *>(this);

  // Gather stringified backedge taken counts for all loops using SCEV's caches.
  // FIXME: It would be much better to store actual values instead of strings,
  //        but SCEV pointers will change if we drop the caches.
  VerifyMap BackedgeDumpsOld, BackedgeDumpsNew;
  for (LoopInfo::reverse_iterator I = LI.rbegin(), E = LI.rend(); I != E; ++I)
    getLoopBackedgeTakenCounts(*I, BackedgeDumpsOld, SE);

  // Gather stringified backedge taken counts for all loops using a fresh
  // ScalarEvolution object.
  ScalarEvolution SE2(F, TLI, AC, DT, LI);
  for (LoopInfo::reverse_iterator I = LI.rbegin(), E = LI.rend(); I != E; ++I)
    getLoopBackedgeTakenCounts(*I, BackedgeDumpsNew, SE2);

  // Now compare whether they're the same with and without caches. This allows
  // verifying that no pass changed the cache.
  assert(BackedgeDumpsOld.size() == BackedgeDumpsNew.size() &&
         "New loops suddenly appeared!");

  for (VerifyMap::iterator OldI = BackedgeDumpsOld.begin(),
                           OldE = BackedgeDumpsOld.end(),
                           NewI = BackedgeDumpsNew.begin();
       OldI != OldE; ++OldI, ++NewI) {
    assert(OldI->first == NewI->first && "Loop order changed!");

    // Compare the stringified SCEVs. We don't care if undef backedgetaken count
    // changes.
    // FIXME: We currently ignore SCEV changes from/to CouldNotCompute. This
    // means that a pass is buggy or SCEV has to learn a new pattern but is
    // usually not harmful.
    if (OldI->second != NewI->second &&
        OldI->second.find("undef") == std::string::npos &&
        NewI->second.find("undef") == std::string::npos &&
        OldI->second != "***COULDNOTCOMPUTE***" &&
        NewI->second != "***COULDNOTCOMPUTE***") {
      dbgs() << "SCEVValidator: SCEV for loop '"
             << OldI->first->getHeader()->getName()
             << "' changed from '" << OldI->second
             << "' to '" << NewI->second << "'!\n";
      std::abort();
    }
  }

  // TODO: Verify more things.
}

char ScalarEvolutionAnalysis::PassID;

ScalarEvolution ScalarEvolutionAnalysis::run(Function &F,
                                             AnalysisManager<Function> *AM) {
  return ScalarEvolution(F, AM->getResult<TargetLibraryAnalysis>(F),
                         AM->getResult<AssumptionAnalysis>(F),
                         AM->getResult<DominatorTreeAnalysis>(F),
                         AM->getResult<LoopAnalysis>(F));
}

PreservedAnalyses
ScalarEvolutionPrinterPass::run(Function &F, AnalysisManager<Function> *AM) {
  AM->getResult<ScalarEvolutionAnalysis>(F).print(OS);
  return PreservedAnalyses::all();
}

INITIALIZE_PASS_BEGIN(ScalarEvolutionWrapperPass, "scalar-evolution",
                      "Scalar Evolution Analysis", false, true)
INITIALIZE_PASS_DEPENDENCY(AssumptionCacheTracker)
INITIALIZE_PASS_DEPENDENCY(LoopInfoWrapperPass)
INITIALIZE_PASS_DEPENDENCY(DominatorTreeWrapperPass)
INITIALIZE_PASS_DEPENDENCY(TargetLibraryInfoWrapperPass)
INITIALIZE_PASS_END(ScalarEvolutionWrapperPass, "scalar-evolution",
                    "Scalar Evolution Analysis", false, true)
char ScalarEvolutionWrapperPass::ID = 0;

ScalarEvolutionWrapperPass::ScalarEvolutionWrapperPass() : FunctionPass(ID) {
  initializeScalarEvolutionWrapperPassPass(*PassRegistry::getPassRegistry());
}

bool ScalarEvolutionWrapperPass::runOnFunction(Function &F) {
  SE.reset(new ScalarEvolution(
      F, getAnalysis<TargetLibraryInfoWrapperPass>().getTLI(),
      getAnalysis<AssumptionCacheTracker>().getAssumptionCache(F),
      getAnalysis<DominatorTreeWrapperPass>().getDomTree(),
      getAnalysis<LoopInfoWrapperPass>().getLoopInfo()));
  return false;
}

void ScalarEvolutionWrapperPass::releaseMemory() { SE.reset(); }

void ScalarEvolutionWrapperPass::print(raw_ostream &OS, const Module *) const {
  SE->print(OS);
}

void ScalarEvolutionWrapperPass::verifyAnalysis() const {
  if (!VerifySCEV)
    return;

  SE->verify();
}

void ScalarEvolutionWrapperPass::getAnalysisUsage(AnalysisUsage &AU) const {
  AU.setPreservesAll();
  AU.addRequiredTransitive<AssumptionCacheTracker>();
  AU.addRequiredTransitive<LoopInfoWrapperPass>();
  AU.addRequiredTransitive<DominatorTreeWrapperPass>();
  AU.addRequiredTransitive<TargetLibraryInfoWrapperPass>();
}

const SCEVPredicate *
ScalarEvolution::getEqualPredicate(const SCEVUnknown *LHS,
                                   const SCEVConstant *RHS) {
  FoldingSetNodeID ID;
  // Unique this node based on the arguments
  ID.AddInteger(SCEVPredicate::P_Equal);
  ID.AddPointer(LHS);
  ID.AddPointer(RHS);
  void *IP = nullptr;
  if (const auto *S = UniquePreds.FindNodeOrInsertPos(ID, IP))
    return S;
  SCEVEqualPredicate *Eq = new (SCEVAllocator)
      SCEVEqualPredicate(ID.Intern(SCEVAllocator), LHS, RHS);
  UniquePreds.InsertNode(Eq, IP);
  return Eq;
}

const SCEVPredicate *ScalarEvolution::getWrapPredicate(
    const SCEVAddRecExpr *AR,
    SCEVWrapPredicate::IncrementWrapFlags AddedFlags) {
  FoldingSetNodeID ID;
  // Unique this node based on the arguments
  ID.AddInteger(SCEVPredicate::P_Wrap);
  ID.AddPointer(AR);
  ID.AddInteger(AddedFlags);
  void *IP = nullptr;
  if (const auto *S = UniquePreds.FindNodeOrInsertPos(ID, IP))
    return S;
  auto *OF = new (SCEVAllocator)
      SCEVWrapPredicate(ID.Intern(SCEVAllocator), AR, AddedFlags);
  UniquePreds.InsertNode(OF, IP);
  return OF;
}

namespace {

class SCEVPredicateRewriter : public SCEVRewriteVisitor<SCEVPredicateRewriter> {
public:
  // Rewrites Scev in the context of a loop L and the predicate A.
  // If Assume is true, rewrite is free to add further predicates to A
  // such that the result will be an AddRecExpr.
  static const SCEV *rewrite(const SCEV *Scev, const Loop *L,
                             ScalarEvolution &SE, SCEVUnionPredicate &A,
                             bool Assume) {
    SCEVPredicateRewriter Rewriter(L, SE, A, Assume);
    return Rewriter.visit(Scev);
  }

  SCEVPredicateRewriter(const Loop *L, ScalarEvolution &SE,
                        SCEVUnionPredicate &P, bool Assume)
      : SCEVRewriteVisitor(SE), P(P), L(L), Assume(Assume) {}

  const SCEV *visitUnknown(const SCEVUnknown *Expr) {
    auto ExprPreds = P.getPredicatesForExpr(Expr);
    for (auto *Pred : ExprPreds)
      if (const auto *IPred = dyn_cast<const SCEVEqualPredicate>(Pred))
        if (IPred->getLHS() == Expr)
          return IPred->getRHS();

    return Expr;
  }

  const SCEV *visitZeroExtendExpr(const SCEVZeroExtendExpr *Expr) {
    const SCEV *Operand = visit(Expr->getOperand());
    const SCEVAddRecExpr *AR = dyn_cast<const SCEVAddRecExpr>(Operand);
    if (AR && AR->getLoop() == L && AR->isAffine()) {
      // This couldn't be folded because the operand didn't have the nuw
      // flag. Add the nusw flag as an assumption that we could make.
      const SCEV *Step = AR->getStepRecurrence(SE);
      Type *Ty = Expr->getType();
      if (addOverflowAssumption(AR, SCEVWrapPredicate::IncrementNUSW))
        return SE.getAddRecExpr(SE.getZeroExtendExpr(AR->getStart(), Ty),
                                SE.getSignExtendExpr(Step, Ty), L,
                                AR->getNoWrapFlags());
    }
    return SE.getZeroExtendExpr(Operand, Expr->getType());
  }

  const SCEV *visitSignExtendExpr(const SCEVSignExtendExpr *Expr) {
    const SCEV *Operand = visit(Expr->getOperand());
    const SCEVAddRecExpr *AR = dyn_cast<const SCEVAddRecExpr>(Operand);
    if (AR && AR->getLoop() == L && AR->isAffine()) {
      // This couldn't be folded because the operand didn't have the nsw
      // flag. Add the nssw flag as an assumption that we could make.
      const SCEV *Step = AR->getStepRecurrence(SE);
      Type *Ty = Expr->getType();
      if (addOverflowAssumption(AR, SCEVWrapPredicate::IncrementNSSW))
        return SE.getAddRecExpr(SE.getSignExtendExpr(AR->getStart(), Ty),
                                SE.getSignExtendExpr(Step, Ty), L,
                                AR->getNoWrapFlags());
    }
    return SE.getSignExtendExpr(Operand, Expr->getType());
  }

private:
  bool addOverflowAssumption(const SCEVAddRecExpr *AR,
                             SCEVWrapPredicate::IncrementWrapFlags AddedFlags) {
    auto *A = SE.getWrapPredicate(AR, AddedFlags);
    if (!Assume) {
      // Check if we've already made this assumption.
      if (P.implies(A))
        return true;
      return false;
    }
    P.add(A);
    return true;
  }

  SCEVUnionPredicate &P;
  const Loop *L;
  bool Assume;
};
} // end anonymous namespace

const SCEV *ScalarEvolution::rewriteUsingPredicate(const SCEV *Scev,
                                                   const Loop *L,
                                                   SCEVUnionPredicate &Preds) {
  return SCEVPredicateRewriter::rewrite(Scev, L, *this, Preds, false);
}

const SCEV *ScalarEvolution::convertSCEVToAddRecWithPredicates(
    const SCEV *Scev, const Loop *L, SCEVUnionPredicate &Preds) {
  return SCEVPredicateRewriter::rewrite(Scev, L, *this, Preds, true);
}

/// SCEV predicates
SCEVPredicate::SCEVPredicate(const FoldingSetNodeIDRef ID,
                             SCEVPredicateKind Kind)
    : FastID(ID), Kind(Kind) {}

SCEVEqualPredicate::SCEVEqualPredicate(const FoldingSetNodeIDRef ID,
                                       const SCEVUnknown *LHS,
                                       const SCEVConstant *RHS)
    : SCEVPredicate(ID, P_Equal), LHS(LHS), RHS(RHS) {}

bool SCEVEqualPredicate::implies(const SCEVPredicate *N) const {
  const auto *Op = dyn_cast<const SCEVEqualPredicate>(N);

  if (!Op)
    return false;

  return Op->LHS == LHS && Op->RHS == RHS;
}

bool SCEVEqualPredicate::isAlwaysTrue() const { return false; }

const SCEV *SCEVEqualPredicate::getExpr() const { return LHS; }

void SCEVEqualPredicate::print(raw_ostream &OS, unsigned Depth) const {
  OS.indent(Depth) << "Equal predicate: " << *LHS << " == " << *RHS << "\n";
}

SCEVWrapPredicate::SCEVWrapPredicate(const FoldingSetNodeIDRef ID,
                                     const SCEVAddRecExpr *AR,
                                     IncrementWrapFlags Flags)
    : SCEVPredicate(ID, P_Wrap), AR(AR), Flags(Flags) {}

const SCEV *SCEVWrapPredicate::getExpr() const { return AR; }

bool SCEVWrapPredicate::implies(const SCEVPredicate *N) const {
  const auto *Op = dyn_cast<SCEVWrapPredicate>(N);

  return Op && Op->AR == AR && setFlags(Flags, Op->Flags) == Flags;
}

bool SCEVWrapPredicate::isAlwaysTrue() const {
  SCEV::NoWrapFlags ScevFlags = AR->getNoWrapFlags();
  IncrementWrapFlags IFlags = Flags;

  if (ScalarEvolution::setFlags(ScevFlags, SCEV::FlagNSW) == ScevFlags)
    IFlags = clearFlags(IFlags, IncrementNSSW);

  return IFlags == IncrementAnyWrap;
}

void SCEVWrapPredicate::print(raw_ostream &OS, unsigned Depth) const {
  OS.indent(Depth) << *getExpr() << " Added Flags: ";
  if (SCEVWrapPredicate::IncrementNUSW & getFlags())
    OS << "<nusw>";
  if (SCEVWrapPredicate::IncrementNSSW & getFlags())
    OS << "<nssw>";
  OS << "\n";
}

SCEVWrapPredicate::IncrementWrapFlags
SCEVWrapPredicate::getImpliedFlags(const SCEVAddRecExpr *AR,
                                   ScalarEvolution &SE) {
  IncrementWrapFlags ImpliedFlags = IncrementAnyWrap;
  SCEV::NoWrapFlags StaticFlags = AR->getNoWrapFlags();

  // We can safely transfer the NSW flag as NSSW.
  if (ScalarEvolution::setFlags(StaticFlags, SCEV::FlagNSW) == StaticFlags)
    ImpliedFlags = IncrementNSSW;

  if (ScalarEvolution::setFlags(StaticFlags, SCEV::FlagNUW) == StaticFlags) {
    // If the increment is positive, the SCEV NUW flag will also imply the
    // WrapPredicate NUSW flag.
    if (const auto *Step = dyn_cast<SCEVConstant>(AR->getStepRecurrence(SE)))
      if (Step->getValue()->getValue().isNonNegative())
        ImpliedFlags = setFlags(ImpliedFlags, IncrementNUSW);
  }

  return ImpliedFlags;
}

/// Union predicates don't get cached so create a dummy set ID for it.
SCEVUnionPredicate::SCEVUnionPredicate()
    : SCEVPredicate(FoldingSetNodeIDRef(nullptr, 0), P_Union) {}

bool SCEVUnionPredicate::isAlwaysTrue() const {
  return all_of(Preds,
                [](const SCEVPredicate *I) { return I->isAlwaysTrue(); });
}

ArrayRef<const SCEVPredicate *>
SCEVUnionPredicate::getPredicatesForExpr(const SCEV *Expr) {
  auto I = SCEVToPreds.find(Expr);
  if (I == SCEVToPreds.end())
    return ArrayRef<const SCEVPredicate *>();
  return I->second;
}

bool SCEVUnionPredicate::implies(const SCEVPredicate *N) const {
  if (const auto *Set = dyn_cast<const SCEVUnionPredicate>(N))
    return all_of(Set->Preds,
                  [this](const SCEVPredicate *I) { return this->implies(I); });

  auto ScevPredsIt = SCEVToPreds.find(N->getExpr());
  if (ScevPredsIt == SCEVToPreds.end())
    return false;
  auto &SCEVPreds = ScevPredsIt->second;

  return any_of(SCEVPreds,
                [N](const SCEVPredicate *I) { return I->implies(N); });
}

const SCEV *SCEVUnionPredicate::getExpr() const { return nullptr; }

void SCEVUnionPredicate::print(raw_ostream &OS, unsigned Depth) const {
  for (auto Pred : Preds)
    Pred->print(OS, Depth);
}

void SCEVUnionPredicate::add(const SCEVPredicate *N) {
  if (const auto *Set = dyn_cast<const SCEVUnionPredicate>(N)) {
    for (auto Pred : Set->Preds)
      add(Pred);
    return;
  }

  if (implies(N))
    return;

  const SCEV *Key = N->getExpr();
  assert(Key && "Only SCEVUnionPredicate doesn't have an "
                " associated expression!");

  SCEVToPreds[Key].push_back(N);
  Preds.push_back(N);
}

PredicatedScalarEvolution::PredicatedScalarEvolution(ScalarEvolution &SE,
                                                     Loop &L)
    : SE(SE), L(L), Generation(0) {}

const SCEV *PredicatedScalarEvolution::getSCEV(Value *V) {
  const SCEV *Expr = SE.getSCEV(V);
  RewriteEntry &Entry = RewriteMap[Expr];

  // If we already have an entry and the version matches, return it.
  if (Entry.second && Generation == Entry.first)
    return Entry.second;

  // We found an entry but it's stale. Rewrite the stale entry
  // acording to the current predicate.
  if (Entry.second)
    Expr = Entry.second;

  const SCEV *NewSCEV = SE.rewriteUsingPredicate(Expr, &L, Preds);
  Entry = {Generation, NewSCEV};

  return NewSCEV;
}

void PredicatedScalarEvolution::addPredicate(const SCEVPredicate &Pred) {
  if (Preds.implies(&Pred))
    return;
  Preds.add(&Pred);
  updateGeneration();
}

const SCEVUnionPredicate &PredicatedScalarEvolution::getUnionPredicate() const {
  return Preds;
}

void PredicatedScalarEvolution::updateGeneration() {
  // If the generation number wrapped recompute everything.
  if (++Generation == 0) {
    for (auto &II : RewriteMap) {
      const SCEV *Rewritten = II.second.second;
      II.second = {Generation, SE.rewriteUsingPredicate(Rewritten, &L, Preds)};
    }
  }
}

void PredicatedScalarEvolution::setNoOverflow(
    Value *V, SCEVWrapPredicate::IncrementWrapFlags Flags) {
  const SCEV *Expr = getSCEV(V);
  const auto *AR = cast<SCEVAddRecExpr>(Expr);

  auto ImpliedFlags = SCEVWrapPredicate::getImpliedFlags(AR, SE);

  // Clear the statically implied flags.
  Flags = SCEVWrapPredicate::clearFlags(Flags, ImpliedFlags);
  addPredicate(*SE.getWrapPredicate(AR, Flags));

  auto II = FlagsMap.insert({V, Flags});
  if (!II.second)
    II.first->second = SCEVWrapPredicate::setFlags(Flags, II.first->second);
}

bool PredicatedScalarEvolution::hasNoOverflow(
    Value *V, SCEVWrapPredicate::IncrementWrapFlags Flags) {
  const SCEV *Expr = getSCEV(V);
  const auto *AR = cast<SCEVAddRecExpr>(Expr);

  Flags = SCEVWrapPredicate::clearFlags(
      Flags, SCEVWrapPredicate::getImpliedFlags(AR, SE));

  auto II = FlagsMap.find(V);

  if (II != FlagsMap.end())
    Flags = SCEVWrapPredicate::clearFlags(Flags, II->second);

  return Flags == SCEVWrapPredicate::IncrementAnyWrap;
}

const SCEV *PredicatedScalarEvolution::getAsAddRec(Value *V) {
  const SCEV *Expr = this->getSCEV(V);
  const SCEV *New = SE.convertSCEVToAddRecWithPredicates(Expr, &L, Preds);
  updateGeneration();
  RewriteMap[SE.getSCEV(V)] = {Generation, New};
  return New;
}

PredicatedScalarEvolution::
PredicatedScalarEvolution(const PredicatedScalarEvolution &Init) :
  RewriteMap(Init.RewriteMap), SE(Init.SE), L(Init.L), Preds(Init.Preds),
  Generation(Init.Generation) {
  for (auto I = Init.FlagsMap.begin(), E = Init.FlagsMap.end(); I != E; ++I)
    FlagsMap.insert(*I);
}<|MERGE_RESOLUTION|>--- conflicted
+++ resolved
@@ -3379,6 +3379,7 @@
       SV->remove(V);
     ValueExprMap.erase(V);
   }
+  HIRValueExprMap.erase(V); // INTEL
 }
 
 /// getSCEV - Return an existing SCEV if it exists, otherwise analyze the
@@ -3389,7 +3390,6 @@
   const SCEV *S = getExistingSCEV(V);
   if (S == nullptr) {
     S = createSCEV(V);
-<<<<<<< HEAD
 #if INTEL_CUSTOMIZATION // HIR parsing 
     if (HIRInfo.isValid()) {
       // This SCEV was created especially for HIR so it should not be cached in
@@ -3398,8 +3398,6 @@
       return S;
     }
 #endif // INTEL_CUSTOMIZATION
-    ValueExprMap.insert(std::make_pair(SCEVCallbackVH(V, this), S));
-=======
     // During PHI resolution, it is possible to create two SCEVs for the same
     // V, so it is needed to double check whether V->S is inserted into
     // ValueExprMap before insert S->V into ExprValueMap.
@@ -3407,7 +3405,6 @@
         ValueExprMap.insert(std::make_pair(SCEVCallbackVH(V, this), S));
     if (Pair.second)
       ExprValueMap[S].insert(V);
->>>>>>> d12f3153
   }
   return S;
 }
@@ -9397,12 +9394,7 @@
   assert(SE && "SCEVCallbackVH called with a null ScalarEvolution!");
   if (PHINode *PN = dyn_cast<PHINode>(getValPtr()))
     SE->ConstantEvolutionLoopExitValue.erase(PN);
-<<<<<<< HEAD
-  SE->HIRValueExprMap.erase(getValPtr()); // INTEL
-  SE->ValueExprMap.erase(getValPtr());
-=======
   SE->eraseValueFromMap(getValPtr());
->>>>>>> d12f3153
   // this now dangles!
 }
 
@@ -9425,23 +9417,13 @@
       continue;
     if (PHINode *PN = dyn_cast<PHINode>(U))
       SE->ConstantEvolutionLoopExitValue.erase(PN);
-<<<<<<< HEAD
-    SE->ValueExprMap.erase(U);
-    SE->HIRValueExprMap.erase(U); // INTEL
-=======
     SE->eraseValueFromMap(U);
->>>>>>> d12f3153
     Worklist.insert(Worklist.end(), U->user_begin(), U->user_end());
   }
   // Delete the Old value.
   if (PHINode *PN = dyn_cast<PHINode>(Old))
     SE->ConstantEvolutionLoopExitValue.erase(PN);
-<<<<<<< HEAD
-  SE->HIRValueExprMap.erase(Old); // INTEL
-  SE->ValueExprMap.erase(Old);
-=======
   SE->eraseValueFromMap(Old);
->>>>>>> d12f3153
   // this now dangles!
 }
 
@@ -9495,12 +9477,9 @@
 
   ExprValueMap.clear();
   ValueExprMap.clear();
-<<<<<<< HEAD
   HIRValueExprMap.clear(); // INTEL
   HIRInfo.reset(); // INTEL
-=======
   HasRecMap.clear();
->>>>>>> d12f3153
 
   // Free any extra memory created for ExitNotTakenInfo in the unlikely event
   // that a loop had multiple computable exits.
