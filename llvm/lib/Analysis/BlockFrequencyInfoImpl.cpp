--- conflicted
+++ resolved
@@ -14,11 +14,7 @@
 #include "llvm/Analysis/BlockFrequencyInfoImpl.h"
 #include "llvm/ADT/SCCIterator.h"
 #include "llvm/Support/raw_ostream.h"
-<<<<<<< HEAD
-#include <deque>
-=======
 #include <numeric>
->>>>>>> 41cb3da2
 
 using namespace llvm;
 using namespace llvm::bfi_detail;
@@ -618,7 +614,8 @@
       break;
     }
   }
-  assert(Headers.size() >= 2 && "Should be irreducible");
+  assert(Headers.size() >= 2 &&
+         "Expected irreducible CFG; -loop-info is likely invalid");
   if (Headers.size() == InSCC.size()) {
     // Every block is a header.
     std::sort(Headers.begin(), Headers.end());
