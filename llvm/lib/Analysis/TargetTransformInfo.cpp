--- conflicted
+++ resolved
@@ -262,12 +262,8 @@
 
 TargetIRAnalysis::TargetIRAnalysis() : TTICallback(&getDefaultTTI) {}
 
-<<<<<<< HEAD
-INITIALIZE_AG_PASS(NoTTI, TargetTransformInfo, "notti",
-                   "No target information", true, true, true)
-
 char NoTTI::ID = 0;
-=======
+
 TargetIRAnalysis::TargetIRAnalysis(
     std::function<Result(Function &)> TTICallback)
     : TTICallback(TTICallback) {}
@@ -306,7 +302,6 @@
   TTI = TIRA.run(F);
   return *TTI;
 }
->>>>>>> 11b279a8
 
 ImmutablePass *
 llvm::createTargetTransformInfoWrapperPass(TargetIRAnalysis TIRA) {
