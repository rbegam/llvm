--- conflicted
+++ resolved
@@ -1,4 +1,4 @@
-//===- LazyValueInfo.cpp - Value constraint analysis ----------------------===//
+//===- LazyValueInfo.cpp - Value constraint analysis ------------*- C++ -*-===//
 //
 //                     The LLVM Compiler Infrastructure
 //
@@ -28,7 +28,6 @@
 #include "llvm/IR/IntrinsicInst.h"
 #include "llvm/IR/PatternMatch.h"
 #include "llvm/IR/ValueHandle.h"
-#include "llvm/Support/CommandLine.h"
 #include "llvm/Support/Debug.h"
 #include "llvm/Support/raw_ostream.h"
 #include <map>
@@ -37,20 +36,6 @@
 using namespace PatternMatch;
 
 #define DEBUG_TYPE "lazy-value-info"
-
-// Experimentally derived threshold for the number of basic blocks lowered for
-// lattice value overdefined.
-static cl::opt<unsigned>
-OverdefinedBBThreshold("lvi-overdefined-BB-threshold",
-    cl::init(1500), cl::Hidden,
-    cl::desc("Threshold of the number of basic blocks lowered for lattice value"
-             "'overdefined'."));
-
-// Experimentally derived threshold for additional lowering lattice values
-// overdefined per block.
-static cl::opt<unsigned>
-OverdefinedThreshold("lvi-overdefined-threshold", cl::init(10), cl::Hidden,
-    cl::desc("Threshold of lowering lattice value 'overdefined'."));
 
 char LazyValueInfo::ID = 0;
 INITIALIZE_PASS_BEGIN(LazyValueInfo, "lazy-value-info",
@@ -355,8 +340,6 @@
     /// recursive value lookup process.
     std::stack<std::pair<BasicBlock*, Value*> > BlockValueStack;
 
-<<<<<<< HEAD
-=======
     /// Keeps track of which block-value pairs are in BlockValueStack.
     DenseSet<std::pair<BasicBlock*, Value*> > BlockValueSet;
 
@@ -371,39 +354,21 @@
       return true;
     }
 
->>>>>>> 41cb3da2
     /// A pointer to the cache of @llvm.assume calls.
     AssumptionCache *AC;
     /// An optional DL pointer.
     const DataLayout *DL;
     /// An optional DT pointer.
     DominatorTree *DT;
-    /// A counter to record how many times Overdefined has been tried to be
-    /// lowered.
-    DenseMap<BasicBlock *, unsigned> LoweringOverdefinedTimes;
     
     friend struct LVIValueHandle;
-    
-    /// OverDefinedCacheUpdater - A helper object that ensures that the
-    /// OverDefinedCache is updated whenever solveBlockValue returns.
-    struct OverDefinedCacheUpdater {
-      LazyValueInfoCache *Parent;
-      Value *Val;
-      BasicBlock *BB;
-      LVILatticeVal &BBLV;
-      
-      OverDefinedCacheUpdater(Value *V, BasicBlock *B, LVILatticeVal &LV,
-                       LazyValueInfoCache *P)
-        : Parent(P), Val(V), BB(B), BBLV(LV) { }
-      
-      bool markResult(bool changed) { 
-        if (changed && BBLV.isOverdefined())
-          Parent->OverDefinedCache.insert(std::make_pair(BB, Val));
-        return changed;
-      }
-    };
-    
-
+
+    void insertResult(Value *Val, BasicBlock *BB, const LVILatticeVal &Result) {
+      SeenBlocks.insert(BB);
+      lookup(Val)[BB] = Result;
+      if (Result.isOverdefined())
+        OverDefinedCache.insert(std::make_pair(BB, Val));
+    }
 
     LVILatticeVal getBlockValue(Value *Val, BasicBlock *BB);
     bool getEdgeValue(Value *V, BasicBlock *F, BasicBlock *T,
@@ -471,17 +436,11 @@
   typedef std::pair<AssertingVH<BasicBlock>, Value*> OverDefinedPairTy;
   
   SmallVector<OverDefinedPairTy, 4> ToErase;
-  for (DenseSet<OverDefinedPairTy>::iterator 
-       I = Parent->OverDefinedCache.begin(),
-       E = Parent->OverDefinedCache.end();
-       I != E; ++I) {
-    if (I->second == getValPtr())
-      ToErase.push_back(*I);
-  }
-
-  for (SmallVectorImpl<OverDefinedPairTy>::iterator I = ToErase.begin(),
-       E = ToErase.end(); I != E; ++I)
-    Parent->OverDefinedCache.erase(*I);
+  for (const OverDefinedPairTy &P : Parent->OverDefinedCache)
+    if (P.second == getValPtr())
+      ToErase.push_back(P);
+  for (const OverDefinedPairTy &P : ToErase)
+    Parent->OverDefinedCache.erase(P);
   
   // This erasure deallocates *this, so it MUST happen after we're done
   // using any and all members of *this.
@@ -496,15 +455,11 @@
   SeenBlocks.erase(I);
 
   SmallVector<OverDefinedPairTy, 4> ToErase;
-  for (DenseSet<OverDefinedPairTy>::iterator  I = OverDefinedCache.begin(),
-       E = OverDefinedCache.end(); I != E; ++I) {
-    if (I->first == BB)
-      ToErase.push_back(*I);
-  }
-
-  for (SmallVectorImpl<OverDefinedPairTy>::iterator I = ToErase.begin(),
-       E = ToErase.end(); I != E; ++I)
-    OverDefinedCache.erase(*I);
+  for (const OverDefinedPairTy& P : OverDefinedCache)
+    if (P.first == BB)
+      ToErase.push_back(P);
+  for (const OverDefinedPairTy &P : ToErase)
+    OverDefinedCache.erase(P);
 
   for (std::map<LVIValueHandle, ValueCacheEntryTy>::iterator
        I = ValueCache.begin(), E = ValueCache.end(); I != E; ++I)
@@ -512,14 +467,20 @@
 }
 
 void LazyValueInfoCache::solve() {
-  // Reset the counter of lowering overdefined value.
-  LoweringOverdefinedTimes.clear();
-
   while (!BlockValueStack.empty()) {
     std::pair<BasicBlock*, Value*> &e = BlockValueStack.top();
+    assert(BlockValueSet.count(e) && "Stack value should be in BlockValueSet!");
+
     if (solveBlockValue(e.second, e.first)) {
-      assert(BlockValueStack.top() == e);
+      // The work item was completely processed.
+      assert(BlockValueStack.top() == e && "Nothing should have been pushed!");
+      assert(lookup(e.second).count(e.first) && "Result should be in cache!");
+
       BlockValueStack.pop();
+      BlockValueSet.erase(e);
+    } else {
+      // More work needs to be done before revisiting.
+      assert(BlockValueStack.top() != e && "Stack should have been pushed!");
     }
   }
 }
@@ -549,68 +510,40 @@
   if (isa<Constant>(Val))
     return true;
 
-  ValueCacheEntryTy &Cache = lookup(Val);
-  SeenBlocks.insert(BB);
-  LVILatticeVal &BBLV = Cache[BB];
-  
-  // OverDefinedCacheUpdater is a helper object that will update
-  // the OverDefinedCache for us when this method exits.  Make sure to
-  // call markResult on it as we exist, passing a bool to indicate if the
-  // cache needs updating, i.e. if we have solve a new value or not.
-  OverDefinedCacheUpdater ODCacheUpdater(Val, BB, BBLV, this);
-
-  // Once this BB is encountered, Val's value for this BB will not be Undefined
-  // any longer. When we encounter this BB again, if Val's value is Overdefined,
-  // we need to compute its value again.
-  // 
-  // For example, considering this control flow,
-  //   BB1->BB2, BB1->BB3, BB2->BB3, BB2->BB4
-  //
-  // Suppose we have "icmp slt %v, 0" in BB1, and "icmp sgt %v, 0" in BB3. At
-  // the very beginning, when analyzing edge BB2->BB3, we don't know %v's value
-  // in BB2, and the data flow algorithm tries to compute BB2's predecessors, so
-  // then we know %v has negative value on edge BB1->BB2. And then we return to
-  // check BB2 again, and at this moment BB2 has Overdefined value for %v in
-  // BB2. So we should have to follow data flow propagation algorithm to get the
-  // value on edge BB1->BB2 propagated to BB2, and finally %v on BB2 has a
-  // constant range describing a negative value.
-  //
-  // In the mean time, limit the number of additional lowering lattice value to
-  // avoid unjustified memory grows.
-
-  if (LoweringOverdefinedTimes.count(BB) == 0)
-    LoweringOverdefinedTimes.insert(std::make_pair(BB, 0));
-  if ((!BBLV.isUndefined() && !BBLV.isOverdefined()) ||
-      (BBLV.isOverdefined() &&
-       (LoweringOverdefinedTimes[BB] > OverdefinedThreshold ||
-        LoweringOverdefinedTimes.size() > OverdefinedBBThreshold))) {
-    DEBUG(dbgs() << "  reuse BB '" << BB->getName() << "' val=" << BBLV <<'\n');
-    
-    // Since we're reusing a cached value here, we don't need to update the 
-    // OverDefinedCahce.  The cache will have been properly updated 
-    // whenever the cached value was inserted.
-    ODCacheUpdater.markResult(false);
-    return true;
-  }
-
-  // Otherwise, this is the first time we're seeing this block.  Reset the
-  // lattice value to overdefined, so that cycles will terminate and be
-  // conservatively correct.
-  BBLV.markOverdefined();
-  ++LoweringOverdefinedTimes[BB];
+  if (lookup(Val).count(BB)) {
+    // If we have a cached value, use that.
+    DEBUG(dbgs() << "  reuse BB '" << BB->getName()
+                 << "' val=" << lookup(Val)[BB] << '\n');
+
+    // Since we're reusing a cached value, we don't need to update the
+    // OverDefinedCache. The cache will have been properly updated whenever the
+    // cached value was inserted.
+    return true;
+  }
+
+  // Hold off inserting this value into the Cache in case we have to return
+  // false and come back later.
+  LVILatticeVal Res;
   
   Instruction *BBI = dyn_cast<Instruction>(Val);
   if (!BBI || BBI->getParent() != BB) {
-    return ODCacheUpdater.markResult(solveBlockValueNonLocal(BBLV, Val, BB));
+    if (!solveBlockValueNonLocal(Res, Val, BB))
+      return false;
+   insertResult(Val, BB, Res);
+   return true;
   }
 
   if (PHINode *PN = dyn_cast<PHINode>(BBI)) {
-    return ODCacheUpdater.markResult(solveBlockValuePHINode(BBLV, PN, BB));
+    if (!solveBlockValuePHINode(Res, PN, BB))
+      return false;
+    insertResult(Val, BB, Res);
+    return true;
   }
 
   if (AllocaInst *AI = dyn_cast<AllocaInst>(BBI)) {
-    BBLV = LVILatticeVal::getNot(ConstantPointerNull::get(AI->getType()));
-    return ODCacheUpdater.markResult(true);
+    Res = LVILatticeVal::getNot(ConstantPointerNull::get(AI->getType()));
+    insertResult(Val, BB, Res);
+    return true;
   }
 
   // We can only analyze the definitions of certain classes of instructions
@@ -620,8 +553,9 @@
      !BBI->getType()->isIntegerTy()) {
     DEBUG(dbgs() << " compute BB '" << BB->getName()
                  << "' - overdefined because inst def found.\n");
-    BBLV.markOverdefined();
-    return ODCacheUpdater.markResult(true);
+    Res.markOverdefined();
+    insertResult(Val, BB, Res);
+    return true;
   }
 
   // FIXME: We're currently limited to binops with a constant RHS.  This should
@@ -631,11 +565,15 @@
     DEBUG(dbgs() << " compute BB '" << BB->getName()
                  << "' - overdefined because inst def found.\n");
 
-    BBLV.markOverdefined();
-    return ODCacheUpdater.markResult(true);
-  }
-
-  return ODCacheUpdater.markResult(solveBlockValueConstantRange(BBLV, BBI, BB));
+    Res.markOverdefined();
+    insertResult(Val, BB, Res);
+    return true;
+  }
+
+  if (!solveBlockValueConstantRange(Res, BBI, BB))
+    return false;
+  insertResult(Val, BB, Res);
+  return true;
 }
 
 static bool InstructionDereferencesPointer(Instruction *I, Value *Ptr) {
@@ -680,9 +618,8 @@
       // If 'GetUnderlyingObject' didn't converge, skip it. It won't converge
       // inside InstructionDereferencesPointer either.
       if (UnderlyingVal == GetUnderlyingObject(UnderlyingVal, nullptr, 1)) {
-        for (BasicBlock::iterator BI = BB->begin(), BE = BB->end();
-             BI != BE; ++BI) {
-          if (InstructionDereferencesPointer(BI, UnderlyingVal)) {
+        for (Instruction &I : *BB) {
+          if (InstructionDereferencesPointer(&I, UnderlyingVal)) {
             NotNull = true;
             break;
           }
@@ -752,6 +689,9 @@
     BasicBlock *PhiBB = PN->getIncomingBlock(i);
     Value *PhiVal = PN->getIncomingValue(i);
     LVILatticeVal EdgeResult;
+    // Note that we can provide PN as the context value to getEdgeValue, even
+    // though the results will be cached, because PN is the value being used as
+    // the cache key in the caller.
     EdgesMissing |= !getEdgeValue(PhiVal, PhiBB, BB, EdgeResult, PN);
     if (EdgesMissing)
       continue;
@@ -781,11 +721,12 @@
                                       LVILatticeVal &Result,
                                       bool isTrueDest = true);
 
-// If we can determine a constant range for the value Val at the context
+// If we can determine a constant range for the value Val in the context
 // provided by the instruction BBI, then merge it into BBLV. If we did find a
 // constant range, return true.
-void LazyValueInfoCache::mergeAssumeBlockValueConstantRange(
-  Value *Val, LVILatticeVal &BBLV, Instruction *BBI) {
+void LazyValueInfoCache::mergeAssumeBlockValueConstantRange(Value *Val,
+                                                            LVILatticeVal &BBLV,
+                                                            Instruction *BBI) {
   BBI = BBI ? BBI : dyn_cast<Instruction>(Val);
   if (!BBI)
     return;
@@ -815,8 +756,10 @@
                                                       BasicBlock *BB) {
   // Figure out the range of the LHS.  If that fails, bail.
   if (!hasBlockValue(BBI->getOperand(0), BB)) {
-    BlockValueStack.push(std::make_pair(BB, BBI->getOperand(0)));
-    return false;
+    if (pushBlockValue(std::make_pair(BB, BBI->getOperand(0))))
+      return false;
+    BBLV.markOverdefined();
+    return true;
   }
 
   LVILatticeVal LHSVal = getBlockValue(BBI->getOperand(0), BB);
@@ -974,8 +917,7 @@
     unsigned BitWidth = Val->getType()->getIntegerBitWidth();
     ConstantRange EdgesVals(BitWidth, DefaultCase/*isFullSet*/);
 
-    for (SwitchInst::CaseIt i = SI->case_begin(), e = SI->case_end();
-         i != e; ++i) {
+    for (SwitchInst::CaseIt i : SI->cases()) {
       ConstantRange EdgeVal(i.getCaseValue()->getValue());
       if (DefaultCase) {
         // It is possible that the default destination is the destination of
@@ -1004,19 +946,24 @@
 
   if (getEdgeValueLocal(Val, BBFrom, BBTo, Result)) {
     if (!Result.isConstantRange() ||
-      Result.getConstantRange().getSingleElement())
+        Result.getConstantRange().getSingleElement())
       return true;
 
     // FIXME: this check should be moved to the beginning of the function when
     // LVI better supports recursive values. Even for the single value case, we
     // can intersect to detect dead code (an empty range).
     if (!hasBlockValue(Val, BBFrom)) {
-      BlockValueStack.push(std::make_pair(BBFrom, Val));
-      return false;
+      if (pushBlockValue(std::make_pair(BBFrom, Val)))
+        return false;
+      Result.markOverdefined();
+      return true;
     }
 
     // Try to intersect ranges of the BB and the constraint on the edge.
     LVILatticeVal InBlock = getBlockValue(Val, BBFrom);
+    mergeAssumeBlockValueConstantRange(Val, InBlock, BBFrom->getTerminator());
+    // See note on the use of the CxtI with mergeAssumeBlockValueConstantRange,
+    // and caching, below.
     mergeAssumeBlockValueConstantRange(Val, InBlock, CxtI);
     if (!InBlock.isConstantRange())
       return true;
@@ -1028,12 +975,23 @@
   }
 
   if (!hasBlockValue(Val, BBFrom)) {
-    BlockValueStack.push(std::make_pair(BBFrom, Val));
-    return false;
-  }
-
-  // if we couldn't compute the value on the edge, use the value from the BB
+    if (pushBlockValue(std::make_pair(BBFrom, Val)))
+      return false;
+    Result.markOverdefined();
+    return true;
+  }
+
+  // If we couldn't compute the value on the edge, use the value from the BB.
   Result = getBlockValue(Val, BBFrom);
+  mergeAssumeBlockValueConstantRange(Val, Result, BBFrom->getTerminator());
+  // We can use the context instruction (generically the ultimate instruction
+  // the calling pass is trying to simplify) here, even though the result of
+  // this function is generally cached when called from the solve* functions
+  // (and that cached result might be used with queries using a different
+  // context instruction), because when this function is called from the solve*
+  // functions, the context instruction is not provided. When called from
+  // LazyValueInfoCache::getValueOnEdge, the context instruction is provided,
+  // but then the result is not cached.
   mergeAssumeBlockValueConstantRange(Val, Result, CxtI);
   return true;
 }
@@ -1043,7 +1001,9 @@
   DEBUG(dbgs() << "LVI Getting block end value " << *V << " at '"
         << BB->getName() << "'\n");
   
-  BlockValueStack.push(std::make_pair(BB, V));
+  assert(BlockValueStack.empty() && BlockValueSet.empty());
+  pushBlockValue(std::make_pair(BB, V));
+
   solve();
   LVILatticeVal Result = getBlockValue(V, BB);
   mergeAssumeBlockValueConstantRange(V, Result, CxtI);
@@ -1089,7 +1049,7 @@
   // we clear their entries from the cache, and allow lazy updating to recompute
   // them when needed.
   
-  // The updating process is fairly simple: we need to dropped cached info
+  // The updating process is fairly simple: we need to drop cached info
   // for all values that were marked overdefined in OldSucc, and for those same
   // values in any successor of OldSucc (except NewSucc) in which they were
   // also marked overdefined.
@@ -1097,11 +1057,9 @@
   worklist.push_back(OldSucc);
   
   DenseSet<Value*> ClearSet;
-  for (DenseSet<OverDefinedPairTy>::iterator I = OverDefinedCache.begin(),
-       E = OverDefinedCache.end(); I != E; ++I) {
-    if (I->first == OldSucc)
-      ClearSet.insert(I->second);
-  }
+  for (OverDefinedPairTy &P : OverDefinedCache)
+    if (P.first == OldSucc)
+      ClearSet.insert(P.second);
   
   // Use a worklist to perform a depth-first search of OldSucc's successors.
   // NOTE: We do not need a visited list since any blocks we have already
@@ -1115,15 +1073,14 @@
     if (ToUpdate == NewSucc) continue;
     
     bool changed = false;
-    for (DenseSet<Value*>::iterator I = ClearSet.begin(), E = ClearSet.end();
-         I != E; ++I) {
+    for (Value *V : ClearSet) {
       // If a value was marked overdefined in OldSucc, and is here too...
       DenseSet<OverDefinedPairTy>::iterator OI =
-        OverDefinedCache.find(std::make_pair(ToUpdate, *I));
+        OverDefinedCache.find(std::make_pair(ToUpdate, V));
       if (OI == OverDefinedCache.end()) continue;
 
       // Remove it from the caches.
-      ValueCacheEntryTy &Entry = ValueCache[LVIValueHandle(*I, this)];
+      ValueCacheEntryTy &Entry = ValueCache[LVIValueHandle(V, this)];
       ValueCacheEntryTy::iterator CI = Entry.find(ToUpdate);
 
       assert(CI != Entry.end() && "Couldn't find entry to update?");
@@ -1163,12 +1120,8 @@
 
   DataLayoutPass *DLP = getAnalysisIfAvailable<DataLayoutPass>();
   DL = DLP ? &DLP->getDataLayout() : nullptr;
-<<<<<<< HEAD
-  TLI = &getAnalysis<TargetLibraryInfo>();
-=======
 
   TLI = &getAnalysis<TargetLibraryInfoWrapperPass>().getTLI();
->>>>>>> 41cb3da2
 
   if (PImpl)
     getCache(PImpl, AC, DL, DT).clear();
