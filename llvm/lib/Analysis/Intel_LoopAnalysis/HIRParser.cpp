--- conflicted
+++ resolved
@@ -2299,15 +2299,8 @@
   }
 
   for (unsigned I = 1, E = Preds.size(); I < E; ++I) {
-<<<<<<< HEAD
     HLoop ? HLoop->addZttPredicate(Preds[I], Refs[2 * I], Refs[2 * I + 1])
           : If->addPredicate(Preds[I], Refs[2 * I], Refs[2 * I + 1]);
-=======
-    HLoop ? HLoop->addZttPredicate(Preds[I], Refs[2 * I], Refs[2 * I + 1],
-                                   parseFMF(CmpInsts[I]))
-          : If->addPredicate(Preds[I], Refs[2 * I], Refs[2 * I + 1],
-                             parseFMF(CmpInsts[I]));
->>>>>>> aad8d29a
   }
 }
 
