--- conflicted
+++ resolved
@@ -251,12 +251,8 @@
   return isa<UndefValue>(V);
 }
 
-<<<<<<< HEAD
-bool HIRParser::isConstantFPBlob(CanonExpr::BlobTy Blob,
+bool HIRParser::isConstantFPBlob(BlobTy Blob,
                                  ConstantFP **Val) const {
-=======
-bool HIRParser::isConstantFPBlob(BlobTy Blob) const {
->>>>>>> 49661c9f
   if (auto UnknownSCEV = dyn_cast<SCEVUnknown>(Blob)) {
     if (auto P = dyn_cast<ConstantFP>(UnknownSCEV->getValue())) {
       if (Val) {
@@ -269,7 +265,7 @@
   return false;
 }
 
-bool HIRParser::isConstantVectorBlob(CanonExpr::BlobTy Blob,
+bool HIRParser::isConstantVectorBlob(BlobTy Blob,
                                      Constant **Val) const {
   if (auto UnknownSCEV = dyn_cast<SCEVUnknown>(Blob)) {
     if (auto P = dyn_cast<ConstantVector>(UnknownSCEV->getValue())) {
@@ -295,7 +291,7 @@
   return false;
 }
 
-bool HIRParser::isMetadataBlob(CanonExpr::BlobTy Blob,
+bool HIRParser::isMetadataBlob(BlobTy Blob,
                                MetadataAsValue **Val) const {
   if (auto UnknownSCEV = dyn_cast<SCEVUnknown>(Blob)) {
     if (auto *p = dyn_cast<MetadataAsValue>(UnknownSCEV->getValue())) {
