--- conflicted
+++ resolved
@@ -2843,26 +2843,6 @@
   return Ref;
 }
 
-<<<<<<< HEAD
-=======
-const GEPOperator *HIRParser::getBaseGEPOp(const GEPOperator *GEPOp) const {
-
-  while (auto TempGEPOp = dyn_cast<GEPOperator>(GEPOp->getPointerOperand())) {
-    const GetElementPtrInst *GEPInst;
-
-    if ((GEPInst = dyn_cast<GetElementPtrInst>(TempGEPOp)) &&
-        (SE->getHIRMetadata(GEPInst, ScalarEvolution::HIRLiveKind::LiveRange) ||
-         !RI->isSupported(GEPInst->getPointerOperand()->getType()))) {
-      break;
-    }
-
-    GEPOp = TempGEPOp;
-  }
-
-  return GEPOp;
-}
-
->>>>>>> 630d65f9
 RegDDRef *HIRParser::createRegularGEPDDRef(const GEPOperator *GEPOp,
                                            unsigned Level) {
   auto Ref = getDDRefUtils().createRegDDRef(0);
