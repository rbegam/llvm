--- conflicted
+++ resolved
@@ -11,11 +11,8 @@
   HIRFramework.cpp
   DDAnalysis.cpp
   DDTests.cpp
-<<<<<<< HEAD
+  HIRLocalityAnalysis.cpp
   ParVecAnalysis.cpp
-=======
-  HIRLocalityAnalysis.cpp
->>>>>>> 49661c9f
 
   ADDITIONAL_HEADER_DIRS
   ${LLVM_MAIN_INCLUDE_DIR}/llvm/Analysis
