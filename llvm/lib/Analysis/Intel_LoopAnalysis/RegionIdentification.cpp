--- conflicted
+++ resolved
@@ -37,13 +37,8 @@
                       "HIR Region Identification", false, true)
 INITIALIZE_PASS_DEPENDENCY(DominatorTreeWrapperPass)
 INITIALIZE_PASS_DEPENDENCY(LoopInfoWrapperPass)
-<<<<<<< HEAD
-INITIALIZE_PASS_DEPENDENCY(ScalarEvolution)
+INITIALIZE_PASS_DEPENDENCY(ScalarEvolutionWrapperPass)
 INITIALIZE_PASS_END(RegionIdentification, "hir-region-identification",
-=======
-INITIALIZE_PASS_DEPENDENCY(ScalarEvolutionWrapperPass)
-INITIALIZE_PASS_END(RegionIdentification, "hir-regions",
->>>>>>> e46c22ee
                     "HIR Region Identification", false, true)
 
 char RegionIdentification::ID = 0;
