--- conflicted
+++ resolved
@@ -344,13 +344,7 @@
         return false;
       }
 
-<<<<<<< HEAD
-      if (containsUnsupportedTy(InstIt)) {
-=======
       if (containsUnsupportedTy(&*InstIt)) {
-        DEBUG(dbgs() << "LOOPOPT_OPTREPORT: structure/function pointers "
-                        "currently not supported.\n");
->>>>>>> 805aa9cc
         return false;
       }
     }
