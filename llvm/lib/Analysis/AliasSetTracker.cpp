//===- AliasSetTracker.cpp - Alias Sets Tracker implementation-------------===//
//
// Part of the LLVM Project, under the Apache License v2.0 with LLVM Exceptions.
// See https://llvm.org/LICENSE.txt for license information.
// SPDX-License-Identifier: Apache-2.0 WITH LLVM-exception
//
//===----------------------------------------------------------------------===//
//
// This file implements the AliasSetTracker and AliasSet classes.
//
//===----------------------------------------------------------------------===//

#include "llvm/Analysis/AliasSetTracker.h"
#include "llvm/Analysis/AliasAnalysis.h"
#include "llvm/Analysis/GuardUtils.h"
#include "llvm/Analysis/LoopInfo.h"
#include "llvm/Analysis/MemoryLocation.h"
#include "llvm/Analysis/MemorySSA.h"
#include "llvm/Config/llvm-config.h"
#include "llvm/IR/Constants.h"
#include "llvm/IR/DataLayout.h"
#include "llvm/IR/Function.h"
#include "llvm/IR/InstIterator.h"
#include "llvm/IR/Instruction.h"
#include "llvm/IR/Instructions.h"
#include "llvm/IR/IntrinsicInst.h"
#include "llvm/IR/Module.h"
#include "llvm/IR/PatternMatch.h"
#include "llvm/IR/Value.h"
#include "llvm/Pass.h"
#include "llvm/Support/AtomicOrdering.h"
#include "llvm/Support/Casting.h"
#include "llvm/Support/CommandLine.h"
#include "llvm/Support/Compiler.h"
#include "llvm/Support/Debug.h"
#include "llvm/Support/ErrorHandling.h"
#include "llvm/Support/raw_ostream.h"
#include <cassert>
#include <cstdint>
#include <vector>

using namespace llvm;

static cl::opt<unsigned>
    SaturationThreshold("alias-set-saturation-threshold", cl::Hidden,
                        cl::init(250),
                        cl::desc("The maximum number of pointers may-alias "
                                 "sets may contain before degradation"));

/// mergeSetIn - Merge the specified alias set into this alias set.
///
void AliasSet::mergeSetIn(AliasSet &AS, AliasSetTracker &AST) {
  assert(!AS.Forward && "Alias set is already forwarding!");
  assert(!Forward && "This set is a forwarding set!!");

  bool WasMustAlias = (Alias == SetMustAlias);
  // Update the alias and access types of this set...
  Access |= AS.Access;
  Alias  |= AS.Alias;

  if (Alias == SetMustAlias) {
    // Check that these two merged sets really are must aliases.  Since both
    // used to be must-alias sets, we can just check any pointer from each set
    // for aliasing.
    AliasAnalysis &AA = AST.getAliasAnalysis();
    PointerRec *L = getSomePointer();
    PointerRec *R = AS.getSomePointer();

    // If the pointers are not a must-alias pair, this set becomes a may alias.
    if (AA.alias(MemoryLocation(L->getValue(), L->getSize(), L->getAAInfo()),
                 MemoryLocation(R->getValue(), R->getSize(), R->getAAInfo())) !=
        MustAlias)
      Alias = SetMayAlias;
  }

  if (Alias == SetMayAlias) {
    if (WasMustAlias)
      AST.TotalMayAliasSetSize += size();
    if (AS.Alias == SetMustAlias)
      AST.TotalMayAliasSetSize += AS.size();
  }

  bool ASHadUnknownInsts = !AS.UnknownInsts.empty();
  if (UnknownInsts.empty()) {            // Merge call sites...
    if (ASHadUnknownInsts) {
      std::swap(UnknownInsts, AS.UnknownInsts);
      addRef();
    }
  } else if (ASHadUnknownInsts) {
    UnknownInsts.insert(UnknownInsts.end(), AS.UnknownInsts.begin(), AS.UnknownInsts.end());
    AS.UnknownInsts.clear();
  }

  AS.Forward = this; // Forward across AS now...
  addRef();          // AS is now pointing to us...

  // Merge the list of constituent pointers...
  if (AS.PtrList) {
    SetSize += AS.size();
    AS.SetSize = 0;
    *PtrListEnd = AS.PtrList;
    AS.PtrList->setPrevInList(PtrListEnd);
    PtrListEnd = AS.PtrListEnd;

    AS.PtrList = nullptr;
    AS.PtrListEnd = &AS.PtrList;
    assert(*AS.PtrListEnd == nullptr && "End of list is not null?");
  }
  if (ASHadUnknownInsts)
    AS.dropRef(AST);
}

void AliasSetTracker::removeAliasSet(AliasSet *AS) {
  if (AliasSet *Fwd = AS->Forward) {
    Fwd->dropRef(*this);
    AS->Forward = nullptr;
  } else // Update TotalMayAliasSetSize only if not forwarding.
      if (AS->Alias == AliasSet::SetMayAlias)
        TotalMayAliasSetSize -= AS->size();

  AliasSets.erase(AS);
}

void AliasSet::removeFromTracker(AliasSetTracker &AST) {
  assert(RefCount == 0 && "Cannot remove non-dead alias set from tracker!");
  AST.removeAliasSet(this);
}

void AliasSet::addPointer(AliasSetTracker &AST, PointerRec &Entry,
                          LocationSize Size, const AAMDNodes &AAInfo,
                          bool KnownMustAlias, bool SkipSizeUpdate) {
  assert(!Entry.hasAliasSet() && "Entry already in set!");

  // Check to see if we have to downgrade to _may_ alias.
  if (isMustAlias())
    if (PointerRec *P = getSomePointer()) {
      if (!KnownMustAlias) {
        AliasAnalysis &AA = AST.getAliasAnalysis();
        AliasResult Result = AA.alias(
            MemoryLocation(P->getValue(), P->getSize(), P->getAAInfo()),
            MemoryLocation(Entry.getValue(), Size, AAInfo));
        if (Result != MustAlias) {
          Alias = SetMayAlias;
          AST.TotalMayAliasSetSize += size();
        }
        assert(Result != NoAlias && "Cannot be part of must set!");
      } else if (!SkipSizeUpdate)
        P->updateSizeAndAAInfo(Size, AAInfo);
<<<<<<< HEAD
      }
      //assert(Result != NoAlias && "Cannot be part of must set!"); // INTEL
=======
>>>>>>> 2d84c00d
    }

  Entry.setAliasSet(this);
  Entry.updateSizeAndAAInfo(Size, AAInfo);

  // Add it to the end of the list...
  ++SetSize;
  assert(*PtrListEnd == nullptr && "End of list is not null?");
  *PtrListEnd = &Entry;
  PtrListEnd = Entry.setPrevInList(PtrListEnd);
  assert(*PtrListEnd == nullptr && "End of list is not null?");
  // Entry points to alias set.
  addRef();

  if (Alias == SetMayAlias)
    AST.TotalMayAliasSetSize++;
}

void AliasSet::addUnknownInst(Instruction *I, AliasAnalysis &AA) {
  if (UnknownInsts.empty())
    addRef();
  UnknownInsts.emplace_back(I);

  // Guards are marked as modifying memory for control flow modelling purposes,
  // but don't actually modify any specific memory location.
  using namespace PatternMatch;
  bool MayWriteMemory = I->mayWriteToMemory() && !isGuard(I) &&
    !(I->use_empty() && match(I, m_Intrinsic<Intrinsic::invariant_start>()));
  if (!MayWriteMemory) {
    Alias = SetMayAlias;
    Access |= RefAccess;
    return;
  }

  // FIXME: This should use mod/ref information to make this not suck so bad
  Alias = SetMayAlias;
  Access = ModRefAccess;
}

/// aliasesPointer - If the specified pointer "may" (or must) alias one of the
/// members in the set return the appropriate AliasResult. Otherwise return
/// NoAlias.
///
AliasResult AliasSet::aliasesPointer(const Value *Ptr, LocationSize Size,
                                     const AAMDNodes &AAInfo,
                                     AliasAnalysis &AA) const {
  if (AliasAny)
    return MayAlias;

  if (Alias == SetMustAlias) {
    assert(UnknownInsts.empty() && "Illegal must alias set!");

    // If this is a set of MustAliases, only check to see if the pointer aliases
    // SOME value in the set.
    PointerRec *SomePtr = getSomePointer();
    assert(SomePtr && "Empty must-alias set??");
    return AA.alias(MemoryLocation(SomePtr->getValue(), SomePtr->getSize(),
                                   SomePtr->getAAInfo()),
                    MemoryLocation(Ptr, Size, AAInfo));
  }

  // If this is a may-alias set, we have to check all of the pointers in the set
  // to be sure it doesn't alias the set...
  for (iterator I = begin(), E = end(); I != E; ++I)
    if (AliasResult AR = AA.alias(
            MemoryLocation(Ptr, Size, AAInfo),
            MemoryLocation(I.getPointer(), I.getSize(), I.getAAInfo())))
      return AR;

  // Check the unknown instructions...
  if (!UnknownInsts.empty()) {
    for (unsigned i = 0, e = UnknownInsts.size(); i != e; ++i)
      if (auto *Inst = getUnknownInst(i))
        if (isModOrRefSet(
                AA.getModRefInfo(Inst, MemoryLocation(Ptr, Size, AAInfo))))
          return MayAlias;
  }

  return NoAlias;
}

bool AliasSet::aliasesUnknownInst(const Instruction *Inst,
                                  AliasAnalysis &AA) const {

  if (AliasAny)
    return true;

  assert(Inst->mayReadOrWriteMemory() &&
         "Instruction must either read or write memory.");

  for (unsigned i = 0, e = UnknownInsts.size(); i != e; ++i) {
    if (auto *UnknownInst = getUnknownInst(i)) {
      const auto *C1 = dyn_cast<CallBase>(UnknownInst);
      const auto *C2 = dyn_cast<CallBase>(Inst);
      if (!C1 || !C2 || isModOrRefSet(AA.getModRefInfo(C1, C2)) ||
          isModOrRefSet(AA.getModRefInfo(C2, C1)))
        return true;
    }
  }

  for (iterator I = begin(), E = end(); I != E; ++I)
    if (isModOrRefSet(AA.getModRefInfo(
            Inst, MemoryLocation(I.getPointer(), I.getSize(), I.getAAInfo()))))
      return true;

  return false;
}

Instruction* AliasSet::getUniqueInstruction() {
  if (AliasAny)
    // May have collapses alias set
    return nullptr;
  if (begin() != end()) {
    if (!UnknownInsts.empty())
      // Another instruction found
      return nullptr;
    if (std::next(begin()) != end())
      // Another instruction found
      return nullptr;
    Value *Addr = begin()->getValue();
    assert(!Addr->user_empty() &&
           "where's the instruction which added this pointer?");
    if (std::next(Addr->user_begin()) != Addr->user_end())
      // Another instruction found -- this is really restrictive
      // TODO: generalize!
      return nullptr;
    return cast<Instruction>(*(Addr->user_begin()));
  }
  if (1 != UnknownInsts.size())
    return nullptr;
  return cast<Instruction>(UnknownInsts[0]);
}

void AliasSetTracker::clear() {
  // Delete all the PointerRec entries.
  for (PointerMapType::iterator I = PointerMap.begin(), E = PointerMap.end();
       I != E; ++I)
    I->second->eraseFromList();

  PointerMap.clear();

  // The alias sets should all be clear now.
  AliasSets.clear();
}

/// mergeAliasSetsForPointer - Given a pointer, merge all alias sets that may
/// alias the pointer. Return the unified set, or nullptr if no set that aliases
/// the pointer was found. MustAliasAll is updated to true/false if the pointer
/// is found to MustAlias all the sets it merged.
AliasSet *AliasSetTracker::mergeAliasSetsForPointer(const Value *Ptr,
                                                    LocationSize Size,
                                                    const AAMDNodes &AAInfo,
                                                    bool &MustAliasAll) {
  AliasSet *FoundSet = nullptr;
  AliasResult AllAR = MustAlias;
  for (iterator I = begin(), E = end(); I != E;) {
    iterator Cur = I++;
    if (Cur->Forward)
      continue;

    AliasResult AR = Cur->aliasesPointer(Ptr, Size, AAInfo, AA);
    if (AR == NoAlias)
      continue;

    AllAR =
        AliasResult(AllAR & AR); // Possible downgrade to May/Partial, even No

    if (!FoundSet) {
      // If this is the first alias set ptr can go into, remember it.
      FoundSet = &*Cur;
    } else {
      // Otherwise, we must merge the sets.
      FoundSet->mergeSetIn(*Cur, *this);
    }
  }

  MustAliasAll = (AllAR == MustAlias);
  return FoundSet;
}

AliasSet *AliasSetTracker::findAliasSetForUnknownInst(Instruction *Inst) {
  AliasSet *FoundSet = nullptr;
  for (iterator I = begin(), E = end(); I != E;) {
    iterator Cur = I++;
    if (Cur->Forward || !Cur->aliasesUnknownInst(Inst, AA))
      continue;
    if (!FoundSet) {
      // If this is the first alias set ptr can go into, remember it.
      FoundSet = &*Cur;
    } else {
      // Otherwise, we must merge the sets.
      FoundSet->mergeSetIn(*Cur, *this);
    }
  }
  return FoundSet;
}

AliasSet &AliasSetTracker::getAliasSetFor(const MemoryLocation &MemLoc) {

  Value * const Pointer = const_cast<Value*>(MemLoc.Ptr);
  const LocationSize Size = MemLoc.Size;
  const AAMDNodes &AAInfo = MemLoc.AATags;

  AliasSet::PointerRec &Entry = getEntryFor(Pointer);

  if (AliasAnyAS) {
    // At this point, the AST is saturated, so we only have one active alias
    // set. That means we already know which alias set we want to return, and
    // just need to add the pointer to that set to keep the data structure
    // consistent.
    // This, of course, means that we will never need a merge here.
    if (Entry.hasAliasSet()) {
      Entry.updateSizeAndAAInfo(Size, AAInfo);
      assert(Entry.getAliasSet(*this) == AliasAnyAS &&
             "Entry in saturated AST must belong to only alias set");
    } else {
      AliasAnyAS->addPointer(*this, Entry, Size, AAInfo);
    }
    return *AliasAnyAS;
  }

  bool MustAliasAll = false;
  // Check to see if the pointer is already known.
  if (Entry.hasAliasSet()) {
    // If the size changed, we may need to merge several alias sets.
    // Note that we can *not* return the result of mergeAliasSetsForPointer
    // due to a quirk of alias analysis behavior. Since alias(undef, undef)
    // is NoAlias, mergeAliasSetsForPointer(undef, ...) will not find the
    // the right set for undef, even if it exists.
    if (Entry.updateSizeAndAAInfo(Size, AAInfo))
      mergeAliasSetsForPointer(Pointer, Size, AAInfo, MustAliasAll);
    // Return the set!
    return *Entry.getAliasSet(*this)->getForwardedTarget(*this);
  }

  if (AliasSet *AS =
          mergeAliasSetsForPointer(Pointer, Size, AAInfo, MustAliasAll)) {
    // Add it to the alias set it aliases.
    AS->addPointer(*this, Entry, Size, AAInfo, MustAliasAll);
    return *AS;
  }

  // Otherwise create a new alias set to hold the loaded pointer.
  AliasSets.push_back(new AliasSet());
  AliasSets.back().addPointer(*this, Entry, Size, AAInfo, true);
  return AliasSets.back();
}

void AliasSetTracker::add(Value *Ptr, LocationSize Size,
                          const AAMDNodes &AAInfo) {
  addPointer(MemoryLocation(Ptr, Size, AAInfo), AliasSet::NoAccess);
}

void AliasSetTracker::add(LoadInst *LI) {
  if (isStrongerThanMonotonic(LI->getOrdering()))
    return addUnknown(LI);
  addPointer(MemoryLocation::get(LI), AliasSet::RefAccess);
}

void AliasSetTracker::add(StoreInst *SI) {
  if (isStrongerThanMonotonic(SI->getOrdering()))
    return addUnknown(SI);
  addPointer(MemoryLocation::get(SI), AliasSet::ModAccess);
}

void AliasSetTracker::add(VAArgInst *VAAI) {
  addPointer(MemoryLocation::get(VAAI), AliasSet::ModRefAccess);
}

void AliasSetTracker::add(AnyMemSetInst *MSI) {
  addPointer(MemoryLocation::getForDest(MSI), AliasSet::ModAccess);
}

void AliasSetTracker::add(AnyMemTransferInst *MTI) {
  addPointer(MemoryLocation::getForDest(MTI), AliasSet::ModAccess);
  addPointer(MemoryLocation::getForSource(MTI), AliasSet::RefAccess);
}

void AliasSetTracker::addUnknown(Instruction *Inst) {
  if (isa<DbgInfoIntrinsic>(Inst))
    return; // Ignore DbgInfo Intrinsics.

  if (auto *II = dyn_cast<IntrinsicInst>(Inst)) {
    // These intrinsics will show up as affecting memory, but they are just
    // markers.
    switch (II->getIntrinsicID()) {
    default:
      break;
      // FIXME: Add lifetime/invariant intrinsics (See: PR30807).
    case Intrinsic::assume:
    case Intrinsic::sideeffect:
      return;
    }
  }
  if (!Inst->mayReadOrWriteMemory())
    return; // doesn't alias anything

  if (AliasSet *AS = findAliasSetForUnknownInst(Inst)) {
    AS->addUnknownInst(Inst, AA);
    return;
  }
  AliasSets.push_back(new AliasSet());
  AliasSets.back().addUnknownInst(Inst, AA);
}

void AliasSetTracker::add(Instruction *I) {
  // Dispatch to one of the other add methods.
  if (LoadInst *LI = dyn_cast<LoadInst>(I))
    return add(LI);
  if (StoreInst *SI = dyn_cast<StoreInst>(I))
    return add(SI);
  if (VAArgInst *VAAI = dyn_cast<VAArgInst>(I))
    return add(VAAI);
  if (AnyMemSetInst *MSI = dyn_cast<AnyMemSetInst>(I))
    return add(MSI);
  if (AnyMemTransferInst *MTI = dyn_cast<AnyMemTransferInst>(I))
    return add(MTI);

  // Handle all calls with known mod/ref sets genericall
  if (auto *Call = dyn_cast<CallBase>(I))
    if (Call->onlyAccessesArgMemory()) {
      auto getAccessFromModRef = [](ModRefInfo MRI) {
        if (isRefSet(MRI) && isModSet(MRI))
          return AliasSet::ModRefAccess;
        else if (isModSet(MRI))
          return AliasSet::ModAccess;
        else if (isRefSet(MRI))
          return AliasSet::RefAccess;
        else
          return AliasSet::NoAccess;
      };

      ModRefInfo CallMask = createModRefInfo(AA.getModRefBehavior(Call));

      // Some intrinsics are marked as modifying memory for control flow
      // modelling purposes, but don't actually modify any specific memory
      // location.
      using namespace PatternMatch;
      if (Call->use_empty() &&
          match(Call, m_Intrinsic<Intrinsic::invariant_start>()))
        CallMask = clearMod(CallMask);

      for (auto IdxArgPair : enumerate(Call->args())) {
        int ArgIdx = IdxArgPair.index();
        const Value *Arg = IdxArgPair.value();
        if (!Arg->getType()->isPointerTy())
          continue;
        MemoryLocation ArgLoc =
            MemoryLocation::getForArgument(Call, ArgIdx, nullptr);
        ModRefInfo ArgMask = AA.getArgModRefInfo(Call, ArgIdx);
        ArgMask = intersectModRef(CallMask, ArgMask);
        if (!isNoModRef(ArgMask))
          addPointer(ArgLoc, getAccessFromModRef(ArgMask));
      }
      return;
    }

  return addUnknown(I);
}

void AliasSetTracker::add(BasicBlock &BB) {
  for (auto &I : BB)
    add(&I);
}

void AliasSetTracker::add(const AliasSetTracker &AST) {
  assert(&AA == &AST.AA &&
         "Merging AliasSetTracker objects with different Alias Analyses!");

  // Loop over all of the alias sets in AST, adding the pointers contained
  // therein into the current alias sets.  This can cause alias sets to be
  // merged together in the current AST.
  for (const AliasSet &AS : AST) {
    if (AS.Forward)
      continue; // Ignore forwarding alias sets

    // If there are any call sites in the alias set, add them to this AST.
    for (unsigned i = 0, e = AS.UnknownInsts.size(); i != e; ++i)
      if (auto *Inst = AS.getUnknownInst(i))
        add(Inst);

    // Loop over all of the pointers in this alias set.
    for (AliasSet::iterator ASI = AS.begin(), E = AS.end(); ASI != E; ++ASI)
      addPointer(
          MemoryLocation(ASI.getPointer(), ASI.getSize(), ASI.getAAInfo()),
          (AliasSet::AccessLattice)AS.Access);
  }
}

void AliasSetTracker::addAllInstructionsInLoopUsingMSSA() {
  assert(MSSA && L && "MSSA and L must be available");
  for (const BasicBlock *BB : L->blocks())
    if (auto *Accesses = MSSA->getBlockAccesses(BB))
      for (auto &Access : *Accesses)
        if (auto *MUD = dyn_cast<MemoryUseOrDef>(&Access))
          add(MUD->getMemoryInst());
}

// deleteValue method - This method is used to remove a pointer value from the
// AliasSetTracker entirely.  It should be used when an instruction is deleted
// from the program to update the AST.  If you don't use this, you would have
// dangling pointers to deleted instructions.
//
void AliasSetTracker::deleteValue(Value *PtrVal) {
  // First, look up the PointerRec for this pointer.
  PointerMapType::iterator I = PointerMap.find_as(PtrVal);
  if (I == PointerMap.end()) return;  // Noop

  // If we found one, remove the pointer from the alias set it is in.
  AliasSet::PointerRec *PtrValEnt = I->second;
  AliasSet *AS = PtrValEnt->getAliasSet(*this);

  // Unlink and delete from the list of values.
  PtrValEnt->eraseFromList();

  if (AS->Alias == AliasSet::SetMayAlias) {
    AS->SetSize--;
    TotalMayAliasSetSize--;
  }

  // Stop using the alias set.
  AS->dropRef(*this);

  PointerMap.erase(I);
}

// copyValue - This method should be used whenever a preexisting value in the
// program is copied or cloned, introducing a new value.  Note that it is ok for
// clients that use this method to introduce the same value multiple times: if
// the tracker already knows about a value, it will ignore the request.
//
void AliasSetTracker::copyValue(Value *From, Value *To) {
  // First, look up the PointerRec for this pointer.
  PointerMapType::iterator I = PointerMap.find_as(From);
  if (I == PointerMap.end())
    return;  // Noop
  assert(I->second->hasAliasSet() && "Dead entry?");

  AliasSet::PointerRec &Entry = getEntryFor(To);
  if (Entry.hasAliasSet()) return;    // Already in the tracker!

  // getEntryFor above may invalidate iterator \c I, so reinitialize it.
  I = PointerMap.find_as(From);
  // Add it to the alias set it aliases...
  AliasSet *AS = I->second->getAliasSet(*this);
<<<<<<< HEAD

  // Special handling of PHINodes is required as their AliasSets    // INTEL
  // should have 'MayAlias', not 'MustAlias'.                       // INTEL
  // CMPLRLLVM-186                                                  // INTEL
  AS->addPointer(*this, Entry, I->second->getSize(),
                 I->second->getAAInfo(),
                 !(isa<PHINode>(From)));    // INTEL
=======
  AS->addPointer(*this, Entry, I->second->getSize(), I->second->getAAInfo(),
                 true, true);
>>>>>>> 2d84c00d
}

AliasSet &AliasSetTracker::mergeAllAliasSets() {
  assert(!AliasAnyAS && (TotalMayAliasSetSize > SaturationThreshold) &&
         "Full merge should happen once, when the saturation threshold is "
         "reached");

  // Collect all alias sets, so that we can drop references with impunity
  // without worrying about iterator invalidation.
  std::vector<AliasSet *> ASVector;
  ASVector.reserve(SaturationThreshold);
  for (iterator I = begin(), E = end(); I != E; I++)
    ASVector.push_back(&*I);

  // Copy all instructions and pointers into a new set, and forward all other
  // sets to it.
  AliasSets.push_back(new AliasSet());
  AliasAnyAS = &AliasSets.back();
  AliasAnyAS->Alias = AliasSet::SetMayAlias;
  AliasAnyAS->Access = AliasSet::ModRefAccess;
  AliasAnyAS->AliasAny = true;

  for (auto Cur : ASVector) {
    // If Cur was already forwarding, just forward to the new AS instead.
    AliasSet *FwdTo = Cur->Forward;
    if (FwdTo) {
      Cur->Forward = AliasAnyAS;
      AliasAnyAS->addRef();
      FwdTo->dropRef(*this);
      continue;
    }

    // Otherwise, perform the actual merge.
    AliasAnyAS->mergeSetIn(*Cur, *this);
  }

  return *AliasAnyAS;
}

AliasSet &AliasSetTracker::addPointer(MemoryLocation Loc,
                                      AliasSet::AccessLattice E) {
  AliasSet &AS = getAliasSetFor(Loc);
  AS.Access |= E;

  if (!AliasAnyAS && (TotalMayAliasSetSize > SaturationThreshold)) {
    // The AST is now saturated. From here on, we conservatively consider all
    // pointers to alias each-other.
    return mergeAllAliasSets();
  }

  return AS;
}

//===----------------------------------------------------------------------===//
//               AliasSet/AliasSetTracker Printing Support
//===----------------------------------------------------------------------===//

void AliasSet::print(raw_ostream &OS) const {
  OS << "  AliasSet[" << (const void*)this << ", " << RefCount << "] ";
  OS << (Alias == SetMustAlias ? "must" : "may") << " alias, ";
  switch (Access) {
  case NoAccess:     OS << "No access "; break;
  case RefAccess:    OS << "Ref       "; break;
  case ModAccess:    OS << "Mod       "; break;
  case ModRefAccess: OS << "Mod/Ref   "; break;
  default: llvm_unreachable("Bad value for Access!");
  }
  if (Forward)
    OS << " forwarding to " << (void*)Forward;

  if (!empty()) {
    OS << "Pointers: ";
    for (iterator I = begin(), E = end(); I != E; ++I) {
      if (I != begin()) OS << ", ";
      I.getPointer()->printAsOperand(OS << "(");
      if (I.getSize() == LocationSize::unknown())
        OS << ", unknown)";
      else 
        OS << ", " << I.getSize() << ")";
    }
  }
  if (!UnknownInsts.empty()) {
    OS << "\n    " << UnknownInsts.size() << " Unknown instructions: ";
    for (unsigned i = 0, e = UnknownInsts.size(); i != e; ++i) {
      if (i) OS << ", ";
      if (auto *I = getUnknownInst(i)) {
        if (I->hasName())
          I->printAsOperand(OS);
        else
          I->print(OS);
      }
    }
  }
  OS << "\n";
}

void AliasSetTracker::print(raw_ostream &OS) const {
  OS << "Alias Set Tracker: " << AliasSets.size() << " alias sets for "
     << PointerMap.size() << " pointer values.\n";
  for (const AliasSet &AS : *this)
    AS.print(OS);
  OS << "\n";
}

#if !defined(NDEBUG) || defined(LLVM_ENABLE_DUMP)
LLVM_DUMP_METHOD void AliasSet::dump() const { print(dbgs()); }
LLVM_DUMP_METHOD void AliasSetTracker::dump() const { print(dbgs()); }
#endif

//===----------------------------------------------------------------------===//
//                     ASTCallbackVH Class Implementation
//===----------------------------------------------------------------------===//

void AliasSetTracker::ASTCallbackVH::deleted() {
  assert(AST && "ASTCallbackVH called with a null AliasSetTracker!");
  AST->deleteValue(getValPtr());
  // this now dangles!
}

void AliasSetTracker::ASTCallbackVH::allUsesReplacedWith(Value *V) {
  AST->copyValue(getValPtr(), V);
}

AliasSetTracker::ASTCallbackVH::ASTCallbackVH(Value *V, AliasSetTracker *ast)
  : CallbackVH(V), AST(ast) {}

AliasSetTracker::ASTCallbackVH &
AliasSetTracker::ASTCallbackVH::operator=(Value *V) {
  return *this = ASTCallbackVH(V, AST);
}

//===----------------------------------------------------------------------===//
//                            AliasSetPrinter Pass
//===----------------------------------------------------------------------===//

namespace {

  class AliasSetPrinter : public FunctionPass {
    AliasSetTracker *Tracker;

  public:
    static char ID; // Pass identification, replacement for typeid

    AliasSetPrinter() : FunctionPass(ID) {
      initializeAliasSetPrinterPass(*PassRegistry::getPassRegistry());
    }

    void getAnalysisUsage(AnalysisUsage &AU) const override {
      AU.setPreservesAll();
      AU.addRequired<AAResultsWrapperPass>();
    }

    bool runOnFunction(Function &F) override {
      auto &AAWP = getAnalysis<AAResultsWrapperPass>();
      Tracker = new AliasSetTracker(AAWP.getAAResults());
      errs() << "Alias sets for function '" << F.getName() << "':\n";
      for (inst_iterator I = inst_begin(F), E = inst_end(F); I != E; ++I)
        Tracker->add(&*I);
      Tracker->print(errs());
      delete Tracker;
      return false;
    }
  };

} // end anonymous namespace

char AliasSetPrinter::ID = 0;

INITIALIZE_PASS_BEGIN(AliasSetPrinter, "print-alias-sets",
                "Alias Set Printer", false, true)
INITIALIZE_PASS_DEPENDENCY(AAResultsWrapperPass)
INITIALIZE_PASS_END(AliasSetPrinter, "print-alias-sets",
                "Alias Set Printer", false, true)<|MERGE_RESOLUTION|>--- conflicted
+++ resolved
@@ -143,15 +143,10 @@
           Alias = SetMayAlias;
           AST.TotalMayAliasSetSize += size();
         }
-        assert(Result != NoAlias && "Cannot be part of must set!");
+        //assert(Result != NoAlias && "Cannot be part of must set!"); // INTEL
       } else if (!SkipSizeUpdate)
         P->updateSizeAndAAInfo(Size, AAInfo);
-<<<<<<< HEAD
       }
-      //assert(Result != NoAlias && "Cannot be part of must set!"); // INTEL
-=======
->>>>>>> 2d84c00d
-    }
 
   Entry.setAliasSet(this);
   Entry.updateSizeAndAAInfo(Size, AAInfo);
@@ -596,18 +591,13 @@
   I = PointerMap.find_as(From);
   // Add it to the alias set it aliases...
   AliasSet *AS = I->second->getAliasSet(*this);
-<<<<<<< HEAD
 
   // Special handling of PHINodes is required as their AliasSets    // INTEL
   // should have 'MayAlias', not 'MustAlias'.                       // INTEL
   // CMPLRLLVM-186                                                  // INTEL
   AS->addPointer(*this, Entry, I->second->getSize(),
                  I->second->getAAInfo(),
-                 !(isa<PHINode>(From)));    // INTEL
-=======
-  AS->addPointer(*this, Entry, I->second->getSize(), I->second->getAAInfo(),
-                 true, true);
->>>>>>> 2d84c00d
+                 !(isa<PHINode>(From)), true);    // INTEL
 }
 
 AliasSet &AliasSetTracker::mergeAllAliasSets() {
