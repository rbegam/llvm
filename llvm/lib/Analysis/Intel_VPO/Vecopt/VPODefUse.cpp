//   Copyright (C) 2015-2016 Intel Corporation. All rights reserved.
//
//   The information and source code contained herein is the exclusive
//   property of Intel Corporation. and may not be disclosed, examined
//   or reproduced in whole or in part without explicit written authorization
//   from the company.
//
//   Source file:
//   ------------
//   VPODefUse.cpp -- Implements the AVR-level Def-Use information.
//
//===----------------------------------------------------------------------===//

#include "llvm/Analysis/Intel_VPO/Vecopt/Passes.h"
#include "llvm/Analysis/Intel_VPO/Vecopt/VPODefUse.h"
#include "llvm/IR/Intel_LoopIR/BlobDDRef.h"

#include "llvm/IR/LegacyPassManager.h"
#include "llvm/IR/PassManager.h"
#include "llvm/InitializePasses.h"
#include "llvm/PassSupport.h"
#include "llvm/Transforms/Intel_LoopTransforms/Utils/HLNodeUtils.h"

#define DEBUG_TYPE "vpo-def-use"

using namespace llvm;
using namespace vpo;

void IR2AVRVisitor::print(raw_ostream &OS) const {

  static std::string Indent(TabLength, ' ');
  formatted_raw_ostream FOS(dbgs());

  FOS << "IR2AVR Mapping:\n";
  FOS << Indent << "DDRef  --->  AVR:\n";
  for (const auto &It : DDRef2AVR) {
    FOS << Indent << Indent;
    It.first->print(FOS, true);
    FOS << "  --->  ";
    It.second->shallowPrint(FOS);
    FOS << "\n";
  }

  FOS << Indent << "Value  --->  Def:\n";
  for (const auto &It : Value2DefAVR) {
    FOS << Indent << Indent << "" << *(It.first);
    FOS << "  --->  ";
    It.second->shallowPrint(FOS);
    FOS << "\n";
  }

  FOS << Indent << "Value  --->  Uses:\n";
  for (const auto &It : Value2UsesAVR) {
    FOS << Indent << Indent << "" << *(It.first);
    FOS << "  --->\n";
    for (const AVR *Use : It.second) {
      FOS << Indent << Indent << Indent;
      Use->shallowPrint(FOS);
    }
    FOS << "\n";
  }
}

void IR2AVRVisitor::visit(AVRValueHIR *AValueHIR) {

  // TODO: AVRValueHIR that represents an IV does't have a DDRef
  if (DDRef *DDR = AValueHIR->getValue()) {
    // Register this value as the AVR holding this DDRef.
    DDRef2AVR[DDR] = AValueHIR;

    if (RegDDRef *RDDR = dyn_cast<RegDDRef>(DDR)) {
      // Register this value as the AVR holding any blob used by its RegDDRef.
      for (auto I = RDDR->blob_cbegin(), E = RDDR->blob_cend(); I != E; ++I)
        DDRef2AVR[*I] = AValueHIR;
    }
  } else if (AValueHIR->isIVValue()) {
    DEBUG(dbgs() << "Warning: Ignoring IV (AVRValueHIR):");
    DEBUG(AValueHIR->dump());
  } else {
    llvm_unreachable("AVRValueHIR doesn't have DDRef or IVValueInfo");
  }
}

void IR2AVRVisitor::visit(AVRValueIR *AValueIR) {

  if (AValueIR->isConstant())
    return;

  const Value *Val = AValueIR->getLLVMValue();

  if (Val == AValueIR->getLLVMInstruction()) {

    // Register this value as the AVR holding this DDRef.
    Value2DefAVR[Val] = AValueIR;
  } else {

    // Register this AVR a user of this value.
    Value2UsesAVR[Val].insert(AValueIR);
  }
}

void IR2AVRVisitor::visit(AVRPhiIR *APhiIR) {

  registerDefAndUses(APhiIR->getLLVMInstruction(), APhiIR);
}

void IR2AVRVisitor::visit(AVRCallIR *ACallIR) {

  const CallInst *Call = cast<CallInst>(ACallIR->getLLVMInstruction());
  FunctionType *CallType = Call->getFunctionType();

  if (!CallType->getReturnType()->isVoidTy())
    registerDef(Call, ACallIR);

  registerUses(Call, ACallIR);
}

void IR2AVRVisitor::visit(AVRReturnIR *AReturnIR) {

  registerUses(AReturnIR->getLLVMInstruction(), AReturnIR);
}

void IR2AVRVisitor::visit(AVRSelectIR *ASelectIR) {

  registerDefAndUses(ASelectIR->getLLVMInstruction(), ASelectIR);
}

void IR2AVRVisitor::visit(AVRCompareIR *ACompareIR) {

  registerDefAndUses(ACompareIR->getLLVMInstruction(), ACompareIR);
}

void IR2AVRVisitor::visit(AVRBranchIR *ABranchIR) {

  registerUses(ABranchIR->getLLVMInstruction(), ABranchIR);
}

void IR2AVRVisitor::visit(AVRIfIR *AIfIR) {

  // In LLVM-IR, an IF replaces a BRANCH and as such is a Use of the COMPARE
  // feeding it (but unlike BRANCHs it does not posses an underlying LLVM
  // Instruction that is a Use of the IF's condition).
  assert(isa<AVRCompareIR>(AIfIR->getCondition()) &&
         "Expected condition to be a COMPARE");
  AVRCompareIR *Condition = cast<AVRCompareIR>(AIfIR->getCondition());
  registerUser(Condition->getLLVMInstruction(), AIfIR);
}

AvrDefUse::AvrDefUse() : AvrDefUseBase(ID) {}

AvrDefUse::~AvrDefUse() {}

void AvrDefUseBase::reset() {

  DefUses.clear();
  ReachingDefs.clear();
}

void AvrDefUseBase::print(raw_ostream &OS, const Module *M) const {

  static std::string Indent(TabLength, ' ');
  formatted_raw_ostream FOS(OS);

  FOS << "AVR Def-Use Information:\n" << Indent << "Def -> Use -> Var:\n";

  for (auto &It : DefUses) {
    FOS << Indent << Indent;
    It.first->shallowPrint(FOS);
    FOS << "\n";
    for (auto &VarUses : It.second) {
      FOS << Indent << Indent << Indent;
      VarUses.first->shallowPrint(FOS);
      FOS << ", via:\n";
      for (const void *Use : VarUses.second) {
        printVar(Use, FOS, 4);
        FOS << "\n";
      }
    }
  }
  FOS << Indent << "Reaching Defs:\n";
  for (auto &It : ReachingDefs) {
    FOS << Indent << Indent;
    It.first->shallowPrint(FOS);
    FOS << "\n";
    for (auto &ReachingVars : It.second) {
      FOS << Indent << Indent << Indent << "via: ";
      printVar(ReachingVars.first, FOS, 0);
      FOS << "\n";
      for (AVR *ReachingDef : ReachingVars.second) {
        FOS << Indent << Indent << Indent << Indent;
        ReachingDef->shallowPrint(FOS);
        FOS << "\n";
      }
    }
  }
}

AvrDefUseBase::AvrDefUseBase(char &ID) : FunctionPass(ID) { reset(); }

INITIALIZE_PASS_BEGIN(AvrDefUse, "avr-def-use", "VPO AVR Def-Use Analysis",
                      false, true)
INITIALIZE_PASS_DEPENDENCY(AVRGenerate)
INITIALIZE_PASS_END(AvrDefUse, "avr-def-use", "VPO AVR Def-Use", false, true)

char AvrDefUse::ID = 0;

void AvrDefUse::registerUsers(AVR *Def, AvrUsedVarsMapTy &UVs, const Value *Val,
                              VisitedPhisTy &VisitedPhis) {

  for (AVR *UsingAVR : IR2AVR.getUsingAVRs(Val)) {

    AVRPhiIR *APhiIR = dyn_cast<AVRPhiIR>(UsingAVR);
    VarSetTy &Vs = UVs[UsingAVR];

    // AVRPhis use their own phi instruction as the underlying variable since
    // all their arguments provide Defs to the phi itself. All other AVR nodes
    // use the given value.
    const Value *UnderlyingVariable =
        APhiIR ? APhiIR->getLLVMInstruction() : Val;

    // Register Use
    Vs.insert(UnderlyingVariable);

    // Register Reaching Def.
    ReachingDefs[UsingAVR][UnderlyingVariable].insert(Def);

    // If this Use happens to be an incoming value of an AVRPhi, register the
    // users of the IR Phi as users of this Def as well (rather than users of
    // the phi node, which we do not consider a Def).
    // Two possible Uses here: incoming constants are used directly by the
    // AVRPhi, incoming non-constants used by the icoming AVRValue.
    if (!APhiIR) {

      AVR *Parent = UsingAVR->getParent();
      if (Parent)
        APhiIR = dyn_cast<AVRPhiIR>(Parent);
    }
    if (APhiIR && !VisitedPhis.count(APhiIR)) {

      VisitedPhis.insert(APhiIR);
      Instruction *PhiInst = APhiIR->getLLVMInstruction();
      registerUsers(Def, UVs, PhiInst, VisitedPhis);
    }
  }
}

AvrDefUse::AvrUsedVarsMapTy &AvrDefUse::registerDef(AVR *Def) {

  return DefUses[Def]; // Initialize to no uses.
}

template <typename AIRT> void AvrDefUse::registerDefAndUses(AIRT *Def) {

  AvrUsedVarsMapTy &UVs = registerDef(Def);

  const Instruction *Inst = Def->getLLVMInstruction();
  VisitedPhisTy VisitedPhis;
  registerUsers(Def, UVs, Inst, VisitedPhis);
}

void AvrDefUse::visit(AVRValueIR *AValueIR) {

  AVRPhiIR *ParentPhiIR = dyn_cast<AVRPhiIR>(AValueIR->getParent());
  if (ParentPhiIR) {

    // Phi nodes are not Defs by themselves, but rather pass-thru for their
    // incoming-value Defs, therefore:
    // - The LHS value of the Phi node is of no interest.
    // - Non-constant incoming values are Uses and are being taken care of by
    //   their reaching Defs.
    // - Constant incoming values are their own Def: register the AVRValue
    //   wrapping constant values as Defs and register their Users in the usual
    //   manner

    if (AValueIR->isConstant()) {

      // Register the AVRValue as Def.
      AvrUsedVarsMapTy &UVs = registerDef(AValueIR);

      // Propagate this Def to its AVR users. We can't call registerUsers with
      // the IR value, since mutiple AVRValues may be using it (so following the
      // IR2AVR map would be incorrect). Instead, we handle the parent AVRPhi
      // here ourselves and use the IR phi as the IR value whose (AVR) users
      // should become users of this Def.

      VisitedPhisTy VisitedPhis;

      // AVRPhis use their own phi instruction as the underlying variable since
      // all their arguments provide Defs to the phi itself. All other AVR nodes
      // use the given value.
      const Value *UnderlyingVariable = ParentPhiIR->getLLVMInstruction();

      // Register Use
      VarSetTy &Vs = UVs[ParentPhiIR];
      Vs.insert(UnderlyingVariable);

      // Register Reaching Def.
      ReachingDefs[ParentPhiIR][UnderlyingVariable].insert(AValueIR);

      // Propage Def to the users of the phi.
      VisitedPhis.insert(ParentPhiIR);
      registerUsers(AValueIR, UVs, UnderlyingVariable, VisitedPhis);
    }

    return;
  }

  if (isDef(AValueIR)) {

    // This AVR value is a Def of its IR value. Extract the actual Def AVR and
    // register it as a Def of this Value's users.

    AVR *RHS = getActualDef(AValueIR);
    assert(isa<AVRExpressionIR>(RHS));

    registerDefAndUses<AVRExpressionIR>(cast<AVRExpressionIR>(RHS));
  }
}

void AvrDefUse::visit(AVRCallIR *ACallIR) {

  const CallInst *Call = cast<CallInst>(ACallIR->getLLVMInstruction());
  FunctionType *CallType = Call->getFunctionType();

  if (!CallType->getReturnType()->isVoidTy())
    registerDefAndUses<AVRCallIR>(ACallIR);
}

void AvrDefUse::visit(AVRSelectIR *ASelectIR) {

  registerDefAndUses<AVRSelectIR>(ASelectIR);
}

void AvrDefUse::visit(AVRCompareIR *ACompareIR) {
  registerDefAndUses<AVRCompareIR>(ACompareIR);
}

bool AvrDefUse::runOnFunction(Function &F) {

  reset();

  AV = &getAnalysis<AVRGenerate>();

  if (AV->isAbstractLayerEmpty()) {
    AV = nullptr;
    return false;
  }

  // Collect inverse-mapping from IR to AVR.
  AVRVisitor<IR2AVRVisitor> IRVisitor(IR2AVR);
  IRVisitor.forwardVisit(AV->begin(), AV->end(), true, true,
                         true /*RecurseInsideValues*/);

  // Walk down the AVR tree and gather DU information.
  AVRVisitor<AvrDefUse> DUVisitor(*this);
  DUVisitor.forwardVisit(AV->begin(), AV->end(), true, true,
                         true /*RecurseInsideValues*/);

  AV = nullptr;
  return false;
}

FunctionPass *llvm::createAvrDefUsePass() { return new AvrDefUse(); }

INITIALIZE_PASS_BEGIN(AvrDefUseHIR, "avr-def-use-hir",
                      "VPO AVR-HIR Control Flow Graph", false, true)
INITIALIZE_PASS_DEPENDENCY(AVRGenerateHIR)
INITIALIZE_PASS_END(AvrDefUseHIR, "avr-def-use-hir",
                    "VPO AVR-HIR Control Flow Graph", false, true)

char AvrDefUseHIR::ID = 0;

AvrDefUseHIR::AvrDefUseHIR()
    : AvrDefUseBase(ID), TopLevelLoop(nullptr), DDG(nullptr, nullptr) {}

AvrDefUseHIR::~AvrDefUseHIR() {}

AVR *AvrDefUseBase::getActualDef(AVRValue *LHSValue) const {

  AVR *Parent = LHSValue->getParent();
  assert(Parent && "Expected value to have a parent");
  assert(isa<AVRExpression>(Parent) && "Expected expression for parent");
  assert(cast<AVRExpression>(Parent)->isLHSExpr() &&
         "Expected Def to be on the LHS");
  AVR *Grandparent = Parent->getParent();
  assert(Grandparent && "Expected value to have a parent");
  assert(isa<AVRAssign>(Grandparent) && "Expected assign for grandparent");
  return cast<AVRAssign>(Grandparent)->getRHS();
}

void AvrDefUseHIR::visit(AVRValueHIR *AValueHIR) {

  if (!isDef(AValueHIR))
    return;

<<<<<<< HEAD
  // CHECKME: Not sure if an AVRValueHIR with a null DDRef (IV) can reach this
  // point and it needs special treatment
  if (DDRef *DDR = AValueHIR->getValue()) {

    auto HLoop = TopLevelLoop->getLoop();

    // If the def is outside the loop, all uses of the def in the loop can
    // be treated as uniform. We want to avoid problems for cases where
    // we do not find the use AVR(such as in loop bounds for which we do
    // not build AVR nodes).
    if (!HLNodeUtils::contains(HLoop, DDR->getHLDDNode()))
      return;

    // This AVR value is a Def of its Symbase. Extract the actual Def AVR and
    // register it as a Def of this Value's RegDDRef's FLOW dependencies.
    AVR *RHS = getActualDef(AValueHIR);
    AvrUsedVarsMapTy &UVs = DefUses[RHS]; // Initialize to no uses.

    for (auto II = DDG.outgoing_edges_begin(DDR),
              EE = DDG.outgoing_edges_end(DDR);
         II != EE; ++II) {
      const DDEdge *Edge = *II;
      // Skip non-FLOW dependencies.
      if (!Edge->isFLOWdep())
        continue;
=======
  // This AVR value is a Def of its Symbase. Extract the actual Def AVR and
  // register it as a Def of this Value's RegDDRef's FLOW dependencies.

  AVR *RHS = getActualDef(AValueHIR);
  AvrUsedVarsMapTy &UVs = DefUses[RHS]; // Initialize to no uses.
  // FIXME: AVRValueHIR may not be a RegDDRef
  if (RegDDRef *RDDF = dyn_cast<RegDDRef>(AValueHIR->getValue())) {
  auto HLoop = TopLevelLoop->getLoop();
  auto &HNU = HLoop->getHLNodeUtils();

  // If the def is outside the loop, all uses of the def in the loop can
  // be treated as uniform. We want to avoid problems for cases where
  // we do not find the use AVR(such as in loop bounds for which we do
  // not build AVR nodes).
  if (!HNU.contains(HLoop, RDDF->getHLDDNode()))
    return;

  for (auto II = DDG.outgoing_edges_begin(RDDF),
            EE = DDG.outgoing_edges_end(RDDF);
       II != EE; ++II) {
    const DDEdge *Edge = *II;
    // Skip non-FLOW dependencies.
    if (!Edge->isFLOWdep())
      continue;
>>>>>>> a9efb713

      DDRef *SinkDDR = Edge->getSink();
      RegDDRef *SelfBlob = dyn_cast<RegDDRef>(SinkDDR);

      // Skip dependencies to DDRefs that are neither blobs or self-blobs.
      if (!(isa<BlobDDRef>(SinkDDR) || (SelfBlob && SelfBlob->isSelfBlob())))
        continue;

<<<<<<< HEAD
      // Skip dependencies outside TopLevelLoop
      if (!HLNodeUtils::contains(HLoop, SinkDDR->getHLDDNode()))
        continue;
=======
    // Skip dependencies outside TopLevelLoop
    if (!HNU.contains(HLoop, DDRef->getHLDDNode()))
      continue;
>>>>>>> a9efb713

      // Skip dependencies to DDRefs whose using AVR is a Def.
      AVR *UsingAVR = IR2AVR.getAVR(SinkDDR);
      AVRValueHIR *UsingAVRValue = dyn_cast<AVRValueHIR>(UsingAVR);
      if (UsingAVRValue && isDef(UsingAVRValue))
        continue;

      UVs[UsingAVR].insert(SinkDDR);               // Register Use.
      ReachingDefs[UsingAVR][SinkDDR].insert(RHS); // Register Reaching Def.
    }
  }
}

void AvrDefUseHIR::visit(AVRLoopHIR *ALoopHIR) {

  if (TopLevelLoop)
    return;

  TopLevelLoop = ALoopHIR;
  DDG = DDA->getGraph(ALoopHIR->getLoop(), false);

  DEBUG(formatted_raw_ostream FOS(dbgs()); FOS << "Top-Level loop DDG:\n";
        DDG.print(FOS); FOS << "\n");
}

void AvrDefUseHIR::postVisit(AVRLoopHIR *ALoopHIR) {

  if (TopLevelLoop != ALoopHIR)
    return;

  TopLevelLoop = nullptr;
  DDG = DDGraph(nullptr, nullptr);
}

void AvrDefUseHIR::visit(AVRWrn *AWrn) {
  //  DDG = DDA->getGraph(AWrn->getLoop(), false);
}

void AvrDefUseHIR::postVisit(AVRWrn *AWrn) {
  //  DDG = DDGraph(nullptr, nullptr);
}

bool AvrDefUseHIR::runOnFunction(Function &F) {

  reset();

  TopLevelLoop = nullptr;

  AVRGenerateHIR &AV = getAnalysis<AVRGenerateHIR>();
  DDA = &getAnalysis<HIRDDAnalysis>();

  if (AV.isAbstractLayerEmpty()) {
    return false;
  }

  // Collect inverse-mapping from IR to AVR.
  AVRVisitor<IR2AVRVisitor> IRVisitor(IR2AVR);
  IRVisitor.forwardVisit(AV.begin(), AV.end(), true, true,
                         true /*RecurseInsideValues*/);

  // Walk down the AVR tree and gather DU information.
  AVRVisitor<AvrDefUseHIR> DUVisitor(*this);
  DUVisitor.forwardVisit(AV.begin(), AV.end(), true, true,
                         true /*RecurseInsideValues*/);

  return false;
}

FunctionPass *llvm::createAvrDefUseHIRPass() { return new AvrDefUseHIR(); }<|MERGE_RESOLUTION|>--- conflicted
+++ resolved
@@ -393,18 +393,18 @@
   if (!isDef(AValueHIR))
     return;
 
-<<<<<<< HEAD
   // CHECKME: Not sure if an AVRValueHIR with a null DDRef (IV) can reach this
   // point and it needs special treatment
   if (DDRef *DDR = AValueHIR->getValue()) {
 
     auto HLoop = TopLevelLoop->getLoop();
+    auto &HNU = HLoop->getHLNodeUtils();
 
     // If the def is outside the loop, all uses of the def in the loop can
     // be treated as uniform. We want to avoid problems for cases where
     // we do not find the use AVR(such as in loop bounds for which we do
     // not build AVR nodes).
-    if (!HLNodeUtils::contains(HLoop, DDR->getHLDDNode()))
+    if (!HNU.contains(HLoop, DDR->getHLDDNode()))
       return;
 
     // This AVR value is a Def of its Symbase. Extract the actual Def AVR and
@@ -419,32 +419,6 @@
       // Skip non-FLOW dependencies.
       if (!Edge->isFLOWdep())
         continue;
-=======
-  // This AVR value is a Def of its Symbase. Extract the actual Def AVR and
-  // register it as a Def of this Value's RegDDRef's FLOW dependencies.
-
-  AVR *RHS = getActualDef(AValueHIR);
-  AvrUsedVarsMapTy &UVs = DefUses[RHS]; // Initialize to no uses.
-  // FIXME: AVRValueHIR may not be a RegDDRef
-  if (RegDDRef *RDDF = dyn_cast<RegDDRef>(AValueHIR->getValue())) {
-  auto HLoop = TopLevelLoop->getLoop();
-  auto &HNU = HLoop->getHLNodeUtils();
-
-  // If the def is outside the loop, all uses of the def in the loop can
-  // be treated as uniform. We want to avoid problems for cases where
-  // we do not find the use AVR(such as in loop bounds for which we do
-  // not build AVR nodes).
-  if (!HNU.contains(HLoop, RDDF->getHLDDNode()))
-    return;
-
-  for (auto II = DDG.outgoing_edges_begin(RDDF),
-            EE = DDG.outgoing_edges_end(RDDF);
-       II != EE; ++II) {
-    const DDEdge *Edge = *II;
-    // Skip non-FLOW dependencies.
-    if (!Edge->isFLOWdep())
-      continue;
->>>>>>> a9efb713
 
       DDRef *SinkDDR = Edge->getSink();
       RegDDRef *SelfBlob = dyn_cast<RegDDRef>(SinkDDR);
@@ -453,15 +427,9 @@
       if (!(isa<BlobDDRef>(SinkDDR) || (SelfBlob && SelfBlob->isSelfBlob())))
         continue;
 
-<<<<<<< HEAD
       // Skip dependencies outside TopLevelLoop
-      if (!HLNodeUtils::contains(HLoop, SinkDDR->getHLDDNode()))
+      if (!HNU.contains(HLoop, SinkDDR->getHLDDNode()))
         continue;
-=======
-    // Skip dependencies outside TopLevelLoop
-    if (!HNU.contains(HLoop, DDRef->getHLDDNode()))
-      continue;
->>>>>>> a9efb713
 
       // Skip dependencies to DDRefs whose using AVR is a Def.
       AVR *UsingAVR = IR2AVR.getAVR(SinkDDR);
