--- conflicted
+++ resolved
@@ -205,14 +205,7 @@
   }
 }
 
-<<<<<<< HEAD
 VPOVecContextBase
-=======
-#undef USE_EXPERIMENTAL_CODE
-// #define USE_EXPERIMENTAL_CODE 1
-
-VPOVecContextBase *
->>>>>>> 0502449e
 VPOScenarioEvaluationBase::processLoop(AVRLoop *ALoop, int *BestCostForALoop) {
   DEBUG(errs() << "Process Loop\n");
 
@@ -669,12 +662,8 @@
     // 2. Get the Address Space
     unsigned AS = PtrType->getPointerAddressSpace();
 
-<<<<<<< HEAD
     // Case 1: A scalar ld/st will be generated
     //
-=======
-// Case 1: A scalar ld/st will be generated
->>>>>>> 0502449e
 #ifdef USE_EXPERIMENTAL_CODE
     if (VF == 1 || Expr->getSLEV().isUniform()) {
 #else
@@ -808,9 +797,7 @@
     Cost = TTI.getAddressComputationCost(VectorTy);
 
     // Case 4: Non unit-stride access, using Gather/Scatter
-<<<<<<< HEAD
     //
-=======
 #ifdef USE_EXPERIMENTAL_CODE 
     if (PtrOp->getSLEV().isStrided()) {
       int64_t StrideInElements =
@@ -820,7 +807,6 @@
       DEBUG(errs() << "Stride Unknown\n");
 #endif
 
->>>>>>> 0502449e
     if (UseGatherOrScatter) {
       DEBUG(errs() << "Case 3: GatherScatterCost.\n");
       assert(ConsecutiveStride == 0 &&
