//===-- TargetLibraryInfo.cpp - Runtime library information ----------------==//
//
//                     The LLVM Compiler Infrastructure
//
// This file is distributed under the University of Illinois Open Source
// License. See LICENSE.TXT for details.
//
//===----------------------------------------------------------------------===//
//
// This file implements the TargetLibraryInfo class.
//
//===----------------------------------------------------------------------===//

#include "llvm/Analysis/TargetLibraryInfo.h"
#include "llvm/ADT/Triple.h"
#include "llvm/IR/Constants.h"
#include "llvm/Support/CommandLine.h"
using namespace llvm;

static cl::opt<TargetLibraryInfoImpl::VectorLibrary> ClVectorLibrary(
    "vector-library", cl::Hidden, cl::desc("Vector functions library"),
    cl::init(TargetLibraryInfoImpl::NoLibrary),
    cl::values(clEnumValN(TargetLibraryInfoImpl::NoLibrary, "none",
                          "No vector functions library"),
               clEnumValN(TargetLibraryInfoImpl::Accelerate, "Accelerate",
                          "Accelerate framework"),
               clEnumValN(TargetLibraryInfoImpl::SVML, "SVML",
                          "Intel SVML library"),
#if INTEL_CUSTOMIZATION
               clEnumValN(TargetLibraryInfoImpl::Libmvec, "Libmvec",
                          "Glibc vector math library")));
#endif

StringRef const TargetLibraryInfoImpl::StandardNames[LibFunc::NumLibFuncs] = {
#define TLI_DEFINE_STRING
#include "llvm/Analysis/TargetLibraryInfo.def"
};

static bool hasSinCosPiStret(const Triple &T) {
  // Only Darwin variants have _stret versions of combined trig functions.
  if (!T.isOSDarwin())
    return false;

  // The ABI is rather complicated on x86, so don't do anything special there.
  if (T.getArch() == Triple::x86)
    return false;

  if (T.isMacOSX() && T.isMacOSXVersionLT(10, 9))
    return false;

  if (T.isiOS() && T.isOSVersionLT(7, 0))
    return false;

  return true;
}

/// Initialize the set of available library functions based on the specified
/// target triple. This should be carefully written so that a missing target
/// triple gets a sane set of defaults.
static void initialize(TargetLibraryInfoImpl &TLI, const Triple &T,
                       ArrayRef<StringRef> StandardNames) {
  // Verify that the StandardNames array is in alphabetical order.
  assert(std::is_sorted(StandardNames.begin(), StandardNames.end(),
                        [](StringRef LHS, StringRef RHS) {
                          return LHS < RHS;
                        }) &&
         "TargetLibraryInfoImpl function names must be sorted");

  // Set IO unlocked variants as unavailable
  // Set them as available per system below
  TLI.setUnavailable(LibFunc_getchar_unlocked);
  TLI.setUnavailable(LibFunc_putc_unlocked);
  TLI.setUnavailable(LibFunc_putchar_unlocked);
  TLI.setUnavailable(LibFunc_fputc_unlocked);
  TLI.setUnavailable(LibFunc_fgetc_unlocked);
  TLI.setUnavailable(LibFunc_fread_unlocked);
  TLI.setUnavailable(LibFunc_fwrite_unlocked);
  TLI.setUnavailable(LibFunc_fputs_unlocked);
  TLI.setUnavailable(LibFunc_fgets_unlocked);

  bool ShouldExtI32Param = false, ShouldExtI32Return = false,
       ShouldSignExtI32Param = false;
  // PowerPC64, Sparc64, SystemZ need signext/zeroext on i32 parameters and
  // returns corresponding to C-level ints and unsigned ints.
  if (T.getArch() == Triple::ppc64 || T.getArch() == Triple::ppc64le ||
      T.getArch() == Triple::sparcv9 || T.getArch() == Triple::systemz) {
    ShouldExtI32Param = true;
    ShouldExtI32Return = true;
  }
  // Mips, on the other hand, needs signext on i32 parameters corresponding
  // to both signed and unsigned ints.
  if (T.isMIPS()) {
    ShouldSignExtI32Param = true;
  }
  TLI.setShouldExtI32Param(ShouldExtI32Param);
  TLI.setShouldExtI32Return(ShouldExtI32Return);
  TLI.setShouldSignExtI32Param(ShouldSignExtI32Param);

  if (T.getArch() == Triple::r600 ||
      T.getArch() == Triple::amdgcn) {
    TLI.setUnavailable(LibFunc_ldexp);
    TLI.setUnavailable(LibFunc_ldexpf);
    TLI.setUnavailable(LibFunc_ldexpl);
    TLI.setUnavailable(LibFunc_exp10);
    TLI.setUnavailable(LibFunc_exp10f);
    TLI.setUnavailable(LibFunc_exp10l);
    TLI.setUnavailable(LibFunc_log10);
    TLI.setUnavailable(LibFunc_log10f);
    TLI.setUnavailable(LibFunc_log10l);
  }

  // There are no library implementations of mempcy and memset for AMD gpus and
  // these can be difficult to lower in the backend.
  if (T.getArch() == Triple::r600 ||
      T.getArch() == Triple::amdgcn) {
    TLI.setUnavailable(LibFunc_memcpy);
    TLI.setUnavailable(LibFunc_memset);
    TLI.setUnavailable(LibFunc_memset_pattern16);
    return;
  }

  // memset_pattern16 is only available on iOS 3.0 and Mac OS X 10.5 and later.
  // All versions of watchOS support it.
  if (T.isMacOSX()) {
    // available IO unlocked variants on Mac OS X
    TLI.setAvailable(LibFunc_getc_unlocked);
    TLI.setAvailable(LibFunc_getchar_unlocked);
    TLI.setAvailable(LibFunc_putc_unlocked);
    TLI.setAvailable(LibFunc_putchar_unlocked);

    if (T.isMacOSXVersionLT(10, 5))
      TLI.setUnavailable(LibFunc_memset_pattern16);
  } else if (T.isiOS()) {
    if (T.isOSVersionLT(3, 0))
      TLI.setUnavailable(LibFunc_memset_pattern16);
  } else if (!T.isWatchOS()) {
    TLI.setUnavailable(LibFunc_memset_pattern16);
  }

  if (!hasSinCosPiStret(T)) {
    TLI.setUnavailable(LibFunc_sinpi);
    TLI.setUnavailable(LibFunc_sinpif);
    TLI.setUnavailable(LibFunc_cospi);
    TLI.setUnavailable(LibFunc_cospif);
    TLI.setUnavailable(LibFunc_sincospi_stret);
    TLI.setUnavailable(LibFunc_sincospif_stret);
  }

  if (T.isMacOSX() && T.getArch() == Triple::x86 &&
      !T.isMacOSXVersionLT(10, 7)) {
    // x86-32 OSX has a scheme where fwrite and fputs (and some other functions
    // we don't care about) have two versions; on recent OSX, the one we want
    // has a $UNIX2003 suffix. The two implementations are identical except
    // for the return value in some edge cases.  However, we don't want to
    // generate code that depends on the old symbols.
    TLI.setAvailableWithName(LibFunc_fwrite, "fwrite$UNIX2003");
    TLI.setAvailableWithName(LibFunc_fputs, "fputs$UNIX2003");
  }

  // iprintf and friends are only available on XCore and TCE.
  if (T.getArch() != Triple::xcore && T.getArch() != Triple::tce) {
    TLI.setUnavailable(LibFunc_iprintf);
    TLI.setUnavailable(LibFunc_siprintf);
    TLI.setUnavailable(LibFunc_fiprintf);
  }

  if (T.isOSWindows() && !T.isOSCygMing()) {
    // Win32 does not support long double
    TLI.setUnavailable(LibFunc_acosl);
    TLI.setUnavailable(LibFunc_asinl);
    TLI.setUnavailable(LibFunc_atanl);
    TLI.setUnavailable(LibFunc_atan2l);
    TLI.setUnavailable(LibFunc_ceill);
    TLI.setUnavailable(LibFunc_copysignl);
    TLI.setUnavailable(LibFunc_cosl);
    TLI.setUnavailable(LibFunc_coshl);
    TLI.setUnavailable(LibFunc_expl);
    TLI.setUnavailable(LibFunc_fabsf); // Win32 and Win64 both lack fabsf
    TLI.setUnavailable(LibFunc_fabsl);
    TLI.setUnavailable(LibFunc_floorl);
    TLI.setUnavailable(LibFunc_fmaxl);
    TLI.setUnavailable(LibFunc_fminl);
    TLI.setUnavailable(LibFunc_fmodl);
    TLI.setUnavailable(LibFunc_frexpl);
    TLI.setUnavailable(LibFunc_ldexpf);
    TLI.setUnavailable(LibFunc_ldexpl);
    TLI.setUnavailable(LibFunc_logl);
    TLI.setUnavailable(LibFunc_modfl);
    TLI.setUnavailable(LibFunc_powl);
    TLI.setUnavailable(LibFunc_sinl);
    TLI.setUnavailable(LibFunc_sinhl);
    TLI.setUnavailable(LibFunc_sqrtl);
    TLI.setUnavailable(LibFunc_tanl);
    TLI.setUnavailable(LibFunc_tanhl);

    // Win32 only has C89 math
    TLI.setUnavailable(LibFunc_acosh);
    TLI.setUnavailable(LibFunc_acoshf);
    TLI.setUnavailable(LibFunc_acoshl);
    TLI.setUnavailable(LibFunc_asinh);
    TLI.setUnavailable(LibFunc_asinhf);
    TLI.setUnavailable(LibFunc_asinhl);
    TLI.setUnavailable(LibFunc_atanh);
    TLI.setUnavailable(LibFunc_atanhf);
    TLI.setUnavailable(LibFunc_atanhl);
    TLI.setUnavailable(LibFunc_cabs);
    TLI.setUnavailable(LibFunc_cabsf);
    TLI.setUnavailable(LibFunc_cabsl);
    TLI.setUnavailable(LibFunc_cbrt);
    TLI.setUnavailable(LibFunc_cbrtf);
    TLI.setUnavailable(LibFunc_cbrtl);
    TLI.setUnavailable(LibFunc_exp2);
    TLI.setUnavailable(LibFunc_exp2f);
    TLI.setUnavailable(LibFunc_exp2l);
    TLI.setUnavailable(LibFunc_expm1);
    TLI.setUnavailable(LibFunc_expm1f);
    TLI.setUnavailable(LibFunc_expm1l);
    TLI.setUnavailable(LibFunc_log2);
    TLI.setUnavailable(LibFunc_log2f);
    TLI.setUnavailable(LibFunc_log2l);
    TLI.setUnavailable(LibFunc_log1p);
    TLI.setUnavailable(LibFunc_log1pf);
    TLI.setUnavailable(LibFunc_log1pl);
    TLI.setUnavailable(LibFunc_logb);
    TLI.setUnavailable(LibFunc_logbf);
    TLI.setUnavailable(LibFunc_logbl);
    TLI.setUnavailable(LibFunc_nearbyint);
    TLI.setUnavailable(LibFunc_nearbyintf);
    TLI.setUnavailable(LibFunc_nearbyintl);
    TLI.setUnavailable(LibFunc_rint);
    TLI.setUnavailable(LibFunc_rintf);
    TLI.setUnavailable(LibFunc_rintl);
    TLI.setUnavailable(LibFunc_round);
    TLI.setUnavailable(LibFunc_roundf);
    TLI.setUnavailable(LibFunc_roundl);
    TLI.setUnavailable(LibFunc_trunc);
    TLI.setUnavailable(LibFunc_truncf);
    TLI.setUnavailable(LibFunc_truncl);

    // Win32 provides some C99 math with mangled names
    TLI.setAvailableWithName(LibFunc_copysign, "_copysign");

    if (T.getArch() == Triple::x86) {
      // Win32 on x86 implements single-precision math functions as macros
      TLI.setUnavailable(LibFunc_acosf);
      TLI.setUnavailable(LibFunc_asinf);
      TLI.setUnavailable(LibFunc_atanf);
      TLI.setUnavailable(LibFunc_atan2f);
      TLI.setUnavailable(LibFunc_ceilf);
      TLI.setUnavailable(LibFunc_copysignf);
      TLI.setUnavailable(LibFunc_cosf);
      TLI.setUnavailable(LibFunc_coshf);
      TLI.setUnavailable(LibFunc_expf);
      TLI.setUnavailable(LibFunc_floorf);
      TLI.setUnavailable(LibFunc_fminf);
      TLI.setUnavailable(LibFunc_fmaxf);
      TLI.setUnavailable(LibFunc_fmodf);
      TLI.setUnavailable(LibFunc_logf);
      TLI.setUnavailable(LibFunc_log10f);
      TLI.setUnavailable(LibFunc_modff);
      TLI.setUnavailable(LibFunc_powf);
      TLI.setUnavailable(LibFunc_sinf);
      TLI.setUnavailable(LibFunc_sinhf);
      TLI.setUnavailable(LibFunc_sqrtf);
      TLI.setUnavailable(LibFunc_tanf);
      TLI.setUnavailable(LibFunc_tanhf);
    }

    // Win32 does *not* provide these functions, but they are
    // generally available on POSIX-compliant systems:
    TLI.setUnavailable(LibFunc_access);
    TLI.setUnavailable(LibFunc_bcmp);
    TLI.setUnavailable(LibFunc_bcopy);
    TLI.setUnavailable(LibFunc_bzero);
    TLI.setUnavailable(LibFunc_chmod);
    TLI.setUnavailable(LibFunc_chown);
    TLI.setUnavailable(LibFunc_closedir);
    TLI.setUnavailable(LibFunc_ctermid);
    TLI.setUnavailable(LibFunc_fdopen);
    TLI.setUnavailable(LibFunc_ffs);
    TLI.setUnavailable(LibFunc_fileno);
    TLI.setUnavailable(LibFunc_flockfile);
    TLI.setUnavailable(LibFunc_fseeko);
    TLI.setUnavailable(LibFunc_fstat);
    TLI.setUnavailable(LibFunc_fstatvfs);
    TLI.setUnavailable(LibFunc_ftello);
    TLI.setUnavailable(LibFunc_ftrylockfile);
    TLI.setUnavailable(LibFunc_funlockfile);
    TLI.setUnavailable(LibFunc_getitimer);
    TLI.setUnavailable(LibFunc_getlogin_r);
    TLI.setUnavailable(LibFunc_getpwnam);
    TLI.setUnavailable(LibFunc_gettimeofday);
    TLI.setUnavailable(LibFunc_htonl);
    TLI.setUnavailable(LibFunc_htons);
    TLI.setUnavailable(LibFunc_lchown);
    TLI.setUnavailable(LibFunc_lstat);
    TLI.setUnavailable(LibFunc_memccpy);
    TLI.setUnavailable(LibFunc_mkdir);
    TLI.setUnavailable(LibFunc_ntohl);
    TLI.setUnavailable(LibFunc_ntohs);
    TLI.setUnavailable(LibFunc_open);
    TLI.setUnavailable(LibFunc_opendir);
    TLI.setUnavailable(LibFunc_pclose);
    TLI.setUnavailable(LibFunc_popen);
    TLI.setUnavailable(LibFunc_pread);
    TLI.setUnavailable(LibFunc_pwrite);
    TLI.setUnavailable(LibFunc_read);
    TLI.setUnavailable(LibFunc_readlink);
    TLI.setUnavailable(LibFunc_realpath);
    TLI.setUnavailable(LibFunc_rmdir);
    TLI.setUnavailable(LibFunc_setitimer);
    TLI.setUnavailable(LibFunc_stat);
    TLI.setUnavailable(LibFunc_statvfs);
    TLI.setUnavailable(LibFunc_stpcpy);
    TLI.setUnavailable(LibFunc_stpncpy);
    TLI.setUnavailable(LibFunc_strcasecmp);
    TLI.setUnavailable(LibFunc_strncasecmp);
    TLI.setUnavailable(LibFunc_times);
    TLI.setUnavailable(LibFunc_uname);
    TLI.setUnavailable(LibFunc_unlink);
    TLI.setUnavailable(LibFunc_unsetenv);
    TLI.setUnavailable(LibFunc_utime);
    TLI.setUnavailable(LibFunc_utimes);
    TLI.setUnavailable(LibFunc_write);

    // Win32 does *not* provide provide these functions, but they are
    // specified by C99:
    TLI.setUnavailable(LibFunc_atoll);
    TLI.setUnavailable(LibFunc_frexpf);
    TLI.setUnavailable(LibFunc_llabs);

#if INTEL_CUSTOMIZATION
    TLI.setUnavailable(LibFunc_cxa_pure_virtual);
    TLI.setUnavailable(LibFunc_fxstat);
    TLI.setUnavailable(LibFunc_fxstat64);
    TLI.setUnavailable(LibFunc_gxx_personality_v0);
    TLI.setUnavailable(LibFunc_lxstat);
    TLI.setUnavailable(LibFunc_sysv_signal);
    TLI.setUnavailable(LibFunc_alphasort);
    TLI.setUnavailable(LibFunc_asprintf);
    TLI.setUnavailable(LibFunc_backtrace);
    TLI.setUnavailable(LibFunc_backtrace_symbols);
    TLI.setUnavailable(LibFunc_chdir);
    TLI.setUnavailable(LibFunc_close);
    TLI.setUnavailable(LibFunc_dup);
    TLI.setUnavailable(LibFunc_execl);
    TLI.setUnavailable(LibFunc_execv);
    TLI.setUnavailable(LibFunc_execvp);
    TLI.setUnavailable(LibFunc_fcntl);
    TLI.setUnavailable(LibFunc_fnmatch);
    TLI.setUnavailable(LibFunc_fork);
    TLI.setUnavailable(LibFunc_freopen64);
    TLI.setUnavailable(LibFunc_fsync);
    TLI.setUnavailable(LibFunc_ftruncate64);
    TLI.setUnavailable(LibFunc_getcwd);
    TLI.setUnavailable(LibFunc_getegid);
    TLI.setUnavailable(LibFunc_geteuid);
    TLI.setUnavailable(LibFunc_getgid);
    TLI.setUnavailable(LibFunc_getopt_long);
    TLI.setUnavailable(LibFunc_getpid);
    TLI.setUnavailable(LibFunc_getpwuid);
    TLI.setUnavailable(LibFunc_getrlimit);
    TLI.setUnavailable(LibFunc_getrusage);
    TLI.setUnavailable(LibFunc_getuid);
    TLI.setUnavailable(LibFunc_glob);
    TLI.setUnavailable(LibFunc_globfree);
    TLI.setUnavailable(LibFunc_gmtime_r);
    TLI.setUnavailable(LibFunc_ioctl);
    TLI.setUnavailable(LibFunc_isatty);
    TLI.setUnavailable(LibFunc_iscntrl);
    TLI.setUnavailable(LibFunc_kill);
    TLI.setUnavailable(LibFunc_link);
    TLI.setUnavailable(LibFunc_localtime_r);
    TLI.setUnavailable(LibFunc_lseek);
    TLI.setUnavailable(LibFunc_lseek64);
    TLI.setUnavailable(LibFunc_mkdtemp);
    TLI.setUnavailable(LibFunc_mmap);
    TLI.setUnavailable(LibFunc_munmap);
    TLI.setUnavailable(LibFunc_pipe);
    TLI.setUnavailable(LibFunc_pthread_key_create);
    TLI.setUnavailable(LibFunc_pthread_self);
    TLI.setUnavailable(LibFunc_putenv);
    TLI.setUnavailable(LibFunc_qsort_r);
    TLI.setUnavailable(LibFunc_raise);
    TLI.setUnavailable(LibFunc_readdir);
    TLI.setUnavailable(LibFunc_readdir64);
    TLI.setUnavailable(LibFunc_scandir);
    TLI.setUnavailable(LibFunc_select);
    TLI.setUnavailable(LibFunc_setgid);
    TLI.setUnavailable(LibFunc_setrlimit);
    TLI.setUnavailable(LibFunc_setuid);
    TLI.setUnavailable(LibFunc_siglongjmp);
    TLI.setUnavailable(LibFunc_strsignal);
    TLI.setUnavailable(LibFunc_symlink);
    TLI.setUnavailable(LibFunc_sysconf);
    TLI.setUnavailable(LibFunc_truncate64);
    TLI.setUnavailable(LibFunc_usleep);
    TLI.setUnavailable(LibFunc_vasprintf);
    TLI.setUnavailable(LibFunc_waitpid);

    TLI.setUnavailable(LibFunc_ZNKSs17find_first_not_ofEPKcmm);
    TLI.setUnavailable(LibFunc_ZNKSs4findEPKcmm);
    TLI.setUnavailable(LibFunc_ZNKSs4findEcm);
    TLI.setUnavailable(LibFunc_ZNKSs5rfindEPKcmm);
    TLI.setUnavailable(LibFunc_ZNKSs5rfindEcm);
    TLI.setUnavailable(LibFunc_ZNKSs7compareEPKc);
    TLI.setUnavailable(LibFunc_ZNKSt13runtime_error4whatEv);
    TLI.setUnavailable(LibFunc_ZNKSt5ctypeIcE13_M_widen_initEv);
    TLI.setUnavailable(LibFunc_ZNKSt9bad_alloc4whatEv);
    TLI.setUnavailable(LibFunc_ZNKSt9exception4whatEv);
    TLI.setUnavailable(LibFunc_ZNSi10_M_extractIdEERSiRT_);
    TLI.setUnavailable(LibFunc_ZNSi10_M_extractIfEERSiRT_);
    TLI.setUnavailable(LibFunc_ZNSi10_M_extractIlEERSiRT_);
    TLI.setUnavailable(LibFunc_ZNSi10_M_extractImEERSiRT_);
    TLI.setUnavailable(LibFunc_ZNSi4readEPcl);
    TLI.setUnavailable(LibFunc_ZNSi5tellgEv);
    TLI.setUnavailable(LibFunc_ZNSi5ungetEv);
    TLI.setUnavailable(LibFunc_ZNSirsERi);
    TLI.setUnavailable(LibFunc_ZNSo3putEc);
    TLI.setUnavailable(LibFunc_ZNSo5flushEv);
    TLI.setUnavailable(LibFunc_ZNSo5writeEPKcl);
    TLI.setUnavailable(LibFunc_ZNSo9_M_insertIPKvEERSoT_);
    TLI.setUnavailable(LibFunc_ZNSo9_M_insertIbEERSoT_);
    TLI.setUnavailable(LibFunc_ZNSo9_M_insertIdEERSoT_);
    TLI.setUnavailable(LibFunc_ZNSo9_M_insertIlEERSoT_);
    TLI.setUnavailable(LibFunc_ZNSo9_M_insertImEERSoT_);
    TLI.setUnavailable(LibFunc_ZNSolsEi);
    TLI.setUnavailable(LibFunc_ZNSs12_M_leak_hardEv);
    TLI.setUnavailable(LibFunc_ZNSs4_Rep10_M_destroyERKSaIcE);
    TLI.setUnavailable(LibFunc_ZNSs4_Rep9_S_createEmmRKSaIcE);
    TLI.setUnavailable(LibFunc_ZNSs6appendEPKcm);
    TLI.setUnavailable(LibFunc_ZNSs6appendERKSs);
    TLI.setUnavailable(LibFunc_ZNSs6appendEmc);
    TLI.setUnavailable(LibFunc_ZNSs6assignEPKcm);
    TLI.setUnavailable(LibFunc_ZNSs6assignERKSs);
    TLI.setUnavailable(LibFunc_ZNSs6insertEmPKcm);
    TLI.setUnavailable(LibFunc_ZNSs6resizeEmc);
    TLI.setUnavailable(LibFunc_ZNSs7replaceEmmPKcm);
    TLI.setUnavailable(LibFunc_ZNSs7reserveEm);
    TLI.setUnavailable(LibFunc_ZNSs9_M_mutateEmmm);
    TLI.setUnavailable(LibFunc_ZNSsC1EPKcRKSaIcE);
    TLI.setUnavailable(LibFunc_ZNSsC1EPKcmRKSaIcE);
    TLI.setUnavailable(LibFunc_ZNSsC1ERKSs);
    TLI.setUnavailable(LibFunc_ZNSsC1ERKSsmm);
    TLI.setUnavailable(LibFunc_ZNSt12__basic_fileIcED1Ev);
    TLI.setUnavailable(LibFunc_ZNSt13basic_filebufIcSt11char_traitsIcEE4openEPKcSt13_Ios_Openmode);
    TLI.setUnavailable(LibFunc_ZNSt13basic_filebufIcSt11char_traitsIcEE5closeEv);
    TLI.setUnavailable(LibFunc_ZNSt13basic_filebufIcSt11char_traitsIcEEC1Ev);
    TLI.setUnavailable(LibFunc_ZNSt13runtime_errorC1ERKSs);
    TLI.setUnavailable(LibFunc_ZNSt13runtime_errorC2ERKSs);
    TLI.setUnavailable(LibFunc_ZNSt13runtime_errorD0Ev);
    TLI.setUnavailable(LibFunc_ZNSt13runtime_errorD1Ev);
    TLI.setUnavailable(LibFunc_ZNSt13runtime_errorD2Ev);
    TLI.setUnavailable(LibFunc_ZNSt15basic_streambufIcSt11char_traitsIcEE6xsgetnEPcl);
    TLI.setUnavailable(LibFunc_ZNSt15basic_streambufIcSt11char_traitsIcEE6xsputnEPKcl);
    TLI.setUnavailable(LibFunc_ZNSt15basic_stringbufIcSt11char_traitsIcESaIcEE7_M_syncEPcmm);
    TLI.setUnavailable(LibFunc_ZNSt15basic_stringbufIcSt11char_traitsIcESaIcEE7seekoffElSt12_Ios_SeekdirSt13_Ios_Openmode);
    TLI.setUnavailable(LibFunc_ZNSt15basic_stringbufIcSt11char_traitsIcESaIcEE7seekposESt4fposI11__mbstate_tESt13_Ios_Openmode);
    TLI.setUnavailable(LibFunc_ZNSt15basic_stringbufIcSt11char_traitsIcESaIcEE8overflowEi);
    TLI.setUnavailable(LibFunc_ZNSt15basic_stringbufIcSt11char_traitsIcESaIcEE9pbackfailEi);
    TLI.setUnavailable(LibFunc_ZNSt15basic_stringbufIcSt11char_traitsIcESaIcEE9underflowEv);
    TLI.setUnavailable(LibFunc_ZNSt15basic_stringbufIcSt11char_traitsIcESaIcEEC2ERKSsSt13_Ios_Openmode);
    TLI.setUnavailable(LibFunc_ZNSt6localeC1Ev);
    TLI.setUnavailable(LibFunc_ZNSt6localeD1Ev);
    TLI.setUnavailable(LibFunc_ZNSt8__detail15_List_node_base11_M_transferEPS0_S1_);
    TLI.setUnavailable(LibFunc_ZNSt8__detail15_List_node_base7_M_hookEPS0_);
    TLI.setUnavailable(LibFunc_ZNSt8__detail15_List_node_base9_M_unhookEv);
    TLI.setUnavailable(LibFunc_ZNSt8ios_base4InitC1Ev);
    TLI.setUnavailable(LibFunc_ZNSt8ios_base4InitD1Ev);
    TLI.setUnavailable(LibFunc_ZNSt8ios_baseC2Ev);
    TLI.setUnavailable(LibFunc_ZNSt8ios_baseD2Ev);
    TLI.setUnavailable(LibFunc_ZNSt9bad_allocD0Ev);
    TLI.setUnavailable(LibFunc_ZNSt9bad_allocD1Ev);
    TLI.setUnavailable(LibFunc_ZNSt9basic_iosIcSt11char_traitsIcEE4initEPSt15basic_streambufIcS1_E);
    TLI.setUnavailable(LibFunc_ZNSt9basic_iosIcSt11char_traitsIcEE5clearESt12_Ios_Iostate);
    TLI.setUnavailable(LibFunc_ZNSt9basic_iosIcSt11char_traitsIcEE5rdbufEPSt15basic_streambufIcS1_E);
    TLI.setUnavailable(LibFunc_ZNSt9exceptionD0Ev);
    TLI.setUnavailable(LibFunc_ZNSt9exceptionD1Ev);
    TLI.setUnavailable(LibFunc_ZNSt9exceptionD2Ev);
    TLI.setUnavailable(LibFunc_ZSt16__ostream_insertIcSt11char_traitsIcEERSt13basic_ostreamIT_T0_ES6_PKS3_l);
    TLI.setUnavailable(LibFunc_ZSt16__throw_bad_castv);
    TLI.setUnavailable(LibFunc_ZSt17__throw_bad_allocv);
    TLI.setUnavailable(LibFunc_ZSt18_Rb_tree_decrementPKSt18_Rb_tree_node_base);
    TLI.setUnavailable(LibFunc_ZSt18_Rb_tree_decrementPSt18_Rb_tree_node_base);
    TLI.setUnavailable(LibFunc_ZSt18_Rb_tree_incrementPKSt18_Rb_tree_node_base);
    TLI.setUnavailable(LibFunc_ZSt18_Rb_tree_incrementPSt18_Rb_tree_node_base);
    TLI.setUnavailable(LibFunc_ZSt19__throw_logic_errorPKc);
    TLI.setUnavailable(LibFunc_ZSt20__throw_length_errorPKc);
    TLI.setUnavailable(LibFunc_ZSt20__throw_out_of_rangePKc);
    TLI.setUnavailable(LibFunc_ZSt28_Rb_tree_rebalance_for_erasePSt18_Rb_tree_node_baseRS_);
    TLI.setUnavailable(LibFunc_ZSt29_Rb_tree_insert_and_rebalancebPSt18_Rb_tree_node_baseS0_RS_);
    TLI.setUnavailable(LibFunc_ZSt7getlineIcSt11char_traitsIcESaIcEERSt13basic_istreamIT_T0_ES7_RSbIS4_S5_T1_ES4_);
    TLI.setUnavailable(LibFunc_ZSt9terminatev);
    TLI.setUnavailable(LibFunc_ZStrsIcSt11char_traitsIcEERSt13basic_istreamIT_T0_ES6_RS3_);
#endif // INTEL_CUSTOMIZATION
  }

  switch (T.getOS()) {
  case Triple::MacOSX:
    // exp10 and exp10f are not available on OS X until 10.9 and iOS until 7.0
    // and their names are __exp10 and __exp10f. exp10l is not available on
    // OS X or iOS.
    TLI.setUnavailable(LibFunc_exp10l);
    if (T.isMacOSXVersionLT(10, 9)) {
      TLI.setUnavailable(LibFunc_exp10);
      TLI.setUnavailable(LibFunc_exp10f);
    } else {
      TLI.setAvailableWithName(LibFunc_exp10, "__exp10");
      TLI.setAvailableWithName(LibFunc_exp10f, "__exp10f");
    }
    break;
  case Triple::IOS:
  case Triple::TvOS:
  case Triple::WatchOS:
    TLI.setUnavailable(LibFunc_exp10l);
    if (!T.isWatchOS() && (T.isOSVersionLT(7, 0) ||
                           (T.isOSVersionLT(9, 0) &&
                            (T.getArch() == Triple::x86 ||
                             T.getArch() == Triple::x86_64)))) {
      TLI.setUnavailable(LibFunc_exp10);
      TLI.setUnavailable(LibFunc_exp10f);
    } else {
      TLI.setAvailableWithName(LibFunc_exp10, "__exp10");
      TLI.setAvailableWithName(LibFunc_exp10f, "__exp10f");
    }
    break;
  case Triple::Linux:
    // exp10, exp10f, exp10l is available on Linux (GLIBC) but are extremely
    // buggy prior to glibc version 2.18. Until this version is widely deployed
    // or we have a reasonable detection strategy, we cannot use exp10 reliably
    // on Linux.
    //
    // Fall through to disable all of them.
    LLVM_FALLTHROUGH;
  default:
    TLI.setUnavailable(LibFunc_exp10);
    TLI.setUnavailable(LibFunc_exp10f);
    TLI.setUnavailable(LibFunc_exp10l);
  }

  // ffsl is available on at least Darwin, Mac OS X, iOS, FreeBSD, and
  // Linux (GLIBC):
  // http://developer.apple.com/library/mac/#documentation/Darwin/Reference/ManPages/man3/ffsl.3.html
  // http://svn.freebsd.org/base/head/lib/libc/string/ffsl.c
  // http://www.gnu.org/software/gnulib/manual/html_node/ffsl.html
  switch (T.getOS()) {
  case Triple::Darwin:
  case Triple::MacOSX:
  case Triple::IOS:
  case Triple::TvOS:
  case Triple::WatchOS:
  case Triple::FreeBSD:
  case Triple::Linux:
    break;
  default:
    TLI.setUnavailable(LibFunc_ffsl);
  }

  // ffsll is available on at least FreeBSD and Linux (GLIBC):
  // http://svn.freebsd.org/base/head/lib/libc/string/ffsll.c
  // http://www.gnu.org/software/gnulib/manual/html_node/ffsll.html
  switch (T.getOS()) {
  case Triple::Darwin:
  case Triple::MacOSX:
  case Triple::IOS:
  case Triple::TvOS:
  case Triple::WatchOS:
  case Triple::FreeBSD:
  case Triple::Linux:
    break;
  default:
    TLI.setUnavailable(LibFunc_ffsll);
  }

  // The following functions are available on at least FreeBSD:
  // http://svn.freebsd.org/base/head/lib/libc/string/fls.c
  // http://svn.freebsd.org/base/head/lib/libc/string/flsl.c
  // http://svn.freebsd.org/base/head/lib/libc/string/flsll.c
  if (!T.isOSFreeBSD()) {
    TLI.setUnavailable(LibFunc_fls);
    TLI.setUnavailable(LibFunc_flsl);
    TLI.setUnavailable(LibFunc_flsll);
  }

  // The following functions are available on Linux,
  // but Android uses bionic instead of glibc.
  if (!T.isOSLinux() || T.isAndroid()) {
    TLI.setUnavailable(LibFunc_dunder_strdup);
    TLI.setUnavailable(LibFunc_dunder_strtok_r);
    TLI.setUnavailable(LibFunc_dunder_isoc99_fscanf);                   // INTEL
    TLI.setUnavailable(LibFunc_dunder_isoc99_scanf);
    TLI.setUnavailable(LibFunc_dunder_isoc99_sscanf);
    TLI.setUnavailable(LibFunc_under_IO_getc);
    TLI.setUnavailable(LibFunc_under_IO_putc);
    // But, Android has memalign.
    if (!T.isAndroid())
      TLI.setUnavailable(LibFunc_memalign);
    TLI.setUnavailable(LibFunc_fopen64);
    TLI.setUnavailable(LibFunc_fseeko64);
    TLI.setUnavailable(LibFunc_fstat64);
    TLI.setUnavailable(LibFunc_fstatvfs64);
    TLI.setUnavailable(LibFunc_ftello64);
    TLI.setUnavailable(LibFunc_lstat64);
    TLI.setUnavailable(LibFunc_open64);
    TLI.setUnavailable(LibFunc_stat64);
    TLI.setUnavailable(LibFunc_statvfs64);
    TLI.setUnavailable(LibFunc_tmpfile64);

    // Relaxed math functions are included in math-finite.h on Linux (GLIBC).
    TLI.setUnavailable(LibFunc_acos_finite);
    TLI.setUnavailable(LibFunc_acosf_finite);
    TLI.setUnavailable(LibFunc_acosl_finite);
    TLI.setUnavailable(LibFunc_acosh_finite);
    TLI.setUnavailable(LibFunc_acoshf_finite);
    TLI.setUnavailable(LibFunc_acoshl_finite);
    TLI.setUnavailable(LibFunc_asin_finite);
    TLI.setUnavailable(LibFunc_asinf_finite);
    TLI.setUnavailable(LibFunc_asinl_finite);
    TLI.setUnavailable(LibFunc_atan2_finite);
    TLI.setUnavailable(LibFunc_atan2f_finite);
    TLI.setUnavailable(LibFunc_atan2l_finite);
    TLI.setUnavailable(LibFunc_atanh_finite);
    TLI.setUnavailable(LibFunc_atanhf_finite);
    TLI.setUnavailable(LibFunc_atanhl_finite);
    TLI.setUnavailable(LibFunc_cosh_finite);
    TLI.setUnavailable(LibFunc_coshf_finite);
    TLI.setUnavailable(LibFunc_coshl_finite);
    TLI.setUnavailable(LibFunc_exp10_finite);
    TLI.setUnavailable(LibFunc_exp10f_finite);
    TLI.setUnavailable(LibFunc_exp10l_finite);
    TLI.setUnavailable(LibFunc_exp2_finite);
    TLI.setUnavailable(LibFunc_exp2f_finite);
    TLI.setUnavailable(LibFunc_exp2l_finite);
    TLI.setUnavailable(LibFunc_exp_finite);
    TLI.setUnavailable(LibFunc_expf_finite);
    TLI.setUnavailable(LibFunc_expl_finite);
    TLI.setUnavailable(LibFunc_log10_finite);
    TLI.setUnavailable(LibFunc_log10f_finite);
    TLI.setUnavailable(LibFunc_log10l_finite);
    TLI.setUnavailable(LibFunc_log2_finite);
    TLI.setUnavailable(LibFunc_log2f_finite);
    TLI.setUnavailable(LibFunc_log2l_finite);
    TLI.setUnavailable(LibFunc_log_finite);
    TLI.setUnavailable(LibFunc_logf_finite);
    TLI.setUnavailable(LibFunc_logl_finite);
    TLI.setUnavailable(LibFunc_pow_finite);
    TLI.setUnavailable(LibFunc_powf_finite);
    TLI.setUnavailable(LibFunc_powl_finite);
    TLI.setUnavailable(LibFunc_sinh_finite);
    TLI.setUnavailable(LibFunc_sinhf_finite);
    TLI.setUnavailable(LibFunc_sinhl_finite);
  }

  if ((T.isOSLinux() && T.isGNUEnvironment()) ||
      (T.isAndroid() && !T.isAndroidVersionLT(28))) {
    // available IO unlocked variants on GNU/Linux and Android P or later
    TLI.setAvailable(LibFunc_getc_unlocked);
    TLI.setAvailable(LibFunc_getchar_unlocked);
    TLI.setAvailable(LibFunc_putc_unlocked);
    TLI.setAvailable(LibFunc_putchar_unlocked);
    TLI.setAvailable(LibFunc_fputc_unlocked);
    TLI.setAvailable(LibFunc_fgetc_unlocked);
    TLI.setAvailable(LibFunc_fread_unlocked);
    TLI.setAvailable(LibFunc_fwrite_unlocked);
    TLI.setAvailable(LibFunc_fputs_unlocked);
    TLI.setAvailable(LibFunc_fgets_unlocked);
  }

  // As currently implemented in clang, NVPTX code has no standard library to
  // speak of.  Headers provide a standard-ish library implementation, but many
  // of the signatures are wrong -- for example, many libm functions are not
  // extern "C".
  //
  // libdevice, an IR library provided by nvidia, is linked in by the front-end,
  // but only used functions are provided to llvm.  Moreover, most of the
  // functions in libdevice don't map precisely to standard library functions.
  //
  // FIXME: Having no standard library prevents e.g. many fastmath
  // optimizations, so this situation should be fixed.
  if (T.isNVPTX()) {
    TLI.disableAllFunctions();
    TLI.setAvailable(LibFunc_nvvm_reflect);
  } else {
    TLI.setUnavailable(LibFunc_nvvm_reflect);
  }

  TLI.addVectorizableFunctionsFromVecLib(ClVectorLibrary);
}

TargetLibraryInfoImpl::TargetLibraryInfoImpl() {
  // Default to everything being available.
  memset(AvailableArray, -1, sizeof(AvailableArray));

  initialize(*this, Triple(), StandardNames);
}

TargetLibraryInfoImpl::TargetLibraryInfoImpl(const Triple &T) {
  // Default to everything being available.
  memset(AvailableArray, -1, sizeof(AvailableArray));

  initialize(*this, T, StandardNames);
}

TargetLibraryInfoImpl::TargetLibraryInfoImpl(const TargetLibraryInfoImpl &TLI)
    : CustomNames(TLI.CustomNames), ShouldExtI32Param(TLI.ShouldExtI32Param),
      ShouldExtI32Return(TLI.ShouldExtI32Return),
      ShouldSignExtI32Param(TLI.ShouldSignExtI32Param) {
  memcpy(AvailableArray, TLI.AvailableArray, sizeof(AvailableArray));
  VectorDescs = TLI.VectorDescs;
  ScalarDescs = TLI.ScalarDescs;
}

TargetLibraryInfoImpl::TargetLibraryInfoImpl(TargetLibraryInfoImpl &&TLI)
    : CustomNames(std::move(TLI.CustomNames)),
      ShouldExtI32Param(TLI.ShouldExtI32Param),
      ShouldExtI32Return(TLI.ShouldExtI32Return),
      ShouldSignExtI32Param(TLI.ShouldSignExtI32Param) {
  std::move(std::begin(TLI.AvailableArray), std::end(TLI.AvailableArray),
            AvailableArray);
  VectorDescs = TLI.VectorDescs;
  ScalarDescs = TLI.ScalarDescs;
}

TargetLibraryInfoImpl &TargetLibraryInfoImpl::operator=(const TargetLibraryInfoImpl &TLI) {
  CustomNames = TLI.CustomNames;
  ShouldExtI32Param = TLI.ShouldExtI32Param;
  ShouldExtI32Return = TLI.ShouldExtI32Return;
  ShouldSignExtI32Param = TLI.ShouldSignExtI32Param;
  memcpy(AvailableArray, TLI.AvailableArray, sizeof(AvailableArray));
  return *this;
}

TargetLibraryInfoImpl &TargetLibraryInfoImpl::operator=(TargetLibraryInfoImpl &&TLI) {
  CustomNames = std::move(TLI.CustomNames);
  ShouldExtI32Param = TLI.ShouldExtI32Param;
  ShouldExtI32Return = TLI.ShouldExtI32Return;
  ShouldSignExtI32Param = TLI.ShouldSignExtI32Param;
  std::move(std::begin(TLI.AvailableArray), std::end(TLI.AvailableArray),
            AvailableArray);
  return *this;
}

static StringRef sanitizeFunctionName(StringRef funcName) {
  // Filter out empty names and names containing null bytes, those can't be in
  // our table.
  if (funcName.empty() || funcName.find('\0') != StringRef::npos)
    return StringRef();

  // Check for \01 prefix that is used to mangle __asm declarations and
  // strip it if present.
  return GlobalValue::dropLLVMManglingEscape(funcName);
}

bool TargetLibraryInfoImpl::getLibFunc(StringRef funcName,
                                       LibFunc &F) const {
  StringRef const *Start = &StandardNames[0];
  StringRef const *End = &StandardNames[NumLibFuncs];

  funcName = sanitizeFunctionName(funcName);
  if (funcName.empty())
    return false;

  StringRef const *I = std::lower_bound(
      Start, End, funcName, [](StringRef LHS, StringRef RHS) {
        return LHS < RHS;
      });
  if (I != End && *I == funcName) {
    F = (LibFunc)(I - Start);
    return true;
  }
  return false;
}

bool TargetLibraryInfoImpl::isValidProtoForLibFunc(const FunctionType &FTy,
                                                   LibFunc F,
                                                   const DataLayout *DL) const {
  LLVMContext &Ctx = FTy.getContext();
  Type *PCharTy = Type::getInt8PtrTy(Ctx);
  Type *SizeTTy = DL ? DL->getIntPtrType(Ctx, /*AS=*/0) : nullptr;
  auto IsSizeTTy = [SizeTTy](Type *Ty) {
    return SizeTTy ? Ty == SizeTTy : Ty->isIntegerTy();
  };
  unsigned NumParams = FTy.getNumParams();

  switch (F) {
  case LibFunc_strlen:
    return (NumParams == 1 && FTy.getParamType(0)->isPointerTy() &&
            FTy.getReturnType()->isIntegerTy());

  case LibFunc_strchr:
  case LibFunc_strrchr:
    return (NumParams == 2 && FTy.getReturnType()->isPointerTy() &&
            FTy.getParamType(0) == FTy.getReturnType() &&
            FTy.getParamType(1)->isIntegerTy());

  case LibFunc_strtol:
  case LibFunc_strtod:
  case LibFunc_strtof:
  case LibFunc_strtoul:
  case LibFunc_strtoll:
  case LibFunc_strtold:
  case LibFunc_strtoull:
    return ((NumParams == 2 || NumParams == 3) &&
            FTy.getParamType(0)->isPointerTy() &&
            FTy.getParamType(1)->isPointerTy());
  case LibFunc_strcat:
    return (NumParams == 2 && FTy.getReturnType()->isPointerTy() &&
            FTy.getParamType(0) == FTy.getReturnType() &&
            FTy.getParamType(1) == FTy.getReturnType());

  case LibFunc_strncat:
    return (NumParams == 3 && FTy.getReturnType()->isPointerTy() &&
            FTy.getParamType(0) == FTy.getReturnType() &&
            FTy.getParamType(1) == FTy.getReturnType() &&
            IsSizeTTy(FTy.getParamType(2)));

  case LibFunc_strcpy_chk:
  case LibFunc_stpcpy_chk:
    --NumParams;
    if (!IsSizeTTy(FTy.getParamType(NumParams)))
      return false;
    LLVM_FALLTHROUGH;
  case LibFunc_strcpy:
  case LibFunc_stpcpy:
    return (NumParams == 2 && FTy.getReturnType() == FTy.getParamType(0) &&
            FTy.getParamType(0) == FTy.getParamType(1) &&
            FTy.getParamType(0) == PCharTy);

  case LibFunc_strncpy_chk:
  case LibFunc_stpncpy_chk:
    --NumParams;
    if (!IsSizeTTy(FTy.getParamType(NumParams)))
      return false;
    LLVM_FALLTHROUGH;
  case LibFunc_strncpy:
  case LibFunc_stpncpy:
    return (NumParams == 3 && FTy.getReturnType() == FTy.getParamType(0) &&
            FTy.getParamType(0) == FTy.getParamType(1) &&
            FTy.getParamType(0) == PCharTy &&
            IsSizeTTy(FTy.getParamType(2)));

  case LibFunc_strxfrm:
    return (NumParams == 3 && FTy.getParamType(0)->isPointerTy() &&
            FTy.getParamType(1)->isPointerTy());

  case LibFunc_strcmp:
    return (NumParams == 2 && FTy.getReturnType()->isIntegerTy(32) &&
            FTy.getParamType(0)->isPointerTy() &&
            FTy.getParamType(0) == FTy.getParamType(1));

  case LibFunc_strncmp:
    return (NumParams == 3 && FTy.getReturnType()->isIntegerTy(32) &&
            FTy.getParamType(0)->isPointerTy() &&
            FTy.getParamType(0) == FTy.getParamType(1) &&
            IsSizeTTy(FTy.getParamType(2)));

  case LibFunc_strspn:
  case LibFunc_strcspn:
    return (NumParams == 2 && FTy.getParamType(0)->isPointerTy() &&
            FTy.getParamType(0) == FTy.getParamType(1) &&
            FTy.getReturnType()->isIntegerTy());

  case LibFunc_strcoll:
  case LibFunc_strcasecmp:
  case LibFunc_strncasecmp:
    return (NumParams >= 2 && FTy.getParamType(0)->isPointerTy() &&
            FTy.getParamType(1)->isPointerTy());

  case LibFunc_strstr:
    return (NumParams == 2 && FTy.getReturnType()->isPointerTy() &&
            FTy.getParamType(0)->isPointerTy() &&
            FTy.getParamType(1)->isPointerTy());

  case LibFunc_strpbrk:
    return (NumParams == 2 && FTy.getParamType(0)->isPointerTy() &&
            FTy.getReturnType() == FTy.getParamType(0) &&
            FTy.getParamType(0) == FTy.getParamType(1));

  case LibFunc_strtok:
  case LibFunc_strtok_r:
    return (NumParams >= 2 && FTy.getParamType(1)->isPointerTy());
  case LibFunc_scanf:
  case LibFunc_setbuf:
  case LibFunc_setvbuf:
    return (NumParams >= 1 && FTy.getParamType(0)->isPointerTy());
  case LibFunc_strdup:
  case LibFunc_strndup:
    return (NumParams >= 1 && FTy.getReturnType()->isPointerTy() &&
            FTy.getParamType(0)->isPointerTy());
  case LibFunc_sscanf:
  case LibFunc_stat:
  case LibFunc_statvfs:
  case LibFunc_siprintf:
  case LibFunc_sprintf:
    return (NumParams >= 2 && FTy.getParamType(0)->isPointerTy() &&
            FTy.getParamType(1)->isPointerTy() &&
            FTy.getReturnType()->isIntegerTy(32));
  case LibFunc_snprintf:
    return (NumParams == 3 && FTy.getParamType(0)->isPointerTy() &&
            FTy.getParamType(2)->isPointerTy() &&
            FTy.getReturnType()->isIntegerTy(32));
  case LibFunc_setitimer:
    return (NumParams == 3 && FTy.getParamType(1)->isPointerTy() &&
            FTy.getParamType(2)->isPointerTy());
  case LibFunc_system:
    return (NumParams == 1 && FTy.getParamType(0)->isPointerTy());
  case LibFunc_malloc:
    return (NumParams == 1 && FTy.getReturnType()->isPointerTy());
  case LibFunc_memcmp:
    return (NumParams == 3 && FTy.getReturnType()->isIntegerTy(32) &&
            FTy.getParamType(0)->isPointerTy() &&
            FTy.getParamType(1)->isPointerTy());

  case LibFunc_memchr:
  case LibFunc_memrchr:
    return (NumParams == 3 && FTy.getReturnType()->isPointerTy() &&
            FTy.getReturnType() == FTy.getParamType(0) &&
            FTy.getParamType(1)->isIntegerTy(32) &&
            IsSizeTTy(FTy.getParamType(2)));
  case LibFunc_modf:
  case LibFunc_modff:
  case LibFunc_modfl:
    return (NumParams >= 2 && FTy.getParamType(1)->isPointerTy());

  case LibFunc_memcpy_chk:
  case LibFunc_memmove_chk:
    --NumParams;
    if (!IsSizeTTy(FTy.getParamType(NumParams)))
      return false;
    LLVM_FALLTHROUGH;
  case LibFunc_memcpy:
  case LibFunc_mempcpy:
  case LibFunc_memmove:
    return (NumParams == 3 && FTy.getReturnType() == FTy.getParamType(0) &&
            FTy.getParamType(0)->isPointerTy() &&
            FTy.getParamType(1)->isPointerTy() &&
            IsSizeTTy(FTy.getParamType(2)));

  case LibFunc_memset_chk:
    --NumParams;
    if (!IsSizeTTy(FTy.getParamType(NumParams)))
      return false;
    LLVM_FALLTHROUGH;
  case LibFunc_memset:
    return (NumParams == 3 && FTy.getReturnType() == FTy.getParamType(0) &&
            FTy.getParamType(0)->isPointerTy() &&
            FTy.getParamType(1)->isIntegerTy() &&
            IsSizeTTy(FTy.getParamType(2)));

  case LibFunc_memccpy:
    return (NumParams >= 2 && FTy.getParamType(1)->isPointerTy());
  case LibFunc_memalign:
    return (FTy.getReturnType()->isPointerTy());
  case LibFunc_realloc:
  case LibFunc_reallocf:
    return (NumParams == 2 && FTy.getReturnType() == PCharTy &&
            FTy.getParamType(0) == FTy.getReturnType() &&
            IsSizeTTy(FTy.getParamType(1)));
  case LibFunc_read:
    return (NumParams == 3 && FTy.getParamType(1)->isPointerTy());
  case LibFunc_rewind:
  case LibFunc_rmdir:
  case LibFunc_remove:
  case LibFunc_realpath:
    return (NumParams >= 1 && FTy.getParamType(0)->isPointerTy());
  case LibFunc_rename:
    return (NumParams >= 2 && FTy.getParamType(0)->isPointerTy() &&
            FTy.getParamType(1)->isPointerTy());
  case LibFunc_readlink:
    return (NumParams >= 2 && FTy.getParamType(0)->isPointerTy() &&
            FTy.getParamType(1)->isPointerTy());
  case LibFunc_write:
    return (NumParams == 3 && FTy.getParamType(1)->isPointerTy());
  case LibFunc_bcopy:
  case LibFunc_bcmp:
    return (NumParams == 3 && FTy.getParamType(0)->isPointerTy() &&
            FTy.getParamType(1)->isPointerTy());
  case LibFunc_bzero:
    return (NumParams == 2 && FTy.getParamType(0)->isPointerTy());
  case LibFunc_calloc:
    return (NumParams == 2 && FTy.getReturnType()->isPointerTy());

  case LibFunc_atof:
  case LibFunc_atoi:
  case LibFunc_atol:
  case LibFunc_atoll:
  case LibFunc_ferror:
  case LibFunc_getenv:
  case LibFunc_getpwnam:
  case LibFunc_iprintf:
  case LibFunc_pclose:
  case LibFunc_perror:
  case LibFunc_printf:
  case LibFunc_puts:
  case LibFunc_uname:
  case LibFunc_under_IO_getc:
  case LibFunc_unlink:
  case LibFunc_unsetenv:
    return (NumParams == 1 && FTy.getParamType(0)->isPointerTy());

  case LibFunc_access:
  case LibFunc_chmod:
  case LibFunc_chown:
  case LibFunc_clearerr:
  case LibFunc_closedir:
  case LibFunc_ctermid:
  case LibFunc_fclose:
  case LibFunc_feof:
  case LibFunc_fflush:
  case LibFunc_fgetc:
  case LibFunc_fgetc_unlocked:
  case LibFunc_fileno:
  case LibFunc_flockfile:
  case LibFunc_free:
  case LibFunc_fseek:
  case LibFunc_fseeko64:
  case LibFunc_fseeko:
  case LibFunc_fsetpos:
  case LibFunc_ftell:
  case LibFunc_ftello64:
  case LibFunc_ftello:
  case LibFunc_ftrylockfile:
  case LibFunc_funlockfile:
  case LibFunc_getc:
  case LibFunc_getc_unlocked:
  case LibFunc_getlogin_r:
  case LibFunc_mkdir:
  case LibFunc_mktime:
  case LibFunc_times:
    return (NumParams != 0 && FTy.getParamType(0)->isPointerTy());

  case LibFunc_fopen:
    return (NumParams == 2 && FTy.getReturnType()->isPointerTy() &&
            FTy.getParamType(0)->isPointerTy() &&
            FTy.getParamType(1)->isPointerTy());
  case LibFunc_fdopen:
    return (NumParams == 2 && FTy.getReturnType()->isPointerTy() &&
            FTy.getParamType(1)->isPointerTy());
  case LibFunc_fputc:
  case LibFunc_fputc_unlocked:
  case LibFunc_fstat:
  case LibFunc_frexp:
  case LibFunc_frexpf:
  case LibFunc_frexpl:
  case LibFunc_fstatvfs:
    return (NumParams == 2 && FTy.getParamType(1)->isPointerTy());
  case LibFunc_fgets:
  case LibFunc_fgets_unlocked:
    return (NumParams == 3 && FTy.getParamType(0)->isPointerTy() &&
            FTy.getParamType(2)->isPointerTy());
  case LibFunc_fread:
  case LibFunc_fread_unlocked:
    return (NumParams == 4 && FTy.getParamType(0)->isPointerTy() &&
            FTy.getParamType(3)->isPointerTy());
  case LibFunc_fwrite:
  case LibFunc_fwrite_unlocked:
    return (NumParams == 4 && FTy.getReturnType()->isIntegerTy() &&
            FTy.getParamType(0)->isPointerTy() &&
            FTy.getParamType(1)->isIntegerTy() &&
            FTy.getParamType(2)->isIntegerTy() &&
            FTy.getParamType(3)->isPointerTy());
  case LibFunc_fputs:
  case LibFunc_fputs_unlocked:
    return (NumParams >= 2 && FTy.getParamType(0)->isPointerTy() &&
            FTy.getParamType(1)->isPointerTy());
  case LibFunc_fscanf:
  case LibFunc_fiprintf:
  case LibFunc_fprintf:
    return (NumParams >= 2 && FTy.getReturnType()->isIntegerTy() &&
            FTy.getParamType(0)->isPointerTy() &&
            FTy.getParamType(1)->isPointerTy());
  case LibFunc_fgetpos:
    return (NumParams >= 2 && FTy.getParamType(0)->isPointerTy() &&
            FTy.getParamType(1)->isPointerTy());
  case LibFunc_getchar:
  case LibFunc_getchar_unlocked:
    return (NumParams == 0 && FTy.getReturnType()->isIntegerTy());
  case LibFunc_gets:
    return (NumParams == 1 && FTy.getParamType(0) == PCharTy);
  case LibFunc_getitimer:
    return (NumParams == 2 && FTy.getParamType(1)->isPointerTy());
  case LibFunc_ungetc:
    return (NumParams == 2 && FTy.getParamType(1)->isPointerTy());
  case LibFunc_utime:
  case LibFunc_utimes:
    return (NumParams == 2 && FTy.getParamType(0)->isPointerTy() &&
            FTy.getParamType(1)->isPointerTy());
  case LibFunc_putc:
  case LibFunc_putc_unlocked:
    return (NumParams == 2 && FTy.getParamType(1)->isPointerTy());
  case LibFunc_pread:
  case LibFunc_pwrite:
    return (NumParams == 4 && FTy.getParamType(1)->isPointerTy());
  case LibFunc_popen:
    return (NumParams == 2 && FTy.getReturnType()->isPointerTy() &&
            FTy.getParamType(0)->isPointerTy() &&
            FTy.getParamType(1)->isPointerTy());
  case LibFunc_vscanf:
    return (NumParams == 2 && FTy.getParamType(1)->isPointerTy());
  case LibFunc_vsscanf:
    return (NumParams == 3 && FTy.getParamType(1)->isPointerTy() &&
            FTy.getParamType(2)->isPointerTy());
  case LibFunc_vfscanf:
    return (NumParams == 3 && FTy.getParamType(1)->isPointerTy() &&
            FTy.getParamType(2)->isPointerTy());
  case LibFunc_valloc:
    return (FTy.getReturnType()->isPointerTy());
  case LibFunc_vprintf:
    return (NumParams == 2 && FTy.getParamType(0)->isPointerTy());
  case LibFunc_vfprintf:
  case LibFunc_vsprintf:
    return (NumParams == 3 && FTy.getParamType(0)->isPointerTy() &&
            FTy.getParamType(1)->isPointerTy());
  case LibFunc_vsnprintf:
    return (NumParams == 4 && FTy.getParamType(0)->isPointerTy() &&
            FTy.getParamType(2)->isPointerTy());
  case LibFunc_open:
    return (NumParams >= 2 && FTy.getParamType(0)->isPointerTy());
  case LibFunc_opendir:
    return (NumParams == 1 && FTy.getReturnType()->isPointerTy() &&
            FTy.getParamType(0)->isPointerTy());
  case LibFunc_tmpfile:
    return (FTy.getReturnType()->isPointerTy());
  case LibFunc_htonl:
  case LibFunc_ntohl:
    return (NumParams == 1 && FTy.getReturnType()->isIntegerTy(32) &&
            FTy.getReturnType() == FTy.getParamType(0));
  case LibFunc_htons:
  case LibFunc_ntohs:
    return (NumParams == 1 && FTy.getReturnType()->isIntegerTy(16) &&
            FTy.getReturnType() == FTy.getParamType(0));
  case LibFunc_lstat:
    return (NumParams == 2 && FTy.getParamType(0)->isPointerTy() &&
            FTy.getParamType(1)->isPointerTy());
  case LibFunc_lchown:
    return (NumParams == 3 && FTy.getParamType(0)->isPointerTy());
  case LibFunc_qsort:
    return (NumParams == 4 && FTy.getParamType(3)->isPointerTy());
  case LibFunc_dunder_strdup:
  case LibFunc_dunder_strndup:
    return (NumParams >= 1 && FTy.getReturnType()->isPointerTy() &&
            FTy.getParamType(0)->isPointerTy());
  case LibFunc_dunder_strtok_r:
    return (NumParams == 3 && FTy.getParamType(1)->isPointerTy());
  case LibFunc_under_IO_putc:
    return (NumParams == 2 && FTy.getParamType(1)->isPointerTy());
  case LibFunc_dunder_isoc99_scanf:
    return (NumParams >= 1 && FTy.getParamType(0)->isPointerTy());
  case LibFunc_stat64:
  case LibFunc_lstat64:
  case LibFunc_statvfs64:
    return (NumParams == 2 && FTy.getParamType(0)->isPointerTy() &&
            FTy.getParamType(1)->isPointerTy());
  case LibFunc_dunder_isoc99_sscanf:
    return (NumParams >= 2 && FTy.getParamType(0)->isPointerTy() &&
            FTy.getParamType(1)->isPointerTy());
  case LibFunc_fopen64:
    return (NumParams == 2 && FTy.getReturnType()->isPointerTy() &&
            FTy.getParamType(0)->isPointerTy() &&
            FTy.getParamType(1)->isPointerTy());
  case LibFunc_tmpfile64:
    return (FTy.getReturnType()->isPointerTy());
  case LibFunc_fstat64:
  case LibFunc_fstatvfs64:
    return (NumParams == 2 && FTy.getParamType(1)->isPointerTy());
  case LibFunc_open64:
    return (NumParams >= 2 && FTy.getParamType(0)->isPointerTy());
  case LibFunc_gettimeofday:
    return (NumParams == 2 && FTy.getParamType(0)->isPointerTy() &&
            FTy.getParamType(1)->isPointerTy());

  // new(unsigned int);
  case LibFunc_Znwj:
  // new(unsigned long);
  case LibFunc_Znwm:
  // new[](unsigned int);
  case LibFunc_Znaj:
  // new[](unsigned long);
  case LibFunc_Znam:
  // new(unsigned int);
  case LibFunc_msvc_new_int:
  // new(unsigned long long);
  case LibFunc_msvc_new_longlong:
  // new[](unsigned int);
  case LibFunc_msvc_new_array_int:
  // new[](unsigned long long);
  case LibFunc_msvc_new_array_longlong:
    return (NumParams == 1 && FTy.getReturnType()->isPointerTy());

  // new(unsigned int, nothrow);
  case LibFunc_ZnwjRKSt9nothrow_t:
  // new(unsigned long, nothrow);
  case LibFunc_ZnwmRKSt9nothrow_t:
  // new[](unsigned int, nothrow);
  case LibFunc_ZnajRKSt9nothrow_t:
  // new[](unsigned long, nothrow);
  case LibFunc_ZnamRKSt9nothrow_t:
  // new(unsigned int, nothrow);
  case LibFunc_msvc_new_int_nothrow:
  // new(unsigned long long, nothrow);
  case LibFunc_msvc_new_longlong_nothrow:
  // new[](unsigned int, nothrow);
  case LibFunc_msvc_new_array_int_nothrow:
  // new[](unsigned long long, nothrow);
  case LibFunc_msvc_new_array_longlong_nothrow:
  // new(unsigned int, align_val_t)
  case LibFunc_ZnwjSt11align_val_t:
  // new(unsigned long, align_val_t)
  case LibFunc_ZnwmSt11align_val_t:
  // new[](unsigned int, align_val_t)
  case LibFunc_ZnajSt11align_val_t:
  // new[](unsigned long, align_val_t)
  case LibFunc_ZnamSt11align_val_t:
    return (NumParams == 2 && FTy.getReturnType()->isPointerTy());

  // new(unsigned int, align_val_t, nothrow)
  case LibFunc_ZnwjSt11align_val_tRKSt9nothrow_t:
  // new(unsigned long, align_val_t, nothrow)
  case LibFunc_ZnwmSt11align_val_tRKSt9nothrow_t:
  // new[](unsigned int, align_val_t, nothrow)
  case LibFunc_ZnajSt11align_val_tRKSt9nothrow_t:
  // new[](unsigned long, align_val_t, nothrow)
  case LibFunc_ZnamSt11align_val_tRKSt9nothrow_t:
    return (NumParams == 3 && FTy.getReturnType()->isPointerTy());

  // void operator delete[](void*);
  case LibFunc_ZdaPv:
  // void operator delete(void*);
  case LibFunc_ZdlPv:
  // void operator delete[](void*);
  case LibFunc_msvc_delete_array_ptr32:
  // void operator delete[](void*);
  case LibFunc_msvc_delete_array_ptr64:
  // void operator delete(void*);
  case LibFunc_msvc_delete_ptr32:
  // void operator delete(void*);
  case LibFunc_msvc_delete_ptr64:
    return (NumParams == 1 && FTy.getParamType(0)->isPointerTy());

  // void operator delete[](void*, nothrow);
  case LibFunc_ZdaPvRKSt9nothrow_t:
  // void operator delete[](void*, unsigned int);
  case LibFunc_ZdaPvj:
  // void operator delete[](void*, unsigned long);
  case LibFunc_ZdaPvm:
  // void operator delete(void*, nothrow);
  case LibFunc_ZdlPvRKSt9nothrow_t:
  // void operator delete(void*, unsigned int);
  case LibFunc_ZdlPvj:
  // void operator delete(void*, unsigned long);
  case LibFunc_ZdlPvm:
  // void operator delete(void*, align_val_t)
  case LibFunc_ZdlPvSt11align_val_t:
  // void operator delete[](void*, align_val_t)
  case LibFunc_ZdaPvSt11align_val_t:
  // void operator delete[](void*, unsigned int);
  case LibFunc_msvc_delete_array_ptr32_int:
  // void operator delete[](void*, nothrow);
  case LibFunc_msvc_delete_array_ptr32_nothrow:
  // void operator delete[](void*, unsigned long long);
  case LibFunc_msvc_delete_array_ptr64_longlong:
  // void operator delete[](void*, nothrow);
  case LibFunc_msvc_delete_array_ptr64_nothrow:
  // void operator delete(void*, unsigned int);
  case LibFunc_msvc_delete_ptr32_int:
  // void operator delete(void*, nothrow);
  case LibFunc_msvc_delete_ptr32_nothrow:
  // void operator delete(void*, unsigned long long);
  case LibFunc_msvc_delete_ptr64_longlong:
  // void operator delete(void*, nothrow);
  case LibFunc_msvc_delete_ptr64_nothrow:
    return (NumParams == 2 && FTy.getParamType(0)->isPointerTy());

  // void operator delete(void*, align_val_t, nothrow)
  case LibFunc_ZdlPvSt11align_val_tRKSt9nothrow_t:
  // void operator delete[](void*, align_val_t, nothrow)
  case LibFunc_ZdaPvSt11align_val_tRKSt9nothrow_t:
    return (NumParams == 3 && FTy.getParamType(0)->isPointerTy());

  case LibFunc_memset_pattern16:
    return (!FTy.isVarArg() && NumParams == 3 &&
            FTy.getParamType(0)->isPointerTy() &&
            FTy.getParamType(1)->isPointerTy() &&
            FTy.getParamType(2)->isIntegerTy());

  case LibFunc_cxa_guard_abort:
  case LibFunc_cxa_guard_acquire:
  case LibFunc_cxa_guard_release:
  case LibFunc_nvvm_reflect:
    return (NumParams == 1 && FTy.getParamType(0)->isPointerTy());

  case LibFunc_sincospi_stret:
  case LibFunc_sincospif_stret:
    return (NumParams == 1 && FTy.getParamType(0)->isFloatingPointTy());

  case LibFunc_acos:
  case LibFunc_acos_finite:
  case LibFunc_acosf:
  case LibFunc_acosf_finite:
  case LibFunc_acosh:
  case LibFunc_acosh_finite:
  case LibFunc_acoshf:
  case LibFunc_acoshf_finite:
  case LibFunc_acoshl:
  case LibFunc_acoshl_finite:
  case LibFunc_acosl:
  case LibFunc_acosl_finite:
  case LibFunc_asin:
  case LibFunc_asin_finite:
  case LibFunc_asinf:
  case LibFunc_asinf_finite:
  case LibFunc_asinh:
  case LibFunc_asinhf:
  case LibFunc_asinhl:
  case LibFunc_asinl:
  case LibFunc_asinl_finite:
  case LibFunc_atan:
  case LibFunc_atanf:
  case LibFunc_atanh:
  case LibFunc_atanh_finite:
  case LibFunc_atanhf:
  case LibFunc_atanhf_finite:
  case LibFunc_atanhl:
  case LibFunc_atanhl_finite:
  case LibFunc_atanl:
  case LibFunc_cbrt:
  case LibFunc_cbrtf:
  case LibFunc_cbrtl:
  case LibFunc_ceil:
  case LibFunc_ceilf:
  case LibFunc_ceill:
  case LibFunc_cos:
  case LibFunc_cosf:
  case LibFunc_cosh:
  case LibFunc_cosh_finite:
  case LibFunc_coshf:
  case LibFunc_coshf_finite:
  case LibFunc_coshl:
  case LibFunc_coshl_finite:
  case LibFunc_cosl:
  case LibFunc_exp10:
  case LibFunc_exp10_finite:
  case LibFunc_exp10f:
  case LibFunc_exp10f_finite:
  case LibFunc_exp10l:
  case LibFunc_exp10l_finite:
  case LibFunc_exp2:
  case LibFunc_exp2_finite:
  case LibFunc_exp2f:
  case LibFunc_exp2f_finite:
  case LibFunc_exp2l:
  case LibFunc_exp2l_finite:
  case LibFunc_exp:
  case LibFunc_exp_finite:
  case LibFunc_expf:
  case LibFunc_expf_finite:
  case LibFunc_expl:
  case LibFunc_expl_finite:
  case LibFunc_expm1:
  case LibFunc_expm1f:
  case LibFunc_expm1l:
  case LibFunc_fabs:
  case LibFunc_fabsf:
  case LibFunc_fabsl:
  case LibFunc_floor:
  case LibFunc_floorf:
  case LibFunc_floorl:
  case LibFunc_log10:
  case LibFunc_log10_finite:
  case LibFunc_log10f:
  case LibFunc_log10f_finite:
  case LibFunc_log10l:
  case LibFunc_log10l_finite:
  case LibFunc_log1p:
  case LibFunc_log1pf:
  case LibFunc_log1pl:
  case LibFunc_log2:
  case LibFunc_log2_finite:
  case LibFunc_log2f:
  case LibFunc_log2f_finite:
  case LibFunc_log2l:
  case LibFunc_log2l_finite:
  case LibFunc_log:
  case LibFunc_log_finite:
  case LibFunc_logb:
  case LibFunc_logbf:
  case LibFunc_logbl:
  case LibFunc_logf:
  case LibFunc_logf_finite:
  case LibFunc_logl:
  case LibFunc_logl_finite:
  case LibFunc_nearbyint:
  case LibFunc_nearbyintf:
  case LibFunc_nearbyintl:
  case LibFunc_rint:
  case LibFunc_rintf:
  case LibFunc_rintl:
  case LibFunc_round:
  case LibFunc_roundf:
  case LibFunc_roundl:
  case LibFunc_sin:
  case LibFunc_sinf:
  case LibFunc_sinh:
  case LibFunc_sinh_finite:
  case LibFunc_sinhf:
  case LibFunc_sinhf_finite:
  case LibFunc_sinhl:
  case LibFunc_sinhl_finite:
  case LibFunc_sinl:
  case LibFunc_sqrt:
  case LibFunc_sqrt_finite:
  case LibFunc_sqrtf:
  case LibFunc_sqrtf_finite:
  case LibFunc_sqrtl:
  case LibFunc_sqrtl_finite:
  case LibFunc_tan:
  case LibFunc_tanf:
  case LibFunc_tanh:
  case LibFunc_tanhf:
  case LibFunc_tanhl:
  case LibFunc_tanl:
  case LibFunc_trunc:
  case LibFunc_truncf:
  case LibFunc_truncl:
    return (NumParams == 1 && FTy.getReturnType()->isFloatingPointTy() &&
            FTy.getReturnType() == FTy.getParamType(0));

  case LibFunc_atan2:
  case LibFunc_atan2_finite:
  case LibFunc_atan2f:
  case LibFunc_atan2f_finite:
  case LibFunc_atan2l:
  case LibFunc_atan2l_finite:
  case LibFunc_fmin:
  case LibFunc_fminf:
  case LibFunc_fminl:
  case LibFunc_fmax:
  case LibFunc_fmaxf:
  case LibFunc_fmaxl:
  case LibFunc_fmod:
  case LibFunc_fmodf:
  case LibFunc_fmodl:
  case LibFunc_copysign:
  case LibFunc_copysignf:
  case LibFunc_copysignl:
  case LibFunc_pow:
  case LibFunc_pow_finite:
  case LibFunc_powf:
  case LibFunc_powf_finite:
  case LibFunc_powl:
  case LibFunc_powl_finite:
    return (NumParams == 2 && FTy.getReturnType()->isFloatingPointTy() &&
            FTy.getReturnType() == FTy.getParamType(0) &&
            FTy.getReturnType() == FTy.getParamType(1));

  case LibFunc_ldexp:
  case LibFunc_ldexpf:
  case LibFunc_ldexpl:
    return (NumParams == 2 && FTy.getReturnType()->isFloatingPointTy() &&
            FTy.getReturnType() == FTy.getParamType(0) &&
            FTy.getParamType(1)->isIntegerTy(32));

  case LibFunc_ffs:
  case LibFunc_ffsl:
  case LibFunc_ffsll:
  case LibFunc_fls:
  case LibFunc_flsl:
  case LibFunc_flsll:
    return (NumParams == 1 && FTy.getReturnType()->isIntegerTy(32) &&
            FTy.getParamType(0)->isIntegerTy());

  case LibFunc_isdigit:
  case LibFunc_isascii:
  case LibFunc_toascii:
  case LibFunc_putchar:
  case LibFunc_putchar_unlocked:
    return (NumParams == 1 && FTy.getReturnType()->isIntegerTy(32) &&
            FTy.getReturnType() == FTy.getParamType(0));

  case LibFunc_abs:
  case LibFunc_labs:
  case LibFunc_llabs:
    return (NumParams == 1 && FTy.getReturnType()->isIntegerTy() &&
            FTy.getReturnType() == FTy.getParamType(0));

  case LibFunc_cxa_atexit:
    return (NumParams == 3 && FTy.getReturnType()->isIntegerTy() &&
            FTy.getParamType(0)->isPointerTy() &&
            FTy.getParamType(1)->isPointerTy() &&
            FTy.getParamType(2)->isPointerTy());

  case LibFunc_sinpi:
  case LibFunc_cospi:
    return (NumParams == 1 && FTy.getReturnType()->isDoubleTy() &&
            FTy.getReturnType() == FTy.getParamType(0));

  case LibFunc_sinpif:
  case LibFunc_cospif:
    return (NumParams == 1 && FTy.getReturnType()->isFloatTy() &&
            FTy.getReturnType() == FTy.getParamType(0));

  case LibFunc_strnlen:
    return (NumParams == 2 && FTy.getReturnType() == FTy.getParamType(1) &&
            FTy.getParamType(0) == PCharTy &&
            FTy.getParamType(1) == SizeTTy);

  case LibFunc_posix_memalign:
    return (NumParams == 3 && FTy.getReturnType()->isIntegerTy(32) &&
            FTy.getParamType(0)->isPointerTy() &&
            FTy.getParamType(1) == SizeTTy && FTy.getParamType(2) == SizeTTy);

  case LibFunc_wcslen:
    return (NumParams == 1 && FTy.getParamType(0)->isPointerTy() &&
            FTy.getReturnType()->isIntegerTy());

  case LibFunc_cabs:
  case LibFunc_cabsf:
  case LibFunc_cabsl: {
    Type* RetTy = FTy.getReturnType();
    if (!RetTy->isFloatingPointTy())
      return false;

    // NOTE: These prototypes are target specific and currently support
    // "complex" passed as an array or discrete real & imaginary parameters.
    // Add other calling conventions to enable libcall optimizations.
    if (NumParams == 1)
      return (FTy.getParamType(0)->isArrayTy() &&
              FTy.getParamType(0)->getArrayNumElements() == 2 &&
              FTy.getParamType(0)->getArrayElementType() == RetTy);
    else if (NumParams == 2)
      return (FTy.getParamType(0) == RetTy && FTy.getParamType(1) == RetTy);
    else
      return false;
  }
  case LibFunc::NumLibFuncs:
    break;

#if INTEL_CUSTOMIZATION
  // Note: These are being placed after the case for LibFunc::NumLibFuncs to
  // avoid conflicts during community pulldowns, which otherwise occur
  // every time a new entry is added to the enumeration.

  case LibFunc_dunder_isoc99_fscanf:
    // int __isoc99_fscanf(FILE *stream, const char *format, ... );
    return (NumParams >= 2 && FTy.getReturnType()->isIntegerTy() &&
            FTy.getParamType(0)->isPointerTy() &&
            FTy.getParamType(1)->isPointerTy());
  case LibFunc_dunder_xstat64:
  case LibFunc_dunder_xstat:
    // int __xstat64 (int vers, const char *file, struct stat64 *buf);
    // int __xstat(int vers, const char *file, struct stat *buf);
    return (NumParams == 3 && FTy.getReturnType()->isIntegerTy() &&
            FTy.getParamType(0)->isIntegerTy() &&
            FTy.getParamType(1)->isPointerTy() &&
            FTy.getParamType(2)->isPointerTy());
  case LibFunc_exit:
    // void exit(int status);
    return (NumParams == 1 && FTy.getReturnType()->isVoidTy() &&
            FTy.getParamType(0)->isIntegerTy());
  case LibFunc_sincos:
    // void sincos(double x, double *y, double *z);
    return (NumParams == 3 && FTy.getReturnType()->isVoidTy() &&
            FTy.getParamType(0)->isDoubleTy() &&
            FTy.getParamType(1)->isPointerTy() &&
            FTy.getParamType(2)->isPointerTy());
  case LibFunc_sincosf:
    // void sincosf(float x, float *y, float *z);
    return (NumParams == 3 && FTy.getReturnType()->isVoidTy() &&
            FTy.getParamType(0)->isFloatTy() &&
            FTy.getParamType(1)->isPointerTy() &&
            FTy.getParamType(2)->isPointerTy());

  case LibFunc_assert_fail:
    return (NumParams == 4 && FTy.getReturnType()->isVoidTy() &&
            FTy.getParamType(0)->isPointerTy() &&
            FTy.getParamType(1)->isPointerTy() &&
            FTy.getParamType(2)->isIntegerTy() &&
            FTy.getParamType(3)->isPointerTy());

  case LibFunc_clang_call_terminate:
    return (NumParams == 1 && FTy.getReturnType()->isVoidTy() &&
            FTy.getParamType(0)->isPointerTy());

  case LibFunc_ctype_b_loc:
    return (NumParams == 0 && FTy.getReturnType()->isPointerTy());

  case LibFunc_ctype_get_mb_cur_max:
    return (NumParams == 0 && FTy.getReturnType()->isIntegerTy());

  case LibFunc_ctype_tolower_loc:
    return (NumParams == 0 && FTy.getReturnType()->isPointerTy());

<<<<<<< HEAD
  case LibFunc_ctype_toupper_loc:
    return (NumParams == 0 && FTy.getReturnType()->isPointerTy());

  case LibFunc_cxa_allocate_exception:
    return (NumParams == 1 && FTy.getReturnType()->isPointerTy() &&
            FTy.getParamType(0)->isIntegerTy());
=======
void TargetLibraryInfoImpl::addVectorizableFunctions(ArrayRef<VecDesc> Fns) {
  VectorDescs.insert(VectorDescs.end(), Fns.begin(), Fns.end());
  llvm::sort(VectorDescs, compareByScalarFnName);

  ScalarDescs.insert(ScalarDescs.end(), Fns.begin(), Fns.end());
  llvm::sort(ScalarDescs, compareByVectorFnName);
}
>>>>>>> 2afc22ed

  case LibFunc_cxa_bad_cast:
    return (NumParams == 0 && FTy.getReturnType()->isVoidTy());

  case LibFunc_cxa_bad_typeid:
    return (NumParams == 0 && FTy.getReturnType()->isVoidTy());

  case LibFunc_cxa_begin_catch:
    return (NumParams == 1 && FTy.getReturnType()->isPointerTy() &&
            FTy.getParamType(0)->isPointerTy());

  case LibFunc_cxa_call_unexpected:
    return (NumParams == 1 && FTy.getReturnType()->isVoidTy() &&
            FTy.getParamType(0)->isPointerTy());

  case LibFunc_cxa_end_catch:
    return (NumParams == 0 && FTy.getReturnType()->isVoidTy());

  case LibFunc_cxa_free_exception:
    return (NumParams == 1 && FTy.getReturnType()->isVoidTy() &&
            FTy.getParamType(0)->isPointerTy());

  case LibFunc_cxa_get_exception_ptr:
    return (NumParams == 1 && FTy.getReturnType()->isPointerTy() &&
            FTy.getParamType(0)->isPointerTy());

  case LibFunc_cxa_pure_virtual:
    return (NumParams == 0 && FTy.getReturnType()->isVoidTy());

  case LibFunc_cxa_rethrow:
    return (NumParams == 0 && FTy.getReturnType()->isVoidTy());

  case LibFunc_cxa_throw:
    return (NumParams == 3 && FTy.getReturnType()->isVoidTy() &&
            FTy.getParamType(0)->isPointerTy() &&
            FTy.getParamType(1)->isPointerTy() &&
            FTy.getParamType(2)->isPointerTy());

  case LibFunc_dynamic_cast:
    return (NumParams == 4 && FTy.getReturnType()->isPointerTy() &&
            FTy.getParamType(0)->isPointerTy() &&
            FTy.getParamType(1)->isPointerTy() &&
            FTy.getParamType(2)->isPointerTy() &&
            FTy.getParamType(3)->isIntegerTy());

  case LibFunc_errno_location:
    return (NumParams == 0 && FTy.getReturnType()->isPointerTy());

  case LibFunc_fxstat:
    return (NumParams == 3 && FTy.getReturnType()->isIntegerTy() &&
            FTy.getParamType(0)->isIntegerTy() &&
            FTy.getParamType(1)->isIntegerTy() &&
            FTy.getParamType(2)->isPointerTy());

  case LibFunc_fxstat64:
    return (NumParams == 3 && FTy.getReturnType()->isIntegerTy() &&
            FTy.getParamType(0)->isIntegerTy() &&
            FTy.getParamType(1)->isIntegerTy() &&
            FTy.getParamType(2)->isPointerTy());

  case LibFunc_gxx_personality_v0:
    return (NumParams == 5 && FTy.getReturnType()->isIntegerTy() &&
            FTy.getParamType(0)->isIntegerTy() &&
            FTy.getParamType(1)->isIntegerTy() &&
            FTy.getParamType(2)->isIntegerTy() &&
            FTy.getParamType(3)->isPointerTy() &&
            FTy.getParamType(4)->isPointerTy());

  case LibFunc_isinf:
    return (NumParams == 1 && FTy.getReturnType()->isIntegerTy() &&
            FTy.getParamType(0)->isFloatingPointTy());

  case LibFunc_isnan:
    return (NumParams == 1 && FTy.getReturnType()->isIntegerTy() &&
            FTy.getParamType(0)->isFloatingPointTy());

  case LibFunc_isnanf:
    return (NumParams == 1 && FTy.getReturnType()->isIntegerTy() &&
            FTy.getParamType(0)->isFloatingPointTy());

  case LibFunc_kmpc_barrier:
    return (NumParams == 2 && FTy.getReturnType()->isVoidTy() &&
            FTy.getParamType(0)->isPointerTy() &&
            FTy.getParamType(1)->isIntegerTy());

  case LibFunc_kmpc_critical:
    return (NumParams == 3 && FTy.getReturnType()->isVoidTy() &&
            FTy.getParamType(0)->isPointerTy() &&
            FTy.getParamType(1)->isIntegerTy() &&
            FTy.getParamType(2)->isPointerTy());

  case LibFunc_kmpc_dispatch_init_4:
    return (NumParams == 7 && FTy.getReturnType()->isVoidTy() &&
            FTy.getParamType(0)->isPointerTy() &&
            FTy.getParamType(1)->isIntegerTy() &&
            FTy.getParamType(2)->isIntegerTy() &&
            FTy.getParamType(3)->isIntegerTy() &&
            FTy.getParamType(4)->isIntegerTy() &&
            FTy.getParamType(5)->isIntegerTy() &&
            FTy.getParamType(6)->isIntegerTy());

  case LibFunc_kmpc_dispatch_next_4:
    return (NumParams == 6 && FTy.getReturnType()->isIntegerTy() &&
            FTy.getParamType(0)->isPointerTy() &&
            FTy.getParamType(1)->isIntegerTy() &&
            FTy.getParamType(2)->isPointerTy() &&
            FTy.getParamType(3)->isPointerTy() &&
            FTy.getParamType(4)->isPointerTy() &&
            FTy.getParamType(5)->isPointerTy());

  case LibFunc_kmpc_end_critical:
    return (NumParams == 3 && FTy.getReturnType()->isVoidTy() &&
            FTy.getParamType(0)->isPointerTy() &&
            FTy.getParamType(1)->isIntegerTy() &&
            FTy.getParamType(2)->isPointerTy());

  case LibFunc_kmpc_end_reduce_nowait:
    return (NumParams == 3 && FTy.getReturnType()->isVoidTy() &&
            FTy.getParamType(0)->isPointerTy() &&
            FTy.getParamType(1)->isIntegerTy() &&
            FTy.getParamType(2)->isPointerTy());

  case LibFunc_kmpc_end_serialized_parallel:
    return (NumParams == 2 && FTy.getReturnType()->isVoidTy() &&
            FTy.getParamType(0)->isPointerTy() &&
            FTy.getParamType(1)->isIntegerTy());

  case LibFunc_kmpc_for_static_fini:
    return (NumParams == 2 && FTy.getReturnType()->isVoidTy() &&
            FTy.getParamType(0)->isPointerTy() &&
            FTy.getParamType(1)->isIntegerTy());

  case LibFunc_kmpc_for_static_init_4:
    return (NumParams == 9 && FTy.getReturnType()->isVoidTy() &&
            FTy.getParamType(0)->isPointerTy() &&
            FTy.getParamType(1)->isIntegerTy() &&
            FTy.getParamType(2)->isIntegerTy() &&
            FTy.getParamType(3)->isPointerTy() &&
            FTy.getParamType(4)->isPointerTy() &&
            FTy.getParamType(5)->isPointerTy() &&
            FTy.getParamType(6)->isPointerTy() &&
            FTy.getParamType(7)->isIntegerTy() &&
            FTy.getParamType(8)->isIntegerTy());

  case LibFunc_kmpc_for_static_init_8:
    return (NumParams == 9 && FTy.getReturnType()->isVoidTy() &&
            FTy.getParamType(0)->isPointerTy() &&
            FTy.getParamType(1)->isIntegerTy() &&
            FTy.getParamType(2)->isIntegerTy() &&
            FTy.getParamType(3)->isPointerTy() &&
            FTy.getParamType(4)->isPointerTy() &&
            FTy.getParamType(5)->isPointerTy() &&
            FTy.getParamType(6)->isPointerTy() &&
            FTy.getParamType(7)->isIntegerTy() &&
            FTy.getParamType(8)->isIntegerTy());

  case LibFunc_kmpc_fork_call:
    return (NumParams == 3 && FTy.getReturnType()->isVoidTy() &&
            FTy.getParamType(0)->isPointerTy() &&
            FTy.getParamType(1)->isIntegerTy() &&
            FTy.getParamType(2)->isPointerTy());

  case LibFunc_kmpc_global_thread_num:
    return (NumParams == 1 && FTy.getReturnType()->isIntegerTy() &&
            FTy.getParamType(0)->isPointerTy());

  case LibFunc_kmpc_push_num_threads:
    return (NumParams == 3 && FTy.getReturnType()->isVoidTy() &&
            FTy.getParamType(0)->isPointerTy() &&
            FTy.getParamType(1)->isIntegerTy() &&
            FTy.getParamType(2)->isIntegerTy());

  case LibFunc_kmpc_reduce_nowait:
    return (NumParams == 7 && FTy.getReturnType()->isIntegerTy() &&
            FTy.getParamType(0)->isPointerTy() &&
            FTy.getParamType(1)->isIntegerTy() &&
            FTy.getParamType(2)->isIntegerTy() &&
            FTy.getParamType(3)->isIntegerTy() &&
            FTy.getParamType(4)->isPointerTy() &&
            FTy.getParamType(5)->isPointerTy() &&
            FTy.getParamType(6)->isPointerTy());

  case LibFunc_kmpc_serialized_parallel:
    return (NumParams == 2 && FTy.getReturnType()->isVoidTy() &&
            FTy.getParamType(0)->isPointerTy() &&
            FTy.getParamType(1)->isIntegerTy());

  case LibFunc_kmpc_single:
    return (NumParams == 2 && FTy.getReturnType()->isIntegerTy() &&
            FTy.getParamType(0)->isPointerTy() &&
            FTy.getParamType(1)->isIntegerTy());

  case LibFunc_kmpc_end_single:
    return (NumParams == 2 && FTy.getReturnType()->isVoidTy() &&
            FTy.getParamType(0)->isPointerTy() &&
            FTy.getParamType(1)->isIntegerTy());

  case LibFunc_kmpc_master:
    return (NumParams == 2 && FTy.getReturnType()->isIntegerTy() &&
            FTy.getParamType(0)->isPointerTy() &&
            FTy.getParamType(1)->isIntegerTy());

  case LibFunc_kmpc_end_master:
    return (NumParams == 2 && FTy.getReturnType()->isVoidTy() &&
            FTy.getParamType(0)->isPointerTy() &&
            FTy.getParamType(1)->isIntegerTy());

  case LibFunc_lxstat:
    return (NumParams == 3 && FTy.getReturnType()->isIntegerTy() &&
            FTy.getParamType(0)->isIntegerTy() &&
            FTy.getParamType(1)->isPointerTy() &&
            FTy.getParamType(2)->isPointerTy());

  case LibFunc_sigsetjmp:
    return (NumParams == 2 && FTy.getReturnType()->isIntegerTy() &&
            FTy.getParamType(0)->isPointerTy() &&
            FTy.getParamType(1)->isIntegerTy());

  case LibFunc_sysv_signal:
    return (NumParams == 2 && FTy.getReturnType()->isPointerTy() &&
            FTy.getParamType(0)->isIntegerTy() &&
            FTy.getParamType(1)->isPointerTy());

  case LibFunc_under_exit:
    return (NumParams == 1 && FTy.getReturnType()->isVoidTy() &&
            FTy.getParamType(0)->isIntegerTy());

  case LibFunc_obstack_begin:
    return (NumParams == 5 && FTy.getReturnType()->isIntegerTy() &&
            FTy.getParamType(0)->isPointerTy() &&
            FTy.getParamType(1)->isIntegerTy() &&
            FTy.getParamType(2)->isIntegerTy() &&
            FTy.getParamType(3)->isPointerTy() &&
            FTy.getParamType(4)->isPointerTy());

  case LibFunc_obstack_memory_used:
    return (NumParams == 1 && FTy.getReturnType()->isIntegerTy() &&
            FTy.getParamType(0)->isPointerTy());

  case LibFunc_obstack_newchunk:
    return (NumParams == 2 && FTy.getReturnType()->isIntegerTy() &&
            FTy.getParamType(0)->isPointerTy() &&
            FTy.getParamType(1)->isIntegerTy());

  case LibFunc_setjmp:
    return (NumParams == 1 && FTy.getReturnType()->isIntegerTy() &&
            FTy.getParamType(0)->isPointerTy());

  case LibFunc_ZNKSs17find_first_not_ofEPKcmm:
    return (NumParams == 4 && FTy.getReturnType()->isIntegerTy() &&
            FTy.getParamType(0)->isPointerTy() && // this pointer
            FTy.getParamType(1)->isPointerTy() &&
            FTy.getParamType(2)->isIntegerTy() &&
            FTy.getParamType(3)->isIntegerTy());

  case LibFunc_ZNKSs4findEcm:
    return (NumParams == 3 && FTy.getReturnType()->isIntegerTy() &&
            FTy.getParamType(0)->isPointerTy() && // this pointer
            FTy.getParamType(1)->isIntegerTy() &&
            FTy.getParamType(2)->isIntegerTy());

  case LibFunc_ZNKSs4findEPKcmm:
    return (NumParams == 4 && FTy.getReturnType()->isIntegerTy() &&
            FTy.getParamType(0)->isPointerTy() && // this pointer
            FTy.getParamType(1)->isPointerTy() &&
            FTy.getParamType(2)->isIntegerTy() &&
            FTy.getParamType(3)->isIntegerTy());

  case LibFunc_ZNKSs5rfindEcm:
    return (NumParams == 3 && FTy.getReturnType()->isIntegerTy() &&
            FTy.getParamType(0)->isPointerTy() && // this pointer
            FTy.getParamType(1)->isIntegerTy() &&
            FTy.getParamType(2)->isIntegerTy());

  case LibFunc_ZNKSs5rfindEPKcmm:
    return (NumParams == 4 && FTy.getReturnType()->isIntegerTy() &&
            FTy.getParamType(0)->isPointerTy() && // this pointer
            FTy.getParamType(1)->isPointerTy() &&
            FTy.getParamType(2)->isIntegerTy() &&
            FTy.getParamType(3)->isIntegerTy());

  case LibFunc_ZNKSs7compareEPKc:
    return (NumParams == 2 && FTy.getReturnType()->isIntegerTy() &&
            FTy.getParamType(0)->isPointerTy() && // this pointer
            FTy.getParamType(1)->isPointerTy());

  case LibFunc_ZNKSt13runtime_error4whatEv:
    return (NumParams == 1 && FTy.getReturnType()->isPointerTy() &&
            FTy.getParamType(0)->isPointerTy()); // this pointer

  case LibFunc_ZNKSt5ctypeIcE13_M_widen_initEv:
    return (NumParams == 1 && FTy.getReturnType()->isVoidTy() &&
            FTy.getParamType(0)->isPointerTy()); // this pointer

  case LibFunc_ZNKSt9bad_alloc4whatEv:
    return (NumParams == 1 && FTy.getReturnType()->isPointerTy() &&
            FTy.getParamType(0)->isPointerTy()); // this pointer

  case LibFunc_ZNKSt9exception4whatEv:
    return (NumParams == 1 && FTy.getReturnType()->isPointerTy() &&
            FTy.getParamType(0)->isPointerTy()); // this pointer

  case LibFunc_ZNSi10_M_extractIdEERSiRT_:
    return (NumParams == 2 && FTy.getReturnType()->isPointerTy() &&
            FTy.getParamType(0)->isPointerTy() && // this pointer
            FTy.getParamType(1)->isPointerTy());

  case LibFunc_ZNSi10_M_extractIfEERSiRT_:
    return (NumParams == 2 && FTy.getReturnType()->isPointerTy() &&
            FTy.getParamType(0)->isPointerTy() && // this pointer
            FTy.getParamType(1)->isPointerTy());

  case LibFunc_ZNSi10_M_extractIlEERSiRT_:
    return (NumParams == 2 && FTy.getReturnType()->isPointerTy() &&
            FTy.getParamType(0)->isPointerTy() && // this pointer
            FTy.getParamType(1)->isPointerTy());

  case LibFunc_ZNSi10_M_extractImEERSiRT_:
    return (NumParams == 2 && FTy.getReturnType()->isPointerTy() &&
            FTy.getParamType(0)->isPointerTy() && // this pointer
            FTy.getParamType(1)->isPointerTy());

  case LibFunc_ZNSi4readEPcl:
    return (NumParams == 3 && FTy.getReturnType()->isPointerTy() &&
            FTy.getParamType(0)->isPointerTy() && // this pointer
            FTy.getParamType(1)->isPointerTy() &&
            FTy.getParamType(2)->isIntegerTy());

  case LibFunc_ZNSi5tellgEv:
    return (NumParams == 1 && FTy.getReturnType()->isIntegerTy() &&
            FTy.getParamType(0)->isPointerTy()); // this pointer

  case LibFunc_ZNSi5ungetEv:
    return (NumParams == 1 && FTy.getReturnType()->isPointerTy() &&
            FTy.getParamType(0)->isPointerTy()); // this pointer

  case LibFunc_ZNSirsERi:
    return (NumParams == 2 && FTy.getReturnType()->isPointerTy() &&
            FTy.getParamType(0)->isPointerTy() && // this pointer
            FTy.getParamType(1)->isPointerTy());

  case LibFunc_ZNSo3putEc:
    return (NumParams == 2 && FTy.getReturnType()->isPointerTy() &&
            FTy.getParamType(0)->isPointerTy() && // this pointer
            FTy.getParamType(1)->isIntegerTy());

  case LibFunc_ZNSo5flushEv:
    return (NumParams == 1 && FTy.getReturnType()->isPointerTy() &&
            FTy.getParamType(0)->isPointerTy()); // this pointer

  case LibFunc_ZNSo5writeEPKcl:
    return (NumParams == 3 && FTy.getReturnType()->isPointerTy() &&
            FTy.getParamType(0)->isPointerTy() && // this pointer
            FTy.getParamType(1)->isPointerTy() &&
            FTy.getParamType(2)->isIntegerTy());

  case LibFunc_ZNSo9_M_insertIbEERSoT_:
    return (NumParams == 2 && FTy.getReturnType()->isPointerTy() &&
            FTy.getParamType(0)->isPointerTy() && // this pointer
            FTy.getParamType(1)->isIntegerTy());

  case LibFunc_ZNSo9_M_insertIdEERSoT_:
    return (NumParams == 2 && FTy.getReturnType()->isPointerTy() &&
            FTy.getParamType(0)->isPointerTy() && // this pointer
            FTy.getParamType(1)->isFloatingPointTy());

  case LibFunc_ZNSo9_M_insertIlEERSoT_:
    return (NumParams == 2 && FTy.getReturnType()->isPointerTy() &&
            FTy.getParamType(0)->isPointerTy() && // this pointer
            FTy.getParamType(1)->isIntegerTy());

  case LibFunc_ZNSo9_M_insertImEERSoT_:
    return (NumParams == 2 && FTy.getReturnType()->isPointerTy() &&
            FTy.getParamType(0)->isPointerTy() && // this pointer
            FTy.getParamType(1)->isIntegerTy());

  case LibFunc_ZNSo9_M_insertIPKvEERSoT_:
    return (NumParams == 2 && FTy.getReturnType()->isPointerTy() &&
            FTy.getParamType(0)->isPointerTy() && // this pointer
            FTy.getParamType(1)->isPointerTy());

  case LibFunc_ZNSolsEi:
    return (NumParams == 2 && FTy.getReturnType()->isPointerTy() &&
            FTy.getParamType(0)->isPointerTy() && // this pointer
            FTy.getParamType(1)->isIntegerTy());

  case LibFunc_ZNSs12_M_leak_hardEv:
    return (NumParams == 1 && FTy.getReturnType()->isVoidTy() &&
            FTy.getParamType(0)->isPointerTy()); // this pointer

  case LibFunc_ZNSs4_Rep10_M_destroyERKSaIcE:
    return (NumParams == 2 && FTy.getReturnType()->isVoidTy() &&
            FTy.getParamType(0)->isPointerTy() && // this pointer
            FTy.getParamType(1)->isPointerTy());

  // static call (not a member function)
  case LibFunc_ZNSs4_Rep9_S_createEmmRKSaIcE:
    return (NumParams == 3 && FTy.getReturnType()->isPointerTy() &&
            FTy.getParamType(0)->isIntegerTy() &&
            FTy.getParamType(1)->isIntegerTy() &&
            FTy.getParamType(2)->isPointerTy());

  case LibFunc_ZNSs6appendEmc:
    return (NumParams == 3 && FTy.getReturnType()->isPointerTy() &&
            FTy.getParamType(0)->isPointerTy() && // this pointer
            FTy.getParamType(1)->isIntegerTy() &&
            FTy.getParamType(2)->isIntegerTy());

  case LibFunc_ZNSs6appendEPKcm:
    return (NumParams == 3 && FTy.getReturnType()->isPointerTy() &&
            FTy.getParamType(0)->isPointerTy() && // this pointer
            FTy.getParamType(1)->isPointerTy() &&
            FTy.getParamType(2)->isIntegerTy());

  case LibFunc_ZNSs6appendERKSs:
    return (NumParams == 2 && FTy.getReturnType()->isPointerTy() &&
            FTy.getParamType(0)->isPointerTy() && // this pointer
            FTy.getParamType(1)->isPointerTy());

  case LibFunc_ZNSs6assignEPKcm:
    return (NumParams == 3 && FTy.getReturnType()->isPointerTy() &&
            FTy.getParamType(0)->isPointerTy() && // this pointer
            FTy.getParamType(1)->isPointerTy() &&
            FTy.getParamType(2)->isIntegerTy());

  case LibFunc_ZNSs6assignERKSs:
    return (NumParams == 2 && FTy.getReturnType()->isPointerTy() &&
            FTy.getParamType(0)->isPointerTy() && // this pointer
            FTy.getParamType(1)->isPointerTy());

  case LibFunc_ZNSs6insertEmPKcm:
    return (NumParams == 4 && FTy.getReturnType()->isPointerTy() &&
            FTy.getParamType(0)->isPointerTy() && // this pointer
            FTy.getParamType(1)->isIntegerTy() &&
            FTy.getParamType(2)->isPointerTy() &&
            FTy.getParamType(3)->isIntegerTy());

  case LibFunc_ZNSs6resizeEmc:
    return (NumParams == 3 && FTy.getReturnType()->isVoidTy() &&
            FTy.getParamType(0)->isPointerTy() && // this pointer
            FTy.getParamType(1)->isIntegerTy() &&
            FTy.getParamType(2)->isIntegerTy());

  case LibFunc_ZNSs7replaceEmmPKcm:
    return (NumParams == 5 && FTy.getReturnType()->isPointerTy() &&
            FTy.getParamType(0)->isPointerTy() && // this pointer
            FTy.getParamType(1)->isIntegerTy() &&
            FTy.getParamType(2)->isIntegerTy() &&
            FTy.getParamType(3)->isPointerTy() &&
            FTy.getParamType(4)->isIntegerTy());

  case LibFunc_ZNSs7reserveEm:
    return (NumParams == 2 && FTy.getReturnType()->isVoidTy() &&
            FTy.getParamType(0)->isPointerTy() && // this pointer
            FTy.getParamType(1)->isIntegerTy());

  case LibFunc_ZNSs9_M_mutateEmmm:
    return (NumParams == 4 && FTy.getReturnType()->isVoidTy() &&
            FTy.getParamType(0)->isPointerTy() && // this pointer
            FTy.getParamType(1)->isIntegerTy() &&
            FTy.getParamType(2)->isIntegerTy() &&
            FTy.getParamType(3)->isIntegerTy());

  case LibFunc_ZNSsC1EPKcmRKSaIcE:
    return (NumParams == 4 && FTy.getReturnType()->isVoidTy() &&
            FTy.getParamType(0)->isPointerTy() && // this pointer
            FTy.getParamType(1)->isPointerTy() &&
            FTy.getParamType(2)->isIntegerTy() &&
            FTy.getParamType(3)->isPointerTy());

  case LibFunc_ZNSsC1EPKcRKSaIcE:
    return (NumParams == 3 && FTy.getReturnType()->isVoidTy() &&
            FTy.getParamType(0)->isPointerTy() && // this pointer
            FTy.getParamType(1)->isPointerTy() &&
            FTy.getParamType(2)->isPointerTy());

  case LibFunc_ZNSsC1ERKSs:
    return (NumParams == 2 && FTy.getReturnType()->isVoidTy() &&
            FTy.getParamType(0)->isPointerTy() && // this pointer
            FTy.getParamType(1)->isPointerTy());

  case LibFunc_ZNSsC1ERKSsmm:
    return (NumParams == 4 && FTy.getReturnType()->isVoidTy() &&
            FTy.getParamType(0)->isPointerTy() && // this pointer
            FTy.getParamType(1)->isPointerTy() &&
            FTy.getParamType(2)->isIntegerTy() &&
            FTy.getParamType(3)->isIntegerTy());

  case LibFunc_ZNSt12__basic_fileIcED1Ev:
    return (NumParams == 1 && FTy.getReturnType()->isVoidTy() &&
            FTy.getParamType(0)->isPointerTy()); // this pointer

  case LibFunc_ZNSt13basic_filebufIcSt11char_traitsIcEE4openEPKcSt13_Ios_Openmode:
    return (NumParams == 3 && FTy.getReturnType()->isPointerTy() &&
            FTy.getParamType(0)->isPointerTy() && // this pointer
            FTy.getParamType(1)->isPointerTy() &&
            FTy.getParamType(2)->isIntegerTy());

  case LibFunc_ZNSt13basic_filebufIcSt11char_traitsIcEE5closeEv:
    return (NumParams == 1 && FTy.getReturnType()->isPointerTy() &&
            FTy.getParamType(0)->isPointerTy()); // this pointer

  case LibFunc_ZNSt13basic_filebufIcSt11char_traitsIcEEC1Ev:
    return (NumParams == 1 && FTy.getReturnType()->isVoidTy() &&
            FTy.getParamType(0)->isPointerTy()); // this pointer

  case LibFunc_ZNSt13runtime_errorC1ERKSs:
    return (NumParams == 2 && FTy.getReturnType()->isVoidTy() &&
            FTy.getParamType(0)->isPointerTy() && // this pointer
            FTy.getParamType(1)->isPointerTy());

  case LibFunc_ZNSt13runtime_errorC2ERKSs:
    return (NumParams == 2 && FTy.getReturnType()->isVoidTy() &&
            FTy.getParamType(0)->isPointerTy() && // this pointer
            FTy.getParamType(1)->isPointerTy());

  case LibFunc_ZNSt13runtime_errorD0Ev:
    return (NumParams == 1 && FTy.getReturnType()->isVoidTy() &&
            FTy.getParamType(0)->isPointerTy()); // this pointer

  case LibFunc_ZNSt13runtime_errorD1Ev:
    return (NumParams == 1 && FTy.getReturnType()->isVoidTy() &&
            FTy.getParamType(0)->isPointerTy()); // this pointer

  case LibFunc_ZNSt13runtime_errorD2Ev:
    return (NumParams == 1 && FTy.getReturnType()->isVoidTy() &&
            FTy.getParamType(0)->isPointerTy()); // this pointer

  case LibFunc_ZNSt15basic_streambufIcSt11char_traitsIcEE6xsgetnEPcl:
    return (NumParams == 3 && FTy.getReturnType()->isIntegerTy() &&
            FTy.getParamType(0)->isPointerTy() && // this pointer
            FTy.getParamType(1)->isPointerTy() &&
            FTy.getParamType(2)->isIntegerTy());

  case LibFunc_ZNSt15basic_streambufIcSt11char_traitsIcEE6xsputnEPKcl:
    return (NumParams == 3 && FTy.getReturnType()->isIntegerTy() &&
            FTy.getParamType(0)->isPointerTy() && // this pointer
            FTy.getParamType(1)->isPointerTy() &&
            FTy.getParamType(2)->isIntegerTy());

  case LibFunc_ZNSt15basic_stringbufIcSt11char_traitsIcESaIcEE7_M_syncEPcmm:
    return (NumParams == 4 && FTy.getReturnType()->isVoidTy() &&
            FTy.getParamType(0)->isPointerTy() && // this pointer
            FTy.getParamType(1)->isPointerTy() &&
            FTy.getParamType(2)->isIntegerTy() &&
            FTy.getParamType(3)->isIntegerTy());

  case LibFunc_ZNSt15basic_stringbufIcSt11char_traitsIcESaIcEE7seekoffElSt12_Ios_SeekdirSt13_Ios_Openmode:
    return (NumParams == 4 && FTy.getReturnType()->isPointerTy() &&
            FTy.getParamType(0)->isPointerTy() && // this pointer
            FTy.getParamType(1)->isIntegerTy() &&
            FTy.getParamType(2)->isIntegerTy() &&
            FTy.getParamType(3)->isIntegerTy());

  case LibFunc_ZNSt15basic_stringbufIcSt11char_traitsIcESaIcEE7seekposESt4fposI11__mbstate_tESt13_Ios_Openmode:
    return (NumParams == 3 && FTy.getReturnType()->isPointerTy() &&
            FTy.getParamType(0)->isPointerTy() && // this pointer
            FTy.getParamType(1)->isPointerTy() &&
            FTy.getParamType(2)->isIntegerTy());

  case LibFunc_ZNSt15basic_stringbufIcSt11char_traitsIcESaIcEE8overflowEi:
    return (NumParams == 2 && FTy.getReturnType()->isIntegerTy() &&
            FTy.getParamType(0)->isPointerTy() && // this pointer
            FTy.getParamType(1)->isIntegerTy());

  case LibFunc_ZNSt15basic_stringbufIcSt11char_traitsIcESaIcEE9pbackfailEi:
    return (NumParams == 2 && FTy.getReturnType()->isIntegerTy() &&
            FTy.getParamType(0)->isPointerTy() && // this pointer
            FTy.getParamType(1)->isIntegerTy());

  case LibFunc_ZNSt15basic_stringbufIcSt11char_traitsIcESaIcEE9underflowEv:
    return (NumParams == 1 && FTy.getReturnType()->isIntegerTy() &&
            FTy.getParamType(0)->isPointerTy());  // this pointer

  case LibFunc_ZNSt15basic_stringbufIcSt11char_traitsIcESaIcEEC2ERKSsSt13_Ios_Openmode:
    return (NumParams == 3 && FTy.getReturnType()->isVoidTy() &&
            FTy.getParamType(0)->isPointerTy() && // this pointer
            FTy.getParamType(1)->isPointerTy() &&
            FTy.getParamType(2)->isIntegerTy());

  case LibFunc_ZNSt6localeC1Ev:
    return (NumParams == 1 && FTy.getReturnType()->isVoidTy() &&
            FTy.getParamType(0)->isPointerTy()); // this pointer

  case LibFunc_ZNSt6localeD1Ev:
    return (NumParams == 1 && FTy.getReturnType()->isVoidTy() &&
            FTy.getParamType(0)->isPointerTy()); // this pointer

  case LibFunc_ZNSt8__detail15_List_node_base11_M_transferEPS0_S1_:
    return (NumParams == 3 && FTy.getReturnType()->isVoidTy() &&
            FTy.getParamType(0)->isPointerTy() && // this pointer
            FTy.getParamType(1)->isPointerTy() &&
            FTy.getParamType(2)->isPointerTy());

  case LibFunc_ZNSt8__detail15_List_node_base7_M_hookEPS0_:
    return (NumParams == 2 && FTy.getReturnType()->isVoidTy() &&
            FTy.getParamType(0)->isPointerTy() && // this pointer
            FTy.getParamType(1)->isPointerTy());

  case LibFunc_ZNSt8__detail15_List_node_base9_M_unhookEv:
    return (NumParams == 1 && FTy.getReturnType()->isVoidTy() &&
            FTy.getParamType(0)->isPointerTy()); // this pointer

  case LibFunc_ZNSt8ios_base4InitC1Ev:
    return (NumParams == 1 && FTy.getReturnType()->isVoidTy() &&
            FTy.getParamType(0)->isPointerTy()); // this pointer

  case LibFunc_ZNSt8ios_base4InitD1Ev:
    return (NumParams == 1 && FTy.getReturnType()->isVoidTy() &&
            FTy.getParamType(0)->isPointerTy()); // this pointer

  case LibFunc_ZNSt8ios_baseC2Ev:
    return (NumParams == 1 && FTy.getReturnType()->isVoidTy() &&
            FTy.getParamType(0)->isPointerTy()); // this pointer

  case LibFunc_ZNSt8ios_baseD2Ev:
    return (NumParams == 1 && FTy.getReturnType()->isVoidTy() &&
            FTy.getParamType(0)->isPointerTy()); // this pointer

  case LibFunc_ZNSt9bad_allocD0Ev:
    return (NumParams == 1 && FTy.getReturnType()->isVoidTy() &&
            FTy.getParamType(0)->isPointerTy()); // this pointer

  case LibFunc_ZNSt9bad_allocD1Ev:
    return (NumParams == 1 && FTy.getReturnType()->isVoidTy() &&
            FTy.getParamType(0)->isPointerTy()); // this pointer

  case LibFunc_ZNSt9basic_iosIcSt11char_traitsIcEE4initEPSt15basic_streambufIcS1_E:
    return (NumParams == 2 && FTy.getReturnType()->isVoidTy() &&
            FTy.getParamType(0)->isPointerTy() && // this pointer
            FTy.getParamType(1)->isPointerTy());

  case LibFunc_ZNSt9basic_iosIcSt11char_traitsIcEE5clearESt12_Ios_Iostate:
    return (NumParams == 2 && FTy.getReturnType()->isVoidTy() &&
            FTy.getParamType(0)->isPointerTy() && // this pointer
            FTy.getParamType(1)->isIntegerTy());

  case LibFunc_ZNSt9basic_iosIcSt11char_traitsIcEE5rdbufEPSt15basic_streambufIcS1_E:
    return (NumParams == 2 && FTy.getReturnType()->isPointerTy() &&
            FTy.getParamType(0)->isPointerTy() && // this pointer
            FTy.getParamType(1)->isPointerTy());

  case LibFunc_ZNSt9exceptionD0Ev:
    return (NumParams == 1 && FTy.getReturnType()->isVoidTy() &&
            FTy.getParamType(0)->isPointerTy()); // this pointer

  case LibFunc_ZNSt9exceptionD1Ev:
    return (NumParams == 1 && FTy.getReturnType()->isVoidTy() &&
            FTy.getParamType(0)->isPointerTy()); // this pointer

  case LibFunc_ZNSt9exceptionD2Ev:
    return (NumParams == 1 && FTy.getReturnType()->isVoidTy() &&
            FTy.getParamType(0)->isPointerTy()); // this pointer

  // static call (not a member function)
  case LibFunc_ZSt16__ostream_insertIcSt11char_traitsIcEERSt13basic_ostreamIT_T0_ES6_PKS3_l:
    return (NumParams == 3 && FTy.getReturnType()->isPointerTy() &&
            FTy.getParamType(0)->isPointerTy() &&
            FTy.getParamType(1)->isPointerTy() &&
            FTy.getParamType(2)->isIntegerTy());

  // static call (not a member function)
  case LibFunc_ZSt16__throw_bad_castv:
    return (NumParams == 0 && FTy.getReturnType()->isVoidTy());

  // static call (not a member function)
  case LibFunc_ZSt17__throw_bad_allocv:
    return (NumParams == 0 && FTy.getReturnType()->isVoidTy());

  // static call (not a member function)
  case LibFunc_ZSt18_Rb_tree_decrementPKSt18_Rb_tree_node_base:
    return (NumParams == 1 && FTy.getReturnType()->isPointerTy() &&
            FTy.getParamType(0)->isPointerTy());

  // static call (not a member function)
  case LibFunc_ZSt18_Rb_tree_decrementPSt18_Rb_tree_node_base:
    return (NumParams == 1 && FTy.getReturnType()->isPointerTy() &&
            FTy.getParamType(0)->isPointerTy());

  // static call (not a member function)
  case LibFunc_ZSt18_Rb_tree_incrementPKSt18_Rb_tree_node_base:
    return (NumParams == 1 && FTy.getReturnType()->isPointerTy() &&
            FTy.getParamType(0)->isPointerTy());

  // static call (not a member function)
  case LibFunc_ZSt18_Rb_tree_incrementPSt18_Rb_tree_node_base:
    return (NumParams == 1 && FTy.getReturnType()->isPointerTy() &&
            FTy.getParamType(0)->isPointerTy());

  // static call (not a member function)
  case LibFunc_ZSt19__throw_logic_errorPKc:
    return (NumParams == 1 && FTy.getReturnType()->isVoidTy() &&
            FTy.getParamType(0)->isPointerTy());

  // static call (not a member function)
  case LibFunc_ZSt20__throw_length_errorPKc:
    return (NumParams == 1 && FTy.getReturnType()->isVoidTy() &&
            FTy.getParamType(0)->isPointerTy());

  // static call (not a member function)
  case LibFunc_ZSt20__throw_out_of_rangePKc:
    return (NumParams == 1 && FTy.getReturnType()->isVoidTy() &&
            FTy.getParamType(0)->isPointerTy());

  // static call (not a member function)
  case LibFunc_ZSt28_Rb_tree_rebalance_for_erasePSt18_Rb_tree_node_baseRS_:
    return (NumParams == 2 && FTy.getReturnType()->isPointerTy() &&
            FTy.getParamType(0)->isPointerTy() &&
            FTy.getParamType(1)->isPointerTy());

  // static call (not a member function)
  case LibFunc_ZSt29_Rb_tree_insert_and_rebalancebPSt18_Rb_tree_node_baseS0_RS_:
    return (NumParams == 4 && FTy.getReturnType()->isVoidTy() &&
            FTy.getParamType(0)->isIntegerTy() &&
            FTy.getParamType(1)->isPointerTy() &&
            FTy.getParamType(2)->isPointerTy() &&
            FTy.getParamType(3)->isPointerTy());

  case LibFunc_ZSt7getlineIcSt11char_traitsIcESaIcEERSt13basic_istreamIT_T0_ES7_RSbIS4_S5_T1_ES4_:
    return (NumParams == 4 && FTy.getReturnType()->isPointerTy() &&
            FTy.getParamType(0)->isPointerTy() && // this pointer
            FTy.getParamType(1)->isPointerTy() &&
            FTy.getParamType(2)->isPointerTy() &&
            FTy.getParamType(3)->isIntegerTy());

  // static call (not a member function)
  case LibFunc_ZSt9terminatev:
    return (NumParams == 0 && FTy.getReturnType()->isVoidTy());

  // static call (not a member function)
  case LibFunc_ZStrsIcSt11char_traitsIcEERSt13basic_istreamIT_T0_ES6_RS3_:
    return (NumParams == 2 && FTy.getReturnType()->isPointerTy() &&
            FTy.getParamType(0)->isPointerTy() &&
            FTy.getParamType(1)->isPointerTy());

  case LibFunc_abort:
    return (NumParams == 0 && FTy.getReturnType()->isVoidTy());

  case LibFunc_alphasort:
    return (NumParams == 2 && FTy.getReturnType()->isIntegerTy() &&
            FTy.getParamType(0)->isPointerTy() &&
            FTy.getParamType(1)->isPointerTy());

  case LibFunc_asctime:
    return (NumParams == 1 && FTy.getReturnType()->isPointerTy() &&
            FTy.getParamType(0)->isPointerTy());

  case LibFunc_asprintf:
    return (NumParams == 2 && FTy.getReturnType()->isIntegerTy() &&
            FTy.getParamType(0)->isPointerTy() &&
            FTy.getParamType(1)->isPointerTy());

  case LibFunc_backtrace:
    return (NumParams == 2 && FTy.getReturnType()->isIntegerTy() &&
            FTy.getParamType(0)->isPointerTy() &&
            FTy.getParamType(1)->isIntegerTy());

  case LibFunc_backtrace_symbols:
    return (NumParams == 2 && FTy.getReturnType()->isPointerTy() &&
            FTy.getParamType(0)->isPointerTy() &&
            FTy.getParamType(1)->isIntegerTy());

  case LibFunc_bsearch:
    return (NumParams == 5 && FTy.getReturnType()->isPointerTy() &&
            FTy.getParamType(0)->isPointerTy() &&
            FTy.getParamType(1)->isPointerTy() &&
            FTy.getParamType(2)->isIntegerTy() &&
            FTy.getParamType(3)->isIntegerTy() &&
            FTy.getParamType(4)->isPointerTy());

  case LibFunc_chdir:
    return (NumParams == 1 && FTy.getReturnType()->isIntegerTy() &&
            FTy.getParamType(0)->isPointerTy());

  case LibFunc_clock:
    return (NumParams == 0 && FTy.getReturnType()->isIntegerTy());

  case LibFunc_close:
    return (NumParams == 1 && FTy.getReturnType()->isIntegerTy() &&
            FTy.getParamType(0)->isIntegerTy());

  case LibFunc_ctime:
    return (NumParams == 1 && FTy.getReturnType()->isPointerTy() &&
            FTy.getParamType(0)->isPointerTy());

  case LibFunc_difftime:
    return (NumParams == 2 && FTy.getReturnType()->isFloatingPointTy() &&
            FTy.getParamType(0)->isIntegerTy() &&
            FTy.getParamType(1)->isIntegerTy());

  case LibFunc_div:
    return (NumParams == 2 && FTy.getReturnType()->isStructTy() &&
            FTy.getParamType(0)->isIntegerTy() &&
            FTy.getParamType(1)->isIntegerTy());

  case LibFunc_dup:
    return (NumParams == 1 && FTy.getReturnType()->isIntegerTy() &&
            FTy.getParamType(0)->isIntegerTy());

  case LibFunc_erfc:
    return (NumParams == 1 && FTy.getReturnType()->isFloatingPointTy() &&
            FTy.getParamType(0)->isFloatingPointTy());

  case LibFunc_execl:
    return (NumParams == 2 && FTy.getReturnType()->isIntegerTy() &&
            FTy.getParamType(0)->isPointerTy() &&
            FTy.getParamType(1)->isPointerTy());

  case LibFunc_execv:
    return (NumParams == 2 && FTy.getReturnType()->isIntegerTy() &&
            FTy.getParamType(0)->isPointerTy() &&
            FTy.getParamType(1)->isPointerTy());

  case LibFunc_execvp:
    return (NumParams == 2 && FTy.getReturnType()->isIntegerTy() &&
            FTy.getParamType(0)->isPointerTy() &&
            FTy.getParamType(1)->isPointerTy());

  case LibFunc_fcntl:
    return (NumParams == 2 && FTy.getReturnType()->isIntegerTy() &&
            FTy.getParamType(0)->isIntegerTy() &&
            FTy.getParamType(1)->isIntegerTy());

  case LibFunc_fnmatch:
    return (NumParams == 3 && FTy.getReturnType()->isIntegerTy() &&
            FTy.getParamType(0)->isPointerTy() &&
            FTy.getParamType(1)->isPointerTy() &&
            FTy.getParamType(2)->isIntegerTy());

  case LibFunc_fork:
    return (NumParams == 0 && FTy.getReturnType()->isIntegerTy());

  case LibFunc_freopen64:
    return (NumParams == 3 && FTy.getReturnType()->isPointerTy() &&
            FTy.getParamType(0)->isPointerTy() &&
            FTy.getParamType(1)->isPointerTy() &&
            FTy.getParamType(2)->isPointerTy());

  case LibFunc_fsync:
    return (NumParams == 1 && FTy.getReturnType()->isIntegerTy() &&
            FTy.getParamType(0)->isIntegerTy());

  case LibFunc_ftruncate64:
    return (NumParams == 2 && FTy.getReturnType()->isIntegerTy() &&
            FTy.getParamType(0)->isIntegerTy() &&
            FTy.getParamType(1)->isIntegerTy());

  case LibFunc_getcwd:
    return (NumParams == 2 && FTy.getReturnType()->isPointerTy() &&
            FTy.getParamType(0)->isPointerTy() &&
            FTy.getParamType(1)->isIntegerTy());

  case LibFunc_getegid:
    return (NumParams == 0 && FTy.getReturnType()->isIntegerTy());

  case LibFunc_geteuid:
    return (NumParams == 0 && FTy.getReturnType()->isIntegerTy());

  case LibFunc_getgid:
    return (NumParams == 0 && FTy.getReturnType()->isIntegerTy());

  case LibFunc_getopt_long:
    return (NumParams == 5 && FTy.getReturnType()->isIntegerTy() &&
            FTy.getParamType(0)->isIntegerTy() &&
            FTy.getParamType(1)->isPointerTy() &&
            FTy.getParamType(2)->isPointerTy() &&
            FTy.getParamType(3)->isPointerTy() &&
            FTy.getParamType(4)->isPointerTy());

  case LibFunc_getpid:
    return (NumParams == 0 && FTy.getReturnType()->isIntegerTy());

  case LibFunc_getpwuid:
    return (NumParams == 1 && FTy.getReturnType()->isPointerTy() &&
            FTy.getParamType(0)->isIntegerTy());

  case LibFunc_getrlimit:
    return (NumParams == 2 && FTy.getReturnType()->isIntegerTy() &&
            FTy.getParamType(0)->isIntegerTy() &&
            FTy.getParamType(1)->isPointerTy());

  case LibFunc_getrusage:
    return (NumParams == 2 && FTy.getReturnType()->isIntegerTy() &&
            FTy.getParamType(0)->isIntegerTy() &&
            FTy.getParamType(1)->isPointerTy());

  case LibFunc_getuid:
    return (NumParams == 0 && FTy.getReturnType()->isIntegerTy());

  case LibFunc_glob:
    return (NumParams == 4 && FTy.getReturnType()->isIntegerTy() &&
            FTy.getParamType(0)->isPointerTy() &&
            FTy.getParamType(1)->isIntegerTy() &&
            FTy.getParamType(2)->isPointerTy() &&
            FTy.getParamType(3)->isPointerTy());

  case LibFunc_globfree:
    return (NumParams == 1 && FTy.getReturnType()->isVoidTy() &&
            FTy.getParamType(0)->isPointerTy());

  case LibFunc_gmtime:
    return (NumParams == 1 && FTy.getReturnType()->isPointerTy() &&
            FTy.getParamType(0)->isPointerTy());

  case LibFunc_gmtime_r:
    return (NumParams == 2 && FTy.getReturnType()->isPointerTy() &&
            FTy.getParamType(0)->isPointerTy() &&
            FTy.getParamType(1)->isPointerTy());

  case LibFunc_hypot:
    return (NumParams == 2 && FTy.getReturnType()->isFloatingPointTy() &&
            FTy.getParamType(0)->isFloatingPointTy() &&
            FTy.getParamType(1)->isFloatingPointTy());

  case LibFunc_hypotf:
    return (NumParams == 2 && FTy.getReturnType()->isFloatingPointTy() &&
            FTy.getParamType(0)->isFloatingPointTy() &&
            FTy.getParamType(1)->isFloatingPointTy());

  case LibFunc_ioctl:
    return (NumParams == 2 && FTy.getReturnType()->isIntegerTy() &&
            FTy.getParamType(0)->isIntegerTy() &&
            FTy.getParamType(1)->isIntegerTy());

  case LibFunc_isalnum:
    return (NumParams == 1 && FTy.getReturnType()->isIntegerTy() &&
            FTy.getParamType(0)->isIntegerTy());

  case LibFunc_isalpha:
    return (NumParams == 1 && FTy.getReturnType()->isIntegerTy() &&
            FTy.getParamType(0)->isIntegerTy());

  case LibFunc_isatty:
    return (NumParams == 1 && FTy.getReturnType()->isIntegerTy() &&
            FTy.getParamType(0)->isIntegerTy());

  case LibFunc_iscntrl:
    return (NumParams == 1 && FTy.getReturnType()->isIntegerTy() &&
            FTy.getParamType(0)->isIntegerTy());

  case LibFunc_isspace:
    return (NumParams == 1 && FTy.getReturnType()->isIntegerTy() &&
            FTy.getParamType(0)->isIntegerTy());

  case LibFunc_isupper:
    return (NumParams == 1 && FTy.getReturnType()->isIntegerTy() &&
            FTy.getParamType(0)->isIntegerTy());

  case LibFunc_iswspace:
    return (NumParams == 1 && FTy.getReturnType()->isIntegerTy() &&
            FTy.getParamType(0)->isIntegerTy());

  case LibFunc_j0:
    return (NumParams == 1 && FTy.getReturnType()->isFloatingPointTy() &&
            FTy.getParamType(0)->isFloatingPointTy());

  case LibFunc_j1:
    return (NumParams == 1 && FTy.getReturnType()->isFloatingPointTy() &&
            FTy.getParamType(0)->isFloatingPointTy());

  case LibFunc_kill:
    return (NumParams == 2 && FTy.getReturnType()->isIntegerTy() &&
            FTy.getParamType(0)->isIntegerTy() &&
            FTy.getParamType(1)->isIntegerTy());

  case LibFunc_link:
    return (NumParams == 2 && FTy.getReturnType()->isIntegerTy() &&
            FTy.getParamType(0)->isPointerTy() &&
            FTy.getParamType(1)->isPointerTy());

  case LibFunc_localeconv:
    return (NumParams == 0 && FTy.getReturnType()->isPointerTy());

  case LibFunc_localtime:
    return (NumParams == 1 && FTy.getReturnType()->isPointerTy() &&
            FTy.getParamType(0)->isPointerTy());

  case LibFunc_localtime_r:
    return (NumParams == 2 && FTy.getReturnType()->isPointerTy() &&
            FTy.getParamType(0)->isPointerTy() &&
            FTy.getParamType(1)->isPointerTy());

  case LibFunc_longjmp:
    return (NumParams == 2 && FTy.getReturnType()->isVoidTy() &&
            FTy.getParamType(0)->isPointerTy() &&
            FTy.getParamType(1)->isIntegerTy());

  case LibFunc_lseek:
    return (NumParams == 3 && FTy.getReturnType()->isIntegerTy() &&
            FTy.getParamType(0)->isIntegerTy() &&
            FTy.getParamType(1)->isIntegerTy() &&
            FTy.getParamType(2)->isIntegerTy());

  case LibFunc_lseek64:
    return (NumParams == 3 && FTy.getReturnType()->isIntegerTy(64) &&
            FTy.getParamType(0)->isIntegerTy() &&
            FTy.getParamType(1)->isIntegerTy() &&
            FTy.getParamType(2)->isIntegerTy());

  case LibFunc_mblen:
    return (NumParams == 2 && FTy.getReturnType()->isIntegerTy() &&
            FTy.getParamType(0)->isPointerTy() &&
            FTy.getParamType(1)->isIntegerTy());

  case LibFunc_mbstowcs:
    return (NumParams == 3 && FTy.getReturnType()->isIntegerTy() &&
            FTy.getParamType(0)->isPointerTy() &&
            FTy.getParamType(1)->isPointerTy() &&
            FTy.getParamType(2)->isIntegerTy());

  case LibFunc_mkdtemp:
    return (NumParams == 1 && FTy.getReturnType()->isPointerTy() &&
            FTy.getParamType(0)->isPointerTy());

  case LibFunc_mmap:
    return (NumParams == 6 && FTy.getReturnType()->isPointerTy() &&
            FTy.getParamType(0)->isPointerTy() &&
            FTy.getParamType(1)->isIntegerTy() &&
            FTy.getParamType(2)->isIntegerTy() &&
            FTy.getParamType(3)->isIntegerTy() &&
            FTy.getParamType(4)->isIntegerTy() &&
            FTy.getParamType(5)->isIntegerTy());

  case LibFunc_munmap:
    return (NumParams == 2 && FTy.getReturnType()->isIntegerTy() &&
            FTy.getParamType(0)->isPointerTy() &&
            FTy.getParamType(1)->isIntegerTy());

  case LibFunc_obstack_free:
    return (NumParams == 2 && FTy.getReturnType()->isVoidTy() &&
            FTy.getParamType(0)->isPointerTy() &&
            FTy.getParamType(1)->isPointerTy());

  case LibFunc_omp_destroy_lock:
    return (NumParams == 1 && FTy.getReturnType()->isVoidTy() &&
            FTy.getParamType(0)->isPointerTy());

  case LibFunc_omp_get_max_threads:
    return (NumParams == 0 && FTy.getReturnType()->isIntegerTy());

  case LibFunc_omp_get_num_threads:
    return (NumParams == 0 && FTy.getReturnType()->isIntegerTy());

  case LibFunc_omp_get_thread_num:
    return (NumParams == 0 && FTy.getReturnType()->isIntegerTy());

  case LibFunc_omp_init_lock:
    return (NumParams == 1 && FTy.getReturnType()->isVoidTy() &&
            FTy.getParamType(0)->isPointerTy());

  case LibFunc_omp_set_lock:
    return (NumParams == 1 && FTy.getReturnType()->isVoidTy() &&
            FTy.getParamType(0)->isPointerTy());

  case LibFunc_omp_unset_lock:
    return (NumParams == 1 && FTy.getReturnType()->isVoidTy() &&
            FTy.getParamType(0)->isPointerTy());

  case LibFunc_omp_set_num_threads:
    return (NumParams == 1 && FTy.getReturnType()->isVoidTy() &&
            FTy.getParamType(0)->isIntegerTy());

  case LibFunc_omp_set_nested:
    return (NumParams == 1 && FTy.getReturnType()->isVoidTy() &&
            FTy.getParamType(0)->isIntegerTy());

  case LibFunc_pipe:
    return (NumParams == 1 && FTy.getReturnType()->isIntegerTy() &&
            FTy.getParamType(0)->isPointerTy());

  case LibFunc_pthread_key_create:
    return (NumParams == 2 && FTy.getReturnType()->isIntegerTy() &&
            FTy.getParamType(0)->isPointerTy() &&
            FTy.getParamType(1)->isPointerTy());

  case LibFunc_pthread_self:
    return (NumParams == 0 && FTy.getReturnType()->isIntegerTy());

  case LibFunc_putenv:
    return (NumParams == 1 && FTy.getReturnType()->isIntegerTy() &&
            FTy.getParamType(0)->isPointerTy());

  case LibFunc_qsort_r:
    return (NumParams == 5 && FTy.getReturnType()->isVoidTy() &&
            FTy.getParamType(0)->isPointerTy() &&
            FTy.getParamType(1)->isIntegerTy() &&
            FTy.getParamType(2)->isIntegerTy() &&
            FTy.getParamType(3)->isPointerTy() &&
            FTy.getParamType(4)->isPointerTy());

  case LibFunc_raise:
    return (NumParams == 1 && FTy.getReturnType()->isIntegerTy() &&
            FTy.getParamType(0)->isIntegerTy());

  case LibFunc_rand:
    return (NumParams == 0 && FTy.getReturnType()->isIntegerTy());

  case LibFunc_readdir:
    return (NumParams == 1 && FTy.getReturnType()->isPointerTy() &&
            FTy.getParamType(0)->isPointerTy());

  case LibFunc_readdir64:
    return (NumParams == 1 && FTy.getReturnType()->isPointerTy() &&
            FTy.getParamType(0)->isPointerTy());

  case LibFunc_scandir:
    return (NumParams == 4 && FTy.getReturnType()->isIntegerTy() &&
            FTy.getParamType(0)->isPointerTy() &&
            FTy.getParamType(1)->isPointerTy() &&
            FTy.getParamType(2)->isPointerTy() &&
            FTy.getParamType(3)->isPointerTy());

  case LibFunc_select:
    return (NumParams == 5 && FTy.getReturnType()->isIntegerTy() &&
            FTy.getParamType(0)->isIntegerTy() &&
            FTy.getParamType(1)->isPointerTy() &&
            FTy.getParamType(2)->isPointerTy() &&
            FTy.getParamType(3)->isPointerTy() &&
            FTy.getParamType(4)->isPointerTy());

  case LibFunc_setgid:
    return (NumParams == 1 && FTy.getReturnType()->isIntegerTy() &&
            FTy.getParamType(0)->isIntegerTy());

  case LibFunc_setlocale:
    return (NumParams == 2 && FTy.getReturnType()->isPointerTy() &&
            FTy.getParamType(0)->isIntegerTy() &&
            FTy.getParamType(1)->isPointerTy());

  case LibFunc_setrlimit:
    return (NumParams == 2 && FTy.getReturnType()->isIntegerTy() &&
            FTy.getParamType(0)->isIntegerTy() &&
            FTy.getParamType(1)->isPointerTy());

  case LibFunc_setuid:
    return (NumParams == 1 && FTy.getReturnType()->isIntegerTy() &&
            FTy.getParamType(0)->isIntegerTy());

  case LibFunc_siglongjmp:
    return (NumParams == 2 && FTy.getReturnType()->isVoidTy() &&
            FTy.getParamType(0)->isPointerTy() &&
            FTy.getParamType(1)->isIntegerTy());

  case LibFunc_signal:
    return (NumParams == 2 && FTy.getReturnType()->isPointerTy() &&
            FTy.getParamType(0)->isIntegerTy() &&
            FTy.getParamType(1)->isPointerTy());

  case LibFunc_sleep:
    return (NumParams == 1 && FTy.getReturnType()->isIntegerTy() &&
            FTy.getParamType(0)->isIntegerTy());

  case LibFunc_srand:
    return (NumParams == 1 && FTy.getReturnType()->isVoidTy() &&
            FTy.getParamType(0)->isIntegerTy());

  case LibFunc_strerror:
    return (NumParams == 1 && FTy.getReturnType()->isPointerTy() &&
            FTy.getParamType(0)->isIntegerTy());

  case LibFunc_strftime:
    return (NumParams == 4 && FTy.getReturnType()->isIntegerTy() &&
            FTy.getParamType(0)->isPointerTy() &&
            FTy.getParamType(1)->isIntegerTy() &&
            FTy.getParamType(2)->isPointerTy() &&
            FTy.getParamType(3)->isPointerTy());

  case LibFunc_strsignal:
    return (NumParams == 1 && FTy.getReturnType()->isPointerTy() &&
            FTy.getParamType(0)->isIntegerTy());

  case LibFunc_symlink:
    return (NumParams == 2 && FTy.getReturnType()->isIntegerTy() &&
            FTy.getParamType(0)->isPointerTy() &&
            FTy.getParamType(1)->isPointerTy());

  case LibFunc_sysconf:
    return (NumParams == 1 && FTy.getReturnType()->isIntegerTy() &&
            FTy.getParamType(0)->isIntegerTy());

  case LibFunc_time:
    return (NumParams == 1 && FTy.getReturnType()->isIntegerTy() &&
            FTy.getParamType(0)->isPointerTy());

  case LibFunc_tolower:
    return (NumParams == 1 && FTy.getReturnType()->isIntegerTy() &&
            FTy.getParamType(0)->isIntegerTy());

  case LibFunc_toupper:
    return (NumParams == 1 && FTy.getReturnType()->isIntegerTy() &&
            FTy.getParamType(0)->isIntegerTy());

  case LibFunc_towlower:
    return (NumParams == 1 && FTy.getReturnType()->isIntegerTy() &&
            FTy.getParamType(0)->isIntegerTy());

  case LibFunc_towupper:
    return (NumParams == 1 && FTy.getReturnType()->isIntegerTy() &&
            FTy.getParamType(0)->isIntegerTy());

  case LibFunc_truncate64:
    return (NumParams == 2 && FTy.getReturnType()->isIntegerTy() &&
            FTy.getParamType(0)->isPointerTy() &&
            FTy.getParamType(1)->isIntegerTy());

  case LibFunc_usleep:
    return (NumParams == 1 && FTy.getReturnType()->isIntegerTy() &&
            FTy.getParamType(0)->isIntegerTy());

  case LibFunc_vasprintf:
    return (NumParams == 3 && FTy.getReturnType()->isIntegerTy() &&
            FTy.getParamType(0)->isPointerTy() &&
            FTy.getParamType(1)->isPointerTy());

  case LibFunc_waitpid:
    return (NumParams == 3 && FTy.getReturnType()->isIntegerTy() &&
            FTy.getParamType(0)->isIntegerTy() &&
            FTy.getParamType(1)->isPointerTy() &&
            FTy.getParamType(2)->isIntegerTy());

  case LibFunc_wcstombs:
    return (NumParams == 3 && FTy.getReturnType()->isIntegerTy() &&
            FTy.getParamType(0)->isPointerTy() &&
            FTy.getParamType(1)->isPointerTy() &&
            FTy.getParamType(2)->isIntegerTy());

#endif // INTEL_CUSTOMIZATION
  }

  llvm_unreachable("Invalid libfunc");
}

bool TargetLibraryInfoImpl::getLibFunc(const Function &FDecl,
                                       LibFunc &F) const {
  const DataLayout *DL =
      FDecl.getParent() ? &FDecl.getParent()->getDataLayout() : nullptr;
  return getLibFunc(FDecl.getName(), F) &&
         isValidProtoForLibFunc(*FDecl.getFunctionType(), F, DL);
}

void TargetLibraryInfoImpl::disableAllFunctions() {
  memset(AvailableArray, 0, sizeof(AvailableArray));
}

static bool compareByScalarFnName(const VecDesc &LHS, const VecDesc &RHS) {
  return LHS.ScalarFnName < RHS.ScalarFnName;
}

static bool compareByVectorFnName(const VecDesc &LHS, const VecDesc &RHS) {
  return LHS.VectorFnName < RHS.VectorFnName;
}

static bool compareWithScalarFnName(const VecDesc &LHS, StringRef S) {
  return LHS.ScalarFnName < S;
}

static bool compareWithVectorFnName(const VecDesc &LHS, StringRef S) {
  return LHS.VectorFnName < S;
}

void TargetLibraryInfoImpl::addVectorizableFunctions(ArrayRef<VecDesc> Fns) {
  VectorDescs.insert(VectorDescs.end(), Fns.begin(), Fns.end());
  llvm::sort(VectorDescs.begin(), VectorDescs.end(), compareByScalarFnName);

  ScalarDescs.insert(ScalarDescs.end(), Fns.begin(), Fns.end());
  llvm::sort(ScalarDescs.begin(), ScalarDescs.end(), compareByVectorFnName);
}

void TargetLibraryInfoImpl::addVectorizableFunctionsFromVecLib(
    enum VectorLibrary VecLib) {
  switch (VecLib) {
#if INTEL_CUSTOMIZATION
  // The Intel customization here is to add the 'Masked' argument to all the
  // VecLib function definitions.
  case Accelerate: {
    const VecDesc VecFuncs[] = {
        // Floating-Point Arithmetic and Auxiliary Functions
        {"ceilf", "vceilf", 4, false},
        {"fabsf", "vfabsf", 4, false},
        {"llvm.fabs.f32", "vfabsf", 4, false},
        {"floorf", "vfloorf", 4, false},
        {"sqrtf", "vsqrtf", 4, false},
        {"llvm.sqrt.f32", "vsqrtf", 4, false},

        // Exponential and Logarithmic Functions
        {"expf", "vexpf", 4, false},
        {"llvm.exp.f32", "vexpf", 4, false},
        {"expm1f", "vexpm1f", 4, false},
        {"logf", "vlogf", 4, false},
        {"llvm.log.f32", "vlogf", 4, false},
        {"log1pf", "vlog1pf", 4, false},
        {"log10f", "vlog10f", 4, false},
        {"llvm.log10.f32", "vlog10f", 4, false},
        {"logbf", "vlogbf", 4, false},

        // Trigonometric Functions
        {"sinf", "vsinf", 4, false},
        {"llvm.sin.f32", "vsinf", 4, false},
        {"cosf", "vcosf", 4, false},
        {"llvm.cos.f32", "vcosf", 4, false},
        {"tanf", "vtanf", 4, false},
        {"asinf", "vasinf", 4, false},
        {"acosf", "vacosf", 4, false},
        {"atanf", "vatanf", 4, false},

        // Hyperbolic Functions
        {"sinhf", "vsinhf", 4, false},
        {"coshf", "vcoshf", 4, false},
        {"tanhf", "vtanhf", 4, false},
        {"asinhf", "vasinhf", 4, false},
        {"acoshf", "vacoshf", 4, false},
        {"atanhf", "vatanhf", 4, false},
    };
    addVectorizableFunctions(VecFuncs);
    break;
  }
#endif // INTEL_CUSTOMIZATION
  case SVML: {
    const VecDesc VecFuncs[] = {
#if INTEL_CUSTOMIZATION
#define GET_SVML_VARIANTS
#include "llvm/IR/Intel_SVML.gen"
#undef GET_SVML_VARIANTS
#endif // INTEL_CUSTOMIZATION
    };
    addVectorizableFunctions(VecFuncs);
    break;
  }
  case Libmvec: {
    const VecDesc VecFuncs[] = {
#if INTEL_CUSTOMIZATION
#define GET_LIBMVEC_VARIANTS
#include "llvm/IR/Intel_Libmvec.gen"
#undef GET_LIBMVEC_VARIANTS
#endif // INTEL_CUSTOMIZATION
    };
    addVectorizableFunctions(VecFuncs);
    break;
  }
  case NoLibrary:
    break;
  }
}

bool TargetLibraryInfoImpl::isFunctionVectorizable(StringRef funcName) const {
  funcName = sanitizeFunctionName(funcName);
  if (funcName.empty())
    return false;

#if INTEL_CUSTOMIZATION
  // TODO: We must be able to distinguish between masked/non-masked entries,
  // so this function will need to move away from using lower_bound, as this
  // could be an entry for either the masked or non-masked version. For now,
  // assume that both the masked and non-masked variants are vectorizable as
  // long as lower_bound says so.
#endif
  std::vector<VecDesc>::const_iterator I = std::lower_bound(
      VectorDescs.begin(), VectorDescs.end(), funcName,
      compareWithScalarFnName);
  return I != VectorDescs.end() && StringRef(I->ScalarFnName) == funcName;
}

StringRef TargetLibraryInfoImpl::getVectorizedFunction(StringRef F,
                                                       unsigned VF,
                                                       bool Masked) const { // INTEL
  F = sanitizeFunctionName(F);
  if (F.empty())
    return F;
  std::vector<VecDesc>::const_iterator I = std::lower_bound(
      VectorDescs.begin(), VectorDescs.end(), F, compareWithScalarFnName);
  while (I != VectorDescs.end() && StringRef(I->ScalarFnName) == F) {
    if (I->VectorizationFactor == VF && I->Masked == Masked) // INTEL
      return I->VectorFnName;
    ++I;
  }
  return StringRef();
}

StringRef TargetLibraryInfoImpl::getScalarizedFunction(StringRef F,
                                                       unsigned &VF) const {
  F = sanitizeFunctionName(F);
  if (F.empty())
    return F;

  std::vector<VecDesc>::const_iterator I = std::lower_bound(
      ScalarDescs.begin(), ScalarDescs.end(), F, compareWithVectorFnName);
  if (I == VectorDescs.end() || StringRef(I->VectorFnName) != F)
    return StringRef();
  VF = I->VectorizationFactor;
  return I->ScalarFnName;
}

TargetLibraryInfo TargetLibraryAnalysis::run(Module &M,
                                             ModuleAnalysisManager &) {
  if (PresetInfoImpl)
    return TargetLibraryInfo(*PresetInfoImpl);

  return TargetLibraryInfo(lookupInfoImpl(Triple(M.getTargetTriple())));
}

TargetLibraryInfo TargetLibraryAnalysis::run(Function &F,
                                             FunctionAnalysisManager &) {
  if (PresetInfoImpl)
    return TargetLibraryInfo(*PresetInfoImpl);

  return TargetLibraryInfo(
      lookupInfoImpl(Triple(F.getParent()->getTargetTriple())));
}

TargetLibraryInfoImpl &TargetLibraryAnalysis::lookupInfoImpl(const Triple &T) {
  std::unique_ptr<TargetLibraryInfoImpl> &Impl =
      Impls[T.normalize()];
  if (!Impl)
    Impl.reset(new TargetLibraryInfoImpl(T));

  return *Impl;
}

unsigned TargetLibraryInfoImpl::getWCharSize(const Module &M) const {
  if (auto *ShortWChar = cast_or_null<ConstantAsMetadata>(
      M.getModuleFlag("wchar_size")))
    return cast<ConstantInt>(ShortWChar->getValue())->getZExtValue();
  return 0;
}

TargetLibraryInfoWrapperPass::TargetLibraryInfoWrapperPass()
    : ImmutablePass(ID), TLIImpl(), TLI(TLIImpl) {
  initializeTargetLibraryInfoWrapperPassPass(*PassRegistry::getPassRegistry());
}

TargetLibraryInfoWrapperPass::TargetLibraryInfoWrapperPass(const Triple &T)
    : ImmutablePass(ID), TLIImpl(T), TLI(TLIImpl) {
  initializeTargetLibraryInfoWrapperPassPass(*PassRegistry::getPassRegistry());
}

TargetLibraryInfoWrapperPass::TargetLibraryInfoWrapperPass(
    const TargetLibraryInfoImpl &TLIImpl)
    : ImmutablePass(ID), TLIImpl(TLIImpl), TLI(this->TLIImpl) {
  initializeTargetLibraryInfoWrapperPassPass(*PassRegistry::getPassRegistry());
}

AnalysisKey TargetLibraryAnalysis::Key;

// Register the basic pass.
INITIALIZE_PASS(TargetLibraryInfoWrapperPass, "targetlibinfo",
                "Target Library Information", false, true)
char TargetLibraryInfoWrapperPass::ID = 0;

void TargetLibraryInfoWrapperPass::anchor() {}<|MERGE_RESOLUTION|>--- conflicted
+++ resolved
@@ -1590,22 +1590,12 @@
   case LibFunc_ctype_tolower_loc:
     return (NumParams == 0 && FTy.getReturnType()->isPointerTy());
 
-<<<<<<< HEAD
   case LibFunc_ctype_toupper_loc:
     return (NumParams == 0 && FTy.getReturnType()->isPointerTy());
 
   case LibFunc_cxa_allocate_exception:
     return (NumParams == 1 && FTy.getReturnType()->isPointerTy() &&
             FTy.getParamType(0)->isIntegerTy());
-=======
-void TargetLibraryInfoImpl::addVectorizableFunctions(ArrayRef<VecDesc> Fns) {
-  VectorDescs.insert(VectorDescs.end(), Fns.begin(), Fns.end());
-  llvm::sort(VectorDescs, compareByScalarFnName);
-
-  ScalarDescs.insert(ScalarDescs.end(), Fns.begin(), Fns.end());
-  llvm::sort(ScalarDescs, compareByVectorFnName);
-}
->>>>>>> 2afc22ed
 
   case LibFunc_cxa_bad_cast:
     return (NumParams == 0 && FTy.getReturnType()->isVoidTy());
@@ -2868,10 +2858,10 @@
 
 void TargetLibraryInfoImpl::addVectorizableFunctions(ArrayRef<VecDesc> Fns) {
   VectorDescs.insert(VectorDescs.end(), Fns.begin(), Fns.end());
-  llvm::sort(VectorDescs.begin(), VectorDescs.end(), compareByScalarFnName);
+  llvm::sort(VectorDescs, compareByScalarFnName);
 
   ScalarDescs.insert(ScalarDescs.end(), Fns.begin(), Fns.end());
-  llvm::sort(ScalarDescs.begin(), ScalarDescs.end(), compareByVectorFnName);
+  llvm::sort(ScalarDescs, compareByVectorFnName);
 }
 
 void TargetLibraryInfoImpl::addVectorizableFunctionsFromVecLib(
