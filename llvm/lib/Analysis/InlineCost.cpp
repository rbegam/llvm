--- conflicted
+++ resolved
@@ -2172,7 +2172,6 @@
   return count == 2;
 }
 
-<<<<<<< HEAD
 //
 // Return 'true' if 'CB' worth inlining, given that it is a double callsite
 // with internal linkage.
@@ -2183,28 +2182,6 @@
   return worthyDoubleCallSite1(CB, ILIC) || worthyDoubleCallSite2(CB, ILIC) ||
     worthyDoubleCallSite3(CB, ILIC);
 }
-=======
-    // Disallow inlining a blockaddress with uses other than strictly callbr.
-    // A blockaddress only has defined behavior for an indirect branch in the
-    // same function, and we do not currently support inlining indirect
-    // branches.  But, the inliner may not see an indirect branch that ends up
-    // being dead code at a particular call site. If the blockaddress escapes
-    // the function, e.g., via a global variable, inlining may lead to an
-    // invalid cross-function reference.
-    // FIXME: pr/39560: continue relaxing this overt restriction.
-    if (BB->hasAddressTaken())
-      for (User *U : BlockAddress::get(&*BB)->users())
-        if (!isa<CallBrInst>(*U))
-          return "blockaddress used outside of callbr";
-
-    // Analyze the cost of this block. If we blow through the threshold, this
-    // returns false, and we can bail on out.
-    InlineResult IR = analyzeBlock(BB, EphValues);
-    if (!IR)
-      return IR;
-
-    Instruction *TI = BB->getTerminator();
->>>>>>> bede937b
 
 //
 // Return 'true' if 'CB' worth inlining, given that it is a double callsite
@@ -4437,16 +4414,20 @@
     if (BB->empty())
       continue;
 
-    // Disallow inlining a blockaddress. A blockaddress only has defined
-    // behavior for an indirect branch in the same function, and we do not
-    // currently support inlining indirect branches. But, the inliner may not
-    // see an indirect branch that ends up being dead code at a particular call
-    // site. If the blockaddress escapes the function, e.g., via a global
-    // variable, inlining may lead to an invalid cross-function reference.
-    if (BB->hasAddressTaken()) { // INTEL
-      *ReasonAddr = NinlrBlockAddress; // INTEL
-      return "blockaddress";
-    }
+    // Disallow inlining a blockaddress with uses other than strictly callbr.
+    // A blockaddress only has defined behavior for an indirect branch in the
+    // same function, and we do not currently support inlining indirect
+    // branches.  But, the inliner may not see an indirect branch that ends up
+    // being dead code at a particular call site. If the blockaddress escapes
+    // the function, e.g., via a global variable, inlining may lead to an
+    // invalid cross-function reference.
+    // FIXME: pr/39560: continue relaxing this overt restriction.
+    if (BB->hasAddressTaken())
+      for (User *U : BlockAddress::get(&*BB)->users())
+        if (!isa<CallBrInst>(*U)) { // INTEL
+          *ReasonAddr = NinlrBlockAddress; // INTEL
+          return "blockaddress used outside of callbr";
+        } // INTEL
 
     // Analyze the cost of this block. If we blow through the threshold, this
     // returns false, and we can bail on out.
@@ -4811,34 +4792,20 @@
                                   InlineReason& Reason) { // INTEL
   bool ReturnsTwice = F.hasFnAttribute(Attribute::ReturnsTwice);
   for (Function::iterator BI = F.begin(), BE = F.end(); BI != BE; ++BI) {
-<<<<<<< HEAD
-    // Disallow inlining of functions which contain indirect branches or
-    // blockaddresses.
-    if (isa<IndirectBrInst>(BI->getTerminator())
-      || BI->hasAddressTaken()) { // INTEL
-#if INTEL_CUSTOMIZATION
-      if (isa<IndirectBrInst>(BI->getTerminator())) {
-        Reason = NinlrIndirectBranch;
-        return "contains indirect branches";
-      }
-      if (BI->hasAddressTaken()) {
-        Reason = NinlrBlockAddress;
-        return "uses block address";
-      }
-#endif // INTEL_CUSTOMIZATION
+    // Disallow inlining of functions which contain indirect branches.
+    if (isa<IndirectBrInst>(BI->getTerminator())) { // INTEL
+      Reason = NinlrIndirectBranch; // INTEL
+      return "contains indirect branches";
     } // INTEL
-=======
-    // Disallow inlining of functions which contain indirect branches.
->>>>>>> bede937b
-    if (isa<IndirectBrInst>(BI->getTerminator()))
-      return "contains indirect branches";
 
     // Disallow inlining of blockaddresses which are used by non-callbr
     // instructions.
     if (BI->hasAddressTaken())
       for (User *U : BlockAddress::get(&*BI)->users())
-        if (!isa<CallBrInst>(*U))
+        if (!isa<CallBrInst>(*U)) { // INTEL
+          Reason = NinlrBlockAddress; // INTEL
           return "blockaddress used outside of callbr";
+        } // INTEL
 
     for (auto &II : *BI) {
       CallBase *Call = dyn_cast<CallBase>(&II);
