//===- InlineCost.cpp - Cost analysis for inliner -------------------------===//
//
//                     The LLVM Compiler Infrastructure
//
// This file is distributed under the University of Illinois Open Source
// License. See LICENSE.TXT for details.
//
//===----------------------------------------------------------------------===//
//
// This file implements inline cost analysis.
//
//===----------------------------------------------------------------------===//

#include "llvm/Analysis/InlineCost.h"
#include "llvm/ADT/STLExtras.h"
#include "llvm/ADT/SetVector.h"
#include "llvm/ADT/SmallPtrSet.h"
#include "llvm/ADT/SmallVector.h"
#include "llvm/ADT/Statistic.h"
#include "llvm/Analysis/AssumptionCache.h"
#include "llvm/Analysis/BlockFrequencyInfo.h"
#include "llvm/Analysis/CodeMetrics.h"
#include "llvm/Analysis/ConstantFolding.h"
#include "llvm/Analysis/CFG.h"
#include "llvm/Analysis/InstructionSimplify.h"
#include "llvm/Analysis/Intel_AggInline.h"          // INTEL
#include "llvm/Analysis/Intel_IPCloningAnalysis.h"  // INTEL
#include "llvm/Analysis/LoopInfo.h"
#include "llvm/Analysis/MemoryBuiltins.h"           // INTEL
#include "llvm/Analysis/ProfileSummaryInfo.h"
#include "llvm/Analysis/TargetTransformInfo.h"
#include "llvm/Analysis/ValueTracking.h"
#include "llvm/Config/llvm-config.h"
#include "llvm/IR/CallSite.h"
#include "llvm/IR/CallingConv.h"
#include "llvm/IR/DataLayout.h"
#include "llvm/IR/Dominators.h"
#include "llvm/IR/GetElementPtrTypeIterator.h"
#include "llvm/IR/GlobalAlias.h"
#include "llvm/IR/InstIterator.h"                   // INTEL
#include "llvm/IR/InstVisitor.h"                    // INTEL
#include "llvm/IR/IntrinsicInst.h"
#include "llvm/IR/Operator.h"
#include "llvm/IR/PatternMatch.h"                   // INTEL
#include "llvm/Transforms/IPO/Intel_IPCloning.h"    // INTEL
#include "llvm/Support/GenericDomTree.h"            // INTEL
#include "llvm/Support/Debug.h"
#include "llvm/Support/raw_ostream.h"

using namespace llvm;
using namespace InlineReportTypes;  // INTEL
using namespace llvm::PatternMatch; // INTEL

#define DEBUG_TYPE "inline-cost"

STATISTIC(NumCallsAnalyzed, "Number of call sites analyzed");

#if INTEL_CUSTOMIZATION
extern bool llvm::IsInlinedReason(InlineReason Reason) {
  return Reason > InlrFirst && Reason < InlrLast;
}

extern bool llvm::IsNotInlinedReason(InlineReason Reason) {
  return Reason > NinlrFirst && Reason < NinlrLast;
}

static cl::opt<bool> InlineForXmain(
    "inline-for-xmain", cl::Hidden, cl::init(true),
    cl::desc("Xmain customization of inlining"));

static cl::opt<bool> DTransInlineHeuristics(
    "dtrans-inline-heuristics", cl::Hidden, cl::init(false),
    cl::desc("inlining heuristics controlled under -qopt-mem-layout-trans"));

static cl::opt<bool> EnablePreLTOInlineCost(
    "pre-lto-inline-cost", cl::Hidden, cl::init(false),
    cl::desc("Enable pre-LTO inline cost"));

// Threshold to use when optsize is specified (and there is no -inline-limit).
// CQ370998: Reduce the threshold from 75 to 15 to reduce code size.
static cl::opt<int> OptSizeThreshold(
    "inlineoptsize-threshold", cl::Hidden, cl::init(15),
    cl::desc("Threshold for inlining functions with -Os"));
#endif // INTEL_CUSTOMIZATION

static cl::opt<int> InlineThreshold(
    "inline-threshold", cl::Hidden, cl::init(225), cl::ZeroOrMore,
    cl::desc("Control the amount of inlining to perform (default = 225)"));

static cl::opt<int> HintThreshold(
    "inlinehint-threshold", cl::Hidden, cl::init(325),
    cl::desc("Threshold for inlining functions with inline hint"));

static cl::opt<int>
    ColdCallSiteThreshold("inline-cold-callsite-threshold", cl::Hidden,
                          cl::init(45),
                          cl::desc("Threshold for inlining cold callsites"));

// We introduce this threshold to help performance of instrumentation based
// PGO before we actually hook up inliner with analysis passes such as BPI and
// BFI.
static cl::opt<int> ColdThreshold(
    "inlinecold-threshold", cl::Hidden, cl::init(45),
    cl::desc("Threshold for inlining functions with cold attribute"));

static cl::opt<int>
    HotCallSiteThreshold("hot-callsite-threshold", cl::Hidden, cl::init(3000),
                         cl::ZeroOrMore,
                         cl::desc("Threshold for hot callsites "));

static cl::opt<int> LocallyHotCallSiteThreshold(
    "locally-hot-callsite-threshold", cl::Hidden, cl::init(525), cl::ZeroOrMore,
    cl::desc("Threshold for locally hot callsites "));

static cl::opt<int> ColdCallSiteRelFreq(
    "cold-callsite-rel-freq", cl::Hidden, cl::init(2), cl::ZeroOrMore,
    cl::desc("Maxmimum block frequency, expressed as a percentage of caller's "
             "entry frequency, for a callsite to be cold in the absence of "
             "profile information."));

static cl::opt<int> HotCallSiteRelFreq(
    "hot-callsite-rel-freq", cl::Hidden, cl::init(60), cl::ZeroOrMore,
    cl::desc("Minimum block frequency, expressed as a multiple of caller's "
             "entry frequency, for a callsite to be hot in the absence of "
             "profile information."));

static cl::opt<bool> OptComputeFullInlineCost(
    "inline-cost-full", cl::Hidden, cl::init(false),
    cl::desc("Compute the full inline cost of a call site even when the cost "
             "exceeds the threshold."));

#if INTEL_CUSTOMIZATION
// InliningForDeeplyNestedIfs has three possible values(BOU_UNSET is default).
// Use TRUE to force enabling of heuristic. Use FALSE to disable.
static cl::opt<cl::boolOrDefault> InliningForDeeplyNestedIfs(
    "inlining-for-deep-ifs", cl::ReallyHidden,
    cl::desc("Option that enables inlining for deeply nested IFs"));

static cl::opt<unsigned> MinDepthOfNestedIfs(
    "inlining-min-if-depth", cl::init(9), cl::ReallyHidden,
    cl::desc("Minimal depth of IF nest to trigger inlining"));

// InliningForAddressComputations has three possible values(BOU_UNSET is
// default). Use TRUE to force enabling of heuristic. Use FALSE to disable.
static cl::opt<cl::boolOrDefault> InliningForAddressComputations(
    "inlining-for-address-computations", cl::ReallyHidden,
    cl::desc("Option that enables inlining for address computations"));

static cl::opt<unsigned> InliningForACLoopDepth(
    "inlining-for-ac-loop-depth", cl::init(2), cl::ReallyHidden,
    cl::desc("Nesting level of the loop in which appears the callsite."));

static cl::opt<unsigned>
    InliningForACMinArgRefs("inlining-for-ac-min-arg-refs", cl::init(11),
                            cl::ReallyHidden,
                            cl::desc("Minimal number of arguments appearing in "
                                     "array accesses inside callee."));

// Options to set the number of formal arguments, basic blocks, and loops
// for a huge function. We may suppress the inlining of functions which
// have these many arguments, basic blocks, and loops, even if they are
// have local linkage and a single call site.

static cl::opt<unsigned> HugeFunctionBasicBlockCount(
    "inlining-huge-bb-count", cl::init(90), cl::ReallyHidden,
    cl::desc("Function with this many basic blocks or more may be huge"));

static cl::opt<unsigned> HugeFunctionArgCount(
    "inlining-huge-arg-count", cl::init(8), cl::ReallyHidden,
    cl::desc("Function with this many arguments or more may be huge"));

static cl::opt<unsigned> HugeFunctionLoopCount(
    "inlining-huge-loop-count", cl::init(11), cl::ReallyHidden,
    cl::desc("Function with this many loops or more may be huge"));

#endif // INTEL_CUSTOMIZATION

namespace {

typedef SmallVector<InlineReason,2> InlineReasonVector;  // INTEL

class CallAnalyzer : public InstVisitor<CallAnalyzer, bool> {
  typedef InstVisitor<CallAnalyzer, bool> Base;
  friend class InstVisitor<CallAnalyzer, bool>;

  /// The TargetTransformInfo available for this compilation.
  const TargetTransformInfo &TTI;

  /// Getter for the cache of @llvm.assume intrinsics.
  std::function<AssumptionCache &(Function &)> &GetAssumptionCache;

  /// Getter for BlockFrequencyInfo
  Optional<function_ref<BlockFrequencyInfo &(Function &)>> &GetBFI;

  /// Profile summary information.
  ProfileSummaryInfo *PSI;

  /// The called function.
  Function &F;

  // Cache the DataLayout since we use it a lot.
  const DataLayout &DL;

  /// The OptimizationRemarkEmitter available for this compilation.
  OptimizationRemarkEmitter *ORE;

  /// The candidate callsite being analyzed. Please do not use this to do
  /// analysis in the caller function; we want the inline cost query to be
  /// easily cacheable. Instead, use the cover function paramHasAttr.
  CallSite CandidateCS;

  /// Tunable parameters that control the analysis.
  const InlineParams &Params;

  int Threshold;

  int Cost;
  bool ComputeFullInlineCost;

#if INTEL_CUSTOMIZATION
  /// The cost and the threshold used for early exit during usual
  /// inlining process. Under IntelInlineReportLevel=64  we compute both
  /// "early exit" and real cost of inlining.  A value of INT_MAX indicates
  /// that a value has not yet been seen for these.  They are expected to
  /// be set at the same time, so we only need to test for EarlyExitCost.
  int EarlyExitThreshold;
  int EarlyExitCost;

  TargetLibraryInfo* TLI;
  InliningLoopInfoCache* ILIC;

  // Aggressive Analysis
  InlineAggressiveInfo *AI;
  // Set of candidate call sites for loop fusion
  SmallSet<CallSite, 20> *CallSitesForFusion;
  // Set of candidate call sites for dtrans.
  SmallSet<CallSite, 20> *CallSitesForDTrans;
#endif // INTEL_CUSTOMIZATION

  bool IsCallerRecursive;
  bool IsRecursiveCall;
  bool ExposesReturnsTwice;
  bool HasDynamicAlloca;
  bool ContainsNoDuplicateCall;
  bool HasReturn;
  bool HasIndirectBr;
  bool HasUninlineableIntrinsic;
  bool InitsVargArgs;

  /// Number of bytes allocated statically by the callee.
  uint64_t AllocatedSize;
  unsigned NumInstructions, NumVectorInstructions;
  int VectorBonus, TenPercentVectorBonus;
  // Bonus to be applied when the callee has only one reachable basic block.
  int SingleBBBonus;

  /// While we walk the potentially-inlined instructions, we build up and
  /// maintain a mapping of simplified values specific to this callsite. The
  /// idea is to propagate any special information we have about arguments to
  /// this call through the inlinable section of the function, and account for
  /// likely simplifications post-inlining. The most important aspect we track
  /// is CFG altering simplifications -- when we prove a basic block dead, that
  /// can cause dramatic shifts in the cost of inlining a function.
  DenseMap<Value *, Constant *> SimplifiedValues;

  /// Keep track of the values which map back (through function arguments) to
  /// allocas on the caller stack which could be simplified through SROA.
  DenseMap<Value *, Value *> SROAArgValues;

  /// The mapping of caller Alloca values to their accumulated cost savings. If
  /// we have to disable SROA for one of the allocas, this tells us how much
  /// cost must be added.
  DenseMap<Value *, int> SROAArgCosts;

  /// Keep track of values which map to a pointer base and constant offset.
  DenseMap<Value *, std::pair<Value *, APInt>> ConstantOffsetPtrs;

  /// Keep track of dead blocks due to the constant arguments.
  SetVector<BasicBlock *> DeadBlocks;

  /// The mapping of the blocks to their known unique successors due to the
  /// constant arguments.
  DenseMap<BasicBlock *, BasicBlock *> KnownSuccessors;

  /// Model the elimination of repeated loads that is expected to happen
  /// whenever we simplify away the stores that would otherwise cause them to be
  /// loads.
  bool EnableLoadElimination;
  SmallPtrSet<Value *, 16> LoadAddrSet;
  int LoadEliminationCost;

  // Custom simplification helper routines.
  bool isAllocaDerivedArg(Value *V);
  bool lookupSROAArgAndCost(Value *V, Value *&Arg,
                            DenseMap<Value *, int>::iterator &CostIt);
  void disableSROA(DenseMap<Value *, int>::iterator CostIt);
  void disableSROA(Value *V);
  void findDeadBlocks(BasicBlock *CurrBB, BasicBlock *NextBB);
  void accumulateSROACost(DenseMap<Value *, int>::iterator CostIt,
                          int InstructionCost);
  void disableLoadElimination();
  bool isGEPFree(GetElementPtrInst &GEP);
  bool canFoldInboundsGEP(GetElementPtrInst &I);
  bool accumulateGEPOffset(GEPOperator &GEP, APInt &Offset);
  bool simplifyCallSite(Function *F, CallSite CS);
  template <typename Callable>
  bool simplifyInstruction(Instruction &I, Callable Evaluate);
  ConstantInt *stripAndComputeInBoundsConstantOffsets(Value *&V);

  /// Return true if the given argument to the function being considered for
  /// inlining has the given attribute set either at the call site or the
  /// function declaration.  Primarily used to inspect call site specific
  /// attributes since these can be more precise than the ones on the callee
  /// itself.
  bool paramHasAttr(Argument *A, Attribute::AttrKind Attr);

  /// Return true if the given value is known non null within the callee if
  /// inlined through this particular callsite.
  bool isKnownNonNullInCallee(Value *V);

  /// Update Threshold based on callsite properties such as callee
  /// attributes and callee hotness for PGO builds. The Callee is explicitly
  /// passed to support analyzing indirect calls whose target is inferred by
  /// analysis.
  void updateThreshold(CallSite CS, Function &Callee,     // INTEL
    InlineReasonVector &YesReasonVector);                 // INTEL

  /// Return true if size growth is allowed when inlining the callee at CS.
  bool allowSizeGrowth(CallSite CS);

  /// Return true if \p CS is a cold callsite.
  bool isColdCallSite(CallSite CS, BlockFrequencyInfo *CallerBFI);

  /// Return a higher threshold if \p CS is a hot callsite.
  Optional<int> getHotCallSiteThreshold(CallSite CS,
                                        BlockFrequencyInfo *CallerBFI);

  // Custom analysis routines.
  InlineResult analyzeBlock(BasicBlock *BB,
                            SmallPtrSetImpl<const Value *> &EphValues);

  // Disable several entry points to the visitor so we don't accidentally use
  // them by declaring but not defining them here.
  void visit(Module *);
  void visit(Module &);
  void visit(Function *);
  void visit(Function &);
  void visit(BasicBlock *);
  void visit(BasicBlock &);

  // Provide base case for our instruction visit.
  bool visitInstruction(Instruction &I);

  // Our visit overrides.
  bool visitAlloca(AllocaInst &I);
  bool visitPHI(PHINode &I);
  bool visitGetElementPtr(GetElementPtrInst &I);
  bool visitBitCast(BitCastInst &I);
  bool visitPtrToInt(PtrToIntInst &I);
  bool visitIntToPtr(IntToPtrInst &I);
  bool visitCastInst(CastInst &I);
  bool visitUnaryInstruction(UnaryInstruction &I);
  bool visitCmpInst(CmpInst &I);
  bool visitSub(BinaryOperator &I);
  bool visitBinaryOperator(BinaryOperator &I);
  bool visitLoad(LoadInst &I);
  bool visitStore(StoreInst &I);
  bool visitExtractValue(ExtractValueInst &I);
  bool visitInsertValue(InsertValueInst &I);
  bool visitCallSite(CallSite CS);
  bool visitReturnInst(ReturnInst &RI);
  bool visitBranchInst(BranchInst &BI);
  bool visitSelectInst(SelectInst &SI);
  bool visitSwitchInst(SwitchInst &SI);
  bool visitIndirectBrInst(IndirectBrInst &IBI);
  bool visitResumeInst(ResumeInst &RI);
  bool visitCleanupReturnInst(CleanupReturnInst &RI);
  bool visitCatchReturnInst(CatchReturnInst &RI);
  bool visitUnreachableInst(UnreachableInst &I);
#if INTEL_CUSTOMIZATION
  bool preferDTransToInlining(CallSite &CS, bool PrepareForLTO) const;
#endif // INTEL_CUSTOMIZATION

public:
  CallAnalyzer(const TargetTransformInfo &TTI,
               std::function<AssumptionCache &(Function &)> &GetAssumptionCache,
               Optional<function_ref<BlockFrequencyInfo &(Function &)>> &GetBFI,
               ProfileSummaryInfo *PSI, OptimizationRemarkEmitter *ORE,
               Function &Callee, CallSite CSArg,   // INTEL
               TargetLibraryInfo *TLI,             // INTEL
               InliningLoopInfoCache *ILIC,        // INTEL
               InlineAggressiveInfo *AI,           // INTEL
               SmallSet<CallSite, 20> *CSForFusion, // INTEL
               SmallSet<CallSite, 20> *CSForDTrans, // INTEL
               const InlineParams &Params)
      : TTI(TTI), GetAssumptionCache(GetAssumptionCache), GetBFI(GetBFI),
        PSI(PSI), F(Callee), DL(F.getParent()->getDataLayout()), ORE(ORE),
        CandidateCS(CSArg), Params(Params), Threshold(Params.DefaultThreshold),
#if INTEL_CUSTOMIZATION
        Cost(0), ComputeFullInlineCost(OptComputeFullInlineCost ||
            Params.ComputeFullInlineCost.getValueOr(false) || ORE),
        TLI(TLI), ILIC(ILIC), AI(AI), CallSitesForFusion(CSForFusion),
        CallSitesForDTrans(CSForDTrans),
#endif // INTEL_CUSTOMIZATION
        IsCallerRecursive(false), IsRecursiveCall(false),
        ExposesReturnsTwice(false), HasDynamicAlloca(false),
        ContainsNoDuplicateCall(false), HasReturn(false), HasIndirectBr(false),
        HasUninlineableIntrinsic(false), InitsVargArgs(false), AllocatedSize(0),
        NumInstructions(0), NumVectorInstructions(0), VectorBonus(0),
        SingleBBBonus(0), EnableLoadElimination(true), LoadEliminationCost(0),
        NumConstantArgs(0), NumConstantOffsetPtrArgs(0), NumAllocaArgs(0),
        NumConstantPtrCmps(0), NumConstantPtrDiffs(0),
        NumInstructionsSimplified(0), SROACostSavings(0),
        SROACostSavingsLost(0) {}

  InlineResult analyzeCall(CallSite CS, InlineReason* Reason); // INTEL

  int getThreshold() { return Threshold; }
  int getCost() { return Cost; }
  int getEarlyExitThreshold() { return EarlyExitThreshold; }  // INTEL
  int getEarlyExitCost() { return EarlyExitCost; }            // INTEL


  // Keep a bunch of stats about the cost savings found so we can print them
  // out when debugging.
  unsigned NumConstantArgs;
  unsigned NumConstantOffsetPtrArgs;
  unsigned NumAllocaArgs;
  unsigned NumConstantPtrCmps;
  unsigned NumConstantPtrDiffs;
  unsigned NumInstructionsSimplified;
  unsigned SROACostSavings;
  unsigned SROACostSavingsLost;

  void dump();
};

} // namespace

/// Test whether the given value is an Alloca-derived function argument.
bool CallAnalyzer::isAllocaDerivedArg(Value *V) {
  return SROAArgValues.count(V);
}

/// Lookup the SROA-candidate argument and cost iterator which V maps to.
/// Returns false if V does not map to a SROA-candidate.
bool CallAnalyzer::lookupSROAArgAndCost(
    Value *V, Value *&Arg, DenseMap<Value *, int>::iterator &CostIt) {
  if (SROAArgValues.empty() || SROAArgCosts.empty())
    return false;

  DenseMap<Value *, Value *>::iterator ArgIt = SROAArgValues.find(V);
  if (ArgIt == SROAArgValues.end())
    return false;

  Arg = ArgIt->second;
  CostIt = SROAArgCosts.find(Arg);
  return CostIt != SROAArgCosts.end();
}

/// Disable SROA for the candidate marked by this cost iterator.
///
/// This marks the candidate as no longer viable for SROA, and adds the cost
/// savings associated with it back into the inline cost measurement.
void CallAnalyzer::disableSROA(DenseMap<Value *, int>::iterator CostIt) {
  // If we're no longer able to perform SROA we need to undo its cost savings
  // and prevent subsequent analysis.
  Cost += CostIt->second;
  SROACostSavings -= CostIt->second;
  SROACostSavingsLost += CostIt->second;
  SROAArgCosts.erase(CostIt);
  disableLoadElimination();
}

/// If 'V' maps to a SROA candidate, disable SROA for it.
void CallAnalyzer::disableSROA(Value *V) {
  Value *SROAArg;
  DenseMap<Value *, int>::iterator CostIt;
  if (lookupSROAArgAndCost(V, SROAArg, CostIt))
    disableSROA(CostIt);
}

/// Accumulate the given cost for a particular SROA candidate.
void CallAnalyzer::accumulateSROACost(DenseMap<Value *, int>::iterator CostIt,
                                      int InstructionCost) {
  CostIt->second += InstructionCost;
  SROACostSavings += InstructionCost;
}

void CallAnalyzer::disableLoadElimination() {
  if (EnableLoadElimination) {
    Cost += LoadEliminationCost;
    LoadEliminationCost = 0;
    EnableLoadElimination = false;
  }
}

/// Accumulate a constant GEP offset into an APInt if possible.
///
/// Returns false if unable to compute the offset for any reason. Respects any
/// simplified values known during the analysis of this callsite.
bool CallAnalyzer::accumulateGEPOffset(GEPOperator &GEP, APInt &Offset) {
  unsigned IntPtrWidth = DL.getIndexTypeSizeInBits(GEP.getType());
  assert(IntPtrWidth == Offset.getBitWidth());

  for (gep_type_iterator GTI = gep_type_begin(GEP), GTE = gep_type_end(GEP);
       GTI != GTE; ++GTI) {
    ConstantInt *OpC = dyn_cast<ConstantInt>(GTI.getOperand());
    if (!OpC)
      if (Constant *SimpleOp = SimplifiedValues.lookup(GTI.getOperand()))
        OpC = dyn_cast<ConstantInt>(SimpleOp);
    if (!OpC)
      return false;
    if (OpC->isZero())
      continue;

    // Handle a struct index, which adds its field offset to the pointer.
    if (StructType *STy = GTI.getStructTypeOrNull()) {
      unsigned ElementIdx = OpC->getZExtValue();
      const StructLayout *SL = DL.getStructLayout(STy);
      Offset += APInt(IntPtrWidth, SL->getElementOffset(ElementIdx));
      continue;
    }

    APInt TypeSize(IntPtrWidth, DL.getTypeAllocSize(GTI.getIndexedType()));
    Offset += OpC->getValue().sextOrTrunc(IntPtrWidth) * TypeSize;
  }
  return true;
}

/// Use TTI to check whether a GEP is free.
///
/// Respects any simplified values known during the analysis of this callsite.
bool CallAnalyzer::isGEPFree(GetElementPtrInst &GEP) {
  SmallVector<Value *, 4> Operands;
  Operands.push_back(GEP.getOperand(0));
  for (User::op_iterator I = GEP.idx_begin(), E = GEP.idx_end(); I != E; ++I)
    if (Constant *SimpleOp = SimplifiedValues.lookup(*I))
       Operands.push_back(SimpleOp);
     else
       Operands.push_back(*I);
  return TargetTransformInfo::TCC_Free == TTI.getUserCost(&GEP, Operands);
}

bool CallAnalyzer::visitAlloca(AllocaInst &I) {
  // Check whether inlining will turn a dynamic alloca into a static
  // alloca and handle that case.
  if (I.isArrayAllocation()) {
    Constant *Size = SimplifiedValues.lookup(I.getArraySize());
    if (auto *AllocSize = dyn_cast_or_null<ConstantInt>(Size)) {
      Type *Ty = I.getAllocatedType();
      AllocatedSize = SaturatingMultiplyAdd(
          AllocSize->getLimitedValue(), DL.getTypeAllocSize(Ty), AllocatedSize);
      return Base::visitAlloca(I);
    }
  }

  // Accumulate the allocated size.
  if (I.isStaticAlloca()) {
    Type *Ty = I.getAllocatedType();
    AllocatedSize = SaturatingAdd(DL.getTypeAllocSize(Ty), AllocatedSize);
  }

  // We will happily inline static alloca instructions.
  if (I.isStaticAlloca())
    return Base::visitAlloca(I);

  // FIXME: This is overly conservative. Dynamic allocas are inefficient for
  // a variety of reasons, and so we would like to not inline them into
  // functions which don't currently have a dynamic alloca. This simply
  // disables inlining altogether in the presence of a dynamic alloca.
  HasDynamicAlloca = true;
  return false;
}

bool CallAnalyzer::visitPHI(PHINode &I) {
  // FIXME: We need to propagate SROA *disabling* through phi nodes, even
  // though we don't want to propagate it's bonuses. The idea is to disable
  // SROA if it *might* be used in an inappropriate manner.

  // Phi nodes are always zero-cost.
  // FIXME: Pointer sizes may differ between different address spaces, so do we
  // need to use correct address space in the call to getPointerSizeInBits here?
  // Or could we skip the getPointerSizeInBits call completely? As far as I can
  // see the ZeroOffset is used as a dummy value, so we can probably use any
  // bit width for the ZeroOffset?
  APInt ZeroOffset = APInt::getNullValue(DL.getPointerSizeInBits(0));
  bool CheckSROA = I.getType()->isPointerTy();

  // Track the constant or pointer with constant offset we've seen so far.
  Constant *FirstC = nullptr;
  std::pair<Value *, APInt> FirstBaseAndOffset = {nullptr, ZeroOffset};
  Value *FirstV = nullptr;

  for (unsigned i = 0, e = I.getNumIncomingValues(); i != e; ++i) {
    BasicBlock *Pred = I.getIncomingBlock(i);
    // If the incoming block is dead, skip the incoming block.
    if (DeadBlocks.count(Pred))
      continue;
    // If the parent block of phi is not the known successor of the incoming
    // block, skip the incoming block.
    BasicBlock *KnownSuccessor = KnownSuccessors[Pred];
    if (KnownSuccessor && KnownSuccessor != I.getParent())
      continue;

    Value *V = I.getIncomingValue(i);
    // If the incoming value is this phi itself, skip the incoming value.
    if (&I == V)
      continue;

    Constant *C = dyn_cast<Constant>(V);
    if (!C)
      C = SimplifiedValues.lookup(V);

    std::pair<Value *, APInt> BaseAndOffset = {nullptr, ZeroOffset};
    if (!C && CheckSROA)
      BaseAndOffset = ConstantOffsetPtrs.lookup(V);

    if (!C && !BaseAndOffset.first)
      // The incoming value is neither a constant nor a pointer with constant
      // offset, exit early.
      return true;

    if (FirstC) {
      if (FirstC == C)
        // If we've seen a constant incoming value before and it is the same
        // constant we see this time, continue checking the next incoming value.
        continue;
      // Otherwise early exit because we either see a different constant or saw
      // a constant before but we have a pointer with constant offset this time.
      return true;
    }

    if (FirstV) {
      // The same logic as above, but check pointer with constant offset here.
      if (FirstBaseAndOffset == BaseAndOffset)
        continue;
      return true;
    }

    if (C) {
      // This is the 1st time we've seen a constant, record it.
      FirstC = C;
      continue;
    }

    // The remaining case is that this is the 1st time we've seen a pointer with
    // constant offset, record it.
    FirstV = V;
    FirstBaseAndOffset = BaseAndOffset;
  }

  // Check if we can map phi to a constant.
  if (FirstC) {
    SimplifiedValues[&I] = FirstC;
    return true;
  }

  // Check if we can map phi to a pointer with constant offset.
  if (FirstBaseAndOffset.first) {
    ConstantOffsetPtrs[&I] = FirstBaseAndOffset;

    Value *SROAArg;
    DenseMap<Value *, int>::iterator CostIt;
    if (lookupSROAArgAndCost(FirstV, SROAArg, CostIt))
      SROAArgValues[&I] = SROAArg;
  }

  return true;
}

/// Check we can fold GEPs of constant-offset call site argument pointers.
/// This requires target data and inbounds GEPs.
///
/// \return true if the specified GEP can be folded.
bool CallAnalyzer::canFoldInboundsGEP(GetElementPtrInst &I) {
  // Check if we have a base + offset for the pointer.
  std::pair<Value *, APInt> BaseAndOffset =
      ConstantOffsetPtrs.lookup(I.getPointerOperand());
  if (!BaseAndOffset.first)
    return false;

  // Check if the offset of this GEP is constant, and if so accumulate it
  // into Offset.
  if (!accumulateGEPOffset(cast<GEPOperator>(I), BaseAndOffset.second))
    return false;

  // Add the result as a new mapping to Base + Offset.
  ConstantOffsetPtrs[&I] = BaseAndOffset;

  return true;
}

bool CallAnalyzer::visitGetElementPtr(GetElementPtrInst &I) {
  Value *SROAArg;
  DenseMap<Value *, int>::iterator CostIt;
  bool SROACandidate =
      lookupSROAArgAndCost(I.getPointerOperand(), SROAArg, CostIt);

  // Lambda to check whether a GEP's indices are all constant.
  auto IsGEPOffsetConstant = [&](GetElementPtrInst &GEP) {
    for (User::op_iterator I = GEP.idx_begin(), E = GEP.idx_end(); I != E; ++I)
      if (!isa<Constant>(*I) && !SimplifiedValues.lookup(*I))
        return false;
    return true;
  };

  if ((I.isInBounds() && canFoldInboundsGEP(I)) || IsGEPOffsetConstant(I)) {
    if (SROACandidate)
      SROAArgValues[&I] = SROAArg;

    // Constant GEPs are modeled as free.
    return true;
  }

  // Variable GEPs will require math and will disable SROA.
  if (SROACandidate)
    disableSROA(CostIt);
  return isGEPFree(I);
}

/// Simplify \p I if its operands are constants and update SimplifiedValues.
/// \p Evaluate is a callable specific to instruction type that evaluates the
/// instruction when all the operands are constants.
template <typename Callable>
bool CallAnalyzer::simplifyInstruction(Instruction &I, Callable Evaluate) {
  SmallVector<Constant *, 2> COps;
  for (Value *Op : I.operands()) {
    Constant *COp = dyn_cast<Constant>(Op);
    if (!COp)
      COp = SimplifiedValues.lookup(Op);
    if (!COp)
      return false;
    COps.push_back(COp);
  }
  auto *C = Evaluate(COps);
  if (!C)
    return false;
  SimplifiedValues[&I] = C;
  return true;
}

bool CallAnalyzer::visitBitCast(BitCastInst &I) {
  // Propagate constants through bitcasts.
  if (simplifyInstruction(I, [&](SmallVectorImpl<Constant *> &COps) {
        return ConstantExpr::getBitCast(COps[0], I.getType());
      }))
    return true;

  // Track base/offsets through casts
  std::pair<Value *, APInt> BaseAndOffset =
      ConstantOffsetPtrs.lookup(I.getOperand(0));
  // Casts don't change the offset, just wrap it up.
  if (BaseAndOffset.first)
    ConstantOffsetPtrs[&I] = BaseAndOffset;

  // Also look for SROA candidates here.
  Value *SROAArg;
  DenseMap<Value *, int>::iterator CostIt;
  if (lookupSROAArgAndCost(I.getOperand(0), SROAArg, CostIt))
    SROAArgValues[&I] = SROAArg;

  // Bitcasts are always zero cost.
  return true;
}

bool CallAnalyzer::visitPtrToInt(PtrToIntInst &I) {
  // Propagate constants through ptrtoint.
  if (simplifyInstruction(I, [&](SmallVectorImpl<Constant *> &COps) {
        return ConstantExpr::getPtrToInt(COps[0], I.getType());
      }))
    return true;

  // Track base/offset pairs when converted to a plain integer provided the
  // integer is large enough to represent the pointer.
  unsigned IntegerSize = I.getType()->getScalarSizeInBits();
  unsigned AS = I.getOperand(0)->getType()->getPointerAddressSpace();
  if (IntegerSize >= DL.getPointerSizeInBits(AS)) {
    std::pair<Value *, APInt> BaseAndOffset =
        ConstantOffsetPtrs.lookup(I.getOperand(0));
    if (BaseAndOffset.first)
      ConstantOffsetPtrs[&I] = BaseAndOffset;
  }

  // This is really weird. Technically, ptrtoint will disable SROA. However,
  // unless that ptrtoint is *used* somewhere in the live basic blocks after
  // inlining, it will be nuked, and SROA should proceed. All of the uses which
  // would block SROA would also block SROA if applied directly to a pointer,
  // and so we can just add the integer in here. The only places where SROA is
  // preserved either cannot fire on an integer, or won't in-and-of themselves
  // disable SROA (ext) w/o some later use that we would see and disable.
  Value *SROAArg;
  DenseMap<Value *, int>::iterator CostIt;
  if (lookupSROAArgAndCost(I.getOperand(0), SROAArg, CostIt))
    SROAArgValues[&I] = SROAArg;

  return TargetTransformInfo::TCC_Free == TTI.getUserCost(&I);
}

bool CallAnalyzer::visitIntToPtr(IntToPtrInst &I) {
  // Propagate constants through ptrtoint.
  if (simplifyInstruction(I, [&](SmallVectorImpl<Constant *> &COps) {
        return ConstantExpr::getIntToPtr(COps[0], I.getType());
      }))
    return true;

  // Track base/offset pairs when round-tripped through a pointer without
  // modifications provided the integer is not too large.
  Value *Op = I.getOperand(0);
  unsigned IntegerSize = Op->getType()->getScalarSizeInBits();
  if (IntegerSize <= DL.getPointerTypeSizeInBits(I.getType())) {
    std::pair<Value *, APInt> BaseAndOffset = ConstantOffsetPtrs.lookup(Op);
    if (BaseAndOffset.first)
      ConstantOffsetPtrs[&I] = BaseAndOffset;
  }

  // "Propagate" SROA here in the same manner as we do for ptrtoint above.
  Value *SROAArg;
  DenseMap<Value *, int>::iterator CostIt;
  if (lookupSROAArgAndCost(Op, SROAArg, CostIt))
    SROAArgValues[&I] = SROAArg;

  return TargetTransformInfo::TCC_Free == TTI.getUserCost(&I);
}

bool CallAnalyzer::visitCastInst(CastInst &I) {
  // Propagate constants through ptrtoint.
  if (simplifyInstruction(I, [&](SmallVectorImpl<Constant *> &COps) {
        return ConstantExpr::getCast(I.getOpcode(), COps[0], I.getType());
      }))
    return true;

  // Disable SROA in the face of arbitrary casts we don't whitelist elsewhere.
  disableSROA(I.getOperand(0));

  // If this is a floating-point cast, and the target says this operation
  // is expensive, this may eventually become a library call. Treat the cost
  // as such.
  switch (I.getOpcode()) {
  case Instruction::FPTrunc:
  case Instruction::FPExt:
  case Instruction::UIToFP:
  case Instruction::SIToFP:
  case Instruction::FPToUI:
  case Instruction::FPToSI:
    if (TTI.getFPOpCost(I.getType()) == TargetTransformInfo::TCC_Expensive)
      Cost += InlineConstants::CallPenalty;
    break;
  default:
    break;
  }

  return TargetTransformInfo::TCC_Free == TTI.getUserCost(&I);
}

bool CallAnalyzer::visitUnaryInstruction(UnaryInstruction &I) {
  Value *Operand = I.getOperand(0);
  if (simplifyInstruction(I, [&](SmallVectorImpl<Constant *> &COps) {
        return ConstantFoldInstOperands(&I, COps[0], DL);
      }))
    return true;

  // Disable any SROA on the argument to arbitrary unary operators.
  disableSROA(Operand);

  return false;
}

bool CallAnalyzer::paramHasAttr(Argument *A, Attribute::AttrKind Attr) {
  return CandidateCS.paramHasAttr(A->getArgNo(), Attr);
}

bool CallAnalyzer::isKnownNonNullInCallee(Value *V) {
  // Does the *call site* have the NonNull attribute set on an argument?  We
  // use the attribute on the call site to memoize any analysis done in the
  // caller. This will also trip if the callee function has a non-null
  // parameter attribute, but that's a less interesting case because hopefully
  // the callee would already have been simplified based on that.
  if (Argument *A = dyn_cast<Argument>(V))
    if (paramHasAttr(A, Attribute::NonNull))
      return true;

  // Is this an alloca in the caller?  This is distinct from the attribute case
  // above because attributes aren't updated within the inliner itself and we
  // always want to catch the alloca derived case.
  if (isAllocaDerivedArg(V))
    // We can actually predict the result of comparisons between an
    // alloca-derived value and null. Note that this fires regardless of
    // SROA firing.
    return true;

  return false;
}

bool CallAnalyzer::allowSizeGrowth(CallSite CS) {
  // If the normal destination of the invoke or the parent block of the call
  // site is unreachable-terminated, there is little point in inlining this
  // unless there is literally zero cost.
  // FIXME: Note that it is possible that an unreachable-terminated block has a
  // hot entry. For example, in below scenario inlining hot_call_X() may be
  // beneficial :
  // main() {
  //   hot_call_1();
  //   ...
  //   hot_call_N()
  //   exit(0);
  // }
  // For now, we are not handling this corner case here as it is rare in real
  // code. In future, we should elaborate this based on BPI and BFI in more
  // general threshold adjusting heuristics in updateThreshold().
  Instruction *Instr = CS.getInstruction();
  if (InvokeInst *II = dyn_cast<InvokeInst>(Instr)) {
    if (isa<UnreachableInst>(II->getNormalDest()->getTerminator()))
      return false;
  } else if (isa<UnreachableInst>(Instr->getParent()->getTerminator()))
    return false;

  return true;
}

bool CallAnalyzer::isColdCallSite(CallSite CS, BlockFrequencyInfo *CallerBFI) {
  // If global profile summary is available, then callsite's coldness is
  // determined based on that.
  if (PSI && PSI->hasProfileSummary())
    return PSI->isColdCallSite(CS, CallerBFI);

  // Otherwise we need BFI to be available.
  if (!CallerBFI)
    return false;

  // Determine if the callsite is cold relative to caller's entry. We could
  // potentially cache the computation of scaled entry frequency, but the added
  // complexity is not worth it unless this scaling shows up high in the
  // profiles.
  const BranchProbability ColdProb(ColdCallSiteRelFreq, 100);
  auto CallSiteBB = CS.getInstruction()->getParent();
  auto CallSiteFreq = CallerBFI->getBlockFreq(CallSiteBB);
  auto CallerEntryFreq =
      CallerBFI->getBlockFreq(&(CS.getCaller()->getEntryBlock()));
  return CallSiteFreq < CallerEntryFreq * ColdProb;
}

Optional<int>
CallAnalyzer::getHotCallSiteThreshold(CallSite CS,
                                      BlockFrequencyInfo *CallerBFI) {

  // If global profile summary is available, then callsite's hotness is
  // determined based on that.
  if (PSI && PSI->hasProfileSummary() && PSI->isHotCallSite(CS, CallerBFI))
    return Params.HotCallSiteThreshold;

  // Otherwise we need BFI to be available and to have a locally hot callsite
  // threshold.
  if (!CallerBFI || !Params.LocallyHotCallSiteThreshold)
    return None;

  // Determine if the callsite is hot relative to caller's entry. We could
  // potentially cache the computation of scaled entry frequency, but the added
  // complexity is not worth it unless this scaling shows up high in the
  // profiles.
  auto CallSiteBB = CS.getInstruction()->getParent();
  auto CallSiteFreq = CallerBFI->getBlockFreq(CallSiteBB).getFrequency();
  auto CallerEntryFreq = CallerBFI->getEntryFreq();
  if (CallSiteFreq >= CallerEntryFreq * HotCallSiteRelFreq)
    return Params.LocallyHotCallSiteThreshold;

  // Otherwise treat it normally.
  return None;
}

void CallAnalyzer::updateThreshold(CallSite CS, Function &Callee, // INTEL
  InlineReasonVector &YesReasonVector) {                          // INTEL
  // If no size growth is allowed for this inlining, set Threshold to 0.

#if INTEL_CUSTOMIZATION
  // A function can be considered huge if it has too many formal arguments,
  // basic blocks, and loops. We test them in this order (from cheapest to
  // most expensive).
  auto IsHugeFunction = [this](Function *F) {
    if (!InlineForXmain || !DTransInlineHeuristics)
      return false;
    size_t ArgSize = F->arg_size();
    if (ArgSize < HugeFunctionArgCount)
      return false;
    size_t BBCount = F->size();
    if (BBCount < HugeFunctionBasicBlockCount)
      return false;
    LoopInfo *LI = ILIC->getLI(F);
    if (!LI)
      return false;
    size_t LoopCount = std::distance(LI->begin(), LI->end());
    if (LoopCount < HugeFunctionLoopCount)
      return false;
    return true;
  };
#endif // INTEL_CUSTOMIZATION

  if (!allowSizeGrowth(CS)) {
    Threshold = 0;
    return;
  }

  Function *Caller = CS.getCaller();

  // return min(A, B) if B is valid.
  auto MinIfValid = [](int A, Optional<int> B) {
    return B ? std::min(A, B.getValue()) : A;
  };

  // return max(A, B) if B is valid.
  auto MaxIfValid = [](int A, Optional<int> B) {
    return B ? std::max(A, B.getValue()) : A;
  };

  // Various bonus percentages. These are multiplied by Threshold to get the
  // bonus values.
  // SingleBBBonus: This bonus is applied if the callee has a single reachable
  // basic block at the given callsite context. This is speculatively applied
  // and withdrawn if more than one basic block is seen.
  //
  // Vector bonuses: We want to more aggressively inline vector-dense kernels
  // and apply this bonus based on the percentage of vector instructions. A
  // bonus is applied if the vector instructions exceed 50% and half that amount
  // is applied if it exceeds 10%. Note that these bonuses are some what
  // arbitrary and evolved over time by accident as much as because they are
  // principled bonuses.
  // FIXME: It would be nice to base the bonus values on something more
  // scientific.
  //
  // LstCallToStaticBonus: This large bonus is applied to ensure the inlining
  // of the last call to a static function as inlining such functions is
  // guaranteed to reduce code size.
  //
  // These bonus percentages may be set to 0 based on properties of the caller
  // and the callsite.
  int SingleBBBonusPercent = 50;
  int VectorBonusPercent = 150;
  int LastCallToStaticBonus = InlineConstants::LastCallToStaticBonus;

  // Lambda to set all the above bonus and bonus percentages to 0.
  auto DisallowAllBonuses = [&]() {
    SingleBBBonusPercent = 0;
    VectorBonusPercent = 0;
    LastCallToStaticBonus = 0;
  };

  // Use the OptMinSizeThreshold or OptSizeThreshold knob if they are available
  // and reduce the threshold if the caller has the necessary attribute.
  if (Caller->optForMinSize()) {
    Threshold = MinIfValid(Threshold, Params.OptMinSizeThreshold);
    // For minsize, we want to disable the single BB bonus and the vector
    // bonuses, but not the last-call-to-static bonus. Inlining the last call to
    // a static function will, at the minimum, eliminate the parameter setup and
    // call/return instructions.
    SingleBBBonusPercent = 0;
    VectorBonusPercent = 0;
  } else if (Caller->optForSize())
    Threshold = MinIfValid(Threshold, Params.OptSizeThreshold);

  // Adjust the threshold based on inlinehint attribute and profile based
  // hotness information if the caller does not have MinSize attribute.
  if (!Caller->optForMinSize()) {
    if (Callee.hasFnAttribute(Attribute::InlineHint) ||    // INTEL
        CS.hasFnAttr(Attribute::InlineHint) ||             // INTEL
        CS.hasFnAttr(Attribute::InlineHintRecursive))      // INTEL
      Threshold = MaxIfValid(Threshold, Params.HintThreshold);

    // FIXME: After switching to the new passmanager, simplify the logic below
    // by checking only the callsite hotness/coldness as we will reliably
    // have local profile information.
    //
    // Callsite hotness and coldness can be determined if sample profile is
    // used (which adds hotness metadata to calls) or if caller's
    // BlockFrequencyInfo is available.
    BlockFrequencyInfo *CallerBFI = GetBFI ? &((*GetBFI)(*Caller)) : nullptr;
    auto HotCallSiteThreshold = getHotCallSiteThreshold(CS, CallerBFI);
    if (!Caller->optForSize() && HotCallSiteThreshold) {
      LLVM_DEBUG(dbgs() << "Hot callsite.\n");
      // FIXME: This should update the threshold only if it exceeds the
      // current threshold, but AutoFDO + ThinLTO currently relies on this
      // behavior to prevent inlining of hot callsites during ThinLTO
      // compile phase.
      Threshold = HotCallSiteThreshold.getValue();
    } else if (isColdCallSite(CS, CallerBFI)) {
      LLVM_DEBUG(dbgs() << "Cold callsite.\n");
      // Do not apply bonuses for a cold callsite including the
      // LastCallToStatic bonus. While this bonus might result in code size
      // reduction, it can cause the size of a non-cold caller to increase
      // preventing it from being inlined.
      DisallowAllBonuses();
      Threshold = MinIfValid(Threshold, Params.ColdCallSiteThreshold);
    } else if (PSI) {
      // Use callee's global profile information only if we have no way of
      // determining this via callsite information.
      if (PSI->isFunctionEntryHot(&Callee)) {
        LLVM_DEBUG(dbgs() << "Hot callee.\n");
        // If callsite hotness can not be determined, we may still know
        // that the callee is hot and treat it as a weaker hint for threshold
        // increase.
        Threshold = MaxIfValid(Threshold, Params.HintThreshold);
      } else if (PSI->isFunctionEntryCold(&Callee)) {
        LLVM_DEBUG(dbgs() << "Cold callee.\n");
        // Do not apply bonuses for a cold callee including the
        // LastCallToStatic bonus. While this bonus might result in code size
        // reduction, it can cause the size of a non-cold caller to increase
        // preventing it from being inlined.
        DisallowAllBonuses();
        Threshold = MinIfValid(Threshold, Params.ColdThreshold);
      }
    }
  }

  // Finally, take the target-specific inlining threshold multiplier into
  // account.
  Threshold *= TTI.getInliningThresholdMultiplier();

  SingleBBBonus = Threshold * SingleBBBonusPercent / 100;
  VectorBonus = Threshold * VectorBonusPercent / 100;

  bool OnlyOneCallAndLocalLinkage =
       (F.hasLocalLinkage()                                     // INTEL
         || (InlineForXmain && F.hasLinkOnceODRLinkage())) &&   // INTEL
       F.hasOneUse() && &F == CS.getCalledFunction() &&         // INTEL
       !IsHugeFunction(&F);                                     // INTEL
  // If there is only one call of the function, and it has internal linkage,
  // the cost of inlining it drops dramatically. It may seem odd to update
  // Cost in updateThreshold, but the bonus depends on the logic in this method.
  // INTEL CQ370998: Added link once ODR linkage case.
  if (OnlyOneCallAndLocalLinkage) {                 // INTEL
    Cost -= LastCallToStaticBonus;
    YesReasonVector.push_back(InlrSingleLocalCall); // INTEL
  }                                                 // INTEL
}

bool CallAnalyzer::visitCmpInst(CmpInst &I) {
  Value *LHS = I.getOperand(0), *RHS = I.getOperand(1);
  // First try to handle simplified comparisons.
  if (simplifyInstruction(I, [&](SmallVectorImpl<Constant *> &COps) {
        return ConstantExpr::getCompare(I.getPredicate(), COps[0], COps[1]);
      }))
    return true;

  if (I.getOpcode() == Instruction::FCmp)
    return false;

  // Otherwise look for a comparison between constant offset pointers with
  // a common base.
  Value *LHSBase, *RHSBase;
  APInt LHSOffset, RHSOffset;
  std::tie(LHSBase, LHSOffset) = ConstantOffsetPtrs.lookup(LHS);
  if (LHSBase) {
    std::tie(RHSBase, RHSOffset) = ConstantOffsetPtrs.lookup(RHS);
    if (RHSBase && LHSBase == RHSBase) {
      // We have common bases, fold the icmp to a constant based on the
      // offsets.
      Constant *CLHS = ConstantInt::get(LHS->getContext(), LHSOffset);
      Constant *CRHS = ConstantInt::get(RHS->getContext(), RHSOffset);
      if (Constant *C = ConstantExpr::getICmp(I.getPredicate(), CLHS, CRHS)) {
        SimplifiedValues[&I] = C;
        ++NumConstantPtrCmps;
        return true;
      }
    }
  }

  // If the comparison is an equality comparison with null, we can simplify it
  // if we know the value (argument) can't be null
  if (I.isEquality() && isa<ConstantPointerNull>(I.getOperand(1)) &&
      isKnownNonNullInCallee(I.getOperand(0))) {
    bool IsNotEqual = I.getPredicate() == CmpInst::ICMP_NE;
    SimplifiedValues[&I] = IsNotEqual ? ConstantInt::getTrue(I.getType())
                                      : ConstantInt::getFalse(I.getType());
    return true;
  }
  // Finally check for SROA candidates in comparisons.
  Value *SROAArg;
  DenseMap<Value *, int>::iterator CostIt;
  if (lookupSROAArgAndCost(I.getOperand(0), SROAArg, CostIt)) {
    if (isa<ConstantPointerNull>(I.getOperand(1))) {
      accumulateSROACost(CostIt, InlineConstants::InstrCost);
      return true;
    }

    disableSROA(CostIt);
  }

  return false;
}

bool CallAnalyzer::visitSub(BinaryOperator &I) {
  // Try to handle a special case: we can fold computing the difference of two
  // constant-related pointers.
  Value *LHS = I.getOperand(0), *RHS = I.getOperand(1);
  Value *LHSBase, *RHSBase;
  APInt LHSOffset, RHSOffset;
  std::tie(LHSBase, LHSOffset) = ConstantOffsetPtrs.lookup(LHS);
  if (LHSBase) {
    std::tie(RHSBase, RHSOffset) = ConstantOffsetPtrs.lookup(RHS);
    if (RHSBase && LHSBase == RHSBase) {
      // We have common bases, fold the subtract to a constant based on the
      // offsets.
      Constant *CLHS = ConstantInt::get(LHS->getContext(), LHSOffset);
      Constant *CRHS = ConstantInt::get(RHS->getContext(), RHSOffset);
      if (Constant *C = ConstantExpr::getSub(CLHS, CRHS)) {
        SimplifiedValues[&I] = C;
        ++NumConstantPtrDiffs;
        return true;
      }
    }
  }

  // Otherwise, fall back to the generic logic for simplifying and handling
  // instructions.
  return Base::visitSub(I);
}

bool CallAnalyzer::visitBinaryOperator(BinaryOperator &I) {
  Value *LHS = I.getOperand(0), *RHS = I.getOperand(1);
  Constant *CLHS = dyn_cast<Constant>(LHS);
  if (!CLHS)
    CLHS = SimplifiedValues.lookup(LHS);
  Constant *CRHS = dyn_cast<Constant>(RHS);
  if (!CRHS)
    CRHS = SimplifiedValues.lookup(RHS);

  Value *SimpleV = nullptr;
  if (auto FI = dyn_cast<FPMathOperator>(&I))
    SimpleV = SimplifyFPBinOp(I.getOpcode(), CLHS ? CLHS : LHS,
                              CRHS ? CRHS : RHS, FI->getFastMathFlags(), DL);
  else
    SimpleV =
        SimplifyBinOp(I.getOpcode(), CLHS ? CLHS : LHS, CRHS ? CRHS : RHS, DL);

  if (Constant *C = dyn_cast_or_null<Constant>(SimpleV))
    SimplifiedValues[&I] = C;

  if (SimpleV)
    return true;

  // Disable any SROA on arguments to arbitrary, unsimplified binary operators.
  disableSROA(LHS);
  disableSROA(RHS);

  // If the instruction is floating point, and the target says this operation
  // is expensive, this may eventually become a library call. Treat the cost
  // as such.
  if (I.getType()->isFloatingPointTy() &&
      TTI.getFPOpCost(I.getType()) == TargetTransformInfo::TCC_Expensive)
    Cost += InlineConstants::CallPenalty;

  return false;
}

bool CallAnalyzer::visitLoad(LoadInst &I) {
  Value *SROAArg;
  DenseMap<Value *, int>::iterator CostIt;
  if (lookupSROAArgAndCost(I.getPointerOperand(), SROAArg, CostIt)) {
    if (I.isSimple()) {
      accumulateSROACost(CostIt, InlineConstants::InstrCost);
      return true;
    }

    disableSROA(CostIt);
  }

  // If the data is already loaded from this address and hasn't been clobbered
  // by any stores or calls, this load is likely to be redundant and can be
  // eliminated.
  if (EnableLoadElimination &&
      !LoadAddrSet.insert(I.getPointerOperand()).second && I.isUnordered()) {
    LoadEliminationCost += InlineConstants::InstrCost;
    return true;
  }

  return false;
}

bool CallAnalyzer::visitStore(StoreInst &I) {
  Value *SROAArg;
  DenseMap<Value *, int>::iterator CostIt;
  if (lookupSROAArgAndCost(I.getPointerOperand(), SROAArg, CostIt)) {
    if (I.isSimple()) {
      accumulateSROACost(CostIt, InlineConstants::InstrCost);
      return true;
    }

    disableSROA(CostIt);
  }

  // The store can potentially clobber loads and prevent repeated loads from
  // being eliminated.
  // FIXME:
  // 1. We can probably keep an initial set of eliminatable loads substracted
  // from the cost even when we finally see a store. We just need to disable
  // *further* accumulation of elimination savings.
  // 2. We should probably at some point thread MemorySSA for the callee into
  // this and then use that to actually compute *really* precise savings.
  disableLoadElimination();
  return false;
}

bool CallAnalyzer::visitExtractValue(ExtractValueInst &I) {
  // Constant folding for extract value is trivial.
  if (simplifyInstruction(I, [&](SmallVectorImpl<Constant *> &COps) {
        return ConstantExpr::getExtractValue(COps[0], I.getIndices());
      }))
    return true;

  // SROA can look through these but give them a cost.
  return false;
}

bool CallAnalyzer::visitInsertValue(InsertValueInst &I) {
  // Constant folding for insert value is trivial.
  if (simplifyInstruction(I, [&](SmallVectorImpl<Constant *> &COps) {
        return ConstantExpr::getInsertValue(/*AggregateOperand*/ COps[0],
                                            /*InsertedValueOperand*/ COps[1],
                                            I.getIndices());
      }))
    return true;

  // SROA can look through these but give them a cost.
  return false;
}

/// Try to simplify a call site.
///
/// Takes a concrete function and callsite and tries to actually simplify it by
/// analyzing the arguments and call itself with instsimplify. Returns true if
/// it has simplified the callsite to some other entity (a constant), making it
/// free.
bool CallAnalyzer::simplifyCallSite(Function *F, CallSite CS) {
  // FIXME: Using the instsimplify logic directly for this is inefficient
  // because we have to continually rebuild the argument list even when no
  // simplifications can be performed. Until that is fixed with remapping
  // inside of instsimplify, directly constant fold calls here.
  if (!canConstantFoldCallTo(CS, F))
    return false;

  // Try to re-map the arguments to constants.
  SmallVector<Constant *, 4> ConstantArgs;
  ConstantArgs.reserve(CS.arg_size());
  for (CallSite::arg_iterator I = CS.arg_begin(), E = CS.arg_end(); I != E;
       ++I) {
    Constant *C = dyn_cast<Constant>(*I);
    if (!C)
      C = dyn_cast_or_null<Constant>(SimplifiedValues.lookup(*I));
    if (!C)
      return false; // This argument doesn't map to a constant.

    ConstantArgs.push_back(C);
  }
  if (Constant *C = ConstantFoldCall(CS, F, ConstantArgs)) {
    SimplifiedValues[CS.getInstruction()] = C;
    return true;
  }

  return false;
}

bool CallAnalyzer::visitCallSite(CallSite CS) {
  if (CS.hasFnAttr(Attribute::ReturnsTwice) &&
      !F.hasFnAttribute(Attribute::ReturnsTwice)) {
    // This aborts the entire analysis.
    ExposesReturnsTwice = true;
    return false;
  }
  if (CS.isCall() && cast<CallInst>(CS.getInstruction())->cannotDuplicate())
    ContainsNoDuplicateCall = true;

  if (Function *F = CS.getCalledFunction()) {
    // When we have a concrete function, first try to simplify it directly.
    if (simplifyCallSite(F, CS))
      return true;

    // Next check if it is an intrinsic we know about.
    // FIXME: Lift this into part of the InstVisitor.
    if (IntrinsicInst *II = dyn_cast<IntrinsicInst>(CS.getInstruction())) {
      switch (II->getIntrinsicID()) {
      default:
        if (!CS.onlyReadsMemory() && !isAssumeLikeIntrinsic(II))
          disableLoadElimination();
        return Base::visitCallSite(CS);

      case Intrinsic::load_relative:
        // This is normally lowered to 4 LLVM instructions.
        Cost += 3 * InlineConstants::InstrCost;
        return false;

      case Intrinsic::memset:
      case Intrinsic::memcpy:
      case Intrinsic::memmove:
        disableLoadElimination();
        // SROA can usually chew through these intrinsics, but they aren't free.
        return false;
      case Intrinsic::icall_branch_funnel:
      case Intrinsic::localescape:
        HasUninlineableIntrinsic = true;
        return false;
      case Intrinsic::vastart:
        InitsVargArgs = true;
        return false;
      }
    }

    if (F == CS.getInstruction()->getFunction()) {
      // This flag will fully abort the analysis, so don't bother with anything
      // else.
      IsRecursiveCall = true;
      return false;
    }

    if (TTI.isLoweredToCall(F)) {
      // We account for the average 1 instruction per call argument setup
      // here.
      Cost += CS.arg_size() * InlineConstants::InstrCost;

      // Everything other than inline ASM will also have a significant cost
      // merely from making the call.
      if (!isa<InlineAsm>(CS.getCalledValue()))
        Cost += InlineConstants::CallPenalty;
    }

    if (!CS.onlyReadsMemory())
      disableLoadElimination();
    return Base::visitCallSite(CS);
  }

  // Otherwise we're in a very special case -- an indirect function call. See
  // if we can be particularly clever about this.
  Value *Callee = CS.getCalledValue();

  // First, pay the price of the argument setup. We account for the average
  // 1 instruction per call argument setup here.
  Cost += CS.arg_size() * InlineConstants::InstrCost;

  // Next, check if this happens to be an indirect function call to a known
  // function in this inline context. If not, we've done all we can.
  Function *F = dyn_cast_or_null<Function>(SimplifiedValues.lookup(Callee));
  if (!F) {
    if (!CS.onlyReadsMemory())
      disableLoadElimination();
    return Base::visitCallSite(CS);
  }

  // If we have a constant that we are calling as a function, we can peer
  // through it and see the function target. This happens not infrequently
  // during devirtualization and so we want to give it a hefty bonus for
  // inlining, but cap that bonus in the event that inlining wouldn't pan
  // out. Pretend to inline the function, with a custom threshold.
  auto IndirectCallParams = Params;
  IndirectCallParams.DefaultThreshold = InlineConstants::IndirectCallThreshold;
  CallAnalyzer CA(TTI, GetAssumptionCache, GetBFI, PSI, ORE, *F, CS, // INTEL
                  TLI, ILIC, AI, CallSitesForFusion,                 // INTEL
                  CallSitesForDTrans, IndirectCallParams);           // INTEL
  if (CA.analyzeCall(CS, nullptr)) { // INTEL
    // We were able to inline the indirect call! Subtract the cost from the
    // threshold to get the bonus we want to apply, but don't go below zero.
    Cost -= std::max(0, CA.getThreshold() - CA.getCost());
  }

  if (!F->onlyReadsMemory())
    disableLoadElimination();
  return Base::visitCallSite(CS);
}

bool CallAnalyzer::visitReturnInst(ReturnInst &RI) {
  // At least one return instruction will be free after inlining.
  bool Free = !HasReturn;
  HasReturn = true;
  return Free;
}

bool CallAnalyzer::visitBranchInst(BranchInst &BI) {
  // We model unconditional branches as essentially free -- they really
  // shouldn't exist at all, but handling them makes the behavior of the
  // inliner more regular and predictable. Interestingly, conditional branches
  // which will fold away are also free.
  return BI.isUnconditional() || isa<ConstantInt>(BI.getCondition()) ||
         dyn_cast_or_null<ConstantInt>(
             SimplifiedValues.lookup(BI.getCondition()));
}

bool CallAnalyzer::visitSelectInst(SelectInst &SI) {
  bool CheckSROA = SI.getType()->isPointerTy();
  Value *TrueVal = SI.getTrueValue();
  Value *FalseVal = SI.getFalseValue();

  Constant *TrueC = dyn_cast<Constant>(TrueVal);
  if (!TrueC)
    TrueC = SimplifiedValues.lookup(TrueVal);
  Constant *FalseC = dyn_cast<Constant>(FalseVal);
  if (!FalseC)
    FalseC = SimplifiedValues.lookup(FalseVal);
  Constant *CondC =
      dyn_cast_or_null<Constant>(SimplifiedValues.lookup(SI.getCondition()));

  if (!CondC) {
    // Select C, X, X => X
    if (TrueC == FalseC && TrueC) {
      SimplifiedValues[&SI] = TrueC;
      return true;
    }

    if (!CheckSROA)
      return Base::visitSelectInst(SI);

    std::pair<Value *, APInt> TrueBaseAndOffset =
        ConstantOffsetPtrs.lookup(TrueVal);
    std::pair<Value *, APInt> FalseBaseAndOffset =
        ConstantOffsetPtrs.lookup(FalseVal);
    if (TrueBaseAndOffset == FalseBaseAndOffset && TrueBaseAndOffset.first) {
      ConstantOffsetPtrs[&SI] = TrueBaseAndOffset;

      Value *SROAArg;
      DenseMap<Value *, int>::iterator CostIt;
      if (lookupSROAArgAndCost(TrueVal, SROAArg, CostIt))
        SROAArgValues[&SI] = SROAArg;
      return true;
    }

    return Base::visitSelectInst(SI);
  }

  // Select condition is a constant.
  Value *SelectedV = CondC->isAllOnesValue()
                         ? TrueVal
                         : (CondC->isNullValue()) ? FalseVal : nullptr;
  if (!SelectedV) {
    // Condition is a vector constant that is not all 1s or all 0s.  If all
    // operands are constants, ConstantExpr::getSelect() can handle the cases
    // such as select vectors.
    if (TrueC && FalseC) {
      if (auto *C = ConstantExpr::getSelect(CondC, TrueC, FalseC)) {
        SimplifiedValues[&SI] = C;
        return true;
      }
    }
    return Base::visitSelectInst(SI);
  }

  // Condition is either all 1s or all 0s. SI can be simplified.
  if (Constant *SelectedC = dyn_cast<Constant>(SelectedV)) {
    SimplifiedValues[&SI] = SelectedC;
    return true;
  }

  if (!CheckSROA)
    return true;

  std::pair<Value *, APInt> BaseAndOffset =
      ConstantOffsetPtrs.lookup(SelectedV);
  if (BaseAndOffset.first) {
    ConstantOffsetPtrs[&SI] = BaseAndOffset;

    Value *SROAArg;
    DenseMap<Value *, int>::iterator CostIt;
    if (lookupSROAArgAndCost(SelectedV, SROAArg, CostIt))
      SROAArgValues[&SI] = SROAArg;
  }

  return true;
}

bool CallAnalyzer::visitSwitchInst(SwitchInst &SI) {
  // We model unconditional switches as free, see the comments on handling
  // branches.
  if (isa<ConstantInt>(SI.getCondition()))
    return true;
  if (Value *V = SimplifiedValues.lookup(SI.getCondition()))
    if (isa<ConstantInt>(V))
      return true;

  // Assume the most general case where the switch is lowered into
  // either a jump table, bit test, or a balanced binary tree consisting of
  // case clusters without merging adjacent clusters with the same
  // destination. We do not consider the switches that are lowered with a mix
  // of jump table/bit test/binary search tree. The cost of the switch is
  // proportional to the size of the tree or the size of jump table range.
  //
  // NB: We convert large switches which are just used to initialize large phi
  // nodes to lookup tables instead in simplify-cfg, so this shouldn't prevent
  // inlining those. It will prevent inlining in cases where the optimization
  // does not (yet) fire.

  // Maximum valid cost increased in this function.
  int CostUpperBound = INT_MAX - InlineConstants::InstrCost - 1;

  // Exit early for a large switch, assuming one case needs at least one
  // instruction.
  // FIXME: This is not true for a bit test, but ignore such case for now to
  // save compile-time.
  int64_t CostLowerBound =
      std::min((int64_t)CostUpperBound,
               (int64_t)SI.getNumCases() * InlineConstants::InstrCost + Cost);

#if INTEL_CUSTOMIZATION
  if (CostLowerBound > Threshold) {
    if (!ComputeFullInlineCost) {
      Cost = CostLowerBound;
      return false;
    }
    if (EarlyExitCost == INT_MAX) {
      EarlyExitCost = Cost;
      EarlyExitThreshold = Threshold;
    }
  }
#endif // INTEL_CUSTOMIZATION

  unsigned JumpTableSize = 0;
  unsigned NumCaseCluster =
      TTI.getEstimatedNumberOfCaseClusters(SI, JumpTableSize);

  // If suitable for a jump table, consider the cost for the table size and
  // branch to destination.
  if (JumpTableSize) {
    int64_t JTCost = (int64_t)JumpTableSize * InlineConstants::InstrCost +
                     4 * InlineConstants::InstrCost;

    Cost = std::min((int64_t)CostUpperBound, JTCost + Cost);
    return false;
  }

  // Considering forming a binary search, we should find the number of nodes
  // which is same as the number of comparisons when lowered. For a given
  // number of clusters, n, we can define a recursive function, f(n), to find
  // the number of nodes in the tree. The recursion is :
  // f(n) = 1 + f(n/2) + f (n - n/2), when n > 3,
  // and f(n) = n, when n <= 3.
  // This will lead a binary tree where the leaf should be either f(2) or f(3)
  // when n > 3.  So, the number of comparisons from leaves should be n, while
  // the number of non-leaf should be :
  //   2^(log2(n) - 1) - 1
  //   = 2^log2(n) * 2^-1 - 1
  //   = n / 2 - 1.
  // Considering comparisons from leaf and non-leaf nodes, we can estimate the
  // number of comparisons in a simple closed form :
  //   n + n / 2 - 1 = n * 3 / 2 - 1
  if (NumCaseCluster <= 3) {
    // Suppose a comparison includes one compare and one conditional branch.
    Cost += NumCaseCluster * 2 * InlineConstants::InstrCost;
    return false;
  }

  int64_t ExpectedNumberOfCompare = 3 * (int64_t)NumCaseCluster / 2 - 1;
  int64_t SwitchCost =
      ExpectedNumberOfCompare * 2 * InlineConstants::InstrCost;

  Cost = std::min((int64_t)CostUpperBound, SwitchCost + Cost);
  return false;
}

bool CallAnalyzer::visitIndirectBrInst(IndirectBrInst &IBI) {
  // We never want to inline functions that contain an indirectbr.  This is
  // incorrect because all the blockaddress's (in static global initializers
  // for example) would be referring to the original function, and this
  // indirect jump would jump from the inlined copy of the function into the
  // original function which is extremely undefined behavior.
  // FIXME: This logic isn't really right; we can safely inline functions with
  // indirectbr's as long as no other function or global references the
  // blockaddress of a block within the current function.
  HasIndirectBr = true;
  return false;
}

bool CallAnalyzer::visitResumeInst(ResumeInst &RI) {
  // FIXME: It's not clear that a single instruction is an accurate model for
  // the inline cost of a resume instruction.
  return false;
}

bool CallAnalyzer::visitCleanupReturnInst(CleanupReturnInst &CRI) {
  // FIXME: It's not clear that a single instruction is an accurate model for
  // the inline cost of a catchret instruction.
  return false;
}

bool CallAnalyzer::visitCatchReturnInst(CatchReturnInst &CRI) {
  // FIXME: It's not clear that a single instruction is an accurate model for
  // the inline cost of a cleanupret instruction.
  return false;
}

bool CallAnalyzer::visitUnreachableInst(UnreachableInst &I) {
  // FIXME: It might be reasonably to discount the cost of instructions leading
  // to unreachable as they have the lowest possible impact on both runtime and
  // code size.
  return true; // No actual code is needed for unreachable.
}

bool CallAnalyzer::visitInstruction(Instruction &I) {
  // Some instructions are free. All of the free intrinsics can also be
  // handled by SROA, etc.
  if (TargetTransformInfo::TCC_Free == TTI.getUserCost(&I))
    return true;

  // We found something we don't understand or can't handle. Mark any SROA-able
  // values in the operand list as no longer viable.
  for (User::op_iterator OI = I.op_begin(), OE = I.op_end(); OI != OE; ++OI)
    disableSROA(*OI);

  return false;
}

/// Analyze a basic block for its contribution to the inline cost.
///
/// This method walks the analyzer over every instruction in the given basic
/// block and accounts for their cost during inlining at this callsite. It
/// aborts early if the threshold has been exceeded or an impossible to inline
/// construct has been detected. It returns false if inlining is no longer
/// viable, and true if inlining remains viable.
InlineResult
CallAnalyzer::analyzeBlock(BasicBlock *BB,
                           SmallPtrSetImpl<const Value *> &EphValues) {
  for (BasicBlock::iterator I = BB->begin(), E = BB->end(); I != E; ++I) {
    // FIXME: Currently, the number of instructions in a function regardless of
    // our ability to simplify them during inline to constants or dead code,
    // are actually used by the vector bonus heuristic. As long as that's true,
    // we have to special case debug intrinsics here to prevent differences in
    // inlining due to debug symbols. Eventually, the number of unsimplified
    // instructions shouldn't factor into the cost computation, but until then,
    // hack around it here.
    if (isa<DbgInfoIntrinsic>(I))
      continue;

    // Skip ephemeral values.
    if (EphValues.count(&*I))
      continue;

    ++NumInstructions;
    if (isa<ExtractElementInst>(I) || I->getType()->isVectorTy())
      ++NumVectorInstructions;

    // If the instruction simplified to a constant, there is no cost to this
    // instruction. Visit the instructions using our InstVisitor to account for
    // all of the per-instruction logic. The visit tree returns true if we
    // consumed the instruction in any way, and false if the instruction's base
    // cost should count against inlining.
    if (Base::visit(&*I))
      ++NumInstructionsSimplified;
    else
      Cost += InlineConstants::InstrCost;

    using namespace ore;
    // If the visit this instruction detected an uninlinable pattern, abort.
    InlineResult IR;
    if (IsRecursiveCall)
      IR = "recursive";
    else if (ExposesReturnsTwice)
      IR = "exposes returns twice";
    else if (HasDynamicAlloca)
      IR = "dynamic alloca";
    else if (HasIndirectBr)
      IR = "indirect branch";
    else if (HasUninlineableIntrinsic)
      IR = "uninlinable intrinsic";
    else if (InitsVargArgs)
      IR = "varargs";
    if (!IR) {
      if (ORE)
        ORE->emit([&]() {
          return OptimizationRemarkMissed(DEBUG_TYPE, "NeverInline",
                                          CandidateCS.getInstruction())
                 << NV("Callee", &F) << " has uninlinable pattern ("
                 << NV("InlineResult", IR.message)
                 << ") and cost is not fully computed";
        });
      return IR;
    }

    // If the caller is a recursive function then we don't want to inline
    // functions which allocate a lot of stack space because it would increase
    // the caller stack usage dramatically.
    if (IsCallerRecursive &&
        AllocatedSize > InlineConstants::TotalAllocaSizeRecursiveCaller) {
      InlineResult IR = "recursive and allocates too much stack space";
      if (ORE)
        ORE->emit([&]() {
          return OptimizationRemarkMissed(DEBUG_TYPE, "NeverInline",
                                          CandidateCS.getInstruction())
                 << NV("Callee", &F) << " is " << NV("InlineResult", IR.message)
                 << ". Cost is not fully computed";
        });
      return IR;
    }

    // Check if we've past the maximum possible threshold so we don't spin in
    // huge basic blocks that will never inline.
#if INTEL_CUSTOMIZATION
    if (Cost >= Threshold) {
      if (!ComputeFullInlineCost)
         return false;
      if (EarlyExitCost == INT_MAX) {
         EarlyExitCost = Cost;
         EarlyExitThreshold = Threshold;
      }
    }
#endif // INTEL_CUSTOMIZATION
  }

  return true;
}

#if INTEL_CUSTOMIZATION
///
/// \brief Find the best inlining or non-inlining reason
///
/// Given a 'DefaultReason' and a vector of inlining/non-inlining reasons,
/// return the best reason among all of them.  Inlining/Non-inlining reasons
/// are considered better if their corresponding enum value is lower.
///

static InlineReason bestInlineReason(const InlineReasonVector& ReasonVector,
  InlineReason DefaultReason)
{
  InlineReason Reason = DefaultReason;
  for (unsigned i = 0; i < ReasonVector.size(); i++) {
    if (ReasonVector[i] < Reason) {
       Reason = ReasonVector[i];
    }
  }
  return Reason;
}
#endif // INTEL_CUSTOMIZATION

/// Compute the base pointer and cumulative constant offsets for V.
///
/// This strips all constant offsets off of V, leaving it the base pointer, and
/// accumulates the total constant offset applied in the returned constant. It
/// returns 0 if V is not a pointer, and returns the constant '0' if there are
/// no constant offsets applied.
ConstantInt *CallAnalyzer::stripAndComputeInBoundsConstantOffsets(Value *&V) {
  if (!V->getType()->isPointerTy())
    return nullptr;

  unsigned AS = V->getType()->getPointerAddressSpace();
  unsigned IntPtrWidth = DL.getIndexSizeInBits(AS);
  APInt Offset = APInt::getNullValue(IntPtrWidth);

  // Even though we don't look through PHI nodes, we could be called on an
  // instruction in an unreachable block, which may be on a cycle.
  SmallPtrSet<Value *, 4> Visited;
  Visited.insert(V);
  do {
    if (GEPOperator *GEP = dyn_cast<GEPOperator>(V)) {
      if (!GEP->isInBounds() || !accumulateGEPOffset(*GEP, Offset))
        return nullptr;
      V = GEP->getPointerOperand();
    } else if (Operator::getOpcode(V) == Instruction::BitCast) {
      V = cast<Operator>(V)->getOperand(0);
    } else if (GlobalAlias *GA = dyn_cast<GlobalAlias>(V)) {
      if (GA->isInterposable())
        break;
      V = GA->getAliasee();
    } else {
      break;
    }
    assert(V->getType()->isPointerTy() && "Unexpected operand type!");
  } while (Visited.insert(V).second);

  Type *IntPtrTy = DL.getIntPtrType(V->getContext(), AS);
  return cast<ConstantInt>(ConstantInt::get(IntPtrTy, Offset));
}

#if INTEL_CUSTOMIZATION
//
// Increment 'GlobalCount' if a load of a global value appears in 'Op'.
// Increment 'ConstantCount' if an integer constant appears in 'Op'.
//
static void countGlobalsAndConstants(Value* Op, unsigned& GlobalCount,
  unsigned& ConstantCount)
{
  LoadInst *LILHS = dyn_cast<LoadInst>(Op);
  if (LILHS) {
    Value *GV = LILHS->getPointerOperand();
    if (GV && isa<GlobalValue>(GV))
      GlobalCount++;
  } else if (isa<ConstantInt>(Op))
    ConstantCount++;
}

//
// Return 'true' if a branch is based on a condition of the form:
//       global-variable .op. constant-integer
// or
//       constant-integer .op. global-variable
// The intent is that such a branch has some likelihood of being eliminated
// leaving a single basic block, and the heuristics should reflect this.
//
static bool forgivableCondition(Instruction* TI) {
  BranchInst *BI = dyn_cast<BranchInst>(TI);
  if (!BI || !BI->isConditional())
    return false;
  Value *Cond = BI->getCondition();
  ICmpInst *ICmp = dyn_cast<ICmpInst>(Cond);
  if (!ICmp)
    return false;
  Value* LHS = ICmp->getOperand(0);
  Value* RHS = ICmp->getOperand(1);
  unsigned GlobalCount = 0;
  unsigned ConstantCount = 0;
  countGlobalsAndConstants(LHS, GlobalCount, ConstantCount);
  countGlobalsAndConstants(RHS, GlobalCount, ConstantCount);
  return ConstantCount == 1 && GlobalCount == 1;
}

DominatorTree* InliningLoopInfoCache::getDT(Function* F) {
  auto It = DTMapSCC.find(F);
  if (It != DTMapSCC.end())
    return It->second;
  auto ret = new DominatorTree(*F);
  DTMapSCC.insert(std::make_pair(F, ret));
  return ret;
}

LoopInfo* InliningLoopInfoCache::getLI(Function* F) {
  auto It = LIMapSCC.find(F);
  if (It != LIMapSCC.end())
    return It->second;
  DominatorTree* DT = getDT(F);
  assert(DT != nullptr);
  auto ret = new LoopInfo(*DT);
  LIMapSCC.insert(std::make_pair(F, ret));
  return ret;
}

void InliningLoopInfoCache::invalidateFunction(Function* F) {
  auto DTit = DTMapSCC.find(F);
  if (DTit != DTMapSCC.end()) {
    delete DTit->second;
    DTMapSCC.erase(DTit);
  }
  auto LIit = LIMapSCC.find(F);
  if (LIit != LIMapSCC.end()) {
    delete LIit->second;
    LIMapSCC.erase(LIit);
  }
}

<<<<<<< HEAD
InliningLoopInfoCache::~InliningLoopInfoCache() {
  for (auto &DTI: DTMapSCC)
    delete DTI.second;
  DTMapSCC.clear();
  for (auto &LTI: LIMapSCC)
    delete LTI.second;
  LIMapSCC.clear();
}
=======
  // While Threshold depends on commandline options that can take negative
  // values, we want to enforce the invariant that the computed threshold and
  // bonuses are non-negative.
  assert(Threshold >= 0);
  assert(SingleBBBonus >= 0);
  assert(VectorBonus >= 0);

  // Speculatively apply all possible bonuses to Threshold. If cost exceeds
  // this Threshold any time, and cost cannot decrease, we can stop processing
  // the rest of the function body.
  Threshold += (SingleBBBonus + VectorBonus);
>>>>>>> e94470f1

//
// Return 'true' if this is a double callsite worth inlining.
//   (This is one of multiple double callsite heuristics.)
//
// The criteria for this heuristic are:
//  (1) Must have exactly two calls to the function in the caller
//  (2) The callee must have a single outer loop
//  (3) That loop's basic blocks must have a relatively large successor count
//
static bool worthyDoubleCallSite1(CallSite &CS, InliningLoopInfoCache &ILIC) {
   Function *Caller = CS.getCaller();
   Function *Callee = CS.getCalledFunction();
   // Look for 2 calls of the callee in the caller.
   unsigned count = 0;
   for (Use &U : Callee->uses()) {
      if (auto CS = ImmutableCallSite(U.getUser())) {
        if (CS.getCaller() == Caller) {
          if (++count > 2) {
            return false;
          }
        }
      }
   }
   if (count != 2) {
      return false;
   }
   // Look for a single top level loop in the callee.
   LoopInfo *LI = ILIC.getLI(Callee);
   count = 0;
   const Loop *L = nullptr;
   for (auto LB = LI->begin(), LE = LI->end(); LB != LE; ++LB) {
      L = *LB;
      if (++count > 1) {
        return false;
      }
   }
   if (L == nullptr) {
     return false;
   }
   // Look through the loop for a high relative successor count.
   unsigned BBCount = std::distance(L->block_begin(), L->block_end());
   // Each loop must have at least one basic block.
   assert(BBCount > 0);
   unsigned SuccCount = 0;
   for (auto BB : L->blocks()) {
     SuccCount += std::distance(succ_begin(BB), succ_end(BB));
   }
   return (100 * SuccCount / BBCount) > InlineConstants::BasicBlockSuccRatio;
}

//
// Return loop bottom-test
//
static ICmpInst *getLoopBottomTest(Loop *L) {
  auto EB = L->getExitingBlock();
  if (EB == nullptr)
    return nullptr;
  auto BI = dyn_cast<BranchInst>(EB->getTerminator());
  if (!BI || !BI->isConditional())
    return nullptr;
  auto ICmp = dyn_cast_or_null<ICmpInst>(BI->getCondition());

  return ICmp;
}

//
// Return 'true' if the Function F has a Loop L whose trip count will be
// constant after F is inlined.
//
static bool boundConstArg(Function *F, Loop *L) {
  auto ICmp = getLoopBottomTest(L);
  if (!ICmp) {
    return false;
  }

  for (unsigned i = 0, e = ICmp->getNumOperands(); i != e; ++i) {
    auto Arg = dyn_cast<Argument>(ICmp->getOperand(i));
    if (!Arg)
      continue;
    unsigned ArgNo = Arg->getArgNo();
    for (Use &U : F->uses()) {
      if (auto CS = ImmutableCallSite(U.getUser())) {
        if (!CS)
          return false;
        if (!CS.isCallee(&U))
          return false;
        auto I = CS.getInstruction();
        if (!isa<Constant>(I->getOperand(ArgNo)))
          return false;
      }
    }
    return true;
  }
  return false;
}

//
// Return 'true' if the Function F has a Loop L whose two inner most loops
// have trip counts that will be constant after F is inlined.
//
static bool hasConstTripCountArg(Function *F, Loop *L) {
  if (L->empty() && L->getParentLoop()
    && boundConstArg(F, L) && boundConstArg(F, L->getParentLoop()))
    return true;
  for (auto LB = L->begin(), LE = L->end(); LB != LE; ++LB)
    if (hasConstTripCountArg(F, *LB))
      return true;
  return false;
}

//
// Return 'true' if this is a double callsite worth inlining.
//   (This is one of multiple double callsite heuristics.)
//
// The criteria for this heuristic are:
//  (1) Must have exactly two calls to the function
//  (2) Must be only one loop nest
//  (3) The inner two loops of that nest must have a loop bound that
//      will be a constant after inlining is applied
//
static bool worthyDoubleCallSite2(CallSite &CS, InliningLoopInfoCache& ILIC) {
  Function *Callee = CS.getCalledFunction();
  LoopInfo *LI = ILIC.getLI(Callee);
  return std::distance(LI->begin(), LI->end()) == 1
    && hasConstTripCountArg(Callee, *(LI->begin()));
}

//
// Return the total number of predecessors for the basic blocks of 'F'
//
static unsigned int totalBasicBlockPredCount(Function &F)
{
  unsigned int count = 0;
  for (Function::iterator BI = F.begin(), BE = F.end(); BI != BE; ++BI) {
    BasicBlock *BB = &*BI;
    count += std::distance(pred_begin(BB), pred_end(BB));
  }
  return count;
}

//
// Temporary switch to control new double callsite inlining heuristics
// until tuning of loopopt is complete.
//
static cl::opt<bool> NewDoubleCallSiteInliningHeuristics
  ("new-double-callsite-inlining-heuristics",
   cl::init(false), cl::ReallyHidden);

//
// Return 'true' if this is a double callsite worth inlining.
//   (This is one of multiple double callsite heuristics.)
//
// The criteria for this heuristic are:
//   (1) Must have exactly two calls to the function
//   (2) Call must be in a loop
//   (3) Called function must have loops
//   (4) Called function must not have any arguments
//         OR Called function must have a large enough total number
//           of predecessors
//
static bool worthyDoubleCallSite3(CallSite &CS, InliningLoopInfoCache& ILIC) {
  if (!NewDoubleCallSiteInliningHeuristics)
    return false;
  Function *Caller = CS.getCaller();
  LoopInfo *CallerLI = ILIC.getLI(Caller);
  if (!CallerLI->getLoopFor(CS.getInstruction()->getParent()))
    return false;
  Function *Callee = CS.getCalledFunction();
  LoopInfo *CalleeLI = ILIC.getLI(Callee);
  if (CalleeLI->begin() == CalleeLI->end())
    return false;
  if (CS.arg_begin() != CS.arg_end()
    && totalBasicBlockPredCount(*Callee)
    < InlineConstants::BigBasicBlockPredCount)
    return false;
  return true;
}

//
// Return true if 'F' has exactly two callsites
//
static bool isDoubleCallSite(Function *F)
{
  unsigned int count = 0;
  for (User *U : F->users()) {
    CallSite Site(U);
    if (!Site || Site.getCalledFunction() != F)
      continue;
    if (++count > 2)
      return false;
  }
  return count == 2;
}

//
// Return 'true' if 'CS' worth inlining, given that it is a double callsite
// with internal linkage.
//
static bool worthyDoubleInternalCallSite(CallSite &CS,
  InliningLoopInfoCache& ILIC)
{
  return worthyDoubleCallSite1(CS, ILIC) || worthyDoubleCallSite2(CS, ILIC) ||
    worthyDoubleCallSite3(CS, ILIC);
}

//
// Return 'true' if 'CS' worth inlining, given that it is a double callsite
// with external linkage.
//
// The criteria for this heuristic are:
//   (1) Single basic block in the caller
//   (2) Single use which is not a direct invocation of the caller
//   (3) No calls to functions other than the called function
//       (except intrinsics added by using -g)
//
static bool worthyDoubleExternalCallSite(CallSite &CS) {
  Function *Caller = CS.getCaller();
  if (!NewDoubleCallSiteInliningHeuristics)
    return false;
  if (std::distance(Caller->begin(), Caller->end()) != 1)
    return false;
  Function *Callee = CS.getCalledFunction();
  unsigned int count = 0;
  for (User *U : Caller->users()) {
    CallSite Site(U);
    if (Site && Site.getCalledFunction() == Caller)
      return false;
    if (++count > 1)
      return false;
  }
  if (count != 1)
    return false;
  for (BasicBlock &BB : *Caller) {
    for (Instruction &I : BB) {
      CallSite CS(cast<Value>(&I));
      if (!CS)
        continue;
      Function *F = CS.getCalledFunction();
      if (F != nullptr && F->getName() == "llvm.dbg.value")
        continue;
      if (F != Callee)
        return false;
    }
  }
  return true;
}

static bool preferCloningToInlining(CallSite CS,
                                    InliningLoopInfoCache& ILIC,
                                    bool PrepareForLTO) {
  // We don't need to check this if !PrepareForLTO because cloning after
  // inlining is only generic cloning, not cloning with specialization.
  if (!PrepareForLTO) return false;
  Function *Callee = CS.getCalledFunction();
  if (!Callee) return false;
  LoopInfo *LI = ILIC.getLI(Callee);
  if (!LI) return false;
  if (llvm::llvm_cloning_analysis::isCallCandidateForSpecialization(CS, LI))
    return true;
  return false;
}

// Function checkVToArg() is overloaded with different argument lists
static bool checkVToArg(Value *, SmallPtrSetImpl<Value *> &);

// Check that at least 1 of a given BinaryOperator's operand is either an
// Argument, or can be traced to either an Argument.
static bool checkVToArg(BinaryOperator *BO,
                        SmallPtrSetImpl<Value *> &ValPtrSet) {
  assert(BO && "Expect a valid BinaryOperator *\n");

  for (unsigned I = 0, E = BO->getNumOperands(); I < E; ++I)
    if (checkVToArg(BO->getOperand(I), ValPtrSet))
      return true;

  return false;
}

// Check that at least 1 of PHINode's incoming value is either an Argument, or
// can be traced to an Argument.
static bool checkVToArg(PHINode *Phi, SmallPtrSetImpl<Value *> &ValPtrSet) {
  assert(Phi && "Expect a valid PHINode *\n");

  for (unsigned I = 0, E = Phi->getNumIncomingValues(); I < E; ++I)
    if (checkVToArg(Phi->getIncomingValue(I), ValPtrSet))
      return true;

  return false;
}

// Expect V be an Argument, or can ultimately trace back to an Argument.
//
// Support the following types only:
// - Argument
// - BinaryOperation
// - PHINode
// - CastInst
// - SelectInst
//
static bool checkVToArg(Value *V, SmallPtrSetImpl<Value *> &ValPtrSet) {
  assert(V && "Expect a valid Value *\n");

  if (isa<Argument>(V))
    return true;

  if (BinaryOperator *BO = dyn_cast<BinaryOperator>(V))
    return checkVToArg(BO, ValPtrSet);

  if (CastInst *CI = dyn_cast<CastInst>(V))
    return checkVToArg(CI->getOperand(0), ValPtrSet);

  // SelectInst: expect at least 1 operand to converge
  if (SelectInst *SI = dyn_cast<SelectInst>(V))
    return checkVToArg(SI->getTrueValue(), ValPtrSet) ||
           checkVToArg(SI->getFalseValue(), ValPtrSet);

  // PHINode: check current Phi form any potential cycle
  if (PHINode *Phi = dyn_cast<PHINode>(V))
    if (ValPtrSet.find(V) == ValPtrSet.end()) {
      ValPtrSet.insert(V);
      return checkVToArg(Phi, ValPtrSet);
    }

  return false;
}

// Check: expect the given Function
// - has 2 consecutive AND instructions;
//   and
// - each AND instruction has a value 0x07 on ones of its operands;
//
static bool has2SubInstWithValInF(Function *F, const Value *Val0,
                                  const Value *Val1) {

  for (inst_iterator I = inst_begin(F), E = std::prev(inst_end(F)); I != E;
       ++I) {

    auto NextI = std::next(I);

    if ((!isa<BinaryOperator>(&*I)) || (!isa<BinaryOperator>(&*NextI)))
      continue;

    BinaryOperator *BOp = dyn_cast<BinaryOperator>(&*I);
    BinaryOperator *NextBOp = dyn_cast<BinaryOperator>(&*NextI);

    // Check: both are bit-wise AND instructions
    if (BOp->getOpcode() != Instruction::And)
      continue;
    if (NextBOp->getOpcode() != Instruction::And)
      continue;

    // Check: each has the provided value on its operand
    bool BCond = (BOp->getOperand(0) == Val0) || (BOp->getOperand(1) == Val0);
    if (!BCond)
      continue;

    BCond =
        (NextBOp->getOperand(0) == Val1) || (NextBOp->getOperand(1) == Val1);
    if (!BCond)
      continue;

    // Good if both conditions fit:
    return true;
  }

  return false;
}

// Check that in a given loop (L):
// - BottomTest (CmpInst) exists and is a supported predicate;
// - CmpInst has only 2 operands;
// - UpperBound (UB) ultimately refers to one of F's formal;
//
static bool checkLoop(Loop *L) {
  assert(L && "Expect a valid Loop *\n");

  ICmpInst *CInst = getLoopBottomTest(L);
  if (!CInst)
    return false;

  if (!CInst->isIntPredicate())
    return false;

  if (CInst->getNumOperands() != 2)
    return false;

  // Check: comparison is <, <= or ==.
  // (since the loop has not been normalized yet)
  ICmpInst::Predicate Pred = CInst->getPredicate();
  if (!(Pred == ICmpInst::ICMP_EQ || Pred == ICmpInst::ICMP_ULT ||
        Pred == ICmpInst::ICMP_ULE || Pred == ICmpInst::ICMP_SLT ||
        Pred == ICmpInst::ICMP_SLE))
    return false;

  // Check: the loop's UpperBound traces to a formal Argument
  llvm::SmallPtrSet<Value *, 16> ValPtrSet;
  if (!checkVToArg(CInst->getOperand(1), ValPtrSet))
    return false;

  return true;
}

// Check: expect the given Function
// - has at least 1 loop nest
// - count the cases where the loop's upper bound (UB) traces back to one of
//   arguments for the given function;
//   The total count matches the expected count;
//
static bool checkLoopUBMatchArgInF(InliningLoopInfoCache &ILIC, Function *F,
                                   const unsigned ExpectedUBInArgs) {
  // Only consider candidates that have loops, otherwise there is nothing
  // to multiversion.
  LoopInfo *LI = ILIC.getLI(F);
  if (!LI || LI->empty())
    return false;
  auto Loops = LI->getLoopsInPreorder();
  unsigned Count = 0;

  // Check + Count each loop:
  for (auto L : Loops)
    if (checkLoop(L))
      ++Count;

  return (Count == ExpectedUBInArgs);
}

static bool isLeafFunction(const Function &F) {

  for (const auto &I : instructions(&F)) {
    if (isa<InvokeInst>(&I))
      return false;

    if (auto CI = dyn_cast<CallInst>(&I)) {
      Function *Callee = CI->getCalledFunction();
      if (!Callee || !Callee->isIntrinsic())
    	return false;
    }
  }

  return true;
}

//
// Return 'true' if 'CS' should not be inlined, because it would be better
// to multiversion it. 'PrepareForLTO' is true if we are on the compile step
// of an LTO compilation.
//
static bool preferMultiversioningToInlining(CallSite CS,
                                            InliningLoopInfoCache &ILIC,
                                            bool PrepareForLTO) {

  //Only focus on Link time at present:
  if (PrepareForLTO)
    return false;

  // Right now, only the callee is tested for multiversioning.  We use
  // this set to keep track of callees that have already been tested,
  // to save compile time. We expect it to be relatively expensive to
  // test the qualifying candidates. Those that do not qualify should
  // be rejected quickly.
  static SmallPtrSet<Function *, 3> CalleeFxnPtrSet;

  // Quick tests:
  if (!DTransInlineHeuristics)
    return false;
  Function *Callee = CS.getCalledFunction();
  if (!Callee)
    return false;
  if (CalleeFxnPtrSet.find(Callee) != CalleeFxnPtrSet.end())
    return true;

  // Check: expect Callee be a leaf function
  if (!isLeafFunction(*Callee))
    return false;

  // Check: there are 2 consecutive AND instructions, and each AND instruction
  // has a value 0x07 on its operand
  llvm::Type *I32Ty = llvm::IntegerType::getInt32Ty(Callee->getContext());
  llvm::Constant *I32Val7 = llvm::ConstantInt::get(I32Ty, 7 /*value*/, true);
  if (!has2SubInstWithValInF(Callee, I32Val7, I32Val7))
    return false;

  // Check: there are 2 loops in the given function,
  // and each Loop's UB can trace to a formal Argument.
  if (!checkLoopUBMatchArgInF(ILIC, Callee, 2))
    return false;

  CalleeFxnPtrSet.insert(Callee);
  return true;
}


//
// Return 'true' if 'CS' is worth inlining due to multiple arguments being
// pointers dereferenced in callee code.
//
// The criteria for this heuristic are:
//   (1) Caller and callee have loops.
//   (2) Callsite is in loop nest of depth InliningForACLoopDepth (default 2),
//       and it is the only callsite in the loop.
//   (3) Callee's arguments are pointers dereferenced in the code multiple
//       times.
//
static bool worthInliningForAddressComputations(CallSite &CS,
                                                InliningLoopInfoCache &ILIC,
                                                bool PrepareForLTO) {
  // Heuristic is enabled if option is unset and it is first inliner run
  // (on PrepareForLTO phase) OR if option is set to true.
  if (((InliningForAddressComputations != cl::BOU_UNSET) || !PrepareForLTO) &&
      (InliningForAddressComputations != cl::BOU_TRUE))
    return false;

  Function *Callee = CS.getCalledFunction();
  Function *Caller = CS.getCaller();

  if (Caller == Callee) {
    LLVM_DEBUG(llvm::dbgs() << "IC: No inlining for AC: recursive callee.\n");
    return false;
  }

  LoopInfo *CalleeLI = ILIC.getLI(Callee);
  if (CalleeLI->empty()) {
    LLVM_DEBUG(llvm::dbgs()
               << "IC: No inlining for AC: callee has no loops.\n");
    return false;
  }

  LoopInfo *CallerLI = ILIC.getLI(Caller);
  if (CallerLI->empty()) {
    LLVM_DEBUG(llvm::dbgs()
               << "IC: No inlining for AC: caller has no loops.\n");
    return false;
  }

  Loop *InnerLoop = CallerLI->getLoopFor(CS.getInstruction()->getParent());
  if (!InnerLoop)
    return false;

  if (InnerLoop->getLoopDepth() != InliningForACLoopDepth) {
    LLVM_DEBUG(llvm::dbgs()
               << "IC: No inlining for AC: callee is not in the loop "
                  "nest of depth InliningForACLoopDepth.\n");
    return false;
  }

  int CallSiteCount = 0;
  for (auto *BB : InnerLoop->blocks()) {
    for (auto &I : *BB) {
      if (isa<CallInst>(I) || isa<InvokeInst>(I)) {
        CallInst *CI = dyn_cast_or_null<CallInst>(&I);
        InvokeInst *II = dyn_cast_or_null<InvokeInst>(&I);
        auto InnerFunc = CI ? CI->getCalledFunction() : II->getCalledFunction();
        if (!InnerFunc) {
          LLVM_DEBUG(
              llvm::dbgs()
              << "IC: No inlining for AC: indirect call inside callee.\n");
          return false;
        }
        if (!InnerFunc->isIntrinsic())
          ++CallSiteCount;

        if (CallSiteCount > 1) {
          LLVM_DEBUG(llvm::dbgs()
                     << "IC: No inlining for AC: only one callsite "
                        "allowed in the loop.\n");
          return false;
        }
      }
    }
  }

  unsigned ArgCnt = 0;
  // Check how many array refs in GEP instructions are arguments of
  // the callee.
  for (auto &BB : *Callee) {
    for (auto &I : BB) {
      if (auto *GEPI = dyn_cast<GetElementPtrInst>(&I)) {
        if (isa<Argument>(GEPI->getPointerOperand()))
          ArgCnt++;
        if (auto *Node = dyn_cast<PHINode>(GEPI->getPointerOperand()))
          for (unsigned J = 0, E = Node->getNumIncomingValues(); J < E; ++J)
            if (isa<Argument>(Node->getIncomingValue(J)))
              ArgCnt++;
      }
      if (ArgCnt > InliningForACMinArgRefs)
        break;
    }
    if (ArgCnt > InliningForACMinArgRefs)
      break;
  }

  // Not enough arguments-arrays were found in callee.
  if (ArgCnt < InliningForACMinArgRefs) {
    LLVM_DEBUG(llvm::dbgs() << "IC: No inlining for AC: not enough argument "
                               "arrays inside callee.\n");
    return false;
  }

  LLVM_DEBUG(llvm::dbgs() << "IC: Do inlining for AC.\n");
  return true;
}

// Check that loop has normalized structure and constant trip count.
static bool isConstantTripCount(Loop *L) {
  // Get canonical IV.
  PHINode *IV = L->getCanonicalInductionVariable();
  if (!IV) {
    return false;
  }

  ICmpInst *CInst = getLoopBottomTest(L);
  if (!CInst) {
    return false;
  }

  if (!CInst->isIntPredicate()) {
    return false;
  }

  int NumOps = CInst->getNumOperands();
  if (NumOps != 2) {
    return false;
  }

  // Check that condition is <, <= or ==.
  ICmpInst::Predicate Pred = CInst->getPredicate();
  if (!(Pred == ICmpInst::ICMP_EQ || Pred == ICmpInst::ICMP_ULT ||
        Pred == ICmpInst::ICMP_ULE || Pred == ICmpInst::ICMP_SLT ||
        Pred == ICmpInst::ICMP_SLE)) {
    return false;
  }

  // First operand should be IV. Second should be positive int constant.
  Value *IVInc = CInst->getOperand(0);
  ConstantInt *Const = dyn_cast<ConstantInt>(CInst->getOperand(1));

  if (!IVInc || !Const) {
    // IV or TC are not available - return false
    return false;
  }

  const APInt &ConstValue = Const->getValue();
  if (!ConstValue.isStrictlyPositive()) {
    // non-positive TC - return false
    return false;
  }

  uint64_t LimTC = ConstValue.getLimitedValue();
  // Currently allow only TC=4.
  if (LimTC != 4) {
    return false;
  }

  unsigned IncomingValuesCnt = IV->getNumIncomingValues();
  for (unsigned i = 0; i < IncomingValuesCnt; ++i) {
    if (IVInc == IV->getIncomingValue(i)) {
      // Found IV in bottom test - return true
      return true;
    }
  }

  return false;
}

// Minimal number of arrays in loop that should be function arguments.
static cl::opt<int> MinArgRefs(
    "inline-for-fusion-min-arg-refs", cl::Hidden, cl::init(10),
    cl::desc(
        "Min number of arguments appearing in loop candidates for fusion"));

// Number of successive callsites need to be inlined to benefit
// from loops fusion.
static cl::list<int> NumCallSitesForFusion("inline-for-fusion-num-callsites",
                                           cl::ReallyHidden,
                                           cl::CommaSeparated);

// Temporary switch to control new callsite inlining heuristics
// for fusion until tuning of loopopt is complete.
static cl::opt<cl::boolOrDefault>
    InliningForFusionHeuristics("inlining-for-fusion-heuristics",
                                cl::ReallyHidden);

/// \brief Analyze a callsite for potential inlining for fusion.
///
/// Returns true if inlining of this and a number of successive callsites
/// with the same callee would benefit from loop fusion and vectorization
/// later on.
/// The criteria for this heuristic are:
/// 1) Multiple callsites of the same callee in one basic block.
/// 2) Loops inside callee should have constant trip count and have
///    no calles inside.
/// 3) Array accesses inside loops should corespond to callee arguments.
/// In case we decide that current CS is a candidate for inlining for fusion,
/// then we store other CS to the same function in the same basic block in
/// the set of inlining candidates for fusion.
static bool worthInliningForFusion(CallSite &CS, InliningLoopInfoCache &ILIC,
                                   SmallSet<CallSite, 20> *CallSitesForFusion,
                                   bool PrepareForLTO) {
  // Heuristic is enabled if option is unset and it is first inliner run
  // (on PrepareForLTO phase) OR if option is set to true.
  if (((InliningForFusionHeuristics != cl::BOU_UNSET) || !PrepareForLTO) &&
      (InliningForFusionHeuristics != cl::BOU_TRUE))
    return false;

  if (!CallSitesForFusion) {
    LLVM_DEBUG(llvm::dbgs()
               << "IC: No inlining for fusion: no call site candidates.\n");
    return false;
  }

  // The call site was stored as candidate for inlining for fusion.
  if (CallSitesForFusion->count(CS)) {
    CallSitesForFusion->erase(CS);
    return true;
  }

  Function *Caller = CS.getCaller();
  Function *Callee = CS.getCalledFunction();
  BasicBlock *CSBB = CS->getParent();

  SmallVector<CallSite, 20> LocalCSForFusion;
  // Check that all call sites in the Caller, that are not to intrinsics, are in
  // the same basic block and are fusion candidates.
  int CSCount = 0;
  for (auto &I : instructions(Caller)) {
    CallSite LocalCS(&I);
    if (!LocalCS)
      continue;

    Function *CurrCallee = LocalCS.getCalledFunction();
    if (!CurrCallee) {
      return false;
    }

    if (CurrCallee->isIntrinsic())
      continue;
    if (CurrCallee != Callee) {
      return false;
    }

    if (I.getParent() != CSBB) {
      return false;
    }

    LocalCSForFusion.push_back(LocalCS);
    CSCount++;
  }

  // If the user doesn't specify number of call sites explicitly then use 8
  // (and 2 later) as a default value,
  if (NumCallSitesForFusion.empty()) {
    NumCallSitesForFusion.push_back(8);
    // TODO:   NumCallSitesForFusion.push_back(2);
  }

  // If call site candidates are the only calls in the caller function and the
  // number of successive calls doesn't fit into the option - skip
  // transformation.
  bool CSCountApproved = false;
  for (int CSCountVariant : NumCallSitesForFusion)
    if (CSCount == CSCountVariant) {
      CSCountApproved = true;
      break;
    }

  if (!CSCountApproved) {
    LLVM_DEBUG(
        llvm::dbgs()
        << "IC: No inlining for fusion. Inappropriate number of call sites: "
        << CSCount << "\n");
    return false;
  }

  // Check if callee has function calls inside - skip it.
  for (BasicBlock &BB : *Callee) {
    for (auto &I : BB) {
      if (isa<CallInst>(I) || isa<InvokeInst>(I)) {
        CallInst *CI = dyn_cast_or_null<CallInst>(&I);
        InvokeInst *II = dyn_cast_or_null<InvokeInst>(&I);
        auto InnerFunc = CI ? CI->getCalledFunction() : II->getCalledFunction();
        if (!InnerFunc || !InnerFunc->isIntrinsic()) {
          LLVM_DEBUG(llvm::dbgs()
                     << "IC: No inlining for fusion: call inside candidate.\n");
          return false;
        }
      }
    }
  }

  // Check loops inside callee.
  LoopInfo *LI = ILIC.getLI(Callee);
  if (!LI) {
    LLVM_DEBUG(llvm::dbgs()
               << "IC: No inlining for fusion: no loop info for candidate.\n");
    return false;
  }

  int ArgCnt = 0;
  for (auto LB = LI->begin(), LE = LI->end(); LB != LE; ++LB) {
    Loop *LL = *LB;
    if (!isConstantTripCount(LL)) {
      // Non-constant trip count. Skip inlining.
      LLVM_DEBUG(llvm::dbgs()
                 << "IC: No inlining for fusion: non-constant TC in loop.\n");
      return false;
    }
    // Check how many array refs in GEP instructions are arguments of
    // the callee.
    for (auto *BB : LL->blocks()) {
      for (auto &I : *BB) {
        if (ArgCnt > MinArgRefs)
          break;
        if (GetElementPtrInst *GEPI = dyn_cast<GetElementPtrInst>(&I)) {
          Value *PtrOp = GEPI->getPointerOperand();
          if (PtrOp) {
            if (isa<PHINode>(PtrOp))
              PtrOp = dyn_cast<PHINode>(PtrOp)->getIncomingValue(0);
            if (isa<Argument>(PtrOp))
              ArgCnt++;
          }
        }
      }
      if (ArgCnt > MinArgRefs)
        break;
    }
    if (ArgCnt > MinArgRefs)
      break;
  }

  // Not enough arguments-arrays were found in loop.
  if (ArgCnt < MinArgRefs) {
    LLVM_DEBUG(llvm::dbgs()
               << "IC: No inlining for fusion: not enough array refs.\n");
    return false;
  }

  // TODO: Remove this condition once 2 becomes a legal CSCount.
  if (Caller->getInstructionCount() < 40)
    return false;

  // Store other inlining candidates in a special map.
  if (CallSitesForFusion) {
    for (auto LocalCS : LocalCSForFusion) {
      CallSitesForFusion->insert(LocalCS);
    }
  }

  return true;
}

/// \brief Calculate depth of the current BasicBlock in the given Dominator
/// tree. Map is used to store IF-depth for each block so we don't need to
/// re-calculate it multiple times.
static int calculateMaxIfDepth(BasicBlock *Node, DominatorTree *DT,
                               DenseMap<BasicBlock *, int> &Map) {
  if (!Node)
    return 0;

  DenseMap<BasicBlock *, int>::iterator It = Map.find(Node);
  if (It != Map.end())
    return It->second;

  BasicBlock *BB = Node;
  int CurrIfDepth = 0;

  while (BB) {
    if (Instruction *TermInst = BB->getTerminator()) {
      BranchInst *Inst = dyn_cast<BranchInst>(TermInst);
      if (Inst && Inst->isConditional()) {
        ++CurrIfDepth;
      }
    }
    if (DT->getNode(BB)->getIDom()) {
      BB = DT->getNode(BB)->getIDom()->getBlock();
    } else {
      break;
    }
  }

  Map.insert(std::make_pair(Node, CurrIfDepth));

  int CurrMaxIfDepth = CurrIfDepth;
  for (auto *NextNode : successors(Node)) {
    if (NextNode != Node)
      CurrMaxIfDepth =
          std::max(CurrMaxIfDepth, calculateMaxIfDepth(NextNode, DT, Map));
  }

  return CurrMaxIfDepth;
}

/// \brief Calculates the depth of the deepest 'if' statment in routine.
static int deepestIfInDomTree(DominatorTree *DT) {

  // To avoid recalculating of BasicBlock depth, it will be stored in a map.
  DenseMap<BasicBlock *, int> BBIfDepth;
  const DomTreeNodeBase<BasicBlock> *DomRoot = DT->getRootNode();

  return calculateMaxIfDepth(DomRoot->getBlock(), DT, BBIfDepth);
}

/// \brief Analyze a callsite for potential inlining for deeply nested ifs.
///
/// The criteria for this heuristic are:
/// 1) Works on PrepareForLTO phase only.
/// 2) Recursive Caller, non-recursive callee.
/// 3) Caller has 'switch' instruction.
/// 4) Callee has no loops.
/// 5) Both caller and callee contain depeply nested ifs.
static bool worthInliningForDeeplyNestedIfs(CallSite &CS,
                                            InliningLoopInfoCache &ILIC,
                                            bool IsCallerRecursive,
                                            bool PrepareForLTO) {
  // Heuristic is enabled if option is unset and it is first inliner run
  // (on PrepareForLTO phase) OR if option is set to true.
  if (((InliningForDeeplyNestedIfs != cl::BOU_UNSET) || !PrepareForLTO) &&
      (InliningForDeeplyNestedIfs != cl::BOU_TRUE))
    return false;

  Function *Callee = CS.getCalledFunction();
  Function *Caller = CS.getCaller();

  // Recursive callee is not allowed
  if (Caller == Callee)
    return false;

  // Caller should be recursive
  if (!IsCallerRecursive)
    return false;

  // Caller should contain 'switch' instruction.
  bool HasSwitchInst = false;
  for (BasicBlock &BB : *Caller) {
    for (auto &I : BB) {
      if (isa<SwitchInst>(I)) {
        HasSwitchInst = true;
        break;
      }
    }
  }

  if (!HasSwitchInst)
    return false;

  // Callee should have no loops.
  LoopInfo *CalleeLI = ILIC.getLI(Callee);
  if (!CalleeLI->empty())
    return false;

  // Both caller and callee should have deeply nested ifs.
  DominatorTree *CallerDT = ILIC.getDT(Caller);
  unsigned CallerIfDepth = deepestIfInDomTree(CallerDT);
  if (CallerIfDepth < MinDepthOfNestedIfs)
    return false;

  DominatorTree *CalleeDT = ILIC.getDT(Callee);
  unsigned CalleeIfDepth = deepestIfInDomTree(CalleeDT);
  if (CalleeIfDepth < MinDepthOfNestedIfs)
    return false;

  return true;
}

//
// Return 'true' if 'CS' should not be inlined, because it would be better
// to perform SOAToAOS on it. 'PrepareForLTO' is true if we are on the compile step
// of an LTO compilation.
//
bool CallAnalyzer::preferDTransToInlining(CallSite &CS,
                                          bool PrepareForLTO) const {
  if (!PrepareForLTO)
    return false;

  if (!DTransInlineHeuristics)
    return false;

  if (!CallSitesForDTrans) {
    LLVM_DEBUG(llvm::dbgs() << "IC: inlining for dtrans: no call site "
                               "candidates to suppress inline.\n");
    return false;
  }

  // The call site was stored as candidate to suppress inlining.
  if (!CallSitesForDTrans->count(CS))
    return false;

  return true;
}
#endif // INTEL_CUSTOMIZATION

/// Find dead blocks due to deleted CFG edges during inlining.
///
/// If we know the successor of the current block, \p CurrBB, has to be \p
/// NextBB, the other successors of \p CurrBB are dead if these successors have
/// no live incoming CFG edges.  If one block is found to be dead, we can
/// continue growing the dead block list by checking the successors of the dead
/// blocks to see if all their incoming edges are dead or not.
void CallAnalyzer::findDeadBlocks(BasicBlock *CurrBB, BasicBlock *NextBB) {
  auto IsEdgeDead = [&](BasicBlock *Pred, BasicBlock *Succ) {
    // A CFG edge is dead if the predecessor is dead or the predessor has a
    // known successor which is not the one under exam.
    return (DeadBlocks.count(Pred) ||
            (KnownSuccessors[Pred] && KnownSuccessors[Pred] != Succ));
  };

  auto IsNewlyDead = [&](BasicBlock *BB) {
    // If all the edges to a block are dead, the block is also dead.
    return (!DeadBlocks.count(BB) &&
            llvm::all_of(predecessors(BB),
                         [&](BasicBlock *P) { return IsEdgeDead(P, BB); }));
  };

  for (BasicBlock *Succ : successors(CurrBB)) {
    if (Succ == NextBB || !IsNewlyDead(Succ))
      continue;
    SmallVector<BasicBlock *, 4> NewDead;
    NewDead.push_back(Succ);
    while (!NewDead.empty()) {
      BasicBlock *Dead = NewDead.pop_back_val();
      if (DeadBlocks.insert(Dead))
        // Continue growing the dead block lists.
        for (BasicBlock *S : successors(Dead))
          if (IsNewlyDead(S))
            NewDead.push_back(S);
    }
  }
}

#if INTEL_CUSTOMIZATION
//
// Starts with Value *V and traces back through a series of at least
// 'MinBOpCount' but no more than 'MaxBOpCount' BinaryOperators which must
// have the form:
//   BinaryOperator W, constant or BinaryOperator constant, W
// to get to a load of a GlobalValue.  If such a GlobalValue is found, we
// return it, otherwise we return 'nullptr'.
//
static GlobalValue *traceBack(Value *V, unsigned MinBOpCount,
                              unsigned MaxBOpCount) {
  auto W = V;
  auto BOp = dyn_cast<BinaryOperator>(W);
  unsigned BOpCount = 0;
  while (BOp) {
    if (++BOpCount > MaxBOpCount)
      return nullptr;
    if (dyn_cast<ConstantInt>(BOp->getOperand(0))) {
      W = BOp->getOperand(1);
    } else if (dyn_cast<ConstantInt>(BOp->getOperand(1))) {
      W = BOp->getOperand(0);
    }
    if (!W)
      return nullptr;
    BOp = dyn_cast<BinaryOperator>(W);
  }
  if (BOpCount < MinBOpCount)
    return nullptr;
  auto LI = dyn_cast<LoadInst>(W);
  if (!LI)
    return nullptr;
  auto GV = dyn_cast<GlobalValue>(LI->getPointerOperand());
  return GV;
}

//
// Returns 'true' if the Function *F calls a realloc-like function, or if
// heuristically we suspect it is a realloc-like function. (In a non-LTO
// compilation, or the compile phase of an LTO, there are fewer functions with
// IR than in the link phase of an LTO compilation of the same application.
// So, a function that appears with IR in the link phase of an LTO
// compilation could be merely a declaration in the compile phase, and
// we would have no knowledge of its contents in the compile phase.)
//
static bool callsRealloc(Function *F, TargetLibraryInfo *TLI) {
  if (F->getName().contains("realloc"))
    return true;
  for (auto &I : instructions(F))
    if (isReallocLikeFn(&I, TLI))
      return true;
  return false;
}

//
// Return 'true' if the Function F should be inlined because it exposes some
// important stack computations. (NOTE: Right now, we only qualify such a
// function when we are not in the compile time pass of a link time
// compilation and if special DTRANS options are thrown. We also only qualify
// a single function at this time.  The heuristic can be extended if we find
// that inlining multiple functions is of value.)
//
static bool worthInliningForStackComputations(Function *F,
                                              TargetLibraryInfo *TLI,
                                              bool PrepareForLTO) {

  //
  // Return 'true' if Function *F passes the argument test.  We are looking
  // for a Function that has two arguments.  The first should be a pointer,
  // and the second should be an integer.
  //
  auto PassesArgTest = [](Function *F) -> bool {
    auto CalleeArgCount = F->arg_size();
    if (CalleeArgCount != 2)
      return false;
    Argument *Arg0 = F->arg_begin();
    if (!Arg0->getType()->isPointerTy())
      return false;
    Argument *Arg1 = F->arg_begin() + 1;
    if (!Arg1->getType()->isIntegerTy())
      return false;
    return true;
  };

  //
  // Return 'true' if the Function *F passes the control flow test.  We are
  // looking for a Function that has three BasicBlocks:
  //   EntryBB: Terminates in a > test which branches to IncBB if true and
  //     RetBB if false
  //   IncBB: Terminates in an unconditional branch to RetBB
  //   RetBB: Has only a return in it.
  //
  auto PassesControlFlowTest = [](Function *F) -> bool {
    auto CalleeBBs = F->size();
    if (CalleeBBs != 3)
      return false;
    BasicBlock *EntryBB = &(F->getEntryBlock());
    auto TI = EntryBB->getTerminator();
    auto BI = dyn_cast<BranchInst>(TI);
    if (!BI || !BI->isConditional())
      return false;
    auto IncBB = BI->getSuccessor(0);
    BasicBlock *RetBB = BI->getSuccessor(1);
    if (IncBB == EntryBB || IncBB == RetBB || EntryBB == RetBB)
      return false;
    auto IBI = dyn_cast<BranchInst>(IncBB->getTerminator());
    if (!IBI || IBI->isConditional())
      return false;
    if (IncBB->getSingleSuccessor() != RetBB)
      return false;
    if (RetBB->size() != 1)
      return false;
    if (!isa<ReturnInst>(&RetBB->front()))
      return false;
    auto *ICI = dyn_cast<ICmpInst>(BI->getCondition());
    if (!ICI || ICI->getPredicate() != ICmpInst::ICMP_SGT)
      return false;
    return true;
  };

  //
  // Returns 'true' if the Function *F passes the contents test.  Here, we are
  // looking for a test
  //   BinOpTest(GlobalStack) .SGT. GlobalMax
  // at the end of EntryBB, a StoreInst in IncBB to GlobalMax and a CallInst
  // in IncBB to a function that calls a realloc-like function. Here BinOpTest
  // is a series of BinaryOperators.
  //
  auto PassesContentsTest = [](Function *F,
      TargetLibraryInfo *TLI) -> bool {
    unsigned StoreCount = 0;
    unsigned CallCount = 0;
    BasicBlock *EntryBB = &(F->getEntryBlock());
    auto TI = EntryBB->getTerminator();
    // We have already tested the types of BI and ICI in passesControlFlowTest,
    // so we can use casts here instead of dyn_casts.
    auto BI = cast<BranchInst>(TI);
    auto *ICI = cast<ICmpInst>(BI->getCondition());
    auto GlobalMax = dyn_cast<LoadInst>(ICI->getOperand(1));
    if (!GlobalMax)
      return false;
    auto GlobalMaxPtr = dyn_cast<GlobalValue>(GlobalMax->getPointerOperand());
    if (!GlobalMaxPtr)
      return false;
    auto GlobalStackPtr = traceBack(ICI->getOperand(0), 1, 3);
    if (!GlobalStackPtr)
      return false;
    auto IncBB = BI->getSuccessor(0);
    for (auto &I : *IncBB) {
      auto SI = dyn_cast<StoreInst>(&I);
      if (SI) {
        if (StoreCount > 0)
          return false;
        auto GV = dyn_cast<GlobalValue>(SI->getPointerOperand());
        if (GV != GlobalMaxPtr)
          return false;
        StoreCount++;
      }
      auto CI = dyn_cast<CallInst>(&I);
      if (CI) {
        if (CallCount > 0)
          return false;
        if (!callsRealloc(CI->getCalledFunction(), TLI))
          return false;
        CallCount++;
      }
      if (StoreCount && CallCount)
        return true;
    }
    return false;
  };

  //
  // Use 'WorthyFunction' to store the single worthy Function if found.
  // Use SmallPtrSet to store those Functions that have already been tested
  // and have failed the test, so we don't need to test them again.
  //
  static Function *WorthyFunction = nullptr;
  static SmallPtrSet<Function *, 32> FunctionsTestedFail;
  if (!TLI || !DTransInlineHeuristics || PrepareForLTO)
    return false;
  if (WorthyFunction)
    return WorthyFunction == F;
  if (FunctionsTestedFail.count(F))
    return false;
  if (!PassesArgTest(F) || !PassesControlFlowTest(F) ||
      !PassesContentsTest(F, TLI)) {
    FunctionsTestedFail.insert(F);
    return false;
  }
  WorthyFunction = F;
  return true;
}

//
// Return 'true' if Function *F should not be inlined due to its special
// manipulation of stack instructions.
//
static bool preferNotToInlineForStackComputations(Function *F,
                                                  TargetLibraryInfo *TLI) {
  //
  // Returns 'true' if the Function *F has no arguments.
  //
  auto PassesArgTest = [](Function *F) -> bool {
    return F->arg_size() == 0;
  };

  //
  // Returns 'true' if the Function *F has only one basic block.
  //
  auto PassesControlFlowTest = [](Function *F) -> bool {
    return F->size() == 1;
  };

  //
  // Returns 'true' if the Function *F passes the contents test.
  // We are looking for two stores with the forms:
  //   GlobalValue1 = BinOpTest(GlobalValue1)
  //   GlobalValue2 = BitCast(call Realloc(BitCast(GlobalValue2),
  //                                       ConstantInt * GlobalValue1)
  // where the BitCasts are optional.
  //
  auto PassesContentsTest = [](Function *F,
      TargetLibraryInfo *TLI) -> bool {
    unsigned StoreCount = 0;
    StoreInst *S0 = nullptr;
    for (auto &I : F->getEntryBlock()) {
      auto SI = dyn_cast<StoreInst>(&I);
      if (SI) {
        if (StoreCount == 0) {
          // Find:  GlobalValue1 = BinOpTest(GlobalValue1)
          auto GV1 = dyn_cast<GlobalValue>(SI->getPointerOperand());
          if (!GV1)
            return false;
          auto GV2 = traceBack(SI->getValueOperand(), 3, 3);
          if (GV2 != GV1)
            return false;
          S0 = SI;
          StoreCount++;
        } else if (StoreCount == 1) {
          // Find:
          //   GlobalValue2 = BitCast(call Realloc(BitCast(GlobalValue2),
          //                                       ConstantInt * GlobalValue1)
          auto SIP = SI->getPointerOperand();
          auto BCSO = dyn_cast<BitCastOperator>(SIP);
          if (BCSO)
            SIP = BCSO->getOperand(0);
          auto GV1 = dyn_cast<GlobalValue>(SIP);
          if (!GV1)
            return false;
          // Look through a possible BitCast to find the call.
          auto V = SI->getValueOperand();
          auto BCI = dyn_cast<BitCastInst>(V);
          if (BCI)
            V = BCI->getOperand(0);
          auto CI = dyn_cast<CallInst>(V);
          if (!CI)
            return false;
          auto CS = CallSite(CI);
          // Check the call's arguments.
          if (CS.arg_size() != 2)
            return false;
          // Arg0 should be BitCast(GlobalValue2), where BitCast is optional.
          auto V0 = CS.arg_begin();
          auto LI = dyn_cast<LoadInst>(V0);
          if (!LI)
            return false;
          auto W0 = LI->getPointerOperand();
          auto BCO = dyn_cast<BitCastOperator>(W0);
          if (BCO)
            W0 = BCO->getOperand(0);
          auto GV2 = dyn_cast<GlobalValue>(W0);
          if (GV2 != GV1)
            return false;
          // Arg1 should be ConstantInt * GlobalValue1, where the multiply
          // is implemented with a shift.
          auto U = CS.arg_begin() + 1;
          auto V1 = dyn_cast<Value>(U);
          if (!V1)
            return false;
          Value *V2;
          ConstantInt *ShlC;
          if (!match(V1, m_Shl(m_Value(V2), m_ConstantInt(ShlC))))
            return false;
          auto SE = dyn_cast<SExtInst>(V2);
          if (SE)
            V2 = SE->getOperand(0);
          if (V2 != S0->getValueOperand())
            return false;
          // The call should call realloc, or at least be something we
          // suspect calls realloc.
          if (!callsRealloc(CI->getCalledFunction(), TLI))
            return false;
          StoreCount++;
        } else
          // A third store is a deal breaker.
          return false;
      }
    }
    return StoreCount == 2;
  };

  //
  // Use 'WorthyFunction' to store the single worthy Function if found.
  // Use SmallPtrSet to store those Functions that have already been tested
  // and have failed the test, so we don't need to test them again.
  //
  static Function *WorthyFunction = nullptr;
  static SmallPtrSet<Function *, 32> FunctionsTestedFail;
  if (!F || !TLI || !DTransInlineHeuristics)
    return false;
  if (WorthyFunction)
    return WorthyFunction == F;
  if (FunctionsTestedFail.count(F))
    return false;
  if (!PassesArgTest(F) || !PassesControlFlowTest(F) ||
      !PassesContentsTest(F, TLI)) {
    FunctionsTestedFail.insert(F);
    return false;
  }
  WorthyFunction = F;
  return true;
}

//
// Return 'true' if CallSite CS should not be inlined due to its special
// manipulation of stack instructions. (Note that inhibit calls into
// CS.getCaller() so that the worthy function looks relatively similar in
// both the compile and link step.
//
static bool preferNotToInlineForStackComputations(CallSite CS,
                                                  TargetLibraryInfo *TLI) {
   return preferNotToInlineForStackComputations(CS.getCaller(), TLI)
     || preferNotToInlineForStackComputations(CS.getCalledFunction(), TLI);
}

// Minimal number of cases in a switch to qualify for the "prefer not to
// inline for switch computations" heuristic.
static cl::opt<unsigned> MinSwitchCases(
    "inline-for-switch-min-cases", cl::Hidden, cl::init(11),
    cl::desc("Min number of switch cases required to trigger heuristic"));

//
// Return 'true' if the CallSite CS should not be inlined due to having
// a special type of switch statement. (Note: this heuristic uses info
// only from the Caller, and not from the Callee of CS.)
//
static bool preferNotToInlineForSwitchComputations(CallSite CS,
                                                   InliningLoopInfoCache &ILIC) {
  //
  // Return 'true' if the called function of the Callsite CS is a small
  // function whose basic blocks that end in a ReturnInst return the
  // result of an indirect call.
  //
  auto WorthySwitchCallSite = [] (CallSite CS) -> bool {
    auto Callee = CS.getCalledFunction();
    // Must have the IR for the callee.
    if (!Callee || Callee->isDeclaration())
      return false;
    // Callee must be small (need to limit the compile time).
    if (Callee->size() > 3)
      return false;
    unsigned ReturnCount = 0;
    for (auto &BB : *Callee) {
      auto RI = dyn_cast<ReturnInst>(BB.getTerminator());
      if (!RI)
        continue;
      ReturnCount++;
      auto V = RI->getReturnValue();
      if (!V)
        return false;
      auto ICI = dyn_cast<CallInst>(V);
      if (!ICI)
        return false;
      // Return 'true; if this is an indirect call.
      CallSite ICS(ICI);
      if (ICS.getCalledFunction())
        return false;
    }
    return ReturnCount > 0;
  };

  auto PreferNotToInlineCaller =
     [&WorthySwitchCallSite](Function *Caller, InliningLoopInfoCache &ILIC)
     -> bool {
    // Limit this to Callers with a sufficiently large number of formal
    // arguments.
    if (Caller->arg_size() > 3)
      return false;
    // Look for a switch statement at the end of the entry block with a
    // sufficiently large number of cases.
    BasicBlock *EntryBlock = &(Caller->getEntryBlock());
    Instruction *TI = EntryBlock->getTerminator();
    auto SI = dyn_cast<SwitchInst>(TI);
    if (!SI)
      return false;
    if (SI->getNumCases() < MinSwitchCases)
      return false;
    auto Cond = SI->getCondition();
    // The switch statement should get its value from a call to a Function
    // that makes an indirect call to get its result.
    auto CI = dyn_cast<CallInst>(Cond);
    if (!CI)
      return false;
    if (!WorthySwitchCallSite(CallSite(CI)))
      return false;
    // The actual arguments to the call should come from the formal arguments
    // to the caller, passed optionally through an all zero index GEP.
    for (unsigned I = 0; I < CI->getNumArgOperands(); I++) {
      auto W = CI->getArgOperand(I);
      auto GEPInst = dyn_cast<GetElementPtrInst>(W);
      if (GEPInst) {
        if (!GEPInst->hasAllZeroIndices())
          return false;
        W = GEPInst->getPointerOperand();
      }
      auto Arg = dyn_cast<Argument>(W);
      if (!Arg)
        return false;
    }
    // There should be a single join point that all of the switch cases
    // branch to.  The rest of the code in the caller should be covered
    // by the switch statements targets.
    unsigned Count = 0;
    auto DT = ILIC.getDT(Caller);
    for (auto &DTN : DT->getNode(EntryBlock)->getChildren()) {
      auto BB = DTN->getBlock();
      if (BB->getUniquePredecessor() == EntryBlock)
        continue;
      if (++Count > 1)
        return false;
      if (!dyn_cast<ReturnInst>(BB->getTerminator()))
        return false;
    }
    if (Count != 1)
        return false;
    // Reject any caller that has an invoke instruction.
    for (auto &I : instructions(Caller))
      if (isa<InvokeInst>(&I))
        return false;
    return true;
  };
  //
  // Use 'WorthyFunction' to store the single worthy Function if found.
  // Use SmallPtrSet to store those Functions that have already been tested
  // and have failed the test, so we don't need to test them again.
  //
  static Function *WorthyFunction = nullptr;
  static SmallPtrSet<Function *, 32> FunctionsTestedFail;
  Function *Caller = CS.getCaller();
  if (!DTransInlineHeuristics)
    return false;
  if (WorthyFunction == Caller)
    return true;
  if (FunctionsTestedFail.count(Caller))
    return false;
  // The first worthy function we find is the only candidate.
  if (!PreferNotToInlineCaller(Caller, ILIC)) {
    FunctionsTestedFail.insert(Caller);
    return false;
  }
  WorthyFunction = Caller;
  return true;
}

//
// Return 'true' if 'Callee' is preferred for not inlining because it is
// a recursive progressive clone marked with an attribute as being
// preferred for not inlining ("prefer-noinline-rec-pro-clone").
//
static bool preferNotToInlineForRecProgressiveClone(Function *Callee) {
  return Callee && Callee->hasFnAttribute("prefer-noinline-rec-pro-clone");
}

//
// Return 'true' if the CallSites of 'Caller' should not be inlined because
// we are in the 'PrepareForLTO' compile phase and delaying the inlining
// decision until the link phase will let us more easily decide whether to
// inline the caller. NOTE: This function 'preferToDelayInlineDecision' can
// also be called in the link phase.  If it is, we determine whether the
// caller should be inlined, and if so, add it on the 'QueuedCallers' set.
//
static bool preferToDelayInlineDecision(Function *Caller,
                                        bool PrepareForLTO,
                                        SmallPtrSetImpl<Function *>
                                            &QueuedCallers) {

  // Try to return a pointer to a GEP instruction which tests if a structure
  // field value is greater than 0 at the end of the Caller's entry
  // BasicBlock. If there is no such pointer, return nullptr.
  auto TestedGEP = [](Function *Caller) -> GetElementPtrInst * {
    auto EntryBlock = &(Caller->getEntryBlock());
    if (EntryBlock->size() > 5)
      return nullptr;
    auto BI = dyn_cast<BranchInst>(EntryBlock->getTerminator());
    if (!BI || BI->isUnconditional())
      return nullptr;
    auto ICI = dyn_cast<ICmpInst>(BI->getCondition());
    if (!ICI || ICI->getPredicate() != ICmpInst::ICMP_SGT)
      return nullptr;
    auto Zero = dyn_cast<ConstantInt>(ICI->getOperand(1));
    if (!Zero || !Zero->isZero())
      return nullptr;
    auto LI = dyn_cast<LoadInst>(ICI->getOperand(0));
    if (!LI)
      return nullptr;
    auto GEP = dyn_cast<GetElementPtrInst>(LI->getPointerOperand());
    if (!GEP)
      return nullptr;
    if (!isa<Argument>(GEP->getPointerOperand()))
      return nullptr;
    return GEP;
  };

  // In the 'PrepareForLTO' phase, return 'true' if the 'Caller' should not
  // have any of its callsites inlined until the link phase, because inlining
  // them will make it more difficult to determine whether that Caller should
  // be inlined during the link phase.  Then, in the link phase, return 'true'
  // if the 'Caller' should be inlined.
  auto IsDelayInlineCaller = [&TestedGEP](Function *Caller,
                                          bool PrepareForLTO) -> bool {
    unsigned MaxSize = PrepareForLTO ? 5 : 3;
    if (Caller->size() > MaxSize)
      return false;
    if (!TestedGEP(Caller))
      return false;
    auto EntryBlock = &(Caller->getEntryBlock());
    for (auto &BB : *Caller) {
      if (&BB == EntryBlock)
        continue;
      auto TI = BB.getTerminator();
      auto RI = dyn_cast<ReturnInst>(TI);
      if (RI) {
        if (!RI->getReturnValue())
          return false;
        if (BB.size() > 2)
          return false;
        continue;
      }
      auto BI = dyn_cast<BranchInst>(TI);
      if (!BI)
        return false;
      if (BI->isUnconditional())
        continue;
      if (!PrepareForLTO)
        return false;
      auto II = dyn_cast<IntrinsicInst>(BI->getCondition());
      if (!II)
        return false;
      if (II->getIntrinsicID() != Intrinsic::intel_wholeprogramsafe)
        return false;
    }
    return true;
  };

  if (!DTransInlineHeuristics)
    return false;
  if (IsDelayInlineCaller(Caller, PrepareForLTO)) {
    if (!PrepareForLTO)
      QueuedCallers.insert(Caller);
    return true;
  }
  return false;
}

//
// Return 'true' if a CallSite with this 'Callee' should be inlined because
// it is on the 'QueuedCallers' set. NOTE: We determine whether the 'Callee'
// should be inlined before the inlining of its CallSites, because
// performing the inlining of the CallSites first makes it harder to tell
// if the caller should be inlined.
//
static bool worthInliningSingleBasicBlockWithStructTest(Function *Callee,
                                                        bool PrepareForLTO,
                                                        SmallPtrSetImpl
                                                            <Function *>
                                                            &QueuedCallers) {
  if (PrepareForLTO || !DTransInlineHeuristics)
    return false;
  return QueuedCallers.count(Callee);
}

//
// Return 'true' if 'Callee' is preferred for inlining because it is
// a recursive progressive clone marked with an attribute as being
// preferred for inlining ("prefer-inline-rec-pro-clone").
//
static bool worthInliningForRecProgressiveClone(Function *Callee) {
  return Callee && Callee->hasFnAttribute("prefer-inline-rec-pro-clone");
}

#endif // INTEL_CUSTOMIZATION

/// Analyze a call site for potential inlining.
///
/// Returns true if inlining this call is viable, and false if it is not
/// viable. It computes the cost and adjusts the threshold based on numerous
/// factors and heuristics. If this method returns false but the computed cost
/// is below the computed threshold, then inlining was forcibly disabled by
/// some artifact of the routine.
///
/// INTEL The Intel version also sets the value of *Reason to be the principal
/// INTEL the call site would be inlined or not inlined.

InlineResult CallAnalyzer::analyzeCall(CallSite CS,            // INTEL
                                       InlineReason* Reason) { // INTEL
  ++NumCallsAnalyzed;
  InlineReason TempReason = NinlrNoReason; // INTEL
  InlineReason* ReasonAddr = Reason == nullptr ? &TempReason : Reason; // INTEL
  InlineReasonVector YesReasonVector; // INTEL
  InlineReasonVector NoReasonVector; // INTEL
  TempReason = NinlrNoReason; // INTEL
  EarlyExitCost = INT_MAX; // INTEL
  EarlyExitThreshold = INT_MAX; // INTEL
  static SmallPtrSet<Function *, 10> QueuedCallers; // INTEL

  // Perform some tweaks to the cost and threshold based on the direct
  // callsite information.

  // We want to more aggressively inline vector-dense kernels, so up the
  // threshold, and we'll lower it if the % of vector instructions gets too
  // low. Note that these bonuses are some what arbitrary and evolved over time
  // by accident as much as because they are principled bonuses.
  //
  // FIXME: It would be nice to remove all such bonuses. At least it would be
  // nice to base the bonus values on something more scientific.
  assert(NumInstructions == 0);
  assert(NumVectorInstructions == 0);

  // Update the threshold based on callsite properties
  updateThreshold(CS, F, YesReasonVector); // INTEL

  // INTEL  CQ378383: Tolerate a single "forgivable" condition when optimizing
  // INTEL  for size. In this case, we delay subtracting out the single basic
  // INTEL  block bonus until we see a second branch with multiple targets.
  bool SeekingForgivable = CS.getCaller()->optForSize(); // INTEL
  bool FoundForgivable = false;                          // INTEL
  bool SubtractedBonus = false;                          // INTEL
  bool PrepareForLTO = Params.PrepareForLTO.getValueOr(false); // INTEL

  // Speculatively apply all possible bonuses to Threshold. If cost exceeds
  // this Threshold any time, and cost cannot decrease, we can stop processing
  // the rest of the function body.
  Threshold += (SingleBBBonus + VectorBonus);
#if INTEL_CUSTOMIZATION
  if (InlineForXmain &&
      preferCloningToInlining(CS, *ILIC, PrepareForLTO)) {
    *ReasonAddr = NinlrPreferCloning;
    return "prefer cloning";
  }
  if (InlineForXmain &&
      preferMultiversioningToInlining(CS, *ILIC, PrepareForLTO)) {
    *ReasonAddr = NinlrPreferMultiversioning;
    return false;
  }
  if (InlineForXmain &&
      preferDTransToInlining(CS, PrepareForLTO)) {
    *ReasonAddr = NinlrPreferSOAToAOS;
    return false;
  }
  if (InlineForXmain &&
      preferNotToInlineForStackComputations(CS, TLI)) {
    *ReasonAddr = NinlrStackComputations;
    return false;
  }
  if (InlineForXmain &&
      preferNotToInlineForSwitchComputations(CS, *ILIC)) {
    *ReasonAddr = NinlrSwitchComputations;
    return false;
  }
  if (InlineForXmain &&
      preferNotToInlineForRecProgressiveClone(CS.getCalledFunction())) {
    *ReasonAddr = NinlrRecursive;
    return false;
  }
  if (InlineForXmain &&
      preferToDelayInlineDecision(CS.getCaller(), PrepareForLTO,
      QueuedCallers)) {
    *ReasonAddr = NinlrDelayInlineDecision;
    return false;
  }
#endif // INTEL_CUSTOMIZATION

  // Give out bonuses for the callsite, as the instructions setting them up
  // will be gone after inlining.
  Cost -= getCallsiteCost(CS, DL);

#if INTEL_CUSTOMIZATION
  Function *Caller = CS.getInstruction()->getFunction();
  // Check if the caller function is recursive itself.
  for (User *U : Caller->users()) {
    CallSite Site(U);
    if (!Site)
      continue;
    Instruction *I = Site.getInstruction();
    if (I->getFunction() == Caller) {
      IsCallerRecursive = true;
      break;
    }
  }

  if (InlineForXmain) {
    if (&F == CS.getCalledFunction()) {
      if (isDoubleCallSite(&F)) {
        // If there are two calls of the function, the cost of inlining it may
        // drop, but less dramatically.
        if (F.hasLocalLinkage() || F.hasLinkOnceODRLinkage()) {
           if (worthyDoubleInternalCallSite(CS, *ILIC)) {
             Cost -= InlineConstants::SecondToLastCallToStaticBonus;
             YesReasonVector.push_back(InlrDoubleLocalCall);
           }
        }
        else {
           if (worthyDoubleExternalCallSite(CS)) {
             Cost -= InlineConstants::SecondToLastCallToStaticBonus;
             YesReasonVector.push_back(InlrDoubleNonLocalCall);
           }
        }
      }
      if (worthInliningForFusion(CS, *ILIC, CallSitesForFusion,
                                 PrepareForLTO)) {
        Cost -= InlineConstants::InliningHeuristicBonus;
        YesReasonVector.push_back(InlrForFusion);
      }
      if (worthInliningForDeeplyNestedIfs(CS, *ILIC, IsCallerRecursive,
                                          PrepareForLTO)) {
        Cost -= InlineConstants::InliningHeuristicBonus;
        YesReasonVector.push_back(InlrDeeplyNestedIfs);
      }
      if (worthInliningForAddressComputations(CS, *ILIC, PrepareForLTO)) {
        Cost -= InlineConstants::InliningHeuristicBonus;
        YesReasonVector.push_back(InlrAddressComputations);
      }
      if (worthInliningForStackComputations(&F, TLI, PrepareForLTO)) {
        Cost -= InlineConstants::InliningHeuristicBonus;
        YesReasonVector.push_back(InlrStackComputations);
      }
      if (worthInliningSingleBasicBlockWithStructTest(&F, PrepareForLTO,
          QueuedCallers)) {
        Cost -= InlineConstants::InliningHeuristicBonus;
        YesReasonVector.push_back(InlrSingleBasicBlockWithStructTest);
      }
      if (worthInliningForRecProgressiveClone(&F)) {
        Cost -= InlineConstants::DeepInliningHeuristicBonus;
        YesReasonVector.push_back(InlrRecProClone);
      }
    }
  }

  // Use InlineAggressiveInfo to expose uses of global ptrs
  if (InlineForXmain && AI != nullptr && AI->isCallInstInAggInlList(CS)) {
    Cost -= InlineConstants::AggressiveInlineCallBonus;
    YesReasonVector.push_back(InlrAggInline);
  }

#endif // INTEL_CUSTOMIZATION

  // If this function uses the coldcc calling convention, prefer not to inline
  // it.
  if (F.getCallingConv() == CallingConv::Cold) { // INTEL
    Cost += InlineConstants::ColdccPenalty;
    NoReasonVector.push_back(NinlrColdCC); // INTEL
  } // INTEL

#if INTEL_CUSTOMIZATION
  if (Cost >= Threshold) {
    if (!ComputeFullInlineCost) {
      *ReasonAddr = bestInlineReason(NoReasonVector, NinlrNotProfitable);
      return "high cost";
    }
    if (EarlyExitCost == INT_MAX) {
      EarlyExitCost = Cost;
      EarlyExitThreshold = Threshold;
    }
 }
#endif // INTEL_CUSTOMIZATION

  if (F.empty()) { // INTEL
    *ReasonAddr = InlrEmptyFunction; // INTEL
    return true;
  } // INTEL

  // Populate our simplified values by mapping from function arguments to call
  // arguments with known important simplifications.
  CallSite::arg_iterator CAI = CS.arg_begin();
  for (Function::arg_iterator FAI = F.arg_begin(), FAE = F.arg_end();
       FAI != FAE; ++FAI, ++CAI) {
    assert(CAI != CS.arg_end());
    if (Constant *C = dyn_cast<Constant>(CAI))
      SimplifiedValues[&*FAI] = C;

    Value *PtrArg = *CAI;
    if (ConstantInt *C = stripAndComputeInBoundsConstantOffsets(PtrArg)) {
      ConstantOffsetPtrs[&*FAI] = std::make_pair(PtrArg, C->getValue());

      // We can SROA any pointer arguments derived from alloca instructions.
      if (isa<AllocaInst>(PtrArg)) {
        SROAArgValues[&*FAI] = PtrArg;
        SROAArgCosts[PtrArg] = 0;
      }
    }
  }
  NumConstantArgs = SimplifiedValues.size();
  NumConstantOffsetPtrArgs = ConstantOffsetPtrs.size();
  NumAllocaArgs = SROAArgValues.size();

  // FIXME: If a caller has multiple calls to a callee, we end up recomputing
  // the ephemeral values multiple times (and they're completely determined by
  // the callee, so this is purely duplicate work).
  SmallPtrSet<const Value *, 32> EphValues;
  CodeMetrics::collectEphemeralValues(&F, &GetAssumptionCache(F), EphValues);

  // The worklist of live basic blocks in the callee *after* inlining. We avoid
  // adding basic blocks of the callee which can be proven to be dead for this
  // particular call site in order to get more accurate cost estimates. This
  // requires a somewhat heavyweight iteration pattern: we need to walk the
  // basic blocks in a breadth-first order as we insert live successors. To
  // accomplish this, prioritizing for small iterations because we exit after
  // crossing our threshold, we use a small-size optimized SetVector.
  typedef SetVector<BasicBlock *, SmallVector<BasicBlock *, 16>,
                    SmallPtrSet<BasicBlock *, 16>>
      BBSetVector;
  BBSetVector BBWorklist;
  BBWorklist.insert(&F.getEntryBlock());
  bool SingleBB = true;
  // Note that we *must not* cache the size, this loop grows the worklist.
  for (unsigned Idx = 0; Idx != BBWorklist.size(); ++Idx) {
    // Bail out the moment we cross the threshold. This means we'll under-count
    // the cost, but only when undercounting doesn't matter.
#if INTEL_CUSTOMIZATION
    if (Cost >= Threshold) {
      if (!ComputeFullInlineCost)
        break;
      if (EarlyExitCost == INT_MAX) {
        EarlyExitCost = Cost;
        EarlyExitThreshold = Threshold;
      }
    }
#endif // INTEL_CUSTOMIZATION

    BasicBlock *BB = BBWorklist[Idx];
    if (BB->empty())
      continue;

    // Disallow inlining a blockaddress. A blockaddress only has defined
    // behavior for an indirect branch in the same function, and we do not
    // currently support inlining indirect branches. But, the inliner may not
    // see an indirect branch that ends up being dead code at a particular call
    // site. If the blockaddress escapes the function, e.g., via a global
    // variable, inlining may lead to an invalid cross-function reference.
    if (BB->hasAddressTaken()) { // INTEL
      *ReasonAddr = NinlrBlockAddress; // INTEL
      return "blockaddress";
    }

    // Analyze the cost of this block. If we blow through the threshold, this
    // returns false, and we can bail on out.
#if INTEL_CUSTOMIZATION
    InlineResult IR = analyzeBlock(BB, EphValues);
    if (!IR) {
      *ReasonAddr = NinlrNotProfitable;
      if (IsRecursiveCall) {
        *ReasonAddr = NinlrRecursive;
      }
      if (ExposesReturnsTwice) {
        *ReasonAddr = NinlrReturnsTwice;
      }
      if (HasDynamicAlloca) {
        *ReasonAddr = NinlrDynamicAlloca;
      }
      if (HasIndirectBr) {
        *ReasonAddr = NinlrIndirectBranch;
      }
      if (HasUninlineableIntrinsic) {
        *ReasonAddr = NinlrCallsLocalEscape;
      }
      if (IsCallerRecursive &&
          AllocatedSize > InlineConstants::TotalAllocaSizeRecursiveCaller) {
        *ReasonAddr = NinlrTooMuchStack;
      }
      if (!ComputeFullInlineCost || (*ReasonAddr) != NinlrNotProfitable)
        return IR;
      if (EarlyExitCost == INT_MAX) {
        EarlyExitCost = Cost;
        EarlyExitThreshold = Threshold;
      }
    }
#endif // INTEL_CUSTOMIZATION

    Instruction *TI = BB->getTerminator();

    // Add in the live successors by first checking whether we have terminator
    // that may be simplified based on the values simplified by this call.
    if (BranchInst *BI = dyn_cast<BranchInst>(TI)) {
      if (BI->isConditional()) {
        Value *Cond = BI->getCondition();
        if (ConstantInt *SimpleCond =
                dyn_cast_or_null<ConstantInt>(SimplifiedValues.lookup(Cond))) {
          BasicBlock *NextBB = BI->getSuccessor(SimpleCond->isZero() ? 1 : 0);
          BBWorklist.insert(NextBB);
          KnownSuccessors[BB] = NextBB;
          findDeadBlocks(BB, NextBB);
          continue;
        }
      }
    } else if (SwitchInst *SI = dyn_cast<SwitchInst>(TI)) {
      Value *Cond = SI->getCondition();
      if (ConstantInt *SimpleCond =
              dyn_cast_or_null<ConstantInt>(SimplifiedValues.lookup(Cond))) {
        BasicBlock *NextBB = SI->findCaseValue(SimpleCond)->getCaseSuccessor();
        BBWorklist.insert(NextBB);
        KnownSuccessors[BB] = NextBB;
        findDeadBlocks(BB, NextBB);
        continue;
      }
    }

    // If we're unable to select a particular successor, just count all of
    // them.
    for (unsigned TIdx = 0, TSize = TI->getNumSuccessors(); TIdx != TSize;
         ++TIdx)
      BBWorklist.insert(TI->getSuccessor(TIdx));

    // If we had any successors at this point, than post-inlining is likely to
    // have them as well. Note that we assume any basic blocks which existed
    // due to branches or switches which folded above will also fold after
    // inlining.
#if INTEL_CUSTOMIZATION
    if (InlineForXmain) {
      if (TI->getNumSuccessors() > 1) {
        if (SeekingForgivable && forgivableCondition(TI)) {
          FoundForgivable = true;
          Cost -= InlineConstants::InstrCost;
        }
        else {
          if (!SubtractedBonus) {
            SubtractedBonus = true;
            Threshold -= SingleBBBonus;
          }
          FoundForgivable = false;
        }
        SingleBB = false;
      }
    }
    else {
      if (SingleBB && TI->getNumSuccessors() > 1) {
        // Take off the bonus we applied to the threshold.
        Threshold -= SingleBBBonus;
        SingleBB = false;
      }
    }
#endif // INTEL_CUSTOMIZATION
  }

#if INTEL_CUSTOMIZATION
  if (SingleBB)
    YesReasonVector.push_back(InlrSingleBasicBlock);
  else if (FoundForgivable)
    YesReasonVector.push_back(InlrSingleBasicBlockWithTest);
#endif // INTEL_CUSTOMIZATION

  bool OnlyOneCallAndLocalLinkage =
       (F.hasLocalLinkage()                                     // INTEL
         || (InlineForXmain && F.hasLinkOnceODRLinkage())) &&   // INTEL
       F.hasOneUse() &&  &F == CS.getCalledFunction();          // INTEL
  // If this is a noduplicate call, we can still inline as long as
  // inlining this would cause the removal of the caller (so the instruction
  // is not actually duplicated, just moved).
  if (!OnlyOneCallAndLocalLinkage && ContainsNoDuplicateCall) { // INTEL
    *ReasonAddr = NinlrDuplicateCall; // INTEL
    return "noduplicate";
  } // INTEL

  // Loops generally act a lot like calls in that they act like barriers to
  // movement, require a certain amount of setup, etc. So when optimising for
  // size, we penalise any call sites that perform loops. We do this after all
  // other costs here, so will likely only be dealing with relatively small
  // functions (and hence DT and LI will hopefully be cheap).
  if (Caller->optForMinSize()) {
    DominatorTree DT(F);
    LoopInfo LI(DT);
    int NumLoops = 0;
    for (Loop *L : LI) {
      // Ignore loops that will not be executed
      if (DeadBlocks.count(L->getHeader()))
        continue;
      NumLoops++;
    }
    Cost += NumLoops * InlineConstants::CallPenalty;
  }

  // We applied the maximum possible vector bonus at the beginning. Now,
  // subtract the excess bonus, if any, from the Threshold before
  // comparing against Cost.
  if (NumVectorInstructions <= NumInstructions / 10)
    Threshold -= VectorBonus;
  else if (NumVectorInstructions <= NumInstructions / 2)
    Threshold -= VectorBonus/2;

#if INTEL_CUSTOMIZATION
  if (NumVectorInstructions > NumInstructions / 10) {
    YesReasonVector.push_back(InlrVectorBonus);
  }
  bool IsProfitable = Cost < std::max(1, Threshold);
  if (IsProfitable) {
    *ReasonAddr = bestInlineReason(YesReasonVector, InlrProfitable);
  }
  else {
    *ReasonAddr = bestInlineReason(NoReasonVector, NinlrNotProfitable);
  }
  if (!IsProfitable)
    return "not profitable";
  return true;
#endif // INTEL_CUSTOMIZATION
}

#if !defined(NDEBUG) || defined(LLVM_ENABLE_DUMP)
/// Dump stats about this call's analysis.
LLVM_DUMP_METHOD void CallAnalyzer::dump() {
#define DEBUG_PRINT_STAT(x) dbgs() << "      " #x ": " << x << "\n"
  DEBUG_PRINT_STAT(NumConstantArgs);
  DEBUG_PRINT_STAT(NumConstantOffsetPtrArgs);
  DEBUG_PRINT_STAT(NumAllocaArgs);
  DEBUG_PRINT_STAT(NumConstantPtrCmps);
  DEBUG_PRINT_STAT(NumConstantPtrDiffs);
  DEBUG_PRINT_STAT(NumInstructionsSimplified);
  DEBUG_PRINT_STAT(NumInstructions);
  DEBUG_PRINT_STAT(SROACostSavings);
  DEBUG_PRINT_STAT(SROACostSavingsLost);
  DEBUG_PRINT_STAT(LoadEliminationCost);
  DEBUG_PRINT_STAT(ContainsNoDuplicateCall);
  DEBUG_PRINT_STAT(Cost);
  DEBUG_PRINT_STAT(Threshold);
#undef DEBUG_PRINT_STAT
}
#endif

/// Test that there are no attribute conflicts between Caller and Callee
///        that prevent inlining.
static bool functionsHaveCompatibleAttributes(Function *Caller,
                                              Function *Callee,
                                              TargetTransformInfo &TTI) {
  return TTI.areInlineCompatible(Caller, Callee) &&
         AttributeFuncs::areInlineCompatible(*Caller, *Callee);
}

int llvm::getCallsiteCost(CallSite CS, const DataLayout &DL) {
  int Cost = 0;
  for (unsigned I = 0, E = CS.arg_size(); I != E; ++I) {
    if (CS.isByValArgument(I)) {
      // We approximate the number of loads and stores needed by dividing the
      // size of the byval type by the target's pointer size.
      PointerType *PTy = cast<PointerType>(CS.getArgument(I)->getType());
      unsigned TypeSize = DL.getTypeSizeInBits(PTy->getElementType());
      unsigned AS = PTy->getAddressSpace();
      unsigned PointerSize = DL.getPointerSizeInBits(AS);
      // Ceiling division.
      unsigned NumStores = (TypeSize + PointerSize - 1) / PointerSize;

      // If it generates more than 8 stores it is likely to be expanded as an
      // inline memcpy so we take that as an upper bound. Otherwise we assume
      // one load and one store per word copied.
      // FIXME: The maxStoresPerMemcpy setting from the target should be used
      // here instead of a magic number of 8, but it's not available via
      // DataLayout.
      NumStores = std::min(NumStores, 8U);

      Cost += 2 * NumStores * InlineConstants::InstrCost;
    } else {
      // For non-byval arguments subtract off one instruction per call
      // argument.
      Cost += InlineConstants::InstrCost;
    }
  }
  // The call instruction also disappears after inlining.
  Cost += InlineConstants::InstrCost + InlineConstants::CallPenalty;
  return Cost;
}

InlineCost llvm::getInlineCost(
    CallSite CS, const InlineParams &Params, TargetTransformInfo &CalleeTTI,
    std::function<AssumptionCache &(Function &)> &GetAssumptionCache,
    Optional<function_ref<BlockFrequencyInfo &(Function &)>> GetBFI,
    TargetLibraryInfo *TLI,      // INTEL
    InliningLoopInfoCache *ILIC, // INTEL
    InlineAggressiveInfo *AI,    // INTEL
    SmallSet<CallSite, 20> *CallSitesForFusion, // INTEL
    SmallSet<CallSite, 20> *CallSitesForDTrans, // INTEL
    ProfileSummaryInfo *PSI, OptimizationRemarkEmitter *ORE) {
  return getInlineCost(CS, CS.getCalledFunction(), Params, CalleeTTI,
                       GetAssumptionCache, GetBFI, TLI, ILIC, AI, // INTEL
                       CallSitesForFusion,                        // INTEL
                       CallSitesForDTrans, PSI, ORE);             // INTEL
}

InlineCost llvm::getInlineCost(
    CallSite CS, Function *Callee, const InlineParams &Params,
    TargetTransformInfo &CalleeTTI,
    std::function<AssumptionCache &(Function &)> &GetAssumptionCache,
    Optional<function_ref<BlockFrequencyInfo &(Function &)>> GetBFI,
    TargetLibraryInfo *TLI,         // INTEL
    InliningLoopInfoCache *ILIC,    // INTEL
    InlineAggressiveInfo *AI,       // INTEL
    SmallSet<CallSite, 20> *CallSitesForFusion, // INTEL
    SmallSet<CallSite, 20> *CallSitesForDTrans, // INTEL
    ProfileSummaryInfo *PSI, OptimizationRemarkEmitter *ORE) {

  // Cannot inline indirect calls.
  if (!Callee)
    return llvm::InlineCost::getNever("indirect call", NinlrIndirect); // INTEL

  // Never inline calls with byval arguments that does not have the alloca
  // address space. Since byval arguments can be replaced with a copy to an
  // alloca, the inlined code would need to be adjusted to handle that the
  // argument is in the alloca address space (so it is a little bit complicated
  // to solve).
  unsigned AllocaAS = Callee->getParent()->getDataLayout().getAllocaAddrSpace();
  for (unsigned I = 0, E = CS.arg_size(); I != E; ++I)
    if (CS.isByValArgument(I)) {
      PointerType *PTy = cast<PointerType>(CS.getArgument(I)->getType());
      if (PTy->getAddressSpace() != AllocaAS)
        return llvm::InlineCost::getNever("byval arguments without alloca"
                                          " address space");
    }

  // Calls to functions with always-inline attributes should be inlined
  // whenever possible.

  if (CS.hasFnAttr(Attribute::AlwaysInline)) {
#if INTEL_CUSTOMIZATION
    InlineReason Reason = InlrNoReason;
    if (isInlineViable(*Callee, Reason))
      return llvm::InlineCost::getAlways("always inline attribute",
                                         InlrAlwaysInline);
    assert(IsNotInlinedReason(Reason));
    return llvm::InlineCost::getNever("inapplicable always inline attribute",
                                      Reason);
  }
  if (CS.hasFnAttr(Attribute::AlwaysInlineRecursive)) {
    InlineReason Reason = InlrNoReason;
    if (isInlineViable(*Callee, Reason))
      return llvm::InlineCost::getAlways("always inline recursive attribute",
                                         InlrAlwaysInlineRecursive);
    assert(IsNotInlinedReason(Reason));
    return llvm::InlineCost::getNever(
        "inapplicable always inline recursive attribute", Reason);
  }
#endif // INTEL_CUSTOMIZATION

  // Never inline functions with conflicting attributes (unless callee has
  // always-inline attribute).
  Function *Caller = CS.getCaller();
  if (!functionsHaveCompatibleAttributes(Caller, Callee, CalleeTTI))
    return llvm::InlineCost::getNever("conflicting attributes",   // INTEL
                                      NinlrMismatchedAttributes); // INTEL

  // Don't inline this call if the caller has the optnone attribute.
  if (Caller->hasFnAttribute(Attribute::OptimizeNone))
    return llvm::InlineCost::getNever("optnone attribute",  // INTEL
                                      NinlrOptNone);        // INTEL

  // Don't inline a function that treats null pointer as valid into a caller
  // that does not have this attribute.
  if (!Caller->nullPointerIsDefined() && Callee->nullPointerIsDefined())
    return llvm::InlineCost::getNever(                             // INTEL
        "nullptr definitions incompatible", NinlrNullPtrMismatch); // INTEL

  // Don't inline functions which can be interposed at link-time.  Don't inline
  // functions marked noinline or call sites marked noinline.
  // Note: inlining non-exact non-interposable functions is fine, since we know
  // we have *a* correct implementation of the source level function.
  if (Callee->isInterposable() || Callee->hasFnAttribute(Attribute::NoInline) ||
      CS.isNoInline()) { // INTEL
#if INTEL_CUSTOMIZATION
    if (Callee->isInterposable()) {
      return llvm::InlineCost::getNever("interposable", NinlrMayBeOverriden);
    }
    if (Callee->hasFnAttribute(Attribute::NoInline)) {
      return llvm::InlineCost::getNever("noinline function attribute",
                                        NinlrNoinlineAttribute);
    }
    if (CS.isNoInline()) {
      return llvm::InlineCost::getNever("noinline call site attribute",
                                        NinlrNoinlineCallsite);
    }
#endif // INTEL_CUSTOMIZATION
  } // INTEL

  LLVM_DEBUG(llvm::dbgs() << "      Analyzing call of " << Callee->getName()
                          << "... (caller:" << Caller->getName() << ")\n");

  CallAnalyzer CA(CalleeTTI, GetAssumptionCache, GetBFI, PSI, ORE, *Callee, CS,
                  TLI, ILIC, AI, CallSitesForFusion,   // INTEL
                  CallSitesForDTrans, Params);         // INTEL
#if INTEL_CUSTOMIZATION
  InlineReason Reason = InlrNoReason;
  InlineResult ShouldInline = CA.analyzeCall(CS, &Reason);
  assert(Reason != InlrNoReason);
#endif // INTEL_CUSTOMIZATION

  LLVM_DEBUG(CA.dump());

  // Check if there was a reason to force inlining or no inlining.
  if (!ShouldInline && CA.getCost() < CA.getThreshold())
    return InlineCost::getNever(ShouldInline.message, Reason); // INTEL
  if (ShouldInline && CA.getCost() >= CA.getThreshold())
    return InlineCost::getAlways("empty function", Reason); // INTEL

  return llvm::InlineCost::get(CA.getCost(),            // INTEL
    CA.getThreshold(), nullptr, Reason,                 // INTEL
    CA.getEarlyExitCost(), CA.getEarlyExitThreshold()); // INTEL
}

bool llvm::isInlineViable(Function &F, // INTEL
                          InlineReason& Reason) { // INTEL
  bool ReturnsTwice = F.hasFnAttribute(Attribute::ReturnsTwice);
  for (Function::iterator BI = F.begin(), BE = F.end(); BI != BE; ++BI) {
    // Disallow inlining of functions which contain indirect branches or
    // blockaddresses.
    if (isa<IndirectBrInst>(BI->getTerminator())
      || BI->hasAddressTaken()) { // INTEL
#if INTEL_CUSTOMIZATION
      if (isa<IndirectBrInst>(BI->getTerminator())) {
        Reason = NinlrIndirectBranch;
        return false;
      }
      if (BI->hasAddressTaken()) {
        Reason = NinlrBlockAddress;
        return false;
      }
#endif // INTEL_CUSTOMIZATION
    } // INTEL

    for (auto &II : *BI) {
      CallSite CS(&II);
      if (!CS)
        continue;

      // Disallow recursive calls.
      if (&F == CS.getCalledFunction()) { // INTEL
        Reason = NinlrRecursive; // INTEL
        return false;
      } // INTEL

      // Disallow calls which expose returns-twice to a function not previously
      // attributed as such.
      if (!ReturnsTwice && CS.isCall() &&
          cast<CallInst>(CS.getInstruction())->canReturnTwice()) { // INTEL
        Reason = NinlrReturnsTwice; // INTEL
        return false;
      } // INTEL

      if (CS.getCalledFunction())
        switch (CS.getCalledFunction()->getIntrinsicID()) {
        default:
          break;
        // Disallow inlining of @llvm.icall.branch.funnel because current
        // backend can't separate call targets from call arguments.
        case llvm::Intrinsic::icall_branch_funnel:
        // Disallow inlining functions that call @llvm.localescape. Doing this
        // correctly would require major changes to the inliner.
        case llvm::Intrinsic::localescape:
          Reason = NinlrCallsLocalEscape; // INTEL
          return false; // INTEL
        // Disallow inlining of functions that initialize VarArgs with va_start.
        case llvm::Intrinsic::vastart:
          Reason = NinlrVarargs; // INTEL
          return false;
        }
    }
  }

  return true;
}

// APIs to create InlineParams based on command line flags and/or other
// parameters.

InlineParams llvm::getInlineParams(int Threshold) {
  InlineParams Params;
  Params.PrepareForLTO = EnablePreLTOInlineCost;     // INTEL

  // This field is the threshold to use for a callee by default. This is
  // derived from one or more of:
  //  * optimization or size-optimization levels,
  //  * a value passed to createFunctionInliningPass function, or
  //  * the -inline-threshold flag.
  //  If the -inline-threshold flag is explicitly specified, that is used
  //  irrespective of anything else.
  if (InlineThreshold.getNumOccurrences() > 0)
    Params.DefaultThreshold = InlineThreshold;
  else
    Params.DefaultThreshold = Threshold;

  // Set the HintThreshold knob from the -inlinehint-threshold.
  Params.HintThreshold = HintThreshold;

  // Set the HotCallSiteThreshold knob from the -hot-callsite-threshold.
  Params.HotCallSiteThreshold = HotCallSiteThreshold;

  // If the -locally-hot-callsite-threshold is explicitly specified, use it to
  // populate LocallyHotCallSiteThreshold. Later, we populate
  // Params.LocallyHotCallSiteThreshold from -locally-hot-callsite-threshold if
  // we know that optimization level is O3 (in the getInlineParams variant that
  // takes the opt and size levels).
  // FIXME: Remove this check (and make the assignment unconditional) after
  // addressing size regression issues at O2.
  if (LocallyHotCallSiteThreshold.getNumOccurrences() > 0)
    Params.LocallyHotCallSiteThreshold = LocallyHotCallSiteThreshold;

  // Set the ColdCallSiteThreshold knob from the -inline-cold-callsite-threshold.
  Params.ColdCallSiteThreshold = ColdCallSiteThreshold;

  // Set the OptMinSizeThreshold and OptSizeThreshold params only if the
  // -inlinehint-threshold commandline option is not explicitly given. If that
  // option is present, then its value applies even for callees with size and
  // minsize attributes.
  // If the -inline-threshold is not specified, set the ColdThreshold from the
  // -inlinecold-threshold even if it is not explicitly passed. If
  // -inline-threshold is specified, then -inlinecold-threshold needs to be
  // explicitly specified to set the ColdThreshold knob
  if (InlineThreshold.getNumOccurrences() == 0) {
    Params.OptMinSizeThreshold = InlineConstants::OptMinSizeThreshold;
    Params.OptSizeThreshold = InlineForXmain
     ? OptSizeThreshold : InlineConstants::OptSizeThreshold; // INTEL
    Params.ColdThreshold = ColdThreshold;
  } else if (ColdThreshold.getNumOccurrences() > 0) {
    Params.ColdThreshold = ColdThreshold;
  }
  return Params;
}

InlineParams llvm::getInlineParams() {
  return getInlineParams(InlineThreshold);
}

// Compute the default threshold for inlining based on the opt level and the
// size opt level.
static int computeThresholdFromOptLevels(unsigned OptLevel,
                                         unsigned SizeOptLevel) {
  if (OptLevel > 2)
    return InlineConstants::OptAggressiveThreshold;
  if (SizeOptLevel == 1) // -Os
    return InlineForXmain
      ? OptSizeThreshold : InlineConstants::OptSizeThreshold; // INTEL
  if (SizeOptLevel == 2) // -Oz
    return InlineConstants::OptMinSizeThreshold;
  return InlineThreshold;
}

InlineParams llvm::getInlineParams(unsigned OptLevel, unsigned SizeOptLevel) {
  auto Params =
      getInlineParams(computeThresholdFromOptLevels(OptLevel, SizeOptLevel));
  // At O3, use the value of -locally-hot-callsite-threshold option to populate
  // Params.LocallyHotCallSiteThreshold. Below O3, this flag has effect only
  // when it is specified explicitly.
  if (OptLevel > 2)
    Params.LocallyHotCallSiteThreshold = LocallyHotCallSiteThreshold;
  return Params;
}

#if INTEL_CUSTOMIZATION
// This routine does exactly same as what "getInlineParams(unsigned OptLevel,
// unsigned SizeOptLevel)" function does except it also sets PrepareForLTO
// flag in "InlineParams" based on "PrepareForLTO".
InlineParams llvm::getInlineParams(unsigned OptLevel, unsigned SizeOptLevel,
                                   bool PrepareForLTO) {
  InlineParams InlParams;

  InlParams = getInlineParams(OptLevel, SizeOptLevel);
  InlParams.PrepareForLTO = PrepareForLTO;
  return InlParams;
}
#endif // INTEL_CUSTOMIZATION<|MERGE_RESOLUTION|>--- conflicted
+++ resolved
@@ -1937,7 +1937,6 @@
   }
 }
 
-<<<<<<< HEAD
 InliningLoopInfoCache::~InliningLoopInfoCache() {
   for (auto &DTI: DTMapSCC)
     delete DTI.second;
@@ -1946,19 +1945,6 @@
     delete LTI.second;
   LIMapSCC.clear();
 }
-=======
-  // While Threshold depends on commandline options that can take negative
-  // values, we want to enforce the invariant that the computed threshold and
-  // bonuses are non-negative.
-  assert(Threshold >= 0);
-  assert(SingleBBBonus >= 0);
-  assert(VectorBonus >= 0);
-
-  // Speculatively apply all possible bonuses to Threshold. If cost exceeds
-  // this Threshold any time, and cost cannot decrease, we can stop processing
-  // the rest of the function body.
-  Threshold += (SingleBBBonus + VectorBonus);
->>>>>>> e94470f1
 
 //
 // Return 'true' if this is a double callsite worth inlining.
@@ -3619,6 +3605,19 @@
   // Update the threshold based on callsite properties
   updateThreshold(CS, F, YesReasonVector); // INTEL
 
+  // While Threshold depends on commandline options that can take negative
+  // values, we want to enforce the invariant that the computed threshold and
+  // bonuses are non-negative.
+#if INTEL_CUSTOMIZATION
+  // There is nothing in updateThreshold() to put a lower limit of 0 on the
+  // Threshold when -inline-threshold is specified as < 0. Commenting this
+  // out, at least for now. The same goes for the SingleBBBonus and VectorBonus,
+  // which are derived from Threshold.
+  // assert(Threshold >= 0);
+  // assert(SingleBBBonus >= 0);
+  // assert(VectorBonus >= 0);
+#endif // INTEL_CUSTOMIZATION
+
   // INTEL  CQ378383: Tolerate a single "forgivable" condition when optimizing
   // INTEL  for size. In this case, we delay subtracting out the single basic
   // INTEL  block bonus until we see a second branch with multiple targets.
