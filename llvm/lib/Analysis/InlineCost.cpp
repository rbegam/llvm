//===- InlineCost.cpp - Cost analysis for inliner -------------------------===//
//
//                     The LLVM Compiler Infrastructure
//
// This file is distributed under the University of Illinois Open Source
// License. See LICENSE.TXT for details.
//
//===----------------------------------------------------------------------===//
//
// This file implements inline cost analysis.
//
//===----------------------------------------------------------------------===//

#include "llvm/Analysis/InlineCost.h"
#include "llvm/ADT/STLExtras.h"
#include "llvm/ADT/SetVector.h"
#include "llvm/ADT/SmallPtrSet.h"
#include "llvm/ADT/SmallVector.h"
#include "llvm/ADT/Statistic.h"
#include "llvm/Analysis/AssumptionCache.h"
#include "llvm/Analysis/BlockFrequencyInfo.h"
#include "llvm/Analysis/CodeMetrics.h"
#include "llvm/Analysis/ConstantFolding.h"
#include "llvm/Analysis/CFG.h"
#include "llvm/Analysis/InstructionSimplify.h"
#include "llvm/Analysis/Intel_AggInline.h"          // INTEL
#include "llvm/Analysis/Intel_IPCloningAnalysis.h"  // INTEL
#include "llvm/Analysis/LoopInfo.h" // INTEL
#include "llvm/Analysis/ProfileSummaryInfo.h"
#include "llvm/Analysis/TargetTransformInfo.h"
#include "llvm/Analysis/ValueTracking.h"
#include "llvm/IR/CallSite.h"
#include "llvm/IR/CallingConv.h"
#include "llvm/IR/DataLayout.h"
#include "llvm/IR/Dominators.h"
#include "llvm/IR/GetElementPtrTypeIterator.h"
#include "llvm/IR/GlobalAlias.h"
#include "llvm/IR/InstVisitor.h"
#include "llvm/IR/IntrinsicInst.h"
#include "llvm/IR/Operator.h"
#include "llvm/Transforms/IPO/Intel_IPCloning.h" // INTEL
#include "llvm/Support/Debug.h"
#include "llvm/Support/raw_ostream.h"

using namespace llvm;
using namespace InlineReportTypes; // INTEL

#define DEBUG_TYPE "inline-cost"

STATISTIC(NumCallsAnalyzed, "Number of call sites analyzed");

#if INTEL_CUSTOMIZATION
extern bool llvm::IsInlinedReason(InlineReason Reason) {
  return Reason > InlrFirst && Reason < InlrLast;
}

extern bool llvm::IsNotInlinedReason(InlineReason Reason) {
  return Reason > NinlrFirst && Reason < NinlrLast;
}

static cl::opt<bool> InlineForXmain(
    "inline-for-xmain", cl::Hidden, cl::init(true),
    cl::desc("Xmain customization of inlining"));

// Threshold to use when optsize is specified (and there is no -inline-limit).
// CQ370998: Reduce the threshold from 75 to 15 to reduce code size.
static cl::opt<int> OptSizeThreshold(
    "inlineoptsize-threshold", cl::Hidden, cl::init(15),
    cl::desc("Threshold for inlining functions with -Os"));
#endif // INTEL_CUSTOMIZATION

static cl::opt<int> InlineThreshold(
    "inline-threshold", cl::Hidden, cl::init(225), cl::ZeroOrMore,
    cl::desc("Control the amount of inlining to perform (default = 225)"));

static cl::opt<int> HintThreshold(
    "inlinehint-threshold", cl::Hidden, cl::init(325),
    cl::desc("Threshold for inlining functions with inline hint"));

static cl::opt<int>
    ColdCallSiteThreshold("inline-cold-callsite-threshold", cl::Hidden,
                          cl::init(45),
                          cl::desc("Threshold for inlining cold callsites"));

// We introduce this threshold to help performance of instrumentation based
// PGO before we actually hook up inliner with analysis passes such as BPI and
// BFI.
static cl::opt<int> ColdThreshold(
    "inlinecold-threshold", cl::Hidden, cl::init(45),
    cl::desc("Threshold for inlining functions with cold attribute"));

static cl::opt<int>
    HotCallSiteThreshold("hot-callsite-threshold", cl::Hidden, cl::init(3000),
                         cl::ZeroOrMore,
                         cl::desc("Threshold for hot callsites "));

static cl::opt<int> LocallyHotCallSiteThreshold(
    "locally-hot-callsite-threshold", cl::Hidden, cl::init(525), cl::ZeroOrMore,
    cl::desc("Threshold for locally hot callsites "));

static cl::opt<int> ColdCallSiteRelFreq(
    "cold-callsite-rel-freq", cl::Hidden, cl::init(2), cl::ZeroOrMore,
    cl::desc("Maxmimum block frequency, expressed as a percentage of caller's "
             "entry frequency, for a callsite to be cold in the absence of "
             "profile information."));

static cl::opt<int> HotCallSiteRelFreq(
    "hot-callsite-rel-freq", cl::Hidden, cl::init(60), cl::ZeroOrMore,
    cl::desc("Minimum block frequency, expressed as a multiple of caller's "
             "entry frequency, for a callsite to be hot in the absence of "
             "profile information."));

static cl::opt<bool> OptComputeFullInlineCost(
    "inline-cost-full", cl::Hidden, cl::init(false),
    cl::desc("Compute the full inline cost of a call site even when the cost "
             "exceeds the threshold."));

namespace {

typedef SmallVector<InlineReason,2> InlineReasonVector;  // INTEL

class CallAnalyzer : public InstVisitor<CallAnalyzer, bool> {
  typedef InstVisitor<CallAnalyzer, bool> Base;
  friend class InstVisitor<CallAnalyzer, bool>;

  /// The TargetTransformInfo available for this compilation.
  const TargetTransformInfo &TTI;

  /// Getter for the cache of @llvm.assume intrinsics.
  std::function<AssumptionCache &(Function &)> &GetAssumptionCache;

  /// Getter for BlockFrequencyInfo
  Optional<function_ref<BlockFrequencyInfo &(Function &)>> &GetBFI;

  /// Profile summary information.
  ProfileSummaryInfo *PSI;

  /// The called function.
  Function &F;

  // Cache the DataLayout since we use it a lot.
  const DataLayout &DL;

  /// The OptimizationRemarkEmitter available for this compilation.
  OptimizationRemarkEmitter *ORE;

  /// The candidate callsite being analyzed. Please do not use this to do
  /// analysis in the caller function; we want the inline cost query to be
  /// easily cacheable. Instead, use the cover function paramHasAttr.
  CallSite CandidateCS;

  /// Tunable parameters that control the analysis.
  const InlineParams &Params;

  int Threshold;

  int Cost;
  bool ComputeFullInlineCost;

#if INTEL_CUSTOMIZATION
  /// The cost and the threshold used for early exit during usual
  /// inlining process. Under IntelInlineReportLevel=64  we compute both
  /// "early exit" and real cost of inlining.  A value of INT_MAX indicates
  /// that a value has not yet been seen for these.  They are expected to
  /// be set at the same time, so we only need to test for EarlyExitCost.
  int EarlyExitThreshold;
  int EarlyExitCost;

  InliningLoopInfoCache* ILIC;

  // Aggressive Analysis
  InlineAggressiveInfo *AI;
  // Set of candidate call sites for loop fusion
  SmallSet<CallSite, 20> *CallSitesForFusion;
#endif // INTEL_CUSTOMIZATION

  bool IsCallerRecursive;
  bool IsRecursiveCall;
  bool ExposesReturnsTwice;
  bool HasDynamicAlloca;
  bool ContainsNoDuplicateCall;
  bool HasReturn;
  bool HasIndirectBr;
  bool HasFrameEscape;

  /// Number of bytes allocated statically by the callee.
  uint64_t AllocatedSize;
  unsigned NumInstructions, NumVectorInstructions;
  int VectorBonus, TenPercentVectorBonus;
  // Bonus to be applied when the callee has only one reachable basic block.
  int SingleBBBonus;

  /// While we walk the potentially-inlined instructions, we build up and
  /// maintain a mapping of simplified values specific to this callsite. The
  /// idea is to propagate any special information we have about arguments to
  /// this call through the inlinable section of the function, and account for
  /// likely simplifications post-inlining. The most important aspect we track
  /// is CFG altering simplifications -- when we prove a basic block dead, that
  /// can cause dramatic shifts in the cost of inlining a function.
  DenseMap<Value *, Constant *> SimplifiedValues;

  /// Keep track of the values which map back (through function arguments) to
  /// allocas on the caller stack which could be simplified through SROA.
  DenseMap<Value *, Value *> SROAArgValues;

  /// The mapping of caller Alloca values to their accumulated cost savings. If
  /// we have to disable SROA for one of the allocas, this tells us how much
  /// cost must be added.
  DenseMap<Value *, int> SROAArgCosts;

  /// Keep track of values which map to a pointer base and constant offset.
  DenseMap<Value *, std::pair<Value *, APInt>> ConstantOffsetPtrs;

  /// Keep track of dead blocks due to the constant arguments.
  SetVector<BasicBlock *> DeadBlocks;

  /// The mapping of the blocks to their known unique successors due to the
  /// constant arguments.
  DenseMap<BasicBlock *, BasicBlock *> KnownSuccessors;

  /// Model the elimination of repeated loads that is expected to happen
  /// whenever we simplify away the stores that would otherwise cause them to be
  /// loads.
  bool EnableLoadElimination;
  SmallPtrSet<Value *, 16> LoadAddrSet;
  int LoadEliminationCost;

  // Custom simplification helper routines.
  bool isAllocaDerivedArg(Value *V);
  bool lookupSROAArgAndCost(Value *V, Value *&Arg,
                            DenseMap<Value *, int>::iterator &CostIt);
  void disableSROA(DenseMap<Value *, int>::iterator CostIt);
  void disableSROA(Value *V);
  void findDeadBlocks(BasicBlock *CurrBB, BasicBlock *NextBB);
  void accumulateSROACost(DenseMap<Value *, int>::iterator CostIt,
                          int InstructionCost);
  void disableLoadElimination();
  bool isGEPFree(GetElementPtrInst &GEP);
  bool canFoldInboundsGEP(GetElementPtrInst &I);
  bool accumulateGEPOffset(GEPOperator &GEP, APInt &Offset);
  bool simplifyCallSite(Function *F, CallSite CS);
  template <typename Callable>
  bool simplifyInstruction(Instruction &I, Callable Evaluate);
  ConstantInt *stripAndComputeInBoundsConstantOffsets(Value *&V);

  /// Return true if the given argument to the function being considered for
  /// inlining has the given attribute set either at the call site or the
  /// function declaration.  Primarily used to inspect call site specific
  /// attributes since these can be more precise than the ones on the callee
  /// itself.
  bool paramHasAttr(Argument *A, Attribute::AttrKind Attr);

  /// Return true if the given value is known non null within the callee if
  /// inlined through this particular callsite.
  bool isKnownNonNullInCallee(Value *V);

  /// Update Threshold based on callsite properties such as callee
  /// attributes and callee hotness for PGO builds. The Callee is explicitly
  /// passed to support analyzing indirect calls whose target is inferred by
  /// analysis.
  void updateThreshold(CallSite CS, Function &Callee,     // INTEL
    InlineReasonVector &YesReasonVector);                 // INTEL

  /// Return true if size growth is allowed when inlining the callee at CS.
  bool allowSizeGrowth(CallSite CS);

  /// Return true if \p CS is a cold callsite.
  bool isColdCallSite(CallSite CS, BlockFrequencyInfo *CallerBFI);

  /// Return a higher threshold if \p CS is a hot callsite.
  Optional<int> getHotCallSiteThreshold(CallSite CS,
                                        BlockFrequencyInfo *CallerBFI);

  // Custom analysis routines.
  bool analyzeBlock(BasicBlock *BB, SmallPtrSetImpl<const Value *> &EphValues);

  // Disable several entry points to the visitor so we don't accidentally use
  // them by declaring but not defining them here.
  void visit(Module *);
  void visit(Module &);
  void visit(Function *);
  void visit(Function &);
  void visit(BasicBlock *);
  void visit(BasicBlock &);

  // Provide base case for our instruction visit.
  bool visitInstruction(Instruction &I);

  // Our visit overrides.
  bool visitAlloca(AllocaInst &I);
  bool visitPHI(PHINode &I);
  bool visitGetElementPtr(GetElementPtrInst &I);
  bool visitBitCast(BitCastInst &I);
  bool visitPtrToInt(PtrToIntInst &I);
  bool visitIntToPtr(IntToPtrInst &I);
  bool visitCastInst(CastInst &I);
  bool visitUnaryInstruction(UnaryInstruction &I);
  bool visitCmpInst(CmpInst &I);
  bool visitSub(BinaryOperator &I);
  bool visitBinaryOperator(BinaryOperator &I);
  bool visitLoad(LoadInst &I);
  bool visitStore(StoreInst &I);
  bool visitExtractValue(ExtractValueInst &I);
  bool visitInsertValue(InsertValueInst &I);
  bool visitCallSite(CallSite CS);
  bool visitReturnInst(ReturnInst &RI);
  bool visitBranchInst(BranchInst &BI);
  bool visitSelectInst(SelectInst &SI);
  bool visitSwitchInst(SwitchInst &SI);
  bool visitIndirectBrInst(IndirectBrInst &IBI);
  bool visitResumeInst(ResumeInst &RI);
  bool visitCleanupReturnInst(CleanupReturnInst &RI);
  bool visitCatchReturnInst(CatchReturnInst &RI);
  bool visitUnreachableInst(UnreachableInst &I);

public:
  CallAnalyzer(const TargetTransformInfo &TTI,
               std::function<AssumptionCache &(Function &)> &GetAssumptionCache,
               Optional<function_ref<BlockFrequencyInfo &(Function &)>> &GetBFI,
               ProfileSummaryInfo *PSI, OptimizationRemarkEmitter *ORE,
               Function &Callee, CallSite CSArg,   // INTEL
               InliningLoopInfoCache *ILIC,        // INTEL
               InlineAggressiveInfo *AI,           // INTEL
               SmallSet<CallSite, 20> *CSForFusion, // INTEL
               const InlineParams &Params)
      : TTI(TTI), GetAssumptionCache(GetAssumptionCache), GetBFI(GetBFI),
        PSI(PSI), F(Callee), DL(F.getParent()->getDataLayout()), ORE(ORE),
        CandidateCS(CSArg), Params(Params), Threshold(Params.DefaultThreshold),
#if INTEL_CUSTOMIZATION
        Cost(0), ComputeFullInlineCost(OptComputeFullInlineCost ||
                                       Params.ComputeFullInlineCost || ORE),
        ILIC(ILIC), AI(AI), CallSitesForFusion(CSForFusion),
#endif // INTEL_CUSTOMIZATION
        IsCallerRecursive(false), IsRecursiveCall(false),
        ExposesReturnsTwice(false), HasDynamicAlloca(false),
        ContainsNoDuplicateCall(false), HasReturn(false), HasIndirectBr(false),
        HasFrameEscape(false), AllocatedSize(0), NumInstructions(0),
        NumVectorInstructions(0), VectorBonus(0), SingleBBBonus(0),
        EnableLoadElimination(true), LoadEliminationCost(0), NumConstantArgs(0),
        NumConstantOffsetPtrArgs(0), NumAllocaArgs(0), NumConstantPtrCmps(0),
        NumConstantPtrDiffs(0), NumInstructionsSimplified(0),
        SROACostSavings(0), SROACostSavingsLost(0) {}

  bool analyzeCall(CallSite CS, InlineReason* Reason); // INTEL

  int getThreshold() { return Threshold; }
  int getCost() { return Cost; }
  int getEarlyExitThreshold() { return EarlyExitThreshold; }  // INTEL
  int getEarlyExitCost() { return EarlyExitCost; }            // INTEL


  // Keep a bunch of stats about the cost savings found so we can print them
  // out when debugging.
  unsigned NumConstantArgs;
  unsigned NumConstantOffsetPtrArgs;
  unsigned NumAllocaArgs;
  unsigned NumConstantPtrCmps;
  unsigned NumConstantPtrDiffs;
  unsigned NumInstructionsSimplified;
  unsigned SROACostSavings;
  unsigned SROACostSavingsLost;

  void dump();
};

} // namespace

/// \brief Test whether the given value is an Alloca-derived function argument.
bool CallAnalyzer::isAllocaDerivedArg(Value *V) {
  return SROAArgValues.count(V);
}

/// \brief Lookup the SROA-candidate argument and cost iterator which V maps to.
/// Returns false if V does not map to a SROA-candidate.
bool CallAnalyzer::lookupSROAArgAndCost(
    Value *V, Value *&Arg, DenseMap<Value *, int>::iterator &CostIt) {
  if (SROAArgValues.empty() || SROAArgCosts.empty())
    return false;

  DenseMap<Value *, Value *>::iterator ArgIt = SROAArgValues.find(V);
  if (ArgIt == SROAArgValues.end())
    return false;

  Arg = ArgIt->second;
  CostIt = SROAArgCosts.find(Arg);
  return CostIt != SROAArgCosts.end();
}

/// \brief Disable SROA for the candidate marked by this cost iterator.
///
/// This marks the candidate as no longer viable for SROA, and adds the cost
/// savings associated with it back into the inline cost measurement.
void CallAnalyzer::disableSROA(DenseMap<Value *, int>::iterator CostIt) {
  // If we're no longer able to perform SROA we need to undo its cost savings
  // and prevent subsequent analysis.
  Cost += CostIt->second;
  SROACostSavings -= CostIt->second;
  SROACostSavingsLost += CostIt->second;
  SROAArgCosts.erase(CostIt);
  disableLoadElimination();
}

/// \brief If 'V' maps to a SROA candidate, disable SROA for it.
void CallAnalyzer::disableSROA(Value *V) {
  Value *SROAArg;
  DenseMap<Value *, int>::iterator CostIt;
  if (lookupSROAArgAndCost(V, SROAArg, CostIt))
    disableSROA(CostIt);
}

/// \brief Accumulate the given cost for a particular SROA candidate.
void CallAnalyzer::accumulateSROACost(DenseMap<Value *, int>::iterator CostIt,
                                      int InstructionCost) {
  CostIt->second += InstructionCost;
  SROACostSavings += InstructionCost;
}

void CallAnalyzer::disableLoadElimination() {
  if (EnableLoadElimination) {
    Cost += LoadEliminationCost;
    LoadEliminationCost = 0;
    EnableLoadElimination = false;
  }
}

/// \brief Accumulate a constant GEP offset into an APInt if possible.
///
/// Returns false if unable to compute the offset for any reason. Respects any
/// simplified values known during the analysis of this callsite.
bool CallAnalyzer::accumulateGEPOffset(GEPOperator &GEP, APInt &Offset) {
  unsigned IntPtrWidth = DL.getPointerSizeInBits();
  assert(IntPtrWidth == Offset.getBitWidth());

  for (gep_type_iterator GTI = gep_type_begin(GEP), GTE = gep_type_end(GEP);
       GTI != GTE; ++GTI) {
    ConstantInt *OpC = dyn_cast<ConstantInt>(GTI.getOperand());
    if (!OpC)
      if (Constant *SimpleOp = SimplifiedValues.lookup(GTI.getOperand()))
        OpC = dyn_cast<ConstantInt>(SimpleOp);
    if (!OpC)
      return false;
    if (OpC->isZero())
      continue;

    // Handle a struct index, which adds its field offset to the pointer.
    if (StructType *STy = GTI.getStructTypeOrNull()) {
      unsigned ElementIdx = OpC->getZExtValue();
      const StructLayout *SL = DL.getStructLayout(STy);
      Offset += APInt(IntPtrWidth, SL->getElementOffset(ElementIdx));
      continue;
    }

    APInt TypeSize(IntPtrWidth, DL.getTypeAllocSize(GTI.getIndexedType()));
    Offset += OpC->getValue().sextOrTrunc(IntPtrWidth) * TypeSize;
  }
  return true;
}

/// \brief Use TTI to check whether a GEP is free.
///
/// Respects any simplified values known during the analysis of this callsite.
bool CallAnalyzer::isGEPFree(GetElementPtrInst &GEP) {
  SmallVector<Value *, 4> Operands;
  Operands.push_back(GEP.getOperand(0));
  for (User::op_iterator I = GEP.idx_begin(), E = GEP.idx_end(); I != E; ++I)
    if (Constant *SimpleOp = SimplifiedValues.lookup(*I))
       Operands.push_back(SimpleOp);
     else
       Operands.push_back(*I);
  return TargetTransformInfo::TCC_Free == TTI.getUserCost(&GEP, Operands);
}

bool CallAnalyzer::visitAlloca(AllocaInst &I) {
  // Check whether inlining will turn a dynamic alloca into a static
  // alloca and handle that case.
  if (I.isArrayAllocation()) {
    Constant *Size = SimplifiedValues.lookup(I.getArraySize());
    if (auto *AllocSize = dyn_cast_or_null<ConstantInt>(Size)) {
      Type *Ty = I.getAllocatedType();
      AllocatedSize = SaturatingMultiplyAdd(
          AllocSize->getLimitedValue(), DL.getTypeAllocSize(Ty), AllocatedSize);
      return Base::visitAlloca(I);
    }
  }

  // Accumulate the allocated size.
  if (I.isStaticAlloca()) {
    Type *Ty = I.getAllocatedType();
    AllocatedSize = SaturatingAdd(DL.getTypeAllocSize(Ty), AllocatedSize);
  }

  // We will happily inline static alloca instructions.
  if (I.isStaticAlloca())
    return Base::visitAlloca(I);

  // FIXME: This is overly conservative. Dynamic allocas are inefficient for
  // a variety of reasons, and so we would like to not inline them into
  // functions which don't currently have a dynamic alloca. This simply
  // disables inlining altogether in the presence of a dynamic alloca.
  HasDynamicAlloca = true;
  return false;
}

bool CallAnalyzer::visitPHI(PHINode &I) {
  // FIXME: We need to propagate SROA *disabling* through phi nodes, even
  // though we don't want to propagate it's bonuses. The idea is to disable
  // SROA if it *might* be used in an inappropriate manner.

  // Phi nodes are always zero-cost.

  APInt ZeroOffset = APInt::getNullValue(DL.getPointerSizeInBits());
  bool CheckSROA = I.getType()->isPointerTy();

  // Track the constant or pointer with constant offset we've seen so far.
  Constant *FirstC = nullptr;
  std::pair<Value *, APInt> FirstBaseAndOffset = {nullptr, ZeroOffset};
  Value *FirstV = nullptr;

  for (unsigned i = 0, e = I.getNumIncomingValues(); i != e; ++i) {
    BasicBlock *Pred = I.getIncomingBlock(i);
    // If the incoming block is dead, skip the incoming block.
    if (DeadBlocks.count(Pred))
      continue;
    // If the parent block of phi is not the known successor of the incoming
    // block, skip the incoming block.
    BasicBlock *KnownSuccessor = KnownSuccessors[Pred];
    if (KnownSuccessor && KnownSuccessor != I.getParent())
      continue;

    Value *V = I.getIncomingValue(i);
    // If the incoming value is this phi itself, skip the incoming value.
    if (&I == V)
      continue;

    Constant *C = dyn_cast<Constant>(V);
    if (!C)
      C = SimplifiedValues.lookup(V);

    std::pair<Value *, APInt> BaseAndOffset = {nullptr, ZeroOffset};
    if (!C && CheckSROA)
      BaseAndOffset = ConstantOffsetPtrs.lookup(V);

    if (!C && !BaseAndOffset.first)
      // The incoming value is neither a constant nor a pointer with constant
      // offset, exit early.
      return true;

    if (FirstC) {
      if (FirstC == C)
        // If we've seen a constant incoming value before and it is the same
        // constant we see this time, continue checking the next incoming value.
        continue;
      // Otherwise early exit because we either see a different constant or saw
      // a constant before but we have a pointer with constant offset this time.
      return true;
    }

    if (FirstV) {
      // The same logic as above, but check pointer with constant offset here.
      if (FirstBaseAndOffset == BaseAndOffset)
        continue;
      return true;
    }

    if (C) {
      // This is the 1st time we've seen a constant, record it.
      FirstC = C;
      continue;
    }

    // The remaining case is that this is the 1st time we've seen a pointer with
    // constant offset, record it.
    FirstV = V;
    FirstBaseAndOffset = BaseAndOffset;
  }

  // Check if we can map phi to a constant.
  if (FirstC) {
    SimplifiedValues[&I] = FirstC;
    return true;
  }

  // Check if we can map phi to a pointer with constant offset.
  if (FirstBaseAndOffset.first) {
    ConstantOffsetPtrs[&I] = FirstBaseAndOffset;

    Value *SROAArg;
    DenseMap<Value *, int>::iterator CostIt;
    if (lookupSROAArgAndCost(FirstV, SROAArg, CostIt))
      SROAArgValues[&I] = SROAArg;
  }

  return true;
}

/// \brief Check we can fold GEPs of constant-offset call site argument pointers.
/// This requires target data and inbounds GEPs.
///
/// \return true if the specified GEP can be folded.
bool CallAnalyzer::canFoldInboundsGEP(GetElementPtrInst &I) {
  // Check if we have a base + offset for the pointer.
  std::pair<Value *, APInt> BaseAndOffset =
      ConstantOffsetPtrs.lookup(I.getPointerOperand());
  if (!BaseAndOffset.first)
    return false;

  // Check if the offset of this GEP is constant, and if so accumulate it
  // into Offset.
  if (!accumulateGEPOffset(cast<GEPOperator>(I), BaseAndOffset.second))
    return false;

  // Add the result as a new mapping to Base + Offset.
  ConstantOffsetPtrs[&I] = BaseAndOffset;

  return true;
}

bool CallAnalyzer::visitGetElementPtr(GetElementPtrInst &I) {
  Value *SROAArg;
  DenseMap<Value *, int>::iterator CostIt;
  bool SROACandidate =
      lookupSROAArgAndCost(I.getPointerOperand(), SROAArg, CostIt);

  // Lambda to check whether a GEP's indices are all constant.
  auto IsGEPOffsetConstant = [&](GetElementPtrInst &GEP) {
    for (User::op_iterator I = GEP.idx_begin(), E = GEP.idx_end(); I != E; ++I)
      if (!isa<Constant>(*I) && !SimplifiedValues.lookup(*I))
        return false;
    return true;
  };

  if ((I.isInBounds() && canFoldInboundsGEP(I)) || IsGEPOffsetConstant(I)) {
    if (SROACandidate)
      SROAArgValues[&I] = SROAArg;

    // Constant GEPs are modeled as free.
    return true;
  }

  // Variable GEPs will require math and will disable SROA.
  if (SROACandidate)
    disableSROA(CostIt);
  return isGEPFree(I);
}

/// Simplify \p I if its operands are constants and update SimplifiedValues.
/// \p Evaluate is a callable specific to instruction type that evaluates the
/// instruction when all the operands are constants.
template <typename Callable>
bool CallAnalyzer::simplifyInstruction(Instruction &I, Callable Evaluate) {
  SmallVector<Constant *, 2> COps;
  for (Value *Op : I.operands()) {
    Constant *COp = dyn_cast<Constant>(Op);
    if (!COp)
      COp = SimplifiedValues.lookup(Op);
    if (!COp)
      return false;
    COps.push_back(COp);
  }
  auto *C = Evaluate(COps);
  if (!C)
    return false;
  SimplifiedValues[&I] = C;
  return true;
}

bool CallAnalyzer::visitBitCast(BitCastInst &I) {
  // Propagate constants through bitcasts.
  if (simplifyInstruction(I, [&](SmallVectorImpl<Constant *> &COps) {
        return ConstantExpr::getBitCast(COps[0], I.getType());
      }))
    return true;

  // Track base/offsets through casts
  std::pair<Value *, APInt> BaseAndOffset =
      ConstantOffsetPtrs.lookup(I.getOperand(0));
  // Casts don't change the offset, just wrap it up.
  if (BaseAndOffset.first)
    ConstantOffsetPtrs[&I] = BaseAndOffset;

  // Also look for SROA candidates here.
  Value *SROAArg;
  DenseMap<Value *, int>::iterator CostIt;
  if (lookupSROAArgAndCost(I.getOperand(0), SROAArg, CostIt))
    SROAArgValues[&I] = SROAArg;

  // Bitcasts are always zero cost.
  return true;
}

bool CallAnalyzer::visitPtrToInt(PtrToIntInst &I) {
  // Propagate constants through ptrtoint.
  if (simplifyInstruction(I, [&](SmallVectorImpl<Constant *> &COps) {
        return ConstantExpr::getPtrToInt(COps[0], I.getType());
      }))
    return true;

  // Track base/offset pairs when converted to a plain integer provided the
  // integer is large enough to represent the pointer.
  unsigned IntegerSize = I.getType()->getScalarSizeInBits();
  if (IntegerSize >= DL.getPointerSizeInBits()) {
    std::pair<Value *, APInt> BaseAndOffset =
        ConstantOffsetPtrs.lookup(I.getOperand(0));
    if (BaseAndOffset.first)
      ConstantOffsetPtrs[&I] = BaseAndOffset;
  }

  // This is really weird. Technically, ptrtoint will disable SROA. However,
  // unless that ptrtoint is *used* somewhere in the live basic blocks after
  // inlining, it will be nuked, and SROA should proceed. All of the uses which
  // would block SROA would also block SROA if applied directly to a pointer,
  // and so we can just add the integer in here. The only places where SROA is
  // preserved either cannot fire on an integer, or won't in-and-of themselves
  // disable SROA (ext) w/o some later use that we would see and disable.
  Value *SROAArg;
  DenseMap<Value *, int>::iterator CostIt;
  if (lookupSROAArgAndCost(I.getOperand(0), SROAArg, CostIt))
    SROAArgValues[&I] = SROAArg;

  return TargetTransformInfo::TCC_Free == TTI.getUserCost(&I);
}

bool CallAnalyzer::visitIntToPtr(IntToPtrInst &I) {
  // Propagate constants through ptrtoint.
  if (simplifyInstruction(I, [&](SmallVectorImpl<Constant *> &COps) {
        return ConstantExpr::getIntToPtr(COps[0], I.getType());
      }))
    return true;

  // Track base/offset pairs when round-tripped through a pointer without
  // modifications provided the integer is not too large.
  Value *Op = I.getOperand(0);
  unsigned IntegerSize = Op->getType()->getScalarSizeInBits();
  if (IntegerSize <= DL.getPointerSizeInBits()) {
    std::pair<Value *, APInt> BaseAndOffset = ConstantOffsetPtrs.lookup(Op);
    if (BaseAndOffset.first)
      ConstantOffsetPtrs[&I] = BaseAndOffset;
  }

  // "Propagate" SROA here in the same manner as we do for ptrtoint above.
  Value *SROAArg;
  DenseMap<Value *, int>::iterator CostIt;
  if (lookupSROAArgAndCost(Op, SROAArg, CostIt))
    SROAArgValues[&I] = SROAArg;

  return TargetTransformInfo::TCC_Free == TTI.getUserCost(&I);
}

bool CallAnalyzer::visitCastInst(CastInst &I) {
  // Propagate constants through ptrtoint.
  if (simplifyInstruction(I, [&](SmallVectorImpl<Constant *> &COps) {
        return ConstantExpr::getCast(I.getOpcode(), COps[0], I.getType());
      }))
    return true;

  // Disable SROA in the face of arbitrary casts we don't whitelist elsewhere.
  disableSROA(I.getOperand(0));

  // If this is a floating-point cast, and the target says this operation
  // is expensive, this may eventually become a library call. Treat the cost
  // as such.
  switch (I.getOpcode()) {
  case Instruction::FPTrunc:
  case Instruction::FPExt:
  case Instruction::UIToFP:
  case Instruction::SIToFP:
  case Instruction::FPToUI:
  case Instruction::FPToSI:
    if (TTI.getFPOpCost(I.getType()) == TargetTransformInfo::TCC_Expensive)
      Cost += InlineConstants::CallPenalty;
  default:
    break;
  }

  return TargetTransformInfo::TCC_Free == TTI.getUserCost(&I);
}

bool CallAnalyzer::visitUnaryInstruction(UnaryInstruction &I) {
  Value *Operand = I.getOperand(0);
  if (simplifyInstruction(I, [&](SmallVectorImpl<Constant *> &COps) {
        return ConstantFoldInstOperands(&I, COps[0], DL);
      }))
    return true;

  // Disable any SROA on the argument to arbitrary unary operators.
  disableSROA(Operand);

  return false;
}

bool CallAnalyzer::paramHasAttr(Argument *A, Attribute::AttrKind Attr) {
  return CandidateCS.paramHasAttr(A->getArgNo(), Attr);
}

bool CallAnalyzer::isKnownNonNullInCallee(Value *V) {
  // Does the *call site* have the NonNull attribute set on an argument?  We
  // use the attribute on the call site to memoize any analysis done in the
  // caller. This will also trip if the callee function has a non-null
  // parameter attribute, but that's a less interesting case because hopefully
  // the callee would already have been simplified based on that.
  if (Argument *A = dyn_cast<Argument>(V))
    if (paramHasAttr(A, Attribute::NonNull))
      return true;

  // Is this an alloca in the caller?  This is distinct from the attribute case
  // above because attributes aren't updated within the inliner itself and we
  // always want to catch the alloca derived case.
  if (isAllocaDerivedArg(V))
    // We can actually predict the result of comparisons between an
    // alloca-derived value and null. Note that this fires regardless of
    // SROA firing.
    return true;

  return false;
}

bool CallAnalyzer::allowSizeGrowth(CallSite CS) {
  // If the normal destination of the invoke or the parent block of the call
  // site is unreachable-terminated, there is little point in inlining this
  // unless there is literally zero cost.
  // FIXME: Note that it is possible that an unreachable-terminated block has a
  // hot entry. For example, in below scenario inlining hot_call_X() may be
  // beneficial :
  // main() {
  //   hot_call_1();
  //   ...
  //   hot_call_N()
  //   exit(0);
  // }
  // For now, we are not handling this corner case here as it is rare in real
  // code. In future, we should elaborate this based on BPI and BFI in more
  // general threshold adjusting heuristics in updateThreshold().
  Instruction *Instr = CS.getInstruction();
  if (InvokeInst *II = dyn_cast<InvokeInst>(Instr)) {
    if (isa<UnreachableInst>(II->getNormalDest()->getTerminator()))
      return false;
  } else if (isa<UnreachableInst>(Instr->getParent()->getTerminator()))
    return false;

  return true;
}

bool CallAnalyzer::isColdCallSite(CallSite CS, BlockFrequencyInfo *CallerBFI) {
  // If global profile summary is available, then callsite's coldness is
  // determined based on that.
  if (PSI && PSI->hasProfileSummary())
    return PSI->isColdCallSite(CS, CallerBFI);

  // Otherwise we need BFI to be available.
  if (!CallerBFI)
    return false;

  // Determine if the callsite is cold relative to caller's entry. We could
  // potentially cache the computation of scaled entry frequency, but the added
  // complexity is not worth it unless this scaling shows up high in the
  // profiles.
  const BranchProbability ColdProb(ColdCallSiteRelFreq, 100);
  auto CallSiteBB = CS.getInstruction()->getParent();
  auto CallSiteFreq = CallerBFI->getBlockFreq(CallSiteBB);
  auto CallerEntryFreq =
      CallerBFI->getBlockFreq(&(CS.getCaller()->getEntryBlock()));
  return CallSiteFreq < CallerEntryFreq * ColdProb;
}

Optional<int>
CallAnalyzer::getHotCallSiteThreshold(CallSite CS,
                                      BlockFrequencyInfo *CallerBFI) {

  // If global profile summary is available, then callsite's hotness is
  // determined based on that.
  if (PSI && PSI->hasProfileSummary() && PSI->isHotCallSite(CS, CallerBFI))
    return Params.HotCallSiteThreshold;

  // Otherwise we need BFI to be available and to have a locally hot callsite
  // threshold.
  if (!CallerBFI || !Params.LocallyHotCallSiteThreshold)
    return None;

  // Determine if the callsite is hot relative to caller's entry. We could
  // potentially cache the computation of scaled entry frequency, but the added
  // complexity is not worth it unless this scaling shows up high in the
  // profiles.
  auto CallSiteBB = CS.getInstruction()->getParent();
  auto CallSiteFreq = CallerBFI->getBlockFreq(CallSiteBB).getFrequency();
  auto CallerEntryFreq = CallerBFI->getEntryFreq();
  if (CallSiteFreq >= CallerEntryFreq * HotCallSiteRelFreq)
    return Params.LocallyHotCallSiteThreshold;

  // Otherwise treat it normally.
  return None;
}

void CallAnalyzer::updateThreshold(CallSite CS, Function &Callee, // INTEL
  InlineReasonVector &YesReasonVector) {                          // INTEL
  // If no size growth is allowed for this inlining, set Threshold to 0.
  if (!allowSizeGrowth(CS)) {
    Threshold = 0;
    return;
  }

  Function *Caller = CS.getCaller();

  // return min(A, B) if B is valid.
  auto MinIfValid = [](int A, Optional<int> B) {
    return B ? std::min(A, B.getValue()) : A;
  };

  // return max(A, B) if B is valid.
  auto MaxIfValid = [](int A, Optional<int> B) {
    return B ? std::max(A, B.getValue()) : A;
  };

  // Various bonus percentages. These are multiplied by Threshold to get the
  // bonus values.
  // SingleBBBonus: This bonus is applied if the callee has a single reachable
  // basic block at the given callsite context. This is speculatively applied
  // and withdrawn if more than one basic block is seen.
  //
  // Vector bonuses: We want to more aggressively inline vector-dense kernels
  // and apply this bonus based on the percentage of vector instructions. A
  // bonus is applied if the vector instructions exceed 50% and half that amount
  // is applied if it exceeds 10%. Note that these bonuses are some what
  // arbitrary and evolved over time by accident as much as because they are
  // principled bonuses.
  // FIXME: It would be nice to base the bonus values on something more
  // scientific.
  //
  // LstCallToStaticBonus: This large bonus is applied to ensure the inlining
  // of the last call to a static function as inlining such functions is
  // guaranteed to reduce code size.
  //
  // These bonus percentages may be set to 0 based on properties of the caller
  // and the callsite.
  int SingleBBBonusPercent = 50;
  int VectorBonusPercent = 150;
  int LastCallToStaticBonus = InlineConstants::LastCallToStaticBonus;

  // Lambda to set all the above bonus and bonus percentages to 0.
  auto DisallowAllBonuses = [&]() {
    SingleBBBonusPercent = 0;
    VectorBonusPercent = 0;
    LastCallToStaticBonus = 0;
  };

  // Use the OptMinSizeThreshold or OptSizeThreshold knob if they are available
  // and reduce the threshold if the caller has the necessary attribute.
  if (Caller->optForMinSize()) {
    Threshold = MinIfValid(Threshold, Params.OptMinSizeThreshold);
    // For minsize, we want to disable the single BB bonus and the vector
    // bonuses, but not the last-call-to-static bonus. Inlining the last call to
    // a static function will, at the minimum, eliminate the parameter setup and
    // call/return instructions.
    SingleBBBonusPercent = 0;
    VectorBonusPercent = 0;
  } else if (Caller->optForSize())
    Threshold = MinIfValid(Threshold, Params.OptSizeThreshold);

  // Adjust the threshold based on inlinehint attribute and profile based
  // hotness information if the caller does not have MinSize attribute.
  if (!Caller->optForMinSize()) {
    if (Callee.hasFnAttribute(Attribute::InlineHint) ||    // INTEL
        CS.hasFnAttr(Attribute::InlineHint) ||             // INTEL
        CS.hasFnAttr(Attribute::InlineHintRecursive))      // INTEL
      Threshold = MaxIfValid(Threshold, Params.HintThreshold);

    // FIXME: After switching to the new passmanager, simplify the logic below
    // by checking only the callsite hotness/coldness as we will reliably
    // have local profile information.
    //
    // Callsite hotness and coldness can be determined if sample profile is
    // used (which adds hotness metadata to calls) or if caller's
    // BlockFrequencyInfo is available.
    BlockFrequencyInfo *CallerBFI = GetBFI ? &((*GetBFI)(*Caller)) : nullptr;
    auto HotCallSiteThreshold = getHotCallSiteThreshold(CS, CallerBFI);
    if (!Caller->optForSize() && HotCallSiteThreshold) {
      DEBUG(dbgs() << "Hot callsite.\n");
      // FIXME: This should update the threshold only if it exceeds the
      // current threshold, but AutoFDO + ThinLTO currently relies on this
      // behavior to prevent inlining of hot callsites during ThinLTO
      // compile phase.
      Threshold = HotCallSiteThreshold.getValue();
    } else if (isColdCallSite(CS, CallerBFI)) {
      DEBUG(dbgs() << "Cold callsite.\n");
      // Do not apply bonuses for a cold callsite including the
      // LastCallToStatic bonus. While this bonus might result in code size
      // reduction, it can cause the size of a non-cold caller to increase
      // preventing it from being inlined.
      DisallowAllBonuses();
      Threshold = MinIfValid(Threshold, Params.ColdCallSiteThreshold);
    } else if (PSI) {
      // Use callee's global profile information only if we have no way of
      // determining this via callsite information.
      if (PSI->isFunctionEntryHot(&Callee)) {
        DEBUG(dbgs() << "Hot callee.\n");
        // If callsite hotness can not be determined, we may still know
        // that the callee is hot and treat it as a weaker hint for threshold
        // increase.
        Threshold = MaxIfValid(Threshold, Params.HintThreshold);
      } else if (PSI->isFunctionEntryCold(&Callee)) {
        DEBUG(dbgs() << "Cold callee.\n");
        // Do not apply bonuses for a cold callee including the
        // LastCallToStatic bonus. While this bonus might result in code size
        // reduction, it can cause the size of a non-cold caller to increase
        // preventing it from being inlined.
        DisallowAllBonuses();
        Threshold = MinIfValid(Threshold, Params.ColdThreshold);
      }
    }
  }

  // Finally, take the target-specific inlining threshold multiplier into
  // account.
  Threshold *= TTI.getInliningThresholdMultiplier();

  SingleBBBonus = Threshold * SingleBBBonusPercent / 100;
  VectorBonus = Threshold * VectorBonusPercent / 100;

  bool OnlyOneCallAndLocalLinkage =
       (F.hasLocalLinkage()                                     // INTEL
         || (InlineForXmain && F.hasLinkOnceODRLinkage())) &&   // INTEL
       F.hasOneUse() &&  &F == CS.getCalledFunction();          // INTEL
  // If there is only one call of the function, and it has internal linkage,
  // the cost of inlining it drops dramatically. It may seem odd to update
  // Cost in updateThreshold, but the bonus depends on the logic in this method.
  // INTEL CQ370998: Added link once ODR linkage case.
  if (OnlyOneCallAndLocalLinkage) {                 // INTEL
    Cost -= LastCallToStaticBonus;
    YesReasonVector.push_back(InlrSingleLocalCall); // INTEL
  }                                                 // INTEL
}

bool CallAnalyzer::visitCmpInst(CmpInst &I) {
  Value *LHS = I.getOperand(0), *RHS = I.getOperand(1);
  // First try to handle simplified comparisons.
  if (simplifyInstruction(I, [&](SmallVectorImpl<Constant *> &COps) {
        return ConstantExpr::getCompare(I.getPredicate(), COps[0], COps[1]);
      }))
    return true;

  if (I.getOpcode() == Instruction::FCmp)
    return false;

  // Otherwise look for a comparison between constant offset pointers with
  // a common base.
  Value *LHSBase, *RHSBase;
  APInt LHSOffset, RHSOffset;
  std::tie(LHSBase, LHSOffset) = ConstantOffsetPtrs.lookup(LHS);
  if (LHSBase) {
    std::tie(RHSBase, RHSOffset) = ConstantOffsetPtrs.lookup(RHS);
    if (RHSBase && LHSBase == RHSBase) {
      // We have common bases, fold the icmp to a constant based on the
      // offsets.
      Constant *CLHS = ConstantInt::get(LHS->getContext(), LHSOffset);
      Constant *CRHS = ConstantInt::get(RHS->getContext(), RHSOffset);
      if (Constant *C = ConstantExpr::getICmp(I.getPredicate(), CLHS, CRHS)) {
        SimplifiedValues[&I] = C;
        ++NumConstantPtrCmps;
        return true;
      }
    }
  }

  // If the comparison is an equality comparison with null, we can simplify it
  // if we know the value (argument) can't be null
  if (I.isEquality() && isa<ConstantPointerNull>(I.getOperand(1)) &&
      isKnownNonNullInCallee(I.getOperand(0))) {
    bool IsNotEqual = I.getPredicate() == CmpInst::ICMP_NE;
    SimplifiedValues[&I] = IsNotEqual ? ConstantInt::getTrue(I.getType())
                                      : ConstantInt::getFalse(I.getType());
    return true;
  }
  // Finally check for SROA candidates in comparisons.
  Value *SROAArg;
  DenseMap<Value *, int>::iterator CostIt;
  if (lookupSROAArgAndCost(I.getOperand(0), SROAArg, CostIt)) {
    if (isa<ConstantPointerNull>(I.getOperand(1))) {
      accumulateSROACost(CostIt, InlineConstants::InstrCost);
      return true;
    }

    disableSROA(CostIt);
  }

  return false;
}

bool CallAnalyzer::visitSub(BinaryOperator &I) {
  // Try to handle a special case: we can fold computing the difference of two
  // constant-related pointers.
  Value *LHS = I.getOperand(0), *RHS = I.getOperand(1);
  Value *LHSBase, *RHSBase;
  APInt LHSOffset, RHSOffset;
  std::tie(LHSBase, LHSOffset) = ConstantOffsetPtrs.lookup(LHS);
  if (LHSBase) {
    std::tie(RHSBase, RHSOffset) = ConstantOffsetPtrs.lookup(RHS);
    if (RHSBase && LHSBase == RHSBase) {
      // We have common bases, fold the subtract to a constant based on the
      // offsets.
      Constant *CLHS = ConstantInt::get(LHS->getContext(), LHSOffset);
      Constant *CRHS = ConstantInt::get(RHS->getContext(), RHSOffset);
      if (Constant *C = ConstantExpr::getSub(CLHS, CRHS)) {
        SimplifiedValues[&I] = C;
        ++NumConstantPtrDiffs;
        return true;
      }
    }
  }

  // Otherwise, fall back to the generic logic for simplifying and handling
  // instructions.
  return Base::visitSub(I);
}

bool CallAnalyzer::visitBinaryOperator(BinaryOperator &I) {
  Value *LHS = I.getOperand(0), *RHS = I.getOperand(1);
  Constant *CLHS = dyn_cast<Constant>(LHS);
  if (!CLHS)
    CLHS = SimplifiedValues.lookup(LHS);
  Constant *CRHS = dyn_cast<Constant>(RHS);
  if (!CRHS)
    CRHS = SimplifiedValues.lookup(RHS);

  Value *SimpleV = nullptr;
  if (auto FI = dyn_cast<FPMathOperator>(&I))
    SimpleV = SimplifyFPBinOp(I.getOpcode(), CLHS ? CLHS : LHS,
                              CRHS ? CRHS : RHS, FI->getFastMathFlags(), DL);
  else
    SimpleV =
        SimplifyBinOp(I.getOpcode(), CLHS ? CLHS : LHS, CRHS ? CRHS : RHS, DL);

  if (Constant *C = dyn_cast_or_null<Constant>(SimpleV))
    SimplifiedValues[&I] = C;

  if (SimpleV)
    return true;

  // Disable any SROA on arguments to arbitrary, unsimplified binary operators.
  disableSROA(LHS);
  disableSROA(RHS);

  // If the instruction is floating point, and the target says this operation
  // is expensive, this may eventually become a library call. Treat the cost
  // as such.
  if (I.getType()->isFloatingPointTy() &&
      TTI.getFPOpCost(I.getType()) == TargetTransformInfo::TCC_Expensive)
    Cost += InlineConstants::CallPenalty;

  return false;
}

bool CallAnalyzer::visitLoad(LoadInst &I) {
  Value *SROAArg;
  DenseMap<Value *, int>::iterator CostIt;
  if (lookupSROAArgAndCost(I.getPointerOperand(), SROAArg, CostIt)) {
    if (I.isSimple()) {
      accumulateSROACost(CostIt, InlineConstants::InstrCost);
      return true;
    }

    disableSROA(CostIt);
  }

  // If the data is already loaded from this address and hasn't been clobbered
  // by any stores or calls, this load is likely to be redundant and can be
  // eliminated.
  if (EnableLoadElimination &&
      !LoadAddrSet.insert(I.getPointerOperand()).second && I.isUnordered()) {
    LoadEliminationCost += InlineConstants::InstrCost;
    return true;
  }

  return false;
}

bool CallAnalyzer::visitStore(StoreInst &I) {
  Value *SROAArg;
  DenseMap<Value *, int>::iterator CostIt;
  if (lookupSROAArgAndCost(I.getPointerOperand(), SROAArg, CostIt)) {
    if (I.isSimple()) {
      accumulateSROACost(CostIt, InlineConstants::InstrCost);
      return true;
    }

    disableSROA(CostIt);
  }

  // The store can potentially clobber loads and prevent repeated loads from
  // being eliminated.
  // FIXME:
  // 1. We can probably keep an initial set of eliminatable loads substracted
  // from the cost even when we finally see a store. We just need to disable
  // *further* accumulation of elimination savings.
  // 2. We should probably at some point thread MemorySSA for the callee into
  // this and then use that to actually compute *really* precise savings.
  disableLoadElimination();
  return false;
}

bool CallAnalyzer::visitExtractValue(ExtractValueInst &I) {
  // Constant folding for extract value is trivial.
  if (simplifyInstruction(I, [&](SmallVectorImpl<Constant *> &COps) {
        return ConstantExpr::getExtractValue(COps[0], I.getIndices());
      }))
    return true;

  // SROA can look through these but give them a cost.
  return false;
}

bool CallAnalyzer::visitInsertValue(InsertValueInst &I) {
  // Constant folding for insert value is trivial.
  if (simplifyInstruction(I, [&](SmallVectorImpl<Constant *> &COps) {
        return ConstantExpr::getInsertValue(/*AggregateOperand*/ COps[0],
                                            /*InsertedValueOperand*/ COps[1],
                                            I.getIndices());
      }))
    return true;

  // SROA can look through these but give them a cost.
  return false;
}

/// \brief Try to simplify a call site.
///
/// Takes a concrete function and callsite and tries to actually simplify it by
/// analyzing the arguments and call itself with instsimplify. Returns true if
/// it has simplified the callsite to some other entity (a constant), making it
/// free.
bool CallAnalyzer::simplifyCallSite(Function *F, CallSite CS) {
  // FIXME: Using the instsimplify logic directly for this is inefficient
  // because we have to continually rebuild the argument list even when no
  // simplifications can be performed. Until that is fixed with remapping
  // inside of instsimplify, directly constant fold calls here.
  if (!canConstantFoldCallTo(CS, F))
    return false;

  // Try to re-map the arguments to constants.
  SmallVector<Constant *, 4> ConstantArgs;
  ConstantArgs.reserve(CS.arg_size());
  for (CallSite::arg_iterator I = CS.arg_begin(), E = CS.arg_end(); I != E;
       ++I) {
    Constant *C = dyn_cast<Constant>(*I);
    if (!C)
      C = dyn_cast_or_null<Constant>(SimplifiedValues.lookup(*I));
    if (!C)
      return false; // This argument doesn't map to a constant.

    ConstantArgs.push_back(C);
  }
  if (Constant *C = ConstantFoldCall(CS, F, ConstantArgs)) {
    SimplifiedValues[CS.getInstruction()] = C;
    return true;
  }

  return false;
}

bool CallAnalyzer::visitCallSite(CallSite CS) {
  if (CS.hasFnAttr(Attribute::ReturnsTwice) &&
      !F.hasFnAttribute(Attribute::ReturnsTwice)) {
    // This aborts the entire analysis.
    ExposesReturnsTwice = true;
    return false;
  }
  if (CS.isCall() && cast<CallInst>(CS.getInstruction())->cannotDuplicate())
    ContainsNoDuplicateCall = true;

  if (Function *F = CS.getCalledFunction()) {
    // When we have a concrete function, first try to simplify it directly.
    if (simplifyCallSite(F, CS))
      return true;

    // Next check if it is an intrinsic we know about.
    // FIXME: Lift this into part of the InstVisitor.
    if (IntrinsicInst *II = dyn_cast<IntrinsicInst>(CS.getInstruction())) {
      switch (II->getIntrinsicID()) {
      default:
        if (!CS.onlyReadsMemory() && !isAssumeLikeIntrinsic(II))
          disableLoadElimination();
        return Base::visitCallSite(CS);

      case Intrinsic::load_relative:
        // This is normally lowered to 4 LLVM instructions.
        Cost += 3 * InlineConstants::InstrCost;
        return false;

      case Intrinsic::memset:
      case Intrinsic::memcpy:
      case Intrinsic::memmove:
        disableLoadElimination();
        // SROA can usually chew through these intrinsics, but they aren't free.
        return false;
      case Intrinsic::localescape:
        HasFrameEscape = true;
        return false;
      }
    }

    if (F == CS.getInstruction()->getFunction()) {
      // This flag will fully abort the analysis, so don't bother with anything
      // else.
      IsRecursiveCall = true;
      return false;
    }

    if (TTI.isLoweredToCall(F)) {
      // We account for the average 1 instruction per call argument setup
      // here.
      Cost += CS.arg_size() * InlineConstants::InstrCost;

      // Everything other than inline ASM will also have a significant cost
      // merely from making the call.
      if (!isa<InlineAsm>(CS.getCalledValue()))
        Cost += InlineConstants::CallPenalty;
    }

    if (!CS.onlyReadsMemory())
      disableLoadElimination();
    return Base::visitCallSite(CS);
  }

  // Otherwise we're in a very special case -- an indirect function call. See
  // if we can be particularly clever about this.
  Value *Callee = CS.getCalledValue();

  // First, pay the price of the argument setup. We account for the average
  // 1 instruction per call argument setup here.
  Cost += CS.arg_size() * InlineConstants::InstrCost;

  // Next, check if this happens to be an indirect function call to a known
  // function in this inline context. If not, we've done all we can.
  Function *F = dyn_cast_or_null<Function>(SimplifiedValues.lookup(Callee));
  if (!F) {
    if (!CS.onlyReadsMemory())
      disableLoadElimination();
    return Base::visitCallSite(CS);
  }

  // If we have a constant that we are calling as a function, we can peer
  // through it and see the function target. This happens not infrequently
  // during devirtualization and so we want to give it a hefty bonus for
  // inlining, but cap that bonus in the event that inlining wouldn't pan
  // out. Pretend to inline the function, with a custom threshold.
  auto IndirectCallParams = Params;
  IndirectCallParams.DefaultThreshold = InlineConstants::IndirectCallThreshold;
  CallAnalyzer CA(TTI, GetAssumptionCache, GetBFI, PSI, ORE, *F, CS,
                  ILIC, AI, nullptr, IndirectCallParams); // INTEL
  if (CA.analyzeCall(CS, nullptr)) { // INTEL
    // We were able to inline the indirect call! Subtract the cost from the
    // threshold to get the bonus we want to apply, but don't go below zero.
    Cost -= std::max(0, CA.getThreshold() - CA.getCost());
  }

  if (!F->onlyReadsMemory())
    disableLoadElimination();
  return Base::visitCallSite(CS);
}

bool CallAnalyzer::visitReturnInst(ReturnInst &RI) {
  // At least one return instruction will be free after inlining.
  bool Free = !HasReturn;
  HasReturn = true;
  return Free;
}

bool CallAnalyzer::visitBranchInst(BranchInst &BI) {
  // We model unconditional branches as essentially free -- they really
  // shouldn't exist at all, but handling them makes the behavior of the
  // inliner more regular and predictable. Interestingly, conditional branches
  // which will fold away are also free.
  return BI.isUnconditional() || isa<ConstantInt>(BI.getCondition()) ||
         dyn_cast_or_null<ConstantInt>(
             SimplifiedValues.lookup(BI.getCondition()));
}

bool CallAnalyzer::visitSelectInst(SelectInst &SI) {
  bool CheckSROA = SI.getType()->isPointerTy();
  Value *TrueVal = SI.getTrueValue();
  Value *FalseVal = SI.getFalseValue();

  Constant *TrueC = dyn_cast<Constant>(TrueVal);
  if (!TrueC)
    TrueC = SimplifiedValues.lookup(TrueVal);
  Constant *FalseC = dyn_cast<Constant>(FalseVal);
  if (!FalseC)
    FalseC = SimplifiedValues.lookup(FalseVal);
  Constant *CondC =
      dyn_cast_or_null<Constant>(SimplifiedValues.lookup(SI.getCondition()));

  if (!CondC) {
    // Select C, X, X => X
    if (TrueC == FalseC && TrueC) {
      SimplifiedValues[&SI] = TrueC;
      return true;
    }

    if (!CheckSROA)
      return Base::visitSelectInst(SI);

    std::pair<Value *, APInt> TrueBaseAndOffset =
        ConstantOffsetPtrs.lookup(TrueVal);
    std::pair<Value *, APInt> FalseBaseAndOffset =
        ConstantOffsetPtrs.lookup(FalseVal);
    if (TrueBaseAndOffset == FalseBaseAndOffset && TrueBaseAndOffset.first) {
      ConstantOffsetPtrs[&SI] = TrueBaseAndOffset;

      Value *SROAArg;
      DenseMap<Value *, int>::iterator CostIt;
      if (lookupSROAArgAndCost(TrueVal, SROAArg, CostIt))
        SROAArgValues[&SI] = SROAArg;
      return true;
    }

    return Base::visitSelectInst(SI);
  }

  // Select condition is a constant.
  Value *SelectedV = CondC->isAllOnesValue()
                         ? TrueVal
                         : (CondC->isNullValue()) ? FalseVal : nullptr;
  if (!SelectedV) {
    // Condition is a vector constant that is not all 1s or all 0s.  If all
    // operands are constants, ConstantExpr::getSelect() can handle the cases
    // such as select vectors.
    if (TrueC && FalseC) {
      if (auto *C = ConstantExpr::getSelect(CondC, TrueC, FalseC)) {
        SimplifiedValues[&SI] = C;
        return true;
      }
    }
    return Base::visitSelectInst(SI);
  }

  // Condition is either all 1s or all 0s. SI can be simplified.
  if (Constant *SelectedC = dyn_cast<Constant>(SelectedV)) {
    SimplifiedValues[&SI] = SelectedC;
    return true;
  }

  if (!CheckSROA)
    return true;

  std::pair<Value *, APInt> BaseAndOffset =
      ConstantOffsetPtrs.lookup(SelectedV);
  if (BaseAndOffset.first) {
    ConstantOffsetPtrs[&SI] = BaseAndOffset;

    Value *SROAArg;
    DenseMap<Value *, int>::iterator CostIt;
    if (lookupSROAArgAndCost(SelectedV, SROAArg, CostIt))
      SROAArgValues[&SI] = SROAArg;
  }

  return true;
}

bool CallAnalyzer::visitSwitchInst(SwitchInst &SI) {
  // We model unconditional switches as free, see the comments on handling
  // branches.
  if (isa<ConstantInt>(SI.getCondition()))
    return true;
  if (Value *V = SimplifiedValues.lookup(SI.getCondition()))
    if (isa<ConstantInt>(V))
      return true;

  // Assume the most general case where the switch is lowered into
  // either a jump table, bit test, or a balanced binary tree consisting of
  // case clusters without merging adjacent clusters with the same
  // destination. We do not consider the switches that are lowered with a mix
  // of jump table/bit test/binary search tree. The cost of the switch is
  // proportional to the size of the tree or the size of jump table range.
  //
  // NB: We convert large switches which are just used to initialize large phi
  // nodes to lookup tables instead in simplify-cfg, so this shouldn't prevent
  // inlining those. It will prevent inlining in cases where the optimization
  // does not (yet) fire.

  // Maximum valid cost increased in this function.
  int CostUpperBound = INT_MAX - InlineConstants::InstrCost - 1;

  // Exit early for a large switch, assuming one case needs at least one
  // instruction.
  // FIXME: This is not true for a bit test, but ignore such case for now to
  // save compile-time.
  int64_t CostLowerBound =
      std::min((int64_t)CostUpperBound,
               (int64_t)SI.getNumCases() * InlineConstants::InstrCost + Cost);

#if INTEL_CUSTOMIZATION
  if (CostLowerBound > Threshold) {
    if (!ComputeFullInlineCost) {
      Cost = CostLowerBound;
      return false;
    }
    if (EarlyExitCost == INT_MAX) {
      EarlyExitCost = Cost;
      EarlyExitThreshold = Threshold;
    }
  }
#endif // INTEL_CUSTOMIZATION

  unsigned JumpTableSize = 0;
  unsigned NumCaseCluster =
      TTI.getEstimatedNumberOfCaseClusters(SI, JumpTableSize);

  // If suitable for a jump table, consider the cost for the table size and
  // branch to destination.
  if (JumpTableSize) {
    int64_t JTCost = (int64_t)JumpTableSize * InlineConstants::InstrCost +
                     4 * InlineConstants::InstrCost;

    Cost = std::min((int64_t)CostUpperBound, JTCost + Cost);
    return false;
  }

  // Considering forming a binary search, we should find the number of nodes
  // which is same as the number of comparisons when lowered. For a given
  // number of clusters, n, we can define a recursive function, f(n), to find
  // the number of nodes in the tree. The recursion is :
  // f(n) = 1 + f(n/2) + f (n - n/2), when n > 3,
  // and f(n) = n, when n <= 3.
  // This will lead a binary tree where the leaf should be either f(2) or f(3)
  // when n > 3.  So, the number of comparisons from leaves should be n, while
  // the number of non-leaf should be :
  //   2^(log2(n) - 1) - 1
  //   = 2^log2(n) * 2^-1 - 1
  //   = n / 2 - 1.
  // Considering comparisons from leaf and non-leaf nodes, we can estimate the
  // number of comparisons in a simple closed form :
  //   n + n / 2 - 1 = n * 3 / 2 - 1
  if (NumCaseCluster <= 3) {
    // Suppose a comparison includes one compare and one conditional branch.
    Cost += NumCaseCluster * 2 * InlineConstants::InstrCost;
    return false;
  }

  int64_t ExpectedNumberOfCompare = 3 * (int64_t)NumCaseCluster / 2 - 1;
  int64_t SwitchCost =
      ExpectedNumberOfCompare * 2 * InlineConstants::InstrCost;

  Cost = std::min((int64_t)CostUpperBound, SwitchCost + Cost);
  return false;
}

bool CallAnalyzer::visitIndirectBrInst(IndirectBrInst &IBI) {
  // We never want to inline functions that contain an indirectbr.  This is
  // incorrect because all the blockaddress's (in static global initializers
  // for example) would be referring to the original function, and this
  // indirect jump would jump from the inlined copy of the function into the
  // original function which is extremely undefined behavior.
  // FIXME: This logic isn't really right; we can safely inline functions with
  // indirectbr's as long as no other function or global references the
  // blockaddress of a block within the current function.
  HasIndirectBr = true;
  return false;
}

bool CallAnalyzer::visitResumeInst(ResumeInst &RI) {
  // FIXME: It's not clear that a single instruction is an accurate model for
  // the inline cost of a resume instruction.
  return false;
}

bool CallAnalyzer::visitCleanupReturnInst(CleanupReturnInst &CRI) {
  // FIXME: It's not clear that a single instruction is an accurate model for
  // the inline cost of a catchret instruction.
  return false;
}

bool CallAnalyzer::visitCatchReturnInst(CatchReturnInst &CRI) {
  // FIXME: It's not clear that a single instruction is an accurate model for
  // the inline cost of a cleanupret instruction.
  return false;
}

bool CallAnalyzer::visitUnreachableInst(UnreachableInst &I) {
  // FIXME: It might be reasonably to discount the cost of instructions leading
  // to unreachable as they have the lowest possible impact on both runtime and
  // code size.
  return true; // No actual code is needed for unreachable.
}

bool CallAnalyzer::visitInstruction(Instruction &I) {
  // Some instructions are free. All of the free intrinsics can also be
  // handled by SROA, etc.
  if (TargetTransformInfo::TCC_Free == TTI.getUserCost(&I))
    return true;

  // We found something we don't understand or can't handle. Mark any SROA-able
  // values in the operand list as no longer viable.
  for (User::op_iterator OI = I.op_begin(), OE = I.op_end(); OI != OE; ++OI)
    disableSROA(*OI);

  return false;
}

/// \brief Analyze a basic block for its contribution to the inline cost.
///
/// This method walks the analyzer over every instruction in the given basic
/// block and accounts for their cost during inlining at this callsite. It
/// aborts early if the threshold has been exceeded or an impossible to inline
/// construct has been detected. It returns false if inlining is no longer
/// viable, and true if inlining remains viable.
bool CallAnalyzer::analyzeBlock(BasicBlock *BB,
                                SmallPtrSetImpl<const Value *> &EphValues) {
  for (BasicBlock::iterator I = BB->begin(), E = BB->end(); I != E; ++I) {
    // FIXME: Currently, the number of instructions in a function regardless of
    // our ability to simplify them during inline to constants or dead code,
    // are actually used by the vector bonus heuristic. As long as that's true,
    // we have to special case debug intrinsics here to prevent differences in
    // inlining due to debug symbols. Eventually, the number of unsimplified
    // instructions shouldn't factor into the cost computation, but until then,
    // hack around it here.
    if (isa<DbgInfoIntrinsic>(I))
      continue;

    // Skip ephemeral values.
    if (EphValues.count(&*I))
      continue;

    ++NumInstructions;
    if (isa<ExtractElementInst>(I) || I->getType()->isVectorTy())
      ++NumVectorInstructions;

<<<<<<< HEAD
    // If the instruction is floating point, and the target says this operation
    // is expensive or the function has the "use-soft-float" attribute, this may
    // eventually become a library call. Treat the cost as such.

    if (I->getType()->isFloatingPointTy()) {
      // INTEL   CQ370998: Do not count loads and stores, as they do not get
      // INTEL   transformed into calls.
      bool isLoadStore = false;   // INTEL
      if (isa<LoadInst>(I))  // INTEL
        isLoadStore = true;       // INTEL
      if (isa<StoreInst>(I)) // INTEL
        isLoadStore = true;       // INTEL

      if (TTI.getFPOpCost(I->getType()) == TargetTransformInfo::TCC_Expensive ||
        // If the function has the "use-soft-float" attribute, mark it as
        // expensive, under certain conditions.     // INTEL
        ((F.getFnAttribute("use-soft-float").       // INTEL
          getValueAsString() == "true")             // INTEL
          && (!InlineForXmain || !isLoadStore)))    // INTEL
        Cost += InlineConstants::CallPenalty;
    }

=======
>>>>>>> edf3c829
    // If the instruction simplified to a constant, there is no cost to this
    // instruction. Visit the instructions using our InstVisitor to account for
    // all of the per-instruction logic. The visit tree returns true if we
    // consumed the instruction in any way, and false if the instruction's base
    // cost should count against inlining.
    if (Base::visit(&*I))
      ++NumInstructionsSimplified;
    else
      Cost += InlineConstants::InstrCost;

    using namespace ore;
    // If the visit this instruction detected an uninlinable pattern, abort.
    if (IsRecursiveCall || ExposesReturnsTwice || HasDynamicAlloca ||
        HasIndirectBr || HasFrameEscape) {
      if (ORE)
        ORE->emit([&]() {
          return OptimizationRemarkMissed(DEBUG_TYPE, "NeverInline",
                                          CandidateCS.getInstruction())
                 << NV("Callee", &F)
                 << " has uninlinable pattern and cost is not fully computed";
        });
      return false;
    }

    // If the caller is a recursive function then we don't want to inline
    // functions which allocate a lot of stack space because it would increase
    // the caller stack usage dramatically.
    if (IsCallerRecursive &&
        AllocatedSize > InlineConstants::TotalAllocaSizeRecursiveCaller) {
      if (ORE)
        ORE->emit([&]() {
          return OptimizationRemarkMissed(DEBUG_TYPE, "NeverInline",
                                          CandidateCS.getInstruction())
                 << NV("Callee", &F)
                 << " is recursive and allocates too much stack space. Cost is "
                    "not fully computed";
        });
      return false;
    }

    // Check if we've past the maximum possible threshold so we don't spin in
    // huge basic blocks that will never inline.
#if INTEL_CUSTOMIZATION
    if (Cost >= Threshold) {
      if (!ComputeFullInlineCost)
         return false;
      if (EarlyExitCost == INT_MAX) {
         EarlyExitCost = Cost;
         EarlyExitThreshold = Threshold;
      }
    }
#endif // INTEL_CUSTOMIZATION
  }

  return true;
}

#if INTEL_CUSTOMIZATION
///
/// \brief Find the best inlining or non-inlining reason
///
/// Given a 'DefaultReason' and a vector of inlining/non-inlining reasons,
/// return the best reason among all of them.  Inlining/Non-inlining reasons
/// are considered better if their corresponding enum value is lower.
///

static InlineReason bestInlineReason(const InlineReasonVector& ReasonVector,
  InlineReason DefaultReason)
{
  InlineReason Reason = DefaultReason;
  for (unsigned i = 0; i < ReasonVector.size(); i++) {
    if (ReasonVector[i] < Reason) {
       Reason = ReasonVector[i];
    }
  }
  return Reason;
}
#endif // INTEL_CUSTOMIZATION

/// \brief Compute the base pointer and cumulative constant offsets for V.
///
/// This strips all constant offsets off of V, leaving it the base pointer, and
/// accumulates the total constant offset applied in the returned constant. It
/// returns 0 if V is not a pointer, and returns the constant '0' if there are
/// no constant offsets applied.
ConstantInt *CallAnalyzer::stripAndComputeInBoundsConstantOffsets(Value *&V) {
  if (!V->getType()->isPointerTy())
    return nullptr;

  unsigned IntPtrWidth = DL.getPointerSizeInBits();
  APInt Offset = APInt::getNullValue(IntPtrWidth);

  // Even though we don't look through PHI nodes, we could be called on an
  // instruction in an unreachable block, which may be on a cycle.
  SmallPtrSet<Value *, 4> Visited;
  Visited.insert(V);
  do {
    if (GEPOperator *GEP = dyn_cast<GEPOperator>(V)) {
      if (!GEP->isInBounds() || !accumulateGEPOffset(*GEP, Offset))
        return nullptr;
      V = GEP->getPointerOperand();
    } else if (Operator::getOpcode(V) == Instruction::BitCast) {
      V = cast<Operator>(V)->getOperand(0);
    } else if (GlobalAlias *GA = dyn_cast<GlobalAlias>(V)) {
      if (GA->isInterposable())
        break;
      V = GA->getAliasee();
    } else {
      break;
    }
    assert(V->getType()->isPointerTy() && "Unexpected operand type!");
  } while (Visited.insert(V).second);

  Type *IntPtrTy = DL.getIntPtrType(V->getContext());
  return cast<ConstantInt>(ConstantInt::get(IntPtrTy, Offset));
}

<<<<<<< HEAD
#if INTEL_CUSTOMIZATION
//
// Increment 'GlobalCount' if a load of a global value appears in 'Op'.
// Increment 'ConstantCount' if an integer constant appears in 'Op'.
//
static void countGlobalsAndConstants(Value* Op, unsigned& GlobalCount,
  unsigned& ConstantCount)
{
  LoadInst *LILHS = dyn_cast<LoadInst>(Op);
  if (LILHS) {
    Value *GV = LILHS->getPointerOperand();
    if (GV && isa<GlobalValue>(GV))
      GlobalCount++;
  } else if (isa<ConstantInt>(Op))
    ConstantCount++;
}

//
// Return 'true' if a branch is based on a condition of the form:
//       global-variable .op. constant-integer
// or
//       constant-integer .op. global-variable
// The intent is that such a branch has some likelihood of being eliminated
// leaving a single basic block, and the heuristics should reflect this.
//
static bool forgivableCondition(TerminatorInst* TI) {
  BranchInst *BI = dyn_cast<BranchInst>(TI);
  if (!BI || !BI->isConditional())
    return false;
  Value *Cond = BI->getCondition();
  ICmpInst *ICmp = dyn_cast<ICmpInst>(Cond);
  if (!ICmp)
    return false;
  Value* LHS = ICmp->getOperand(0);
  Value* RHS = ICmp->getOperand(1);
  unsigned GlobalCount = 0;
  unsigned ConstantCount = 0;
  countGlobalsAndConstants(LHS, GlobalCount, ConstantCount);
  countGlobalsAndConstants(RHS, GlobalCount, ConstantCount);
  return ConstantCount == 1 && GlobalCount == 1;
}

DominatorTree* InliningLoopInfoCache::getDT(Function* F) {
  auto It = DTMapSCC.find(F);
  if (It != DTMapSCC.end())
    return It->second;
  auto ret = new DominatorTree(*F);
  DTMapSCC.insert(std::make_pair(F, ret));
  return ret;
}

LoopInfo* InliningLoopInfoCache::getLI(Function* F) {
  auto It = LIMapSCC.find(F);
  if (It != LIMapSCC.end())
    return It->second;
  DominatorTree* DT = getDT(F);
  assert(DT != nullptr);
  auto ret = new LoopInfo(*DT);
  LIMapSCC.insert(std::make_pair(F, ret));
  return ret;
}

void InliningLoopInfoCache::invalidateFunction(Function* F) {
  auto DTit = DTMapSCC.find(F);
  if (DTit != DTMapSCC.end()) {
    delete DTit->second;
    DTMapSCC.erase(DTit);
  }
  auto LIit = LIMapSCC.find(F);
  if (LIit != LIMapSCC.end()) {
    delete LIit->second;
    LIMapSCC.erase(LIit);
  }
}

InliningLoopInfoCache::~InliningLoopInfoCache() {
  for (auto &DTI: DTMapSCC)
    delete DTI.second;
  DTMapSCC.clear();
  for (auto &LTI: LIMapSCC)
    delete LTI.second;
  LIMapSCC.clear();
}

//
// Return 'true' if this is a double callsite worth inlining.
//   (This is one of multiple double callsite heuristics.)
//
// The criteria for this heuristic are:
//  (1) Must have exactly two calls to the function in the caller
//  (2) The callee must have a single outer loop
//  (3) That loop's basic blocks must have a relatively large successor count
//
static bool worthyDoubleCallSite1(CallSite &CS, InliningLoopInfoCache &ILIC) {
   Function *Caller = CS.getCaller();
   Function *Callee = CS.getCalledFunction();
   // Look for 2 calls of the callee in the caller.
   unsigned count = 0;
   for (Use &U : Callee->uses()) {
      if (auto CS = ImmutableCallSite(U.getUser())) {
        if (CS.getCaller() == Caller) {
          if (++count > 2) {
            return false;
          }
        }
      }
   }
   if (count != 2) {
      return false;
   }
   // Look for a single top level loop in the callee.
   LoopInfo *LI = ILIC.getLI(Callee);
   count = 0;
   const Loop *L = nullptr;
   for (auto LB = LI->begin(), LE = LI->end(); LB != LE; ++LB) {
      L = *LB;
      if (++count > 1) {
        return false;
      }
   }
   if (L == nullptr) {
     return false;
   }
   // Look through the loop for a high relative successor count.
   unsigned BBCount = std::distance(L->block_begin(), L->block_end());
   // Each loop must have at least one basic block.
   assert(BBCount > 0);
   unsigned SuccCount = 0;
   for (auto BB : L->blocks()) {
     SuccCount += std::distance(succ_begin(BB), succ_end(BB));
   }
   return (100 * SuccCount / BBCount) > InlineConstants::BasicBlockSuccRatio;
}

//
// Return loop bottom-test
//
static ICmpInst *getLoopBottomTest(Loop *L) {
  auto EB = L->getExitingBlock();
  if (EB == nullptr)
    return nullptr;
  auto BI = dyn_cast<BranchInst>(EB->getTerminator());
  if (!BI || !BI->isConditional())
    return nullptr;
  auto ICmp = dyn_cast_or_null<ICmpInst>(BI->getCondition());
  if (!ICmp)
    return nullptr;

  return ICmp;
}

//
// Return 'true' if the Function F has a Loop L whose trip count will be
// constant after F is inlined.
//
static bool boundConstArg(Function *F, Loop *L) {
  auto ICmp = getLoopBottomTest(L);
  if (!ICmp) {
    return false;
  }

  for (unsigned i = 0, e = ICmp->getNumOperands(); i != e; ++i) {
    auto Arg = dyn_cast<Argument>(ICmp->getOperand(i));
    if (!Arg)
      continue;
    unsigned ArgNo = Arg->getArgNo();
    for (Use &U : F->uses()) {
      if (auto CS = ImmutableCallSite(U.getUser())) {
        if (!CS)
          return false;
        if (!CS.isCallee(&U))
          return false;
        auto I = CS.getInstruction();
        if (!isa<Constant>(I->getOperand(ArgNo)))
          return false;
      }
    }
    return true;
  }
  return false;
}

//
// Return 'true' if the Function F has a Loop L whose two inner most loops
// have trip counts that will be constant after F is inlined.
//
static bool hasConstTripCountArg(Function *F, Loop *L) {
  if (L->empty() && L->getParentLoop()
    && boundConstArg(F, L) && boundConstArg(F, L->getParentLoop()))
    return true;
  for (auto LB = L->begin(), LE = L->end(); LB != LE; ++LB)
    if (hasConstTripCountArg(F, *LB))
      return true;
  return false;
}

//
// Return 'true' if this is a double callsite worth inlining.
//   (This is one of multiple double callsite heuristics.)
//
// The criteria for this heuristic are:
//  (1) Must have exactly two calls to the function
//  (2) Must be only one loop nest
//  (3) The inner two loops of that nest must have a loop bound that
//      will be a constant after inlining is applied
//
static bool worthyDoubleCallSite2(CallSite &CS, InliningLoopInfoCache& ILIC) {
  Function *Callee = CS.getCalledFunction();
  LoopInfo *LI = ILIC.getLI(Callee);
  return std::distance(LI->begin(), LI->end()) == 1
    && hasConstTripCountArg(Callee, *(LI->begin()));
}

//
// Return the total number of predecessors for the basic blocks of 'F'
//
static unsigned int totalBasicBlockPredCount(Function &F)
{
  unsigned int count = 0;
  for (Function::iterator BI = F.begin(), BE = F.end(); BI != BE; ++BI) {
    BasicBlock *BB = &*BI;
    count += std::distance(pred_begin(BB), pred_end(BB));
  }
  return count;
}

//
// Temporary switch to control new double callsite inlining heuristics
// until tuning of loopopt is complete.
//
static cl::opt<bool> NewDoubleCallSiteInliningHeuristics
  ("new-double-callsite-inlining-heuristics",
   cl::init(false), cl::ReallyHidden);

//
// Return 'true' if this is a double callsite worth inlining.
//   (This is one of multiple double callsite heuristics.)
//
// The criteria for this heuristic are:
//   (1) Must have exactly two calls to the function
//   (2) Call must be in a loop
//   (3) Called function must have loops
//   (4) Called function must not have any arguments
//         OR Called function must have a large enough total number
//           of predecessors
//
static bool worthyDoubleCallSite3(CallSite &CS, InliningLoopInfoCache& ILIC) {
  if (!NewDoubleCallSiteInliningHeuristics)
    return false;
  Function *Caller = CS.getCaller();
  LoopInfo *CallerLI = ILIC.getLI(Caller);
  if (!CallerLI->getLoopFor(CS.getInstruction()->getParent()))
    return false;
  Function *Callee = CS.getCalledFunction();
  LoopInfo *CalleeLI = ILIC.getLI(Callee);
  if (CalleeLI->begin() == CalleeLI->end())
    return false;
  if (CS.arg_begin() != CS.arg_end()
    && totalBasicBlockPredCount(*Callee)
    < InlineConstants::BigBasicBlockPredCount)
    return false;
  return true;
}

//
// Return true if 'F' has exactly two callsites
//
static bool isDoubleCallSite(Function *F)
{
  unsigned int count = 0;
  for (User *U : F->users()) {
    CallSite Site(U);
    if (!Site || Site.getCalledFunction() != F)
      continue;
    if (++count > 2)
      return false;
  }
  return count == 2;
}

//
// Return 'true' if 'CS' worth inlining, given that it is a double callsite
// with internal linkage.
//
static bool worthyDoubleInternalCallSite(CallSite &CS,
  InliningLoopInfoCache& ILIC)
{
  return worthyDoubleCallSite1(CS, ILIC) || worthyDoubleCallSite2(CS, ILIC)
    || worthyDoubleCallSite3(CS, ILIC);
}

//
// Return 'true' if 'CS' worth inlining, given that it is a double callsite
// with external linkage.
//
// The criteria for this heuristic are:
//   (1) Single basic block in the caller
//   (2) Single use which is not a direct invocation of the caller
//   (3) No calls to functions other than the called function
//       (except intrinsics added by using -g)
//
static bool worthyDoubleExternalCallSite(CallSite &CS) {
  Function *Caller = CS.getCaller();
  if (!NewDoubleCallSiteInliningHeuristics)
    return false;
  if (std::distance(Caller->begin(), Caller->end()) != 1)
    return false;
  Function *Callee = CS.getCalledFunction();
  unsigned int count = 0;
  for (User *U : Caller->users()) {
    CallSite Site(U);
    if (Site && Site.getCalledFunction() == Caller)
      return false;
    if (++count > 1)
      return false;
  }
  if (count != 1)
    return false;
  for (BasicBlock &BB : *Caller) {
    for (Instruction &I : BB) {
      CallSite CS(cast<Value>(&I));
      if (!CS)
        continue;
      Function *F = CS.getCalledFunction();
      if (F != nullptr && F->getName() == "llvm.dbg.value")
        continue;
      if (F != Callee)
        return false;
    }
  }
  return true;
}

static bool preferCloningToInlining(CallSite& CS,
                                    InliningLoopInfoCache& ILIC,
                                    bool PrepareForLTO) {
  // As a workaround, commenting out the below source line until changes
  // in BackendUtil.cpp, which sets PrepareForLTO flag, will be checked
  // into xmain branch. BackendUtil.cpp is not branch on ltoprof-xmain.
  // if (!PrepareForLTO) return false;
  Function *Callee = CS.getCalledFunction();
  if (!Callee) return false;
  LoopInfo *LI = ILIC.getLI(Callee);
  if (!LI) return false;
  if (llvm::llvm_cloning_analysis::isCallCandidateForSpecialization(CS, LI))
    return true;
  return false;
}

// Check that loop has normalized structure and constant trip count.
static bool isConstantTripCount(Loop *L) {
  // Get canonical IV.
  PHINode *IV = L->getCanonicalInductionVariable();
  if (!IV) {
    return false;
  }

  ICmpInst *CInst = getLoopBottomTest(L);
  if (!CInst)
    return false;

  if (!CInst->isIntPredicate())
    return false;

  int NumOps = CInst->getNumOperands();
  if (NumOps != 2)
    return false;

  // Check that condition is <, <= or ==.
  ICmpInst::Predicate Pred = CInst->getPredicate();
  if (!(Pred == ICmpInst::ICMP_EQ || Pred == ICmpInst::ICMP_ULT ||
        Pred == ICmpInst::ICMP_ULE || Pred == ICmpInst::ICMP_SLT ||
        Pred == ICmpInst::ICMP_SLE))
    return false;

  // First operand should be IV. Second should be positive int constant.
  Value *IVInc = CInst->getOperand(0);
  ConstantInt *Const = dyn_cast<ConstantInt>(CInst->getOperand(1));

  if (!IVInc || !Const)
    return false;

  const APInt &ConstValue = Const->getValue();
  if (!ConstValue.isStrictlyPositive()) {
    return false;
  }

  unsigned IncomingValuesCnt = IV->getNumIncomingValues();
  for (unsigned i = 0; i < IncomingValuesCnt; ++i) {
    if (IVInc == IV->getIncomingValue(i)) {
      // Found IV in bottom test - return true
      return true;
    }
  }

  return false;
}

// Minimal number of arrays in loop that should be function arguments.
static cl::opt<int> MinArgRefs(
    "inline-for-fusion-min-arg-refs", cl::Hidden, cl::init(10),
    cl::desc(
        "Min number of arguments appearing in loop candidates for fusion"));

// Minimal number of successive callsites need to be inlined to benefit
// from loops fusion.
static cl::opt<int>
    MinCallSitesForFusion("inline-for-fusion-min-callsites", cl::Hidden,
                          cl::init(3),
                          cl::desc("Min number of calls inlined for fusion"));

// Maximal number of successive callsites need to be inlined to benefit
// from loops fusion.
static cl::opt<int>
    MaxCallSitesForFusion("inline-for-fusion-max-callsites", cl::Hidden,
                          cl::init(20),
                          cl::desc("Max number of calls inlined for fusion"));

// Temporary switch to control new callsite inlining heuristics
// for fusion until tuning of loopopt is complete.
static cl::opt<bool>
    InliningForFusionHeuristics("inlining-for-fusion-heuristics",
                                cl::init(false), cl::ReallyHidden);

/// \brief Analyze a callsite for potential inlining for fusion.
///
/// Returns true if inlining of this and a number of successive callsites
/// with the same callee would benefit from loop fusion and vectorization
/// later on.
/// The criteria for this heuristic are:
/// 1) Multiple callsites of the same callee in one basic block.
/// 2) Loops inside callee should have constant trip count and have
///    no calles inside.
/// 3) Array accesses inside loops should corespond to callee arguments.
/// In case we decide that current CS is a candidate for inlining for fusion,
/// then we store other CS to the same function in the same basic block in
/// the set of inlining candidates for fusion.
static bool worthInliningForFusion(CallSite &CS, InliningLoopInfoCache &ILIC,
                                   SmallSet<CallSite, 20> *CallSitesForFusion) {
  if (!InliningForFusionHeuristics) {
    return false;
  }

  if (!CallSitesForFusion) {
    return false;
  }

  // The call site was stored as candidate for inlining for fusion.
  if (CallSitesForFusion->count(CS)) {
    CallSitesForFusion->erase(CS);
    return true;
  }

  Function *Callee = CS.getCalledFunction();
  BasicBlock *CSBB = CS->getParent();

  // if it is the last call - no fusion candidates could be found.
  if (CS.isTailCall()) {
    return false;
  }

  SmallVector<CallSite, 20> LocalCSForFusion;
  // Go through each successive call in basic block and find all callsites.
  int CSCount = 0;
  bool CallSiteCountFlag = false;
  for (auto I = CSBB->begin(), E = CSBB->end(); I != E; ++I) {
    CallSite LocalCS(cast<Value>(I));
    if (!LocalCS) {
      continue;
    }
    if (LocalCS == CS) {
      CallSiteCountFlag = true;
      continue;
    }
    Function *CurrCallee = LocalCS.getCalledFunction();
    if (CallSiteCountFlag) {
      if (CurrCallee == Callee) {
        CSCount++;
        LocalCSForFusion.push_back(LocalCS);
      } else {
        CallSiteCountFlag = false;
      }
    }
  }

  // If number of successive calls is relatively small or too big
  // then skip inlining
  if ((CSCount < MinCallSitesForFusion) || (CSCount > MaxCallSitesForFusion)) {
    return false;
  }

  // Check if callee has function calls inside - skip it.
  for (BasicBlock &BB : *Callee) {
    for (auto &I : BB) {
      if (isa<CallInst>(I) || isa<InvokeInst>(I)) {
        CallInst *CI = dyn_cast_or_null<CallInst>(&I);
        InvokeInst *II = dyn_cast_or_null<InvokeInst>(&I);
        auto InnerFunc = CI ? CI->getCalledFunction() : II->getCalledFunction();
        if (!InnerFunc || !InnerFunc->isIntrinsic()) {
          return false;
        }
      }
    }
  }

  // Check loops inside callee.
  LoopInfo *LI = ILIC.getLI(Callee);
  if (!LI) {
    return false;
  }

  int ArgCnt = 0;
  for (auto LB = LI->begin(), LE = LI->end(); LB != LE; ++LB) {
    Loop *LL = *LB;
    if (!isConstantTripCount(LL)) {
      // Non-constant trip count. Skip inlining.
      return false;
    }
    // Check how many array refs in GEP instructions are arguments of
    // the callee.
    for (auto *BB : LL->blocks()) {
      for (auto &I : *BB) {
        if (ArgCnt > MinArgRefs) {
          break;
        }
        if (isa<GetElementPtrInst>(I)) {
          GetElementPtrInst *GEPI = dyn_cast_or_null<GetElementPtrInst>(&I);
          Value *PtrOp = GEPI->getPointerOperand();
          if (PtrOp) {
            if (isa<PHINode>(PtrOp)) {
              PtrOp = dyn_cast<PHINode>(PtrOp)->getIncomingValue(0);
            }
            if (isa<Argument>(PtrOp))
              ArgCnt++;
          }
        }
      }
      if (ArgCnt > MinArgRefs) {
        break;
      }
    }
    if (ArgCnt > MinArgRefs) {
      break;
    }
  }

  // Not enough arguments-arrays were fould in loop.
  if (ArgCnt < MinArgRefs)
    return false;

  // Store other inlining candidates in a special map.
  if (CallSitesForFusion) {
    for (auto LocalCS : LocalCSForFusion) {
      CallSitesForFusion->insert(LocalCS);
    }
  }

  return true;
}
#endif // INTEL_CUSTOMIZATION
=======
/// \brief Find dead blocks due to deleted CFG edges during inlining.
///
/// If we know the successor of the current block, \p CurrBB, has to be \p
/// NextBB, the other successors of \p CurrBB are dead if these successors have
/// no live incoming CFG edges.  If one block is found to be dead, we can
/// continue growing the dead block list by checking the successors of the dead
/// blocks to see if all their incoming edges are dead or not.
void CallAnalyzer::findDeadBlocks(BasicBlock *CurrBB, BasicBlock *NextBB) {
  auto IsEdgeDead = [&](BasicBlock *Pred, BasicBlock *Succ) {
    // A CFG edge is dead if the predecessor is dead or the predessor has a
    // known successor which is not the one under exam.
    return (DeadBlocks.count(Pred) ||
            (KnownSuccessors[Pred] && KnownSuccessors[Pred] != Succ));
  };

  auto IsNewlyDead = [&](BasicBlock *BB) {
    // If all the edges to a block are dead, the block is also dead.
    return (!DeadBlocks.count(BB) &&
            llvm::all_of(predecessors(BB),
                         [&](BasicBlock *P) { return IsEdgeDead(P, BB); }));
  };

  for (BasicBlock *Succ : successors(CurrBB)) {
    if (Succ == NextBB || !IsNewlyDead(Succ))
      continue;
    SmallVector<BasicBlock *, 4> NewDead;
    NewDead.push_back(Succ);
    while (!NewDead.empty()) {
      BasicBlock *Dead = NewDead.pop_back_val();
      if (DeadBlocks.insert(Dead))
        // Continue growing the dead block lists.
        for (BasicBlock *S : successors(Dead))
          if (IsNewlyDead(S))
            NewDead.push_back(S);
    }
  }
}
>>>>>>> edf3c829

/// \brief Analyze a call site for potential inlining.
///
/// Returns true if inlining this call is viable, and false if it is not
/// viable. It computes the cost and adjusts the threshold based on numerous
/// factors and heuristics. If this method returns false but the computed cost
/// is below the computed threshold, then inlining was forcibly disabled by
/// some artifact of the routine.
///
/// INTEL The Intel version also sets the value of *Reason to be the principal
/// INTEL the call site would be inlined or not inlined.

bool CallAnalyzer::analyzeCall(CallSite CS, InlineReason* Reason) { // INTEL
  ++NumCallsAnalyzed;
  InlineReason TempReason = NinlrNoReason; // INTEL
  InlineReason* ReasonAddr = Reason == nullptr ? &TempReason : Reason; // INTEL
  InlineReasonVector YesReasonVector; // INTEL
  InlineReasonVector NoReasonVector; // INTEL
  TempReason = NinlrNoReason; // INTEL
  EarlyExitCost = INT_MAX; // INTEL
  EarlyExitThreshold = INT_MAX; // INTEL

  // Perform some tweaks to the cost and threshold based on the direct
  // callsite information.

  // We want to more aggressively inline vector-dense kernels, so up the
  // threshold, and we'll lower it if the % of vector instructions gets too
  // low. Note that these bonuses are some what arbitrary and evolved over time
  // by accident as much as because they are principled bonuses.
  //
  // FIXME: It would be nice to remove all such bonuses. At least it would be
  // nice to base the bonus values on something more scientific.
  assert(NumInstructions == 0);
  assert(NumVectorInstructions == 0);

  // Update the threshold based on callsite properties
  updateThreshold(CS, F, YesReasonVector); // INTEL

  // INTEL  CQ378383: Tolerate a single "forgivable" condition when optimizing
  // INTEL  for size. In this case, we delay subtracting out the single basic
  // INTEL  block bonus until we see a second branch with multiple targets.
  bool SeekingForgivable = CS.getCaller()->optForSize(); // INTEL
  bool FoundForgivable = false;                          // INTEL
  bool SubtractedBonus = false;                          // INTEL

  // Speculatively apply all possible bonuses to Threshold. If cost exceeds
  // this Threshold any time, and cost cannot decrease, we can stop processing
  // the rest of the function body.
  Threshold += (SingleBBBonus + VectorBonus);
#if INTEL_CUSTOMIZATION
  if (InlineForXmain &&
      preferCloningToInlining(CS, *ILIC, Params.PrepareForLTO)) {
    *ReasonAddr = NinlrPreferCloning;
    return false;
  }
#endif // INTEL_CUSTOMIZATION

  // Give out bonuses for the callsite, as the instructions setting them up
  // will be gone after inlining.
  Cost -= getCallsiteCost(CS, DL);

#if INTEL_CUSTOMIZATION
  if (InlineForXmain) {
    if (&F == CS.getCalledFunction()) {
      if (isDoubleCallSite(&F)) {
        // If there are two calls of the function, the cost of inlining it may
        // drop, but less dramatically.
        if (F.hasLocalLinkage() || F.hasLinkOnceODRLinkage()) {
           if (worthyDoubleInternalCallSite(CS, *ILIC)) {
             Cost -= InlineConstants::SecondToLastCallToStaticBonus;
             YesReasonVector.push_back(InlrDoubleLocalCall);
           }
        }
        else {
           if (worthyDoubleExternalCallSite(CS)) {
             Cost -= InlineConstants::SecondToLastCallToStaticBonus;
             YesReasonVector.push_back(InlrDoubleNonLocalCall);
           }
        }
      }
      if (worthInliningForFusion(CS, *ILIC, CallSitesForFusion)) {
        Cost -= InlineConstants::InliningForFusionBonus;
        YesReasonVector.push_back(InlrForFusion);
      }
    }
  }

  // Use InlineAggressiveInfo to expose uses of global ptrs
  if (InlineForXmain && AI != nullptr && AI->isCallInstInAggInlList(CS)) {
    Cost -= InlineConstants::AggressiveInlineCallBonus;
    YesReasonVector.push_back(InlrAggInline);
  }

#endif // INTEL_CUSTOMIZATION

  // If this function uses the coldcc calling convention, prefer not to inline
  // it.
  if (F.getCallingConv() == CallingConv::Cold) { // INTEL
    Cost += InlineConstants::ColdccPenalty;
    NoReasonVector.push_back(NinlrColdCC); // INTEL
  } // INTEL

#if INTEL_CUSTOMIZATION
  if (Cost >= Threshold) {
    if (!ComputeFullInlineCost) {
      *ReasonAddr = bestInlineReason(NoReasonVector, NinlrNotProfitable);
      return false;
    }
    if (EarlyExitCost == INT_MAX) {
      EarlyExitCost = Cost;
      EarlyExitThreshold = Threshold;
    }
 }
#endif // INTEL_CUSTOMIZATION

  if (F.empty()) { // INTEL
    *ReasonAddr = InlrEmptyFunction; // INTEL
    return true;
  } // INTEL

  Function *Caller = CS.getInstruction()->getFunction();
  // Check if the caller function is recursive itself.
  for (User *U : Caller->users()) {
    CallSite Site(U);
    if (!Site)
      continue;
    Instruction *I = Site.getInstruction();
    if (I->getFunction() == Caller) {
      IsCallerRecursive = true;
      break;
    }
  }

  // Populate our simplified values by mapping from function arguments to call
  // arguments with known important simplifications.
  CallSite::arg_iterator CAI = CS.arg_begin();
  for (Function::arg_iterator FAI = F.arg_begin(), FAE = F.arg_end();
       FAI != FAE; ++FAI, ++CAI) {
    assert(CAI != CS.arg_end());
    if (Constant *C = dyn_cast<Constant>(CAI))
      SimplifiedValues[&*FAI] = C;

    Value *PtrArg = *CAI;
    if (ConstantInt *C = stripAndComputeInBoundsConstantOffsets(PtrArg)) {
      ConstantOffsetPtrs[&*FAI] = std::make_pair(PtrArg, C->getValue());

      // We can SROA any pointer arguments derived from alloca instructions.
      if (isa<AllocaInst>(PtrArg)) {
        SROAArgValues[&*FAI] = PtrArg;
        SROAArgCosts[PtrArg] = 0;
      }
    }
  }
  NumConstantArgs = SimplifiedValues.size();
  NumConstantOffsetPtrArgs = ConstantOffsetPtrs.size();
  NumAllocaArgs = SROAArgValues.size();

  // FIXME: If a caller has multiple calls to a callee, we end up recomputing
  // the ephemeral values multiple times (and they're completely determined by
  // the callee, so this is purely duplicate work).
  SmallPtrSet<const Value *, 32> EphValues;
  CodeMetrics::collectEphemeralValues(&F, &GetAssumptionCache(F), EphValues);

  // The worklist of live basic blocks in the callee *after* inlining. We avoid
  // adding basic blocks of the callee which can be proven to be dead for this
  // particular call site in order to get more accurate cost estimates. This
  // requires a somewhat heavyweight iteration pattern: we need to walk the
  // basic blocks in a breadth-first order as we insert live successors. To
  // accomplish this, prioritizing for small iterations because we exit after
  // crossing our threshold, we use a small-size optimized SetVector.
  typedef SetVector<BasicBlock *, SmallVector<BasicBlock *, 16>,
                    SmallPtrSet<BasicBlock *, 16>>
      BBSetVector;
  BBSetVector BBWorklist;
  BBWorklist.insert(&F.getEntryBlock());
  bool SingleBB = true;
  // Note that we *must not* cache the size, this loop grows the worklist.
  for (unsigned Idx = 0; Idx != BBWorklist.size(); ++Idx) {
    // Bail out the moment we cross the threshold. This means we'll under-count
    // the cost, but only when undercounting doesn't matter.
#if INTEL_CUSTOMIZATION
    if (Cost >= Threshold) {
      if (!ComputeFullInlineCost)
        break;
      if (EarlyExitCost == INT_MAX) {
        EarlyExitCost = Cost;
        EarlyExitThreshold = Threshold;
      }
    }
#endif // INTEL_CUSTOMIZATION

    BasicBlock *BB = BBWorklist[Idx];
    if (BB->empty())
      continue;

    // Disallow inlining a blockaddress. A blockaddress only has defined
    // behavior for an indirect branch in the same function, and we do not
    // currently support inlining indirect branches. But, the inliner may not
    // see an indirect branch that ends up being dead code at a particular call
    // site. If the blockaddress escapes the function, e.g., via a global
    // variable, inlining may lead to an invalid cross-function reference.
    if (BB->hasAddressTaken()) { // INTEL
      *ReasonAddr = NinlrBlockAddress; // INTEL
      return false;
    }

    // Analyze the cost of this block. If we blow through the threshold, this
    // returns false, and we can bail on out.
#if INTEL_CUSTOMIZATION
    if (!analyzeBlock(BB, EphValues)) {
      *ReasonAddr = NinlrNotProfitable;
      if (IsRecursiveCall) {
        *ReasonAddr = NinlrRecursive;
      }
      if (ExposesReturnsTwice) {
        *ReasonAddr = NinlrReturnsTwice;
      }
      if (HasDynamicAlloca) {
        *ReasonAddr = NinlrDynamicAlloca;
      }
      if (HasIndirectBr) {
        *ReasonAddr = NinlrIndirectBranch;
      }
      if (HasFrameEscape) {
        *ReasonAddr = NinlrCallsLocalEscape;
      }
      if (IsCallerRecursive &&
          AllocatedSize > InlineConstants::TotalAllocaSizeRecursiveCaller) {
        *ReasonAddr = NinlrTooMuchStack;
      }
      if (!ComputeFullInlineCost || (*ReasonAddr) != NinlrNotProfitable)
        return false;
      if (EarlyExitCost == INT_MAX) {
        EarlyExitCost = Cost;
        EarlyExitThreshold = Threshold;
      }
    }
#endif // INTEL_CUSTOMIZATION

    TerminatorInst *TI = BB->getTerminator();

    // Add in the live successors by first checking whether we have terminator
    // that may be simplified based on the values simplified by this call.
    if (BranchInst *BI = dyn_cast<BranchInst>(TI)) {
      if (BI->isConditional()) {
        Value *Cond = BI->getCondition();
        if (ConstantInt *SimpleCond =
                dyn_cast_or_null<ConstantInt>(SimplifiedValues.lookup(Cond))) {
          BasicBlock *NextBB = BI->getSuccessor(SimpleCond->isZero() ? 1 : 0);
          BBWorklist.insert(NextBB);
          KnownSuccessors[BB] = NextBB;
          findDeadBlocks(BB, NextBB);
          continue;
        }
      }
    } else if (SwitchInst *SI = dyn_cast<SwitchInst>(TI)) {
      Value *Cond = SI->getCondition();
      if (ConstantInt *SimpleCond =
              dyn_cast_or_null<ConstantInt>(SimplifiedValues.lookup(Cond))) {
        BasicBlock *NextBB = SI->findCaseValue(SimpleCond)->getCaseSuccessor();
        BBWorklist.insert(NextBB);
        KnownSuccessors[BB] = NextBB;
        findDeadBlocks(BB, NextBB);
        continue;
      }
    }

    // If we're unable to select a particular successor, just count all of
    // them.
    for (unsigned TIdx = 0, TSize = TI->getNumSuccessors(); TIdx != TSize;
         ++TIdx)
      BBWorklist.insert(TI->getSuccessor(TIdx));

    // If we had any successors at this point, than post-inlining is likely to
    // have them as well. Note that we assume any basic blocks which existed
    // due to branches or switches which folded above will also fold after
    // inlining.
#if INTEL_CUSTOMIZATION
    if (InlineForXmain) {
      if (TI->getNumSuccessors() > 1) {
        if (SeekingForgivable && forgivableCondition(TI)) {
          FoundForgivable = true;
          Cost -= InlineConstants::InstrCost;
        }
        else {
          if (!SubtractedBonus) {
            SubtractedBonus = true;
            Threshold -= SingleBBBonus;
          }
          FoundForgivable = false;
        }
        SingleBB = false;
      }
    }
    else {
      if (SingleBB && TI->getNumSuccessors() > 1) {
        // Take off the bonus we applied to the threshold.
        Threshold -= SingleBBBonus;
        SingleBB = false;
      }
    }
#endif // INTEL_CUSTOMIZATION
  }

#if INTEL_CUSTOMIZATION
  if (SingleBB)
    YesReasonVector.push_back(InlrSingleBasicBlock);
  else if (FoundForgivable)
    YesReasonVector.push_back(InlrAlmostSingleBasicBlock);
#endif // INTEL_CUSTOMIZATION

  bool OnlyOneCallAndLocalLinkage =
       (F.hasLocalLinkage()                                     // INTEL
         || (InlineForXmain && F.hasLinkOnceODRLinkage())) &&   // INTEL
       F.hasOneUse() &&  &F == CS.getCalledFunction();          // INTEL
  // If this is a noduplicate call, we can still inline as long as
  // inlining this would cause the removal of the caller (so the instruction
  // is not actually duplicated, just moved).
  if (!OnlyOneCallAndLocalLinkage && ContainsNoDuplicateCall) { // INTEL
    *ReasonAddr = NinlrDuplicateCall; // INTEL
    return false;
  } // INTEL

  // We applied the maximum possible vector bonus at the beginning. Now,
  // subtract the excess bonus, if any, from the Threshold before
  // comparing against Cost.
  if (NumVectorInstructions <= NumInstructions / 10)
    Threshold -= VectorBonus;
  else if (NumVectorInstructions <= NumInstructions / 2)
    Threshold -= VectorBonus/2;

#if INTEL_CUSTOMIZATION
  if (NumVectorInstructions > NumInstructions / 10) {
    YesReasonVector.push_back(InlrVectorBonus);
  }
  bool IsProfitable = Cost < std::max(1, Threshold);
  if (IsProfitable) {
    *ReasonAddr = bestInlineReason(YesReasonVector, InlrProfitable);
  }
  else {
    *ReasonAddr = bestInlineReason(NoReasonVector, NinlrNotProfitable);
  }
  return IsProfitable;
#endif // INTEL_CUSTOMIZATION
}

#if !defined(NDEBUG) || defined(LLVM_ENABLE_DUMP)
/// \brief Dump stats about this call's analysis.
LLVM_DUMP_METHOD void CallAnalyzer::dump() {
#define DEBUG_PRINT_STAT(x) dbgs() << "      " #x ": " << x << "\n"
  DEBUG_PRINT_STAT(NumConstantArgs);
  DEBUG_PRINT_STAT(NumConstantOffsetPtrArgs);
  DEBUG_PRINT_STAT(NumAllocaArgs);
  DEBUG_PRINT_STAT(NumConstantPtrCmps);
  DEBUG_PRINT_STAT(NumConstantPtrDiffs);
  DEBUG_PRINT_STAT(NumInstructionsSimplified);
  DEBUG_PRINT_STAT(NumInstructions);
  DEBUG_PRINT_STAT(SROACostSavings);
  DEBUG_PRINT_STAT(SROACostSavingsLost);
  DEBUG_PRINT_STAT(LoadEliminationCost);
  DEBUG_PRINT_STAT(ContainsNoDuplicateCall);
  DEBUG_PRINT_STAT(Cost);
  DEBUG_PRINT_STAT(Threshold);
#undef DEBUG_PRINT_STAT
}
#endif

/// \brief Test that there are no attribute conflicts between Caller and Callee
///        that prevent inlining.
static bool functionsHaveCompatibleAttributes(Function *Caller,
                                              Function *Callee,
                                              TargetTransformInfo &TTI) {
  return TTI.areInlineCompatible(Caller, Callee) &&
         AttributeFuncs::areInlineCompatible(*Caller, *Callee);
}

int llvm::getCallsiteCost(CallSite CS, const DataLayout &DL) {
  int Cost = 0;
  for (unsigned I = 0, E = CS.arg_size(); I != E; ++I) {
    if (CS.isByValArgument(I)) {
      // We approximate the number of loads and stores needed by dividing the
      // size of the byval type by the target's pointer size.
      PointerType *PTy = cast<PointerType>(CS.getArgument(I)->getType());
      unsigned TypeSize = DL.getTypeSizeInBits(PTy->getElementType());
      unsigned PointerSize = DL.getPointerSizeInBits();
      // Ceiling division.
      unsigned NumStores = (TypeSize + PointerSize - 1) / PointerSize;

      // If it generates more than 8 stores it is likely to be expanded as an
      // inline memcpy so we take that as an upper bound. Otherwise we assume
      // one load and one store per word copied.
      // FIXME: The maxStoresPerMemcpy setting from the target should be used
      // here instead of a magic number of 8, but it's not available via
      // DataLayout.
      NumStores = std::min(NumStores, 8U);

      Cost += 2 * NumStores * InlineConstants::InstrCost;
    } else {
      // For non-byval arguments subtract off one instruction per call
      // argument.
      Cost += InlineConstants::InstrCost;
    }
  }
  // The call instruction also disappears after inlining.
  Cost += InlineConstants::InstrCost + InlineConstants::CallPenalty;
  return Cost;
}

InlineCost llvm::getInlineCost(
    CallSite CS, const InlineParams &Params, TargetTransformInfo &CalleeTTI,
    std::function<AssumptionCache &(Function &)> &GetAssumptionCache,
    Optional<function_ref<BlockFrequencyInfo &(Function &)>> GetBFI,
    InliningLoopInfoCache *ILIC, // INTEL
    InlineAggressiveInfo *AI,    // INTEL
    SmallSet<CallSite, 20> *CallSitesForFusion, // INTEL
    ProfileSummaryInfo *PSI, OptimizationRemarkEmitter *ORE) {
  return getInlineCost(CS, CS.getCalledFunction(), Params, CalleeTTI,
                       GetAssumptionCache, GetBFI, ILIC, AI, // INTEL
                       CallSitesForFusion, PSI, ORE);// INTEL
}

InlineCost llvm::getInlineCost(
    CallSite CS, Function *Callee, const InlineParams &Params,
    TargetTransformInfo &CalleeTTI,
    std::function<AssumptionCache &(Function &)> &GetAssumptionCache,
    Optional<function_ref<BlockFrequencyInfo &(Function &)>> GetBFI,
    InliningLoopInfoCache *ILIC,    // INTEL
    InlineAggressiveInfo *AI,       // INTEL
    SmallSet<CallSite, 20> *CallSitesForFusion, // INTEL
    ProfileSummaryInfo *PSI, OptimizationRemarkEmitter *ORE) {

  // Cannot inline indirect calls.
  if (!Callee)
    return llvm::InlineCost::getNever(NinlrIndirect); // INTEL

  // Calls to functions with always-inline attributes should be inlined
  // whenever possible.

  if (CS.hasFnAttr(Attribute::AlwaysInline)) {
#if INTEL_CUSTOMIZATION
    InlineReason Reason = InlrNoReason;
    if (isInlineViable(*Callee, Reason))
      return llvm::InlineCost::getAlways(InlrAlwaysInline);
    assert(IsNotInlinedReason(Reason));
    return llvm::InlineCost::getNever(Reason);
  }
  if (CS.hasFnAttr(Attribute::AlwaysInlineRecursive)) {
    InlineReason Reason = InlrNoReason;
    if (isInlineViable(*Callee, Reason))
      return llvm::InlineCost::getAlways(InlrAlwaysInlineRecursive);
    assert(IsNotInlinedReason(Reason));
    return llvm::InlineCost::getNever(Reason);
  }
#endif // INTEL_CUSTOMIZATION

  // Never inline functions with conflicting attributes (unless callee has
  // always-inline attribute).
  Function *Caller = CS.getCaller();
  if (!functionsHaveCompatibleAttributes(Caller, Callee, CalleeTTI))
    return llvm::InlineCost::getNever(NinlrMismatchedAttributes); // INTEL

  // Don't inline this call if the caller has the optnone attribute.
  if (Caller->hasFnAttribute(Attribute::OptimizeNone))
    return llvm::InlineCost::getNever(NinlrOptNone); // INTEL

  // Don't inline functions which can be interposed at link-time.  Don't inline
  // functions marked noinline or call sites marked noinline.
  // Note: inlining non-exact non-interposable functions is fine, since we know
  // we have *a* correct implementation of the source level function.
  if (Callee->isInterposable() || Callee->hasFnAttribute(Attribute::NoInline) ||
      CS.isNoInline()) { // INTEL
#if INTEL_CUSTOMIZATION
    if (Callee->isInterposable()) {
      return llvm::InlineCost::getNever(NinlrMayBeOverriden);
    }
    if (Callee->hasFnAttribute(Attribute::NoInline)) {
      return llvm::InlineCost::getNever(NinlrNoinlineAttribute);
    }
    if (CS.isNoInline()) {
      return llvm::InlineCost::getNever(NinlrNoinlineCallsite);
    }
#endif // INTEL_CUSTOMIZATION
  } // INTEL

  DEBUG(llvm::dbgs() << "      Analyzing call of " << Callee->getName()
                     << "... (caller:" << Caller->getName() << ")\n");

  CallAnalyzer CA(CalleeTTI, GetAssumptionCache, GetBFI, PSI, ORE, *Callee, CS,
                  ILIC, AI, CallSitesForFusion, Params);  // INTEL
#if INTEL_CUSTOMIZATION
  InlineReason Reason = InlrNoReason;
  bool ShouldInline = CA.analyzeCall(CS, &Reason);
  assert(Reason != InlrNoReason);
#endif // INTEL_CUSTOMIZATION

  DEBUG(CA.dump());

  // Check if there was a reason to force inlining or no inlining.
  if (!ShouldInline && CA.getCost() < CA.getThreshold())
    return InlineCost::getNever(Reason); // INTEL
  if (ShouldInline && CA.getCost() >= CA.getThreshold())
    return InlineCost::getAlways(Reason); // INTEL

  return llvm::InlineCost::get(CA.getCost(), // INTEL
    CA.getThreshold(), Reason, CA.getEarlyExitCost(), //INTEL
    CA.getEarlyExitThreshold()); // INTEL
}

bool llvm::isInlineViable(Function &F, // INTEL
                          InlineReason& Reason) { // INTEL
  bool ReturnsTwice = F.hasFnAttribute(Attribute::ReturnsTwice);
  for (Function::iterator BI = F.begin(), BE = F.end(); BI != BE; ++BI) {
    // Disallow inlining of functions which contain indirect branches or
    // blockaddresses.
    if (isa<IndirectBrInst>(BI->getTerminator())
      || BI->hasAddressTaken()) { // INTEL
#if INTEL_CUSTOMIZATION
      if (isa<IndirectBrInst>(BI->getTerminator())) {
        Reason = NinlrIndirectBranch;
        return false;
      }
      if (BI->hasAddressTaken()) {
        Reason = NinlrBlockAddress;
        return false;
      }
#endif // INTEL_CUSTOMIZATION
    } // INTEL

    for (auto &II : *BI) {
      CallSite CS(&II);
      if (!CS)
        continue;

      // Disallow recursive calls.
      if (&F == CS.getCalledFunction()) { // INTEL
        Reason = NinlrRecursive; // INTEL
        return false;
      } // INTEL

      // Disallow calls which expose returns-twice to a function not previously
      // attributed as such.
      if (!ReturnsTwice && CS.isCall() &&
          cast<CallInst>(CS.getInstruction())->canReturnTwice()) { // INTEL
        Reason = NinlrReturnsTwice; // INTEL
        return false;
      } // INTEL

      // Disallow inlining functions that call @llvm.localescape. Doing this
      // correctly would require major changes to the inliner.
      if (CS.getCalledFunction() &&
          CS.getCalledFunction()->getIntrinsicID() ==
              llvm::Intrinsic::localescape) { // INTEL
        Reason = NinlrCallsLocalEscape; // INTEL
        return false;
      } // INTEL
    }
  }

  return true;
}

// APIs to create InlineParams based on command line flags and/or other
// parameters.

InlineParams llvm::getInlineParams(int Threshold) {
  InlineParams Params;
  Params.PrepareForLTO = false;     // INTEL

  // This field is the threshold to use for a callee by default. This is
  // derived from one or more of:
  //  * optimization or size-optimization levels,
  //  * a value passed to createFunctionInliningPass function, or
  //  * the -inline-threshold flag.
  //  If the -inline-threshold flag is explicitly specified, that is used
  //  irrespective of anything else.
  if (InlineThreshold.getNumOccurrences() > 0)
    Params.DefaultThreshold = InlineThreshold;
  else
    Params.DefaultThreshold = Threshold;

  // Set the HintThreshold knob from the -inlinehint-threshold.
  Params.HintThreshold = HintThreshold;

  // Set the HotCallSiteThreshold knob from the -hot-callsite-threshold.
  Params.HotCallSiteThreshold = HotCallSiteThreshold;

  // If the -locally-hot-callsite-threshold is explicitly specified, use it to
  // populate LocallyHotCallSiteThreshold. Later, we populate
  // Params.LocallyHotCallSiteThreshold from -locally-hot-callsite-threshold if
  // we know that optimization level is O3 (in the getInlineParams variant that
  // takes the opt and size levels).
  // FIXME: Remove this check (and make the assignment unconditional) after
  // addressing size regression issues at O2.
  if (LocallyHotCallSiteThreshold.getNumOccurrences() > 0)
    Params.LocallyHotCallSiteThreshold = LocallyHotCallSiteThreshold;

  // Set the ColdCallSiteThreshold knob from the -inline-cold-callsite-threshold.
  Params.ColdCallSiteThreshold = ColdCallSiteThreshold;

  // Set the OptMinSizeThreshold and OptSizeThreshold params only if the
  // -inlinehint-threshold commandline option is not explicitly given. If that
  // option is present, then its value applies even for callees with size and
  // minsize attributes.
  // If the -inline-threshold is not specified, set the ColdThreshold from the
  // -inlinecold-threshold even if it is not explicitly passed. If
  // -inline-threshold is specified, then -inlinecold-threshold needs to be
  // explicitly specified to set the ColdThreshold knob
  if (InlineThreshold.getNumOccurrences() == 0) {
    Params.OptMinSizeThreshold = InlineConstants::OptMinSizeThreshold;
    Params.OptSizeThreshold = InlineForXmain
     ? OptSizeThreshold : InlineConstants::OptSizeThreshold; // INTEL
    Params.ColdThreshold = ColdThreshold;
  } else if (ColdThreshold.getNumOccurrences() > 0) {
    Params.ColdThreshold = ColdThreshold;
  }
  return Params;
}

InlineParams llvm::getInlineParams() {
  return getInlineParams(InlineThreshold);
}

// Compute the default threshold for inlining based on the opt level and the
// size opt level.
static int computeThresholdFromOptLevels(unsigned OptLevel,
                                         unsigned SizeOptLevel) {
  if (OptLevel > 2)
    return InlineConstants::OptAggressiveThreshold;
  if (SizeOptLevel == 1) // -Os
    return InlineForXmain
      ? OptSizeThreshold : InlineConstants::OptSizeThreshold; // INTEL
  if (SizeOptLevel == 2) // -Oz
    return InlineConstants::OptMinSizeThreshold;
  return InlineThreshold;
}

InlineParams llvm::getInlineParams(unsigned OptLevel, unsigned SizeOptLevel) {
  auto Params =
      getInlineParams(computeThresholdFromOptLevels(OptLevel, SizeOptLevel));
  // At O3, use the value of -locally-hot-callsite-threshold option to populate
  // Params.LocallyHotCallSiteThreshold. Below O3, this flag has effect only
  // when it is specified explicitly.
  if (OptLevel > 2)
    Params.LocallyHotCallSiteThreshold = LocallyHotCallSiteThreshold;
  return Params;
}

#if INTEL_CUSTOMIZATION
// This routine does exactly same as what "getInlineParams(unsigned OptLevel,
// unsigned SizeOptLevel)" function does except it also sets PrepareForLTO
// flag in "InlineParams" based on "PrepareForLTO".
InlineParams llvm::getInlineParams(unsigned OptLevel, unsigned SizeOptLevel,
                                   bool PrepareForLTO) {
  InlineParams InlParams;

  InlParams = getInlineParams(OptLevel, SizeOptLevel);
  InlParams.PrepareForLTO = PrepareForLTO;
  return InlParams;
}
#endif // INTEL_CUSTOMIZATION<|MERGE_RESOLUTION|>--- conflicted
+++ resolved
@@ -1622,31 +1622,6 @@
     if (isa<ExtractElementInst>(I) || I->getType()->isVectorTy())
       ++NumVectorInstructions;
 
-<<<<<<< HEAD
-    // If the instruction is floating point, and the target says this operation
-    // is expensive or the function has the "use-soft-float" attribute, this may
-    // eventually become a library call. Treat the cost as such.
-
-    if (I->getType()->isFloatingPointTy()) {
-      // INTEL   CQ370998: Do not count loads and stores, as they do not get
-      // INTEL   transformed into calls.
-      bool isLoadStore = false;   // INTEL
-      if (isa<LoadInst>(I))  // INTEL
-        isLoadStore = true;       // INTEL
-      if (isa<StoreInst>(I)) // INTEL
-        isLoadStore = true;       // INTEL
-
-      if (TTI.getFPOpCost(I->getType()) == TargetTransformInfo::TCC_Expensive ||
-        // If the function has the "use-soft-float" attribute, mark it as
-        // expensive, under certain conditions.     // INTEL
-        ((F.getFnAttribute("use-soft-float").       // INTEL
-          getValueAsString() == "true")             // INTEL
-          && (!InlineForXmain || !isLoadStore)))    // INTEL
-        Cost += InlineConstants::CallPenalty;
-    }
-
-=======
->>>>>>> edf3c829
     // If the instruction simplified to a constant, there is no cost to this
     // instruction. Visit the instructions using our InstVisitor to account for
     // all of the per-instruction logic. The visit tree returns true if we
@@ -1764,7 +1739,6 @@
   return cast<ConstantInt>(ConstantInt::get(IntPtrTy, Offset));
 }
 
-<<<<<<< HEAD
 #if INTEL_CUSTOMIZATION
 //
 // Increment 'GlobalCount' if a load of a global value appears in 'Op'.
@@ -2325,7 +2299,7 @@
   return true;
 }
 #endif // INTEL_CUSTOMIZATION
-=======
+
 /// \brief Find dead blocks due to deleted CFG edges during inlining.
 ///
 /// If we know the successor of the current block, \p CurrBB, has to be \p
@@ -2363,7 +2337,6 @@
     }
   }
 }
->>>>>>> edf3c829
 
 /// \brief Analyze a call site for potential inlining.
 ///
