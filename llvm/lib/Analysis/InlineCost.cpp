//===- InlineCost.cpp - Cost analysis for inliner -------------------------===//
//
//                     The LLVM Compiler Infrastructure
//
// This file is distributed under the University of Illinois Open Source
// License. See LICENSE.TXT for details.
//
//===----------------------------------------------------------------------===//
//
// This file implements inline cost analysis.
//
//===----------------------------------------------------------------------===//

#include "llvm/Analysis/InlineCost.h"
#include "llvm/ADT/STLExtras.h"
#include "llvm/ADT/SetVector.h"
#include "llvm/ADT/SmallPtrSet.h"
#include "llvm/ADT/SmallVector.h"
#include "llvm/ADT/Statistic.h"
#include "llvm/Analysis/AssumptionCache.h"
#include "llvm/Analysis/CodeMetrics.h"
#include "llvm/Analysis/ConstantFolding.h"
#include "llvm/Analysis/InstructionSimplify.h"
#include "llvm/Analysis/Intel_AggInline.h"      // INTEL
#include "llvm/Analysis/LoopInfo.h" // INTEL
#include "llvm/Analysis/ProfileSummaryInfo.h"
#include "llvm/Analysis/TargetTransformInfo.h"
#include "llvm/IR/CallSite.h"
#include "llvm/IR/CallingConv.h"
#include "llvm/IR/DataLayout.h"
#include "llvm/IR/Dominators.h"
#include "llvm/IR/GetElementPtrTypeIterator.h"
#include "llvm/IR/GlobalAlias.h"
#include "llvm/IR/InstVisitor.h"
#include "llvm/IR/IntrinsicInst.h"
#include "llvm/IR/Operator.h"
#include "llvm/Support/Debug.h"
#include "llvm/Support/raw_ostream.h"

using namespace llvm;
using namespace InlineReportTypes; // INTEL

#define DEBUG_TYPE "inline-cost"

STATISTIC(NumCallsAnalyzed, "Number of call sites analyzed");

#if INTEL_CUSTOMIZATION
extern bool llvm::IsInlinedReason(InlineReason Reason) {
  return Reason > InlrFirst && Reason < InlrLast;
}

extern bool llvm::IsNotInlinedReason(InlineReason Reason) {
  return Reason > NinlrFirst && Reason < NinlrLast;
}

// Threshold to use when optsize is specified (and there is no -inline-limit).
// CQ370998: Reduce the threshold from 75 to 15 to reduce code size.
static cl::opt<int> OptSizeThreshold(
    "inlineoptsize-threshold", cl::Hidden, cl::init(15),
    cl::desc("Threshold for inlining functions with -Os"));
#endif // INTEL_CUSTOMIZATION

static cl::opt<int> InlineThreshold(
    "inline-threshold", cl::Hidden, cl::init(225), cl::ZeroOrMore,
    cl::desc("Control the amount of inlining to perform (default = 225)"));

static cl::opt<int> HintThreshold(
    "inlinehint-threshold", cl::Hidden, cl::init(325),
    cl::desc("Threshold for inlining functions with inline hint"));

// We introduce this threshold to help performance of instrumentation based
// PGO before we actually hook up inliner with analysis passes such as BPI and
// BFI.
static cl::opt<int> ColdThreshold(
    "inlinecold-threshold", cl::Hidden, cl::init(225),
    cl::desc("Threshold for inlining functions with cold attribute"));

static cl::opt<int>
    HotCallSiteThreshold("hot-callsite-threshold", cl::Hidden, cl::init(3000),
                         cl::ZeroOrMore,
                         cl::desc("Threshold for hot callsites "));

namespace {

class CallAnalyzer : public InstVisitor<CallAnalyzer, bool> {
  typedef InstVisitor<CallAnalyzer, bool> Base;
  friend class InstVisitor<CallAnalyzer, bool>;

  /// The TargetTransformInfo available for this compilation.
  const TargetTransformInfo &TTI;

  /// Getter for the cache of @llvm.assume intrinsics.
  std::function<AssumptionCache &(Function &)> &GetAssumptionCache;

  /// Profile summary information.
  ProfileSummaryInfo *PSI;

  /// The called function.
  Function &F;

  /// The candidate callsite being analyzed. Please do not use this to do
  /// analysis in the caller function; we want the inline cost query to be
  /// easily cacheable. Instead, use the cover function paramHasAttr.
  CallSite CandidateCS;

  /// Tunable parameters that control the analysis.
  const InlineParams &Params;

  int Threshold;

  InliningLoopInfoCache* ILIC;        // INTEL

  // INTEL    Aggressive Analysis
  InlineAggressiveInfo *AI;           // INTEL

  int Cost;

  bool IsCallerRecursive;
  bool IsRecursiveCall;
  bool ExposesReturnsTwice;
  bool HasDynamicAlloca;
  bool ContainsNoDuplicateCall;
  bool HasReturn;
  bool HasIndirectBr;
  bool HasFrameEscape;

  /// Number of bytes allocated statically by the callee.
  uint64_t AllocatedSize;
  unsigned NumInstructions, NumVectorInstructions;
  int FiftyPercentVectorBonus, TenPercentVectorBonus;
  int VectorBonus;

  /// While we walk the potentially-inlined instructions, we build up and
  /// maintain a mapping of simplified values specific to this callsite. The
  /// idea is to propagate any special information we have about arguments to
  /// this call through the inlinable section of the function, and account for
  /// likely simplifications post-inlining. The most important aspect we track
  /// is CFG altering simplifications -- when we prove a basic block dead, that
  /// can cause dramatic shifts in the cost of inlining a function.
  DenseMap<Value *, Constant *> SimplifiedValues;

  /// Keep track of the values which map back (through function arguments) to
  /// allocas on the caller stack which could be simplified through SROA.
  DenseMap<Value *, Value *> SROAArgValues;

  /// The mapping of caller Alloca values to their accumulated cost savings. If
  /// we have to disable SROA for one of the allocas, this tells us how much
  /// cost must be added.
  DenseMap<Value *, int> SROAArgCosts;

  /// Keep track of values which map to a pointer base and constant offset.
  DenseMap<Value *, std::pair<Value *, APInt>> ConstantOffsetPtrs;

  // Custom simplification helper routines.
  bool isAllocaDerivedArg(Value *V);
  bool lookupSROAArgAndCost(Value *V, Value *&Arg,
                            DenseMap<Value *, int>::iterator &CostIt);
  void disableSROA(DenseMap<Value *, int>::iterator CostIt);
  void disableSROA(Value *V);
  void accumulateSROACost(DenseMap<Value *, int>::iterator CostIt,
                          int InstructionCost);
  bool isGEPOffsetConstant(GetElementPtrInst &GEP);
  bool accumulateGEPOffset(GEPOperator &GEP, APInt &Offset);
  bool simplifyCallSite(Function *F, CallSite CS);
  ConstantInt *stripAndComputeInBoundsConstantOffsets(Value *&V);

  /// Return true if the given argument to the function being considered for
  /// inlining has the given attribute set either at the call site or the
  /// function declaration.  Primarily used to inspect call site specific
  /// attributes since these can be more precise than the ones on the callee
  /// itself.
  bool paramHasAttr(Argument *A, Attribute::AttrKind Attr);

  /// Return true if the given value is known non null within the callee if
  /// inlined through this particular callsite.
  bool isKnownNonNullInCallee(Value *V);

  /// Update Threshold based on callsite properties such as callee
  /// attributes and callee hotness for PGO builds. The Callee is explicitly
  /// passed to support analyzing indirect calls whose target is inferred by
  /// analysis.
  void updateThreshold(CallSite CS, Function &Callee);

  /// Return true if size growth is allowed when inlining the callee at CS.
  bool allowSizeGrowth(CallSite CS);

  // Custom analysis routines.
  bool analyzeBlock(BasicBlock *BB, SmallPtrSetImpl<const Value *> &EphValues);

  // Disable several entry points to the visitor so we don't accidentally use
  // them by declaring but not defining them here.
  void visit(Module *);
  void visit(Module &);
  void visit(Function *);
  void visit(Function &);
  void visit(BasicBlock *);
  void visit(BasicBlock &);

  // Provide base case for our instruction visit.
  bool visitInstruction(Instruction &I);

  // Our visit overrides.
  bool visitAlloca(AllocaInst &I);
  bool visitPHI(PHINode &I);
  bool visitGetElementPtr(GetElementPtrInst &I);
  bool visitBitCast(BitCastInst &I);
  bool visitPtrToInt(PtrToIntInst &I);
  bool visitIntToPtr(IntToPtrInst &I);
  bool visitCastInst(CastInst &I);
  bool visitUnaryInstruction(UnaryInstruction &I);
  bool visitCmpInst(CmpInst &I);
  bool visitSub(BinaryOperator &I);
  bool visitBinaryOperator(BinaryOperator &I);
  bool visitLoad(LoadInst &I);
  bool visitStore(StoreInst &I);
  bool visitExtractValue(ExtractValueInst &I);
  bool visitInsertValue(InsertValueInst &I);
  bool visitCallSite(CallSite CS);
  bool visitReturnInst(ReturnInst &RI);
  bool visitBranchInst(BranchInst &BI);
  bool visitSwitchInst(SwitchInst &SI);
  bool visitIndirectBrInst(IndirectBrInst &IBI);
  bool visitResumeInst(ResumeInst &RI);
  bool visitCleanupReturnInst(CleanupReturnInst &RI);
  bool visitCatchReturnInst(CatchReturnInst &RI);
  bool visitUnreachableInst(UnreachableInst &I);

public:
  CallAnalyzer(const TargetTransformInfo &TTI,
               std::function<AssumptionCache &(Function &)> &GetAssumptionCache,
               ProfileSummaryInfo *PSI,
               InliningLoopInfoCache *ILIC,        // INTEL
               InlineAggressiveInfo *AI,           // INTEL
               Function &Callee,
               CallSite CSArg,
               const InlineParams &Params)
      : TTI(TTI), GetAssumptionCache(GetAssumptionCache), PSI(PSI), F(Callee),
        CandidateCS(CSArg), Params(Params), Threshold(Params.DefaultThreshold),
        ILIC(ILIC), AI(AI), // INTEL
        Cost(0), IsCallerRecursive(false), IsRecursiveCall(false),
        ExposesReturnsTwice(false), HasDynamicAlloca(false),
        ContainsNoDuplicateCall(false), HasReturn(false), HasIndirectBr(false),
        HasFrameEscape(false), AllocatedSize(0), NumInstructions(0),
        NumVectorInstructions(0), FiftyPercentVectorBonus(0),
        TenPercentVectorBonus(0), VectorBonus(0), NumConstantArgs(0),
        NumConstantOffsetPtrArgs(0), NumAllocaArgs(0), NumConstantPtrCmps(0),
        NumConstantPtrDiffs(0), NumInstructionsSimplified(0),
        SROACostSavings(0), SROACostSavingsLost(0) {}

  bool analyzeCall(CallSite CS, InlineReason* Reason); // INTEL

  int getThreshold() { return Threshold; }
  int getCost() { return Cost; }

  // Keep a bunch of stats about the cost savings found so we can print them
  // out when debugging.
  unsigned NumConstantArgs;
  unsigned NumConstantOffsetPtrArgs;
  unsigned NumAllocaArgs;
  unsigned NumConstantPtrCmps;
  unsigned NumConstantPtrDiffs;
  unsigned NumInstructionsSimplified;
  unsigned SROACostSavings;
  unsigned SROACostSavingsLost;

  void dump();
};

} // namespace

/// \brief Test whether the given value is an Alloca-derived function argument.
bool CallAnalyzer::isAllocaDerivedArg(Value *V) {
  return SROAArgValues.count(V);
}

/// \brief Lookup the SROA-candidate argument and cost iterator which V maps to.
/// Returns false if V does not map to a SROA-candidate.
bool CallAnalyzer::lookupSROAArgAndCost(
    Value *V, Value *&Arg, DenseMap<Value *, int>::iterator &CostIt) {
  if (SROAArgValues.empty() || SROAArgCosts.empty())
    return false;

  DenseMap<Value *, Value *>::iterator ArgIt = SROAArgValues.find(V);
  if (ArgIt == SROAArgValues.end())
    return false;

  Arg = ArgIt->second;
  CostIt = SROAArgCosts.find(Arg);
  return CostIt != SROAArgCosts.end();
}

/// \brief Disable SROA for the candidate marked by this cost iterator.
///
/// This marks the candidate as no longer viable for SROA, and adds the cost
/// savings associated with it back into the inline cost measurement.
void CallAnalyzer::disableSROA(DenseMap<Value *, int>::iterator CostIt) {
  // If we're no longer able to perform SROA we need to undo its cost savings
  // and prevent subsequent analysis.
  Cost += CostIt->second;
  SROACostSavings -= CostIt->second;
  SROACostSavingsLost += CostIt->second;
  SROAArgCosts.erase(CostIt);
}

/// \brief If 'V' maps to a SROA candidate, disable SROA for it.
void CallAnalyzer::disableSROA(Value *V) {
  Value *SROAArg;
  DenseMap<Value *, int>::iterator CostIt;
  if (lookupSROAArgAndCost(V, SROAArg, CostIt))
    disableSROA(CostIt);
}

/// \brief Accumulate the given cost for a particular SROA candidate.
void CallAnalyzer::accumulateSROACost(DenseMap<Value *, int>::iterator CostIt,
                                      int InstructionCost) {
  CostIt->second += InstructionCost;
  SROACostSavings += InstructionCost;
}

/// \brief Check whether a GEP's indices are all constant.
///
/// Respects any simplified values known during the analysis of this callsite.
bool CallAnalyzer::isGEPOffsetConstant(GetElementPtrInst &GEP) {
  for (User::op_iterator I = GEP.idx_begin(), E = GEP.idx_end(); I != E; ++I)
    if (!isa<Constant>(*I) && !SimplifiedValues.lookup(*I))
      return false;

  return true;
}

/// \brief Accumulate a constant GEP offset into an APInt if possible.
///
/// Returns false if unable to compute the offset for any reason. Respects any
/// simplified values known during the analysis of this callsite.
bool CallAnalyzer::accumulateGEPOffset(GEPOperator &GEP, APInt &Offset) {
  const DataLayout &DL = F.getParent()->getDataLayout();
  unsigned IntPtrWidth = DL.getPointerSizeInBits();
  assert(IntPtrWidth == Offset.getBitWidth());

  for (gep_type_iterator GTI = gep_type_begin(GEP), GTE = gep_type_end(GEP);
       GTI != GTE; ++GTI) {
    ConstantInt *OpC = dyn_cast<ConstantInt>(GTI.getOperand());
    if (!OpC)
      if (Constant *SimpleOp = SimplifiedValues.lookup(GTI.getOperand()))
        OpC = dyn_cast<ConstantInt>(SimpleOp);
    if (!OpC)
      return false;
    if (OpC->isZero())
      continue;

    // Handle a struct index, which adds its field offset to the pointer.
    if (StructType *STy = dyn_cast<StructType>(*GTI)) {
      unsigned ElementIdx = OpC->getZExtValue();
      const StructLayout *SL = DL.getStructLayout(STy);
      Offset += APInt(IntPtrWidth, SL->getElementOffset(ElementIdx));
      continue;
    }

    APInt TypeSize(IntPtrWidth, DL.getTypeAllocSize(GTI.getIndexedType()));
    Offset += OpC->getValue().sextOrTrunc(IntPtrWidth) * TypeSize;
  }
  return true;
}

bool CallAnalyzer::visitAlloca(AllocaInst &I) {
  // Check whether inlining will turn a dynamic alloca into a static
  // alloca and handle that case.
  if (I.isArrayAllocation()) {
    Constant *Size = SimplifiedValues.lookup(I.getArraySize());
    if (auto *AllocSize = dyn_cast_or_null<ConstantInt>(Size)) {
      const DataLayout &DL = F.getParent()->getDataLayout();
      Type *Ty = I.getAllocatedType();
      AllocatedSize = SaturatingMultiplyAdd(
          AllocSize->getLimitedValue(), DL.getTypeAllocSize(Ty), AllocatedSize);
      return Base::visitAlloca(I);
    }
  }

  // Accumulate the allocated size.
  if (I.isStaticAlloca()) {
    const DataLayout &DL = F.getParent()->getDataLayout();
    Type *Ty = I.getAllocatedType();
    AllocatedSize = SaturatingAdd(DL.getTypeAllocSize(Ty), AllocatedSize);
  }

  // We will happily inline static alloca instructions.
  if (I.isStaticAlloca())
    return Base::visitAlloca(I);

  // FIXME: This is overly conservative. Dynamic allocas are inefficient for
  // a variety of reasons, and so we would like to not inline them into
  // functions which don't currently have a dynamic alloca. This simply
  // disables inlining altogether in the presence of a dynamic alloca.
  HasDynamicAlloca = true;
  return false;
}

bool CallAnalyzer::visitPHI(PHINode &I) {
  // FIXME: We should potentially be tracking values through phi nodes,
  // especially when they collapse to a single value due to deleted CFG edges
  // during inlining.

  // FIXME: We need to propagate SROA *disabling* through phi nodes, even
  // though we don't want to propagate it's bonuses. The idea is to disable
  // SROA if it *might* be used in an inappropriate manner.

  // Phi nodes are always zero-cost.
  return true;
}

bool CallAnalyzer::visitGetElementPtr(GetElementPtrInst &I) {
  Value *SROAArg;
  DenseMap<Value *, int>::iterator CostIt;
  bool SROACandidate =
      lookupSROAArgAndCost(I.getPointerOperand(), SROAArg, CostIt);

  // Try to fold GEPs of constant-offset call site argument pointers. This
  // requires target data and inbounds GEPs.
  if (I.isInBounds()) {
    // Check if we have a base + offset for the pointer.
    Value *Ptr = I.getPointerOperand();
    std::pair<Value *, APInt> BaseAndOffset = ConstantOffsetPtrs.lookup(Ptr);
    if (BaseAndOffset.first) {
      // Check if the offset of this GEP is constant, and if so accumulate it
      // into Offset.
      if (!accumulateGEPOffset(cast<GEPOperator>(I), BaseAndOffset.second)) {
        // Non-constant GEPs aren't folded, and disable SROA.
        if (SROACandidate)
          disableSROA(CostIt);
        return false;
      }

      // Add the result as a new mapping to Base + Offset.
      ConstantOffsetPtrs[&I] = BaseAndOffset;

      // Also handle SROA candidates here, we already know that the GEP is
      // all-constant indexed.
      if (SROACandidate)
        SROAArgValues[&I] = SROAArg;

      return true;
    }
  }

  if (isGEPOffsetConstant(I)) {
    if (SROACandidate)
      SROAArgValues[&I] = SROAArg;

    // Constant GEPs are modeled as free.
    return true;
  }

  // Variable GEPs will require math and will disable SROA.
  if (SROACandidate)
    disableSROA(CostIt);
  return false;
}

bool CallAnalyzer::visitBitCast(BitCastInst &I) {
  // Propagate constants through bitcasts.
  Constant *COp = dyn_cast<Constant>(I.getOperand(0));
  if (!COp)
    COp = SimplifiedValues.lookup(I.getOperand(0));
  if (COp)
    if (Constant *C = ConstantExpr::getBitCast(COp, I.getType())) {
      SimplifiedValues[&I] = C;
      return true;
    }

  // Track base/offsets through casts
  std::pair<Value *, APInt> BaseAndOffset =
      ConstantOffsetPtrs.lookup(I.getOperand(0));
  // Casts don't change the offset, just wrap it up.
  if (BaseAndOffset.first)
    ConstantOffsetPtrs[&I] = BaseAndOffset;

  // Also look for SROA candidates here.
  Value *SROAArg;
  DenseMap<Value *, int>::iterator CostIt;
  if (lookupSROAArgAndCost(I.getOperand(0), SROAArg, CostIt))
    SROAArgValues[&I] = SROAArg;

  // Bitcasts are always zero cost.
  return true;
}

bool CallAnalyzer::visitPtrToInt(PtrToIntInst &I) {
  // Propagate constants through ptrtoint.
  Constant *COp = dyn_cast<Constant>(I.getOperand(0));
  if (!COp)
    COp = SimplifiedValues.lookup(I.getOperand(0));
  if (COp)
    if (Constant *C = ConstantExpr::getPtrToInt(COp, I.getType())) {
      SimplifiedValues[&I] = C;
      return true;
    }

  // Track base/offset pairs when converted to a plain integer provided the
  // integer is large enough to represent the pointer.
  unsigned IntegerSize = I.getType()->getScalarSizeInBits();
  const DataLayout &DL = F.getParent()->getDataLayout();
  if (IntegerSize >= DL.getPointerSizeInBits()) {
    std::pair<Value *, APInt> BaseAndOffset =
        ConstantOffsetPtrs.lookup(I.getOperand(0));
    if (BaseAndOffset.first)
      ConstantOffsetPtrs[&I] = BaseAndOffset;
  }

  // This is really weird. Technically, ptrtoint will disable SROA. However,
  // unless that ptrtoint is *used* somewhere in the live basic blocks after
  // inlining, it will be nuked, and SROA should proceed. All of the uses which
  // would block SROA would also block SROA if applied directly to a pointer,
  // and so we can just add the integer in here. The only places where SROA is
  // preserved either cannot fire on an integer, or won't in-and-of themselves
  // disable SROA (ext) w/o some later use that we would see and disable.
  Value *SROAArg;
  DenseMap<Value *, int>::iterator CostIt;
  if (lookupSROAArgAndCost(I.getOperand(0), SROAArg, CostIt))
    SROAArgValues[&I] = SROAArg;

  return TargetTransformInfo::TCC_Free == TTI.getUserCost(&I);
}

bool CallAnalyzer::visitIntToPtr(IntToPtrInst &I) {
  // Propagate constants through ptrtoint.
  Constant *COp = dyn_cast<Constant>(I.getOperand(0));
  if (!COp)
    COp = SimplifiedValues.lookup(I.getOperand(0));
  if (COp)
    if (Constant *C = ConstantExpr::getIntToPtr(COp, I.getType())) {
      SimplifiedValues[&I] = C;
      return true;
    }

  // Track base/offset pairs when round-tripped through a pointer without
  // modifications provided the integer is not too large.
  Value *Op = I.getOperand(0);
  unsigned IntegerSize = Op->getType()->getScalarSizeInBits();
  const DataLayout &DL = F.getParent()->getDataLayout();
  if (IntegerSize <= DL.getPointerSizeInBits()) {
    std::pair<Value *, APInt> BaseAndOffset = ConstantOffsetPtrs.lookup(Op);
    if (BaseAndOffset.first)
      ConstantOffsetPtrs[&I] = BaseAndOffset;
  }

  // "Propagate" SROA here in the same manner as we do for ptrtoint above.
  Value *SROAArg;
  DenseMap<Value *, int>::iterator CostIt;
  if (lookupSROAArgAndCost(Op, SROAArg, CostIt))
    SROAArgValues[&I] = SROAArg;

  return TargetTransformInfo::TCC_Free == TTI.getUserCost(&I);
}

bool CallAnalyzer::visitCastInst(CastInst &I) {
  // Propagate constants through ptrtoint.
  Constant *COp = dyn_cast<Constant>(I.getOperand(0));
  if (!COp)
    COp = SimplifiedValues.lookup(I.getOperand(0));
  if (COp)
    if (Constant *C = ConstantExpr::getCast(I.getOpcode(), COp, I.getType())) {
      SimplifiedValues[&I] = C;
      return true;
    }

  // Disable SROA in the face of arbitrary casts we don't whitelist elsewhere.
  disableSROA(I.getOperand(0));

  return TargetTransformInfo::TCC_Free == TTI.getUserCost(&I);
}

bool CallAnalyzer::visitUnaryInstruction(UnaryInstruction &I) {
  Value *Operand = I.getOperand(0);
  Constant *COp = dyn_cast<Constant>(Operand);
  if (!COp)
    COp = SimplifiedValues.lookup(Operand);
  if (COp) {
    const DataLayout &DL = F.getParent()->getDataLayout();
    if (Constant *C = ConstantFoldInstOperands(&I, COp, DL)) {
      SimplifiedValues[&I] = C;
      return true;
    }
  }

  // Disable any SROA on the argument to arbitrary unary operators.
  disableSROA(Operand);

  return false;
}

bool CallAnalyzer::paramHasAttr(Argument *A, Attribute::AttrKind Attr) {
  unsigned ArgNo = A->getArgNo();
  return CandidateCS.paramHasAttr(ArgNo + 1, Attr);
}

bool CallAnalyzer::isKnownNonNullInCallee(Value *V) {
  // Does the *call site* have the NonNull attribute set on an argument?  We
  // use the attribute on the call site to memoize any analysis done in the
  // caller. This will also trip if the callee function has a non-null
  // parameter attribute, but that's a less interesting case because hopefully
  // the callee would already have been simplified based on that.
  if (Argument *A = dyn_cast<Argument>(V))
    if (paramHasAttr(A, Attribute::NonNull))
      return true;

  // Is this an alloca in the caller?  This is distinct from the attribute case
  // above because attributes aren't updated within the inliner itself and we
  // always want to catch the alloca derived case.
  if (isAllocaDerivedArg(V))
    // We can actually predict the result of comparisons between an
    // alloca-derived value and null. Note that this fires regardless of
    // SROA firing.
    return true;

  return false;
}

bool CallAnalyzer::allowSizeGrowth(CallSite CS) {
  // If the normal destination of the invoke or the parent block of the call
  // site is unreachable-terminated, there is little point in inlining this
  // unless there is literally zero cost.
  // FIXME: Note that it is possible that an unreachable-terminated block has a
  // hot entry. For example, in below scenario inlining hot_call_X() may be
  // beneficial :
  // main() {
  //   hot_call_1();
  //   ...
  //   hot_call_N()
  //   exit(0);
  // }
  // For now, we are not handling this corner case here as it is rare in real
  // code. In future, we should elaborate this based on BPI and BFI in more
  // general threshold adjusting heuristics in updateThreshold().
  Instruction *Instr = CS.getInstruction();
  if (InvokeInst *II = dyn_cast<InvokeInst>(Instr)) {
    if (isa<UnreachableInst>(II->getNormalDest()->getTerminator()))
      return false;
  } else if (isa<UnreachableInst>(Instr->getParent()->getTerminator()))
    return false;

  return true;
}

void CallAnalyzer::updateThreshold(CallSite CS, Function &Callee) {
  // If no size growth is allowed for this inlining, set Threshold to 0.
  if (!allowSizeGrowth(CS)) {
    Threshold = 0;
    return;
  }

  Function *Caller = CS.getCaller();

  // return min(A, B) if B is valid.
  auto MinIfValid = [](int A, Optional<int> B) {
    return B ? std::min(A, B.getValue()) : A;
  };

  // return max(A, B) if B is valid.
  auto MaxIfValid = [](int A, Optional<int> B) {
    return B ? std::max(A, B.getValue()) : A;
  };

  // Use the OptMinSizeThreshold or OptSizeThreshold knob if they are available
  // and reduce the threshold if the caller has the necessary attribute.
  if (Caller->optForMinSize())
    Threshold = MinIfValid(Threshold, Params.OptMinSizeThreshold);
  else if (Caller->optForSize())
    Threshold = MinIfValid(Threshold, Params.OptSizeThreshold);

  bool HotCallsite = false;
  uint64_t TotalWeight;
  if (CS.getInstruction()->extractProfTotalWeight(TotalWeight) &&
      PSI->isHotCount(TotalWeight)) {
    HotCallsite = true;
  }

  // Listen to the inlinehint attribute or profile based hotness information
  // when it would increase the threshold and the caller does not need to
  // minimize its size.
  bool InlineHint = Callee.hasFnAttribute(Attribute::InlineHint) ||
                    PSI->isFunctionEntryHot(&Callee);
  if (InlineHint && !Caller->optForMinSize())
    Threshold = MaxIfValid(Threshold, Params.HintThreshold);

  if (HotCallsite && !Caller->optForMinSize())
    Threshold = MaxIfValid(Threshold, Params.HotCallSiteThreshold);

  bool ColdCallee = PSI->isFunctionEntryCold(&Callee);
  // For cold callees, use the ColdThreshold knob if it is available and reduces
  // the threshold.
  if (ColdCallee)
    Threshold = MinIfValid(Threshold, Params.ColdThreshold);

  // Finally, take the target-specific inlining threshold multiplier into
  // account.
  Threshold *= TTI.getInliningThresholdMultiplier();
}

bool CallAnalyzer::visitCmpInst(CmpInst &I) {
  Value *LHS = I.getOperand(0), *RHS = I.getOperand(1);
  // First try to handle simplified comparisons.
  if (!isa<Constant>(LHS))
    if (Constant *SimpleLHS = SimplifiedValues.lookup(LHS))
      LHS = SimpleLHS;
  if (!isa<Constant>(RHS))
    if (Constant *SimpleRHS = SimplifiedValues.lookup(RHS))
      RHS = SimpleRHS;
  if (Constant *CLHS = dyn_cast<Constant>(LHS)) {
    if (Constant *CRHS = dyn_cast<Constant>(RHS))
      if (Constant *C =
              ConstantExpr::getCompare(I.getPredicate(), CLHS, CRHS)) {
        SimplifiedValues[&I] = C;
        return true;
      }
  }

  if (I.getOpcode() == Instruction::FCmp)
    return false;

  // Otherwise look for a comparison between constant offset pointers with
  // a common base.
  Value *LHSBase, *RHSBase;
  APInt LHSOffset, RHSOffset;
  std::tie(LHSBase, LHSOffset) = ConstantOffsetPtrs.lookup(LHS);
  if (LHSBase) {
    std::tie(RHSBase, RHSOffset) = ConstantOffsetPtrs.lookup(RHS);
    if (RHSBase && LHSBase == RHSBase) {
      // We have common bases, fold the icmp to a constant based on the
      // offsets.
      Constant *CLHS = ConstantInt::get(LHS->getContext(), LHSOffset);
      Constant *CRHS = ConstantInt::get(RHS->getContext(), RHSOffset);
      if (Constant *C = ConstantExpr::getICmp(I.getPredicate(), CLHS, CRHS)) {
        SimplifiedValues[&I] = C;
        ++NumConstantPtrCmps;
        return true;
      }
    }
  }

  // If the comparison is an equality comparison with null, we can simplify it
  // if we know the value (argument) can't be null
  if (I.isEquality() && isa<ConstantPointerNull>(I.getOperand(1)) &&
      isKnownNonNullInCallee(I.getOperand(0))) {
    bool IsNotEqual = I.getPredicate() == CmpInst::ICMP_NE;
    SimplifiedValues[&I] = IsNotEqual ? ConstantInt::getTrue(I.getType())
                                      : ConstantInt::getFalse(I.getType());
    return true;
  }
  // Finally check for SROA candidates in comparisons.
  Value *SROAArg;
  DenseMap<Value *, int>::iterator CostIt;
  if (lookupSROAArgAndCost(I.getOperand(0), SROAArg, CostIt)) {
    if (isa<ConstantPointerNull>(I.getOperand(1))) {
      accumulateSROACost(CostIt, InlineConstants::InstrCost);
      return true;
    }

    disableSROA(CostIt);
  }

  return false;
}

bool CallAnalyzer::visitSub(BinaryOperator &I) {
  // Try to handle a special case: we can fold computing the difference of two
  // constant-related pointers.
  Value *LHS = I.getOperand(0), *RHS = I.getOperand(1);
  Value *LHSBase, *RHSBase;
  APInt LHSOffset, RHSOffset;
  std::tie(LHSBase, LHSOffset) = ConstantOffsetPtrs.lookup(LHS);
  if (LHSBase) {
    std::tie(RHSBase, RHSOffset) = ConstantOffsetPtrs.lookup(RHS);
    if (RHSBase && LHSBase == RHSBase) {
      // We have common bases, fold the subtract to a constant based on the
      // offsets.
      Constant *CLHS = ConstantInt::get(LHS->getContext(), LHSOffset);
      Constant *CRHS = ConstantInt::get(RHS->getContext(), RHSOffset);
      if (Constant *C = ConstantExpr::getSub(CLHS, CRHS)) {
        SimplifiedValues[&I] = C;
        ++NumConstantPtrDiffs;
        return true;
      }
    }
  }

  // Otherwise, fall back to the generic logic for simplifying and handling
  // instructions.
  return Base::visitSub(I);
}

bool CallAnalyzer::visitBinaryOperator(BinaryOperator &I) {
  Value *LHS = I.getOperand(0), *RHS = I.getOperand(1);
  const DataLayout &DL = F.getParent()->getDataLayout();
  if (!isa<Constant>(LHS))
    if (Constant *SimpleLHS = SimplifiedValues.lookup(LHS))
      LHS = SimpleLHS;
  if (!isa<Constant>(RHS))
    if (Constant *SimpleRHS = SimplifiedValues.lookup(RHS))
      RHS = SimpleRHS;
  Value *SimpleV = nullptr;
  if (auto FI = dyn_cast<FPMathOperator>(&I))
    SimpleV =
        SimplifyFPBinOp(I.getOpcode(), LHS, RHS, FI->getFastMathFlags(), DL);
  else
    SimpleV = SimplifyBinOp(I.getOpcode(), LHS, RHS, DL);

  if (Constant *C = dyn_cast_or_null<Constant>(SimpleV)) {
    SimplifiedValues[&I] = C;
    return true;
  }

  // Disable any SROA on arguments to arbitrary, unsimplified binary operators.
  disableSROA(LHS);
  disableSROA(RHS);

  return false;
}

bool CallAnalyzer::visitLoad(LoadInst &I) {
  Value *SROAArg;
  DenseMap<Value *, int>::iterator CostIt;
  if (lookupSROAArgAndCost(I.getPointerOperand(), SROAArg, CostIt)) {
    if (I.isSimple()) {
      accumulateSROACost(CostIt, InlineConstants::InstrCost);
      return true;
    }

    disableSROA(CostIt);
  }

  return false;
}

bool CallAnalyzer::visitStore(StoreInst &I) {
  Value *SROAArg;
  DenseMap<Value *, int>::iterator CostIt;
  if (lookupSROAArgAndCost(I.getPointerOperand(), SROAArg, CostIt)) {
    if (I.isSimple()) {
      accumulateSROACost(CostIt, InlineConstants::InstrCost);
      return true;
    }

    disableSROA(CostIt);
  }

  return false;
}

bool CallAnalyzer::visitExtractValue(ExtractValueInst &I) {
  // Constant folding for extract value is trivial.
  Constant *C = dyn_cast<Constant>(I.getAggregateOperand());
  if (!C)
    C = SimplifiedValues.lookup(I.getAggregateOperand());
  if (C) {
    SimplifiedValues[&I] = ConstantExpr::getExtractValue(C, I.getIndices());
    return true;
  }

  // SROA can look through these but give them a cost.
  return false;
}

bool CallAnalyzer::visitInsertValue(InsertValueInst &I) {
  // Constant folding for insert value is trivial.
  Constant *AggC = dyn_cast<Constant>(I.getAggregateOperand());
  if (!AggC)
    AggC = SimplifiedValues.lookup(I.getAggregateOperand());
  Constant *InsertedC = dyn_cast<Constant>(I.getInsertedValueOperand());
  if (!InsertedC)
    InsertedC = SimplifiedValues.lookup(I.getInsertedValueOperand());
  if (AggC && InsertedC) {
    SimplifiedValues[&I] =
        ConstantExpr::getInsertValue(AggC, InsertedC, I.getIndices());
    return true;
  }

  // SROA can look through these but give them a cost.
  return false;
}

/// \brief Try to simplify a call site.
///
/// Takes a concrete function and callsite and tries to actually simplify it by
/// analyzing the arguments and call itself with instsimplify. Returns true if
/// it has simplified the callsite to some other entity (a constant), making it
/// free.
bool CallAnalyzer::simplifyCallSite(Function *F, CallSite CS) {
  // FIXME: Using the instsimplify logic directly for this is inefficient
  // because we have to continually rebuild the argument list even when no
  // simplifications can be performed. Until that is fixed with remapping
  // inside of instsimplify, directly constant fold calls here.
  if (!canConstantFoldCallTo(F))
    return false;

  // Try to re-map the arguments to constants.
  SmallVector<Constant *, 4> ConstantArgs;
  ConstantArgs.reserve(CS.arg_size());
  for (CallSite::arg_iterator I = CS.arg_begin(), E = CS.arg_end(); I != E;
       ++I) {
    Constant *C = dyn_cast<Constant>(*I);
    if (!C)
      C = dyn_cast_or_null<Constant>(SimplifiedValues.lookup(*I));
    if (!C)
      return false; // This argument doesn't map to a constant.

    ConstantArgs.push_back(C);
  }
  if (Constant *C = ConstantFoldCall(F, ConstantArgs)) {
    SimplifiedValues[CS.getInstruction()] = C;
    return true;
  }

  return false;
}

bool CallAnalyzer::visitCallSite(CallSite CS) {
  if (CS.hasFnAttr(Attribute::ReturnsTwice) &&
      !F.hasFnAttribute(Attribute::ReturnsTwice)) {
    // This aborts the entire analysis.
    ExposesReturnsTwice = true;
    return false;
  }
  if (CS.isCall() && cast<CallInst>(CS.getInstruction())->cannotDuplicate())
    ContainsNoDuplicateCall = true;

  if (Function *F = CS.getCalledFunction()) {
    // When we have a concrete function, first try to simplify it directly.
    if (simplifyCallSite(F, CS))
      return true;

    // Next check if it is an intrinsic we know about.
    // FIXME: Lift this into part of the InstVisitor.
    if (IntrinsicInst *II = dyn_cast<IntrinsicInst>(CS.getInstruction())) {
      switch (II->getIntrinsicID()) {
      default:
        return Base::visitCallSite(CS);

      case Intrinsic::load_relative:
        // This is normally lowered to 4 LLVM instructions.
        Cost += 3 * InlineConstants::InstrCost;
        return false;

      case Intrinsic::memset:
      case Intrinsic::memcpy:
      case Intrinsic::memmove:
        // SROA can usually chew through these intrinsics, but they aren't free.
        return false;
      case Intrinsic::localescape:
        HasFrameEscape = true;
        return false;
      }
    }

    if (F == CS.getInstruction()->getParent()->getParent()) {
      // This flag will fully abort the analysis, so don't bother with anything
      // else.
      IsRecursiveCall = true;
      return false;
    }

    if (TTI.isLoweredToCall(F)) {
      // We account for the average 1 instruction per call argument setup
      // here.
      Cost += CS.arg_size() * InlineConstants::InstrCost;

      // Everything other than inline ASM will also have a significant cost
      // merely from making the call.
      if (!isa<InlineAsm>(CS.getCalledValue()))
        Cost += InlineConstants::CallPenalty;
    }

    return Base::visitCallSite(CS);
  }

  // Otherwise we're in a very special case -- an indirect function call. See
  // if we can be particularly clever about this.
  Value *Callee = CS.getCalledValue();

  // First, pay the price of the argument setup. We account for the average
  // 1 instruction per call argument setup here.
  Cost += CS.arg_size() * InlineConstants::InstrCost;

  // Next, check if this happens to be an indirect function call to a known
  // function in this inline context. If not, we've done all we can.
  Function *F = dyn_cast_or_null<Function>(SimplifiedValues.lookup(Callee));
  if (!F)
    return Base::visitCallSite(CS);

  // If we have a constant that we are calling as a function, we can peer
  // through it and see the function target. This happens not infrequently
  // during devirtualization and so we want to give it a hefty bonus for
  // inlining, but cap that bonus in the event that inlining wouldn't pan
  // out. Pretend to inline the function, with a custom threshold.
  auto IndirectCallParams = Params;
  IndirectCallParams.DefaultThreshold = InlineConstants::IndirectCallThreshold;
<<<<<<< HEAD
  CallAnalyzer CA(TTI, GetAssumptionCache, PSI, ILIC, AI, *F, CS, // INTEL
    Params);                         // INTEL
  if (CA.analyzeCall(CS, nullptr)) { // INTEL 
=======
  CallAnalyzer CA(TTI, GetAssumptionCache, PSI, *F, CS, IndirectCallParams);
  if (CA.analyzeCall(CS)) {
>>>>>>> 47e577eb
    // We were able to inline the indirect call! Subtract the cost from the
    // threshold to get the bonus we want to apply, but don't go below zero.
    Cost -= std::max(0, CA.getThreshold() - CA.getCost());
  }

  return Base::visitCallSite(CS);
}

bool CallAnalyzer::visitReturnInst(ReturnInst &RI) {
  // At least one return instruction will be free after inlining.
  bool Free = !HasReturn;
  HasReturn = true;
  return Free;
}

bool CallAnalyzer::visitBranchInst(BranchInst &BI) {
  // We model unconditional branches as essentially free -- they really
  // shouldn't exist at all, but handling them makes the behavior of the
  // inliner more regular and predictable. Interestingly, conditional branches
  // which will fold away are also free.
  return BI.isUnconditional() || isa<ConstantInt>(BI.getCondition()) ||
         dyn_cast_or_null<ConstantInt>(
             SimplifiedValues.lookup(BI.getCondition()));
}

bool CallAnalyzer::visitSwitchInst(SwitchInst &SI) {
  // We model unconditional switches as free, see the comments on handling
  // branches.
  if (isa<ConstantInt>(SI.getCondition()))
    return true;
  if (Value *V = SimplifiedValues.lookup(SI.getCondition()))
    if (isa<ConstantInt>(V))
      return true;

  // Otherwise, we need to accumulate a cost proportional to the number of
  // distinct successor blocks. This fan-out in the CFG cannot be represented
  // for free even if we can represent the core switch as a jumptable that
  // takes a single instruction.
  //
  // NB: We convert large switches which are just used to initialize large phi
  // nodes to lookup tables instead in simplify-cfg, so this shouldn't prevent
  // inlining those. It will prevent inlining in cases where the optimization
  // does not (yet) fire.
  SmallPtrSet<BasicBlock *, 8> SuccessorBlocks;
  SuccessorBlocks.insert(SI.getDefaultDest());
  for (auto I = SI.case_begin(), E = SI.case_end(); I != E; ++I)
    SuccessorBlocks.insert(I.getCaseSuccessor());
  // Add cost corresponding to the number of distinct destinations. The first
  // we model as free because of fallthrough.
  Cost += (SuccessorBlocks.size() - 1) * InlineConstants::InstrCost;
  return false;
}

bool CallAnalyzer::visitIndirectBrInst(IndirectBrInst &IBI) {
  // We never want to inline functions that contain an indirectbr.  This is
  // incorrect because all the blockaddress's (in static global initializers
  // for example) would be referring to the original function, and this
  // indirect jump would jump from the inlined copy of the function into the
  // original function which is extremely undefined behavior.
  // FIXME: This logic isn't really right; we can safely inline functions with
  // indirectbr's as long as no other function or global references the
  // blockaddress of a block within the current function.
  HasIndirectBr = true;
  return false;
}

bool CallAnalyzer::visitResumeInst(ResumeInst &RI) {
  // FIXME: It's not clear that a single instruction is an accurate model for
  // the inline cost of a resume instruction.
  return false;
}

bool CallAnalyzer::visitCleanupReturnInst(CleanupReturnInst &CRI) {
  // FIXME: It's not clear that a single instruction is an accurate model for
  // the inline cost of a catchret instruction.
  return false;
}

bool CallAnalyzer::visitCatchReturnInst(CatchReturnInst &CRI) {
  // FIXME: It's not clear that a single instruction is an accurate model for
  // the inline cost of a cleanupret instruction.
  return false;
}

bool CallAnalyzer::visitUnreachableInst(UnreachableInst &I) {
  // FIXME: It might be reasonably to discount the cost of instructions leading
  // to unreachable as they have the lowest possible impact on both runtime and
  // code size.
  return true; // No actual code is needed for unreachable.
}

bool CallAnalyzer::visitInstruction(Instruction &I) {
  // Some instructions are free. All of the free intrinsics can also be
  // handled by SROA, etc.
  if (TargetTransformInfo::TCC_Free == TTI.getUserCost(&I))
    return true;

  // We found something we don't understand or can't handle. Mark any SROA-able
  // values in the operand list as no longer viable.
  for (User::op_iterator OI = I.op_begin(), OE = I.op_end(); OI != OE; ++OI)
    disableSROA(*OI);

  return false;
}

/// \brief Analyze a basic block for its contribution to the inline cost.
///
/// This method walks the analyzer over every instruction in the given basic
/// block and accounts for their cost during inlining at this callsite. It
/// aborts early if the threshold has been exceeded or an impossible to inline
/// construct has been detected. It returns false if inlining is no longer
/// viable, and true if inlining remains viable.
bool CallAnalyzer::analyzeBlock(BasicBlock *BB,
                                SmallPtrSetImpl<const Value *> &EphValues) {
  for (BasicBlock::iterator I = BB->begin(), E = BB->end(); I != E; ++I) {
    // FIXME: Currently, the number of instructions in a function regardless of
    // our ability to simplify them during inline to constants or dead code,
    // are actually used by the vector bonus heuristic. As long as that's true,
    // we have to special case debug intrinsics here to prevent differences in
    // inlining due to debug symbols. Eventually, the number of unsimplified
    // instructions shouldn't factor into the cost computation, but until then,
    // hack around it here.
    if (isa<DbgInfoIntrinsic>(I))
      continue;

    // Skip ephemeral values.
    if (EphValues.count(&*I))
      continue;

    ++NumInstructions;
    if (isa<ExtractElementInst>(I) || I->getType()->isVectorTy())
      ++NumVectorInstructions;

    // If the instruction is floating point, and the target says this operation
    // is expensive or the function has the "use-soft-float" attribute, this may
    // eventually become a library call. Treat the cost as such.

    if (I->getType()->isFloatingPointTy()) {
      bool hasSoftFloatAttr = false;
      // INTEL   CQ370998: Do not count loads and stores, as they do not get
      // INTEL   transformed into calls.
      bool isLoadStore = false;   // INTEL
      if (isa<LoadInst>(I))  // INTEL
        isLoadStore = true;       // INTEL
      if (isa<StoreInst>(I)) // INTEL
        isLoadStore = true;       // INTEL

      // If the function has the "use-soft-float" attribute, mark it as
      // expensive.
      if (F.hasFnAttribute("use-soft-float")) {
        Attribute Attr = F.getFnAttribute("use-soft-float");
        StringRef Val = Attr.getValueAsString();
        if (Val == "true")
          hasSoftFloatAttr = true;
      }

      if (TTI.getFPOpCost(I->getType())
           == TargetTransformInfo::TCC_Expensive ||  // INTEL
          (hasSoftFloatAttr && !isLoadStore))        // INTEL
        Cost += InlineConstants::CallPenalty;
    }

    // If the instruction simplified to a constant, there is no cost to this
    // instruction. Visit the instructions using our InstVisitor to account for
    // all of the per-instruction logic. The visit tree returns true if we
    // consumed the instruction in any way, and false if the instruction's base
    // cost should count against inlining.
    if (Base::visit(&*I))
      ++NumInstructionsSimplified;
    else
      Cost += InlineConstants::InstrCost;

    // If the visit this instruction detected an uninlinable pattern, abort.
    if (IsRecursiveCall || ExposesReturnsTwice || HasDynamicAlloca ||
        HasIndirectBr || HasFrameEscape)
      return false;

    // If the caller is a recursive function then we don't want to inline
    // functions which allocate a lot of stack space because it would increase
    // the caller stack usage dramatically.
    if (IsCallerRecursive &&
        AllocatedSize > InlineConstants::TotalAllocaSizeRecursiveCaller)
      return false;

    // Check if we've past the maximum possible threshold so we don't spin in
    // huge basic blocks that will never inline.
    if (Cost > Threshold)
      return false;
  }

  return true;
}

#if INTEL_CUSTOMIZATION
///
/// \brief Find the best inlining or non-inlining reason
///
/// Given a 'DefaultReason' and a vector of inlining/non-inlining reasons,
/// return the best reason among all of them.  Inlining/Non-inlining reasons
/// are considered better if their corresponding enum value is lower.
///

typedef SmallVector<InlineReason,2> InlineReasonVector;

static InlineReason bestInlineReason(const InlineReasonVector& ReasonVector,
  InlineReason DefaultReason)
{
  InlineReason Reason = DefaultReason;
  for (unsigned i = 0; i < ReasonVector.size(); i++) {
    if (ReasonVector[i] < Reason) {
       Reason = ReasonVector[i];
    }
  }
  return Reason;
}
#endif // INTEL_CUSTOMIZATION

/// \brief Compute the base pointer and cumulative constant offsets for V.
///
/// This strips all constant offsets off of V, leaving it the base pointer, and
/// accumulates the total constant offset applied in the returned constant. It
/// returns 0 if V is not a pointer, and returns the constant '0' if there are
/// no constant offsets applied.
ConstantInt *CallAnalyzer::stripAndComputeInBoundsConstantOffsets(Value *&V) {
  if (!V->getType()->isPointerTy())
    return nullptr;

  const DataLayout &DL = F.getParent()->getDataLayout();
  unsigned IntPtrWidth = DL.getPointerSizeInBits();
  APInt Offset = APInt::getNullValue(IntPtrWidth);

  // Even though we don't look through PHI nodes, we could be called on an
  // instruction in an unreachable block, which may be on a cycle.
  SmallPtrSet<Value *, 4> Visited;
  Visited.insert(V);
  do {
    if (GEPOperator *GEP = dyn_cast<GEPOperator>(V)) {
      if (!GEP->isInBounds() || !accumulateGEPOffset(*GEP, Offset))
        return nullptr;
      V = GEP->getPointerOperand();
    } else if (Operator::getOpcode(V) == Instruction::BitCast) {
      V = cast<Operator>(V)->getOperand(0);
    } else if (GlobalAlias *GA = dyn_cast<GlobalAlias>(V)) {
      if (GA->isInterposable())
        break;
      V = GA->getAliasee();
    } else {
      break;
    }
    assert(V->getType()->isPointerTy() && "Unexpected operand type!");
  } while (Visited.insert(V).second);

  Type *IntPtrTy = DL.getIntPtrType(V->getContext());
  return cast<ConstantInt>(ConstantInt::get(IntPtrTy, Offset));
}

#if INTEL_CUSTOMIZATION
//
// Increment 'GlobalCount' if a load of a global value appears in 'Op'.
// Increment 'ConstantCount' if an integer constant appears in 'Op'.
//
static void countGlobalsAndConstants(Value* Op, unsigned& GlobalCount,
  unsigned& ConstantCount)
{
  LoadInst *LILHS = dyn_cast<LoadInst>(Op);
  if (LILHS) {
    Value *GV = LILHS->getPointerOperand();
    if (GV && isa<GlobalValue>(GV))
      GlobalCount++;
  }
  else if (isa<ConstantInt>(Op))
    ConstantCount++;
}

//
// Return 'true' if a branch is based on a condition of the form:
//       global-variable .op. constant-integer
// or
//       constant-integer .op. global-variable
// The intent is that such a branch has some likelihood of being eliminated
// leaving a single basic block, and the heuristics should reflect this.
//
static bool forgivableCondition(TerminatorInst* TI) {
  BranchInst *BI = dyn_cast<BranchInst>(TI);
  if (!BI || !BI->isConditional())
    return false;
  Value *Cond = BI->getCondition();
  ICmpInst *ICmp = dyn_cast<ICmpInst>(Cond);
  if (!ICmp)
    return false;
  Value* LHS = ICmp->getOperand(0);
  Value* RHS = ICmp->getOperand(1);
  unsigned GlobalCount = 0;
  unsigned ConstantCount = 0;
  countGlobalsAndConstants(LHS, GlobalCount, ConstantCount);
  countGlobalsAndConstants(RHS, GlobalCount, ConstantCount);
  return ConstantCount == 1 && GlobalCount == 1;
}

DominatorTree* InliningLoopInfoCache::getDT(Function* F) {
  auto It = DTMapSCC.find(F);
  if (It != DTMapSCC.end())
    return It->second;
  auto ret = new DominatorTree(*F);
  DTMapSCC.insert(std::make_pair(F, ret));
  return ret;
}

LoopInfo* InliningLoopInfoCache::getLI(Function* F) {
  auto It = LIMapSCC.find(F);
  if (It != LIMapSCC.end())
    return It->second;
  DominatorTree* DT = getDT(F);
  assert(DT != nullptr);
  auto ret = new LoopInfo(*DT);
  LIMapSCC.insert(std::make_pair(F, ret));
  return ret;
}

void InliningLoopInfoCache::invalidateFunction(Function* F) {
  auto DTit = DTMapSCC.find(F);
  if (DTit != DTMapSCC.end()) {
    delete DTit->second;
    DTMapSCC.erase(DTit);
  }
  auto LIit = LIMapSCC.find(F);
  if (LIit != LIMapSCC.end()) {
    delete LIit->second;
    LIMapSCC.erase(LIit);
  }
}

InliningLoopInfoCache::~InliningLoopInfoCache() {
  for (auto &DTI: DTMapSCC)
    delete DTI.second;
  DTMapSCC.clear();
  for (auto &LTI: LIMapSCC)
    delete LTI.second;
  LIMapSCC.clear();
}

//
// Return 'true' if this is a double callsite worth inlining.
//   (This is one of multiple double callsite heuristics.)
//
// The criteria for this heuristic are:
//  (1) Must have exactly two calls to the function in the caller
//  (2) The callee must have a single outer loop
//  (3) That loop's basic blocks must have a relatively large successor count
//
static bool worthyDoubleCallSite1(CallSite &CS, InliningLoopInfoCache &ILIC) {
   Function *Caller = CS.getCaller();
   Function *Callee = CS.getCalledFunction();
   // Look for 2 calls of the callee in the caller.
   unsigned count = 0;
   for (Use &U : Callee->uses()) {
      if (auto CS = ImmutableCallSite(U.getUser())) {
        if (CS.getCaller() == Caller) {
          if (++count > 2) {
            return false;
          }
        }
      }
   }
   if (count != 2) {
      return false;
   }
   // Look for a single top level loop in the callee.
   LoopInfo *LI = ILIC.getLI(Callee);
   count = 0;
   const Loop *L = nullptr;
   for (auto LB = LI->begin(), LE = LI->end(); LB != LE; ++LB) {
      L = *LB;
      if (++count > 1) {
        return false;
      }
   }
   if (L == nullptr) {
     return false;
   }
   // Look through the loop for a high relative successor count.
   unsigned BBCount = std::distance(L->block_begin(), L->block_end());
   // Each loop must have at least one basic block.
   assert(BBCount > 0);
   unsigned SuccCount = 0;
   for (auto BB : L->blocks()) {
     SuccCount += std::distance(succ_begin(BB), succ_end(BB));
   }
   return (100 * SuccCount / BBCount) > InlineConstants::BasicBlockSuccRatio;
}

//
// Return 'true' if the Function F has a Loop L whose trip count will be
// constant after F is inlined.
//
static bool boundConstArg(Function *F, Loop *L) {
  auto EB = L->getExitingBlock();
  if (EB == nullptr)
    return false;
  auto BI = dyn_cast<BranchInst>(EB->getTerminator());
  if (!BI || !BI->isConditional())
    return false;
  auto ICmp = dyn_cast<ICmpInst>(BI->getCondition());
  if (!ICmp)
    return false ;
  for (unsigned i = 0, e = ICmp->getNumOperands(); i != e; ++i) {
    auto Arg = dyn_cast<Argument>(ICmp->getOperand(i));
    if (!Arg)
      continue;
    unsigned ArgNo = Arg->getArgNo();
    for (Use &U : F->uses()) {
      if (auto CS = ImmutableCallSite(U.getUser())) {
        if (!CS)
          return false;
        if (!CS.isCallee(&U))
          return false;
        auto I = CS.getInstruction();
        if (!isa<Constant>(I->getOperand(ArgNo)))
          return false;
      }
    }
    return true;
  }
  return false;
}

//
// Return 'true' if the Function F has a Loop L whose two inner most loops
// have trip counts that will be constant after F is inlined.
//
static bool hasConstTripCountArg(Function *F, Loop *L) {
  if (L->empty() && L->getParentLoop()
    && boundConstArg(F, L) && boundConstArg(F, L->getParentLoop()))
    return true;
  for (auto LB = L->begin(), LE = L->end(); LB != LE; ++LB)
    if (hasConstTripCountArg(F, *LB))
      return true;
  return false;
}

//
// Return 'true' if this is a double callsite worth inlining.
//   (This is one of multiple double callsite heuristics.)
//
// The criteria for this heuristic are:
//  (1) Must have exactly two calls to the function
//  (2) Must be only one loop nest
//  (3) The inner two loops of that nest must have a loop bound that
//      will be a constant after inlining is applied
//
static bool worthyDoubleCallSite2(CallSite &CS, InliningLoopInfoCache& ILIC) {
  Function *Callee = CS.getCalledFunction();
  LoopInfo *LI = ILIC.getLI(Callee);
  return std::distance(LI->begin(), LI->end()) == 1
    && hasConstTripCountArg(Callee, *(LI->begin()));
}

//
// Return the total number of predecessors for the basic blocks of 'F'
//
static unsigned int totalBasicBlockPredCount(Function &F)
{
  unsigned int count = 0; 
  for (Function::iterator BI = F.begin(), BE = F.end(); BI != BE; ++BI) {
    BasicBlock *BB = &*BI; 
    count += std::distance(pred_begin(BB), pred_end(BB));
  } 
  return count;
} 

//
// Temporary switch to control new double callsite inlining heuristics
// until tuning of loopopt is complete.
//
static cl::opt<bool> NewDoubleCallSiteInliningHeuristics
  ("new-double-callsite-inlining-heuristics",
   cl::init(false), cl::ReallyHidden);

//
// Return 'true' if this is a double callsite worth inlining.
//   (This is one of multiple double callsite heuristics.)
//
// The criteria for this heuristic are:
//   (1) Must have exactly two calls to the function
//   (2) Call must be in a loop 
//   (3) Called function must have loops
//   (4) Called function must not have any arguments 
//         OR Called function must have a large enough total number 
//           of predecessors
//
static bool worthyDoubleCallSite3(CallSite &CS, InliningLoopInfoCache& ILIC) {
  if (!NewDoubleCallSiteInliningHeuristics)
    return false; 
  Function *Caller = CS.getCaller();
  LoopInfo *CallerLI = ILIC.getLI(Caller);
  if (!CallerLI->getLoopFor(CS.getInstruction()->getParent()))
    return false; 
  Function *Callee = CS.getCalledFunction();
  LoopInfo *CalleeLI = ILIC.getLI(Callee);
  if (CalleeLI->begin() == CalleeLI->end())
    return false; 
  if (CS.arg_begin() != CS.arg_end() 
    && totalBasicBlockPredCount(*Callee) 
    < InlineConstants::BigBasicBlockPredCount) 
    return false; 
  return true; 
} 

//
// Return true if 'F' has exactly two callsites
//
static bool isDoubleCallSite(Function *F)
{
  unsigned int count = 0; 
  for (User *U : F->users()) {
    CallSite Site(U);
    if (!Site || Site.getCalledFunction() != F)
      continue;
    if (++count > 2) 
      return false; 
  } 
  return count == 2;
}
 
//
// Return 'true' if 'CS' worth inlining, given that it is a double callsite
// with internal linkage.
//
static bool worthyDoubleInternalCallSite(CallSite &CS, 
  InliningLoopInfoCache& ILIC)
{
  return worthyDoubleCallSite1(CS, ILIC) || worthyDoubleCallSite2(CS, ILIC)
    || worthyDoubleCallSite3(CS, ILIC);
}

//
// Return 'true' if 'CS' worth inlining, given that it is a double callsite
// with external linkage.
//
// The criteria for this heuristic are:
//   (1) Single basic block in the caller
//   (2) Single use which is not a direct invocation of the caller
//   (3) No calls to functions other than the called function
//       (except intrinsics added by using -g)
//
static bool worthyDoubleExternalCallSite(CallSite &CS) {
  Function *Caller = CS.getCaller();
  if (!NewDoubleCallSiteInliningHeuristics)
    return false; 
  if (std::distance(Caller->begin(), Caller->end()) != 1)
    return false;
  Function *Callee = CS.getCalledFunction();
  unsigned int count = 0;
  for (User *U : Caller->users()) {
    CallSite Site(U);
    if (Site && Site.getCalledFunction() == Caller)
      return false;
    if (++count > 1)
      return false;
  }
  if (count != 1) 
    return false;
  for (BasicBlock &BB : *Caller) {
    for (Instruction &I : BB) {
      CallSite CS(cast<Value>(&I));
      if (!CS)
        continue;
      Function *F = CS.getCalledFunction();
      if (F != nullptr && F->getName() == "llvm.dbg.value")
        continue;
      if (F != Callee)
        return false;
    }
  }
  return true;
}

#endif // INTEL_CUSTOMIZATION

/// \brief Analyze a call site for potential inlining.
///
/// Returns true if inlining this call is viable, and false if it is not
/// viable. It computes the cost and adjusts the threshold based on numerous
/// factors and heuristics. If this method returns false but the computed cost
/// is below the computed threshold, then inlining was forcibly disabled by
/// some artifact of the routine.
///
/// INTEL The Intel version also sets the value of *Reason to be the principal
/// INTEL the call site would be inlined or not inlined.

bool CallAnalyzer::analyzeCall(CallSite CS, InlineReason* Reason) { // INTEL
  ++NumCallsAnalyzed;
  InlineReason TempReason = NinlrNoReason; // INTEL
  InlineReason* ReasonAddr = Reason == nullptr ? &TempReason : Reason; // INTEL
  InlineReasonVector YesReasonVector; // INTEL
  InlineReasonVector NoReasonVector; // INTEL
  TempReason = NinlrNoReason; // INTEL

  // Perform some tweaks to the cost and threshold based on the direct
  // callsite information.

  // We want to more aggressively inline vector-dense kernels, so up the
  // threshold, and we'll lower it if the % of vector instructions gets too
  // low. Note that these bonuses are some what arbitrary and evolved over time
  // by accident as much as because they are principled bonuses.
  //
  // FIXME: It would be nice to remove all such bonuses. At least it would be
  // nice to base the bonus values on something more scientific.
  assert(NumInstructions == 0);
  assert(NumVectorInstructions == 0);

  // Update the threshold based on callsite properties
  updateThreshold(CS, F);

  FiftyPercentVectorBonus = 3 * Threshold / 2;
  TenPercentVectorBonus = 3 * Threshold / 4;
  const DataLayout &DL = F.getParent()->getDataLayout();

  // Track whether the post-inlining function would have more than one basic
  // block. A single basic block is often intended for inlining. Balloon the
  // threshold by 50% until we pass the single-BB phase.
  bool SingleBB = true;
  int SingleBBBonus = Threshold / 2;
  // INTEL  CQ378383: Tolerate a single "forgivable" condition when optimizing
  // INTEL  for size. In this case, we delay subtracting out the single basic
  // INTEL  block bonus until we see a second branch with multiple targets.
  bool SeekingForgivable = CS.getCaller()->optForSize(); // INTEL
  bool FoundForgivable = false;                          // INTEL
  bool SubtractedBonus = false;                          // INTEL

  // Speculatively apply all possible bonuses to Threshold. If cost exceeds
  // this Threshold any time, and cost cannot decrease, we can stop processing
  // the rest of the function body.
  Threshold += (SingleBBBonus + FiftyPercentVectorBonus);

  // Give out bonuses per argument, as the instructions setting them up will
  // be gone after inlining.
  for (unsigned I = 0, E = CS.arg_size(); I != E; ++I) {
    if (CS.isByValArgument(I)) {
      // We approximate the number of loads and stores needed by dividing the
      // size of the byval type by the target's pointer size.
      PointerType *PTy = cast<PointerType>(CS.getArgument(I)->getType());
      unsigned TypeSize = DL.getTypeSizeInBits(PTy->getElementType());
      unsigned PointerSize = DL.getPointerSizeInBits();
      // Ceiling division.
      unsigned NumStores = (TypeSize + PointerSize - 1) / PointerSize;

      // If it generates more than 8 stores it is likely to be expanded as an
      // inline memcpy so we take that as an upper bound. Otherwise we assume
      // one load and one store per word copied.
      // FIXME: The maxStoresPerMemcpy setting from the target should be used
      // here instead of a magic number of 8, but it's not available via
      // DataLayout.
      NumStores = std::min(NumStores, 8U);

      Cost -= 2 * NumStores * InlineConstants::InstrCost;
    } else {
      // For non-byval arguments subtract off one instruction per call
      // argument.
      Cost -= InlineConstants::InstrCost;
    }
  }
  // The call instruction also disappears after inlining.
  Cost -= InlineConstants::InstrCost + InlineConstants::CallPenalty;
  
  // If there is only one call of the function, and it has internal linkage,
  // the cost of inlining it drops dramatically.
  // INTEL CQ370998: Added link once ODR linkage case.
  bool OnlyOneCallAndLocalLinkage =
       (F.hasLocalLinkage() || F.hasLinkOnceODRLinkage()) &&  // INTEL
       F.hasOneUse() &&  &F == CS.getCalledFunction();        // INTEL
  if (OnlyOneCallAndLocalLinkage) { // INTEL
    Cost -= InlineConstants::LastCallToStaticBonus;
    YesReasonVector.push_back(InlrSingleLocalCall); // INTEL
  } // INTEL

#if INTEL_CUSTOMIZATION
  else { 
    if (&F == CS.getCalledFunction()) { 
      if (isDoubleCallSite(&F)) { 
        // If there are two calls of the function, the cost of inlining it may 
        // drop, but less dramatically.
        if (F.hasLocalLinkage() || F.hasLinkOnceODRLinkage()) { 
           if (worthyDoubleInternalCallSite(CS, *ILIC)) { 
             Cost -= InlineConstants::SecondToLastCallToStaticBonus;
             YesReasonVector.push_back(InlrDoubleLocalCall);
           } 
        } 
        else { 
           if (worthyDoubleExternalCallSite(CS)) { 
             Cost -= InlineConstants::SecondToLastCallToStaticBonus;
             YesReasonVector.push_back(InlrDoubleNonLocalCall);
           } 
        } 
      }
    }
  }
 
  // Use InlineAggressiveInfo to expose uses of global ptrs
  if (AI != nullptr && AI->isCallInstInAggInlList(CS)) {
    Cost -= InlineConstants::AggressiveInlineCallBonus;
    YesReasonVector.push_back(InlrAggInline);
  }
#endif // INTEL_CUSTOMIZATION

  // If this function uses the coldcc calling convention, prefer not to inline
  // it.
  if (F.getCallingConv() == CallingConv::Cold) { // INTEL
    Cost += InlineConstants::ColdccPenalty;
    NoReasonVector.push_back(NinlrColdCC); // INTEL
  } // INTEL

  // Check if we're done. This can happen due to bonuses and penalties.
  if (Cost > Threshold) { // INTEL
    *ReasonAddr = bestInlineReason(NoReasonVector, NinlrNotProfitable); // INTEL
    return false;
  } // INTEL

  if (F.empty()) { // INTEL
    *ReasonAddr = InlrEmptyFunction; // INTEL
    return true;
  } // INTEL

  Function *Caller = CS.getInstruction()->getParent()->getParent();
  // Check if the caller function is recursive itself.
  for (User *U : Caller->users()) {
    CallSite Site(U);
    if (!Site)
      continue;
    Instruction *I = Site.getInstruction();
    if (I->getParent()->getParent() == Caller) {
      IsCallerRecursive = true;
      break;
    }
  }

  // Populate our simplified values by mapping from function arguments to call
  // arguments with known important simplifications.
  CallSite::arg_iterator CAI = CS.arg_begin();
  for (Function::arg_iterator FAI = F.arg_begin(), FAE = F.arg_end();
       FAI != FAE; ++FAI, ++CAI) {
    assert(CAI != CS.arg_end());
    if (Constant *C = dyn_cast<Constant>(CAI))
      SimplifiedValues[&*FAI] = C;

    Value *PtrArg = *CAI;
    if (ConstantInt *C = stripAndComputeInBoundsConstantOffsets(PtrArg)) {
      ConstantOffsetPtrs[&*FAI] = std::make_pair(PtrArg, C->getValue());

      // We can SROA any pointer arguments derived from alloca instructions.
      if (isa<AllocaInst>(PtrArg)) {
        SROAArgValues[&*FAI] = PtrArg;
        SROAArgCosts[PtrArg] = 0;
      }
    }
  }
  NumConstantArgs = SimplifiedValues.size();
  NumConstantOffsetPtrArgs = ConstantOffsetPtrs.size();
  NumAllocaArgs = SROAArgValues.size();

  // FIXME: If a caller has multiple calls to a callee, we end up recomputing
  // the ephemeral values multiple times (and they're completely determined by
  // the callee, so this is purely duplicate work).
  SmallPtrSet<const Value *, 32> EphValues;
  CodeMetrics::collectEphemeralValues(&F, &GetAssumptionCache(F), EphValues);

  // The worklist of live basic blocks in the callee *after* inlining. We avoid
  // adding basic blocks of the callee which can be proven to be dead for this
  // particular call site in order to get more accurate cost estimates. This
  // requires a somewhat heavyweight iteration pattern: we need to walk the
  // basic blocks in a breadth-first order as we insert live successors. To
  // accomplish this, prioritizing for small iterations because we exit after
  // crossing our threshold, we use a small-size optimized SetVector.
  typedef SetVector<BasicBlock *, SmallVector<BasicBlock *, 16>,
                    SmallPtrSet<BasicBlock *, 16>>
      BBSetVector;
  BBSetVector BBWorklist;
  BBWorklist.insert(&F.getEntryBlock());
  // Note that we *must not* cache the size, this loop grows the worklist.
  for (unsigned Idx = 0; Idx != BBWorklist.size(); ++Idx) {
    // Bail out the moment we cross the threshold. This means we'll under-count
    // the cost, but only when undercounting doesn't matter.
    if (Cost > Threshold)
      break;

    BasicBlock *BB = BBWorklist[Idx];
    if (BB->empty())
      continue;

    // Disallow inlining a blockaddress. A blockaddress only has defined
    // behavior for an indirect branch in the same function, and we do not
    // currently support inlining indirect branches. But, the inliner may not
    // see an indirect branch that ends up being dead code at a particular call
    // site. If the blockaddress escapes the function, e.g., via a global
    // variable, inlining may lead to an invalid cross-function reference.
    if (BB->hasAddressTaken()) { // INTEL
      *ReasonAddr = NinlrBlockAddress; // INTEL
      return false;
    }

    // Analyze the cost of this block. If we blow through the threshold, this
    // returns false, and we can bail on out.
#if INTEL_CUSTOMIZATION
    if (!analyzeBlock(BB, EphValues)) {
      *ReasonAddr = NinlrNotProfitable;
      if (IsRecursiveCall) {
        *ReasonAddr = NinlrRecursive;
      }
      if (ExposesReturnsTwice) {
        *ReasonAddr = NinlrReturnsTwice;
      }
      if (HasDynamicAlloca) {
        *ReasonAddr = NinlrDynamicAlloca;
      }
      if (HasIndirectBr) {
        *ReasonAddr = NinlrIndirectBranch;
      }
      if (HasFrameEscape) {
        *ReasonAddr = NinlrCallsLocalEscape;
      }
      return false;
    }
#endif // INTEL_CUSTOMIZATION

    TerminatorInst *TI = BB->getTerminator();

    // Add in the live successors by first checking whether we have terminator
    // that may be simplified based on the values simplified by this call.
    if (BranchInst *BI = dyn_cast<BranchInst>(TI)) {
      if (BI->isConditional()) {
        Value *Cond = BI->getCondition();
        if (ConstantInt *SimpleCond =
                dyn_cast_or_null<ConstantInt>(SimplifiedValues.lookup(Cond))) {
          BBWorklist.insert(BI->getSuccessor(SimpleCond->isZero() ? 1 : 0));
          continue;
        }
      }
    } else if (SwitchInst *SI = dyn_cast<SwitchInst>(TI)) {
      Value *Cond = SI->getCondition();
      if (ConstantInt *SimpleCond =
              dyn_cast_or_null<ConstantInt>(SimplifiedValues.lookup(Cond))) {
        BBWorklist.insert(SI->findCaseValue(SimpleCond).getCaseSuccessor());
        continue;
      }
    }

    // If we're unable to select a particular successor, just count all of
    // them.
    for (unsigned TIdx = 0, TSize = TI->getNumSuccessors(); TIdx != TSize;
         ++TIdx)
      BBWorklist.insert(TI->getSuccessor(TIdx));

    // If we had any successors at this point, than post-inlining is likely to
    // have them as well. Note that we assume any basic blocks which existed
    // due to branches or switches which folded above will also fold after
    // inlining.
#if INTEL_CUSTOMIZATION
    if (TI->getNumSuccessors() > 1) {
      if (SeekingForgivable && forgivableCondition(TI)) {
         FoundForgivable = true;
         Cost -= InlineConstants::InstrCost;
      }
      else {
         if (!SubtractedBonus) {
           SubtractedBonus = true;
           Threshold -= SingleBBBonus;
         }
         FoundForgivable = false;
      }
      SingleBB = false;
    }
#endif // INTEL_CUSTOMIZATION
  }

#if INTEL_CUSTOMIZATION
  if (SingleBB) {
    YesReasonVector.push_back(InlrSingleBasicBlock);
  }
  else if (FoundForgivable) {
    YesReasonVector.push_back(InlrAlmostSingleBasicBlock);
  }
#endif // INTEL_CUSTOMIZATION

  // If this is a noduplicate call, we can still inline as long as
  // inlining this would cause the removal of the caller (so the instruction
  // is not actually duplicated, just moved).
  if (!OnlyOneCallAndLocalLinkage && ContainsNoDuplicateCall) { // INTEL
    *ReasonAddr = NinlrDuplicateCall; // INTEL
    return false;
  } // INTEL

  // We applied the maximum possible vector bonus at the beginning. Now,
  // subtract the excess bonus, if any, from the Threshold before
  // comparing against Cost.
  if (NumVectorInstructions <= NumInstructions / 10)
    Threshold -= FiftyPercentVectorBonus;
  else if (NumVectorInstructions <= NumInstructions / 2)
    Threshold -= (FiftyPercentVectorBonus - TenPercentVectorBonus);

#if INTEL_CUSTOMIZATION
  if (VectorBonus > 0) {
    YesReasonVector.push_back(InlrVectorBonus);
  }
  if (Cost < Threshold) {
    *ReasonAddr = bestInlineReason(YesReasonVector, InlrProfitable);
  }
  else {
    *ReasonAddr = bestInlineReason(NoReasonVector, NinlrNotProfitable);
  }
#endif // INTEL_CUSTOMIZATION

  return Cost < std::max(1, Threshold);
}

#if !defined(NDEBUG) || defined(LLVM_ENABLE_DUMP)
/// \brief Dump stats about this call's analysis.
LLVM_DUMP_METHOD void CallAnalyzer::dump() {
#define DEBUG_PRINT_STAT(x) dbgs() << "      " #x ": " << x << "\n"
  DEBUG_PRINT_STAT(NumConstantArgs);
  DEBUG_PRINT_STAT(NumConstantOffsetPtrArgs);
  DEBUG_PRINT_STAT(NumAllocaArgs);
  DEBUG_PRINT_STAT(NumConstantPtrCmps);
  DEBUG_PRINT_STAT(NumConstantPtrDiffs);
  DEBUG_PRINT_STAT(NumInstructionsSimplified);
  DEBUG_PRINT_STAT(NumInstructions);
  DEBUG_PRINT_STAT(SROACostSavings);
  DEBUG_PRINT_STAT(SROACostSavingsLost);
  DEBUG_PRINT_STAT(ContainsNoDuplicateCall);
  DEBUG_PRINT_STAT(Cost);
  DEBUG_PRINT_STAT(Threshold);
#undef DEBUG_PRINT_STAT
}
#endif

/// \brief Test that two functions either have or have not the given attribute
///        at the same time.
template <typename AttrKind>
static bool attributeMatches(Function *F1, Function *F2, AttrKind Attr) {
  return F1->getFnAttribute(Attr) == F2->getFnAttribute(Attr);
}

/// \brief Test that there are no attribute conflicts between Caller and Callee
///        that prevent inlining.
static bool functionsHaveCompatibleAttributes(Function *Caller,
                                              Function *Callee,
                                              TargetTransformInfo &TTI) {
  return TTI.areInlineCompatible(Caller, Callee) &&
         AttributeFuncs::areInlineCompatible(*Caller, *Callee);
}

InlineCost llvm::getInlineCost(
    CallSite CS, const InlineParams &Params, TargetTransformInfo &CalleeTTI,
    std::function<AssumptionCache &(Function &)> &GetAssumptionCache,
    InliningLoopInfoCache *ILIC, // INTEL
    ProfileSummaryInfo *PSI, InlineAggressiveInfo *AI) {  // INTEL
  return getInlineCost(CS, CS.getCalledFunction(), Params, CalleeTTI,
    GetAssumptionCache, ILIC, PSI, AI);  // INTEL
}

InlineCost llvm::getInlineCost(
    CallSite CS, Function *Callee, const InlineParams &Params,
    TargetTransformInfo &CalleeTTI,
    std::function<AssumptionCache &(Function &)> &GetAssumptionCache,
    InliningLoopInfoCache *ILIC,    // INTEL
    ProfileSummaryInfo *PSI, InlineAggressiveInfo *AI) {  // INTEL

  // Cannot inline indirect calls.
  if (!Callee)
    return llvm::InlineCost::getNever(NinlrIndirect); // INTEL

  // Calls to functions with always-inline attributes should be inlined
  // whenever possible.
  if (CS.hasFnAttr(Attribute::AlwaysInline)) {
#if INTEL_CUSTOMIZATION
    InlineReason Reason = InlrNoReason;
    if (isInlineViable(*Callee, Reason))
      return llvm::InlineCost::getAlways(InlrAlwaysInline);
    assert(IsNotInlinedReason(Reason));
    return llvm::InlineCost::getNever(Reason);
#endif // INTEL_CUSTOMIZATION
  }

  // Never inline functions with conflicting attributes (unless callee has
  // always-inline attribute).
  if (!functionsHaveCompatibleAttributes(CS.getCaller(), Callee, CalleeTTI))
    return llvm::InlineCost::getNever(NinlrMismatchedAttributes); // INTEL

  // Don't inline this call if the caller has the optnone attribute.
  if (CS.getCaller()->hasFnAttribute(Attribute::OptimizeNone))
    return llvm::InlineCost::getNever(NinlrOptNone); // INTEL

  // Don't inline functions which can be interposed at link-time.  Don't inline
  // functions marked noinline or call sites marked noinline.
  // Note: inlining non-exact non-interposable fucntions is fine, since we know
  // we have *a* correct implementation of the source level function.
  if (Callee->isInterposable() || Callee->hasFnAttribute(Attribute::NoInline) ||
      CS.isNoInline()) { // INTEL
#if INTEL_CUSTOMIZATION
    if (Callee->isInterposable()) {
      return llvm::InlineCost::getNever(NinlrMayBeOverriden);
    }
    if (Callee->hasFnAttribute(Attribute::NoInline)) {
      return llvm::InlineCost::getNever(NinlrNoinlineAttribute);
    }
    if (CS.isNoInline()) {
      return llvm::InlineCost::getNever(NinlrNoinlineCallsite);
    }
#endif // INTEL_CUSTOMIZATION
  } // INTEL

  DEBUG(llvm::dbgs() << "      Analyzing call of " << Callee->getName()
                     << "...\n");

  CallAnalyzer CA(CalleeTTI, GetAssumptionCache, PSI, ILIC, AI, // INTEL
                  *Callee, CS, Params);
#if INTEL_CUSTOMIZATION
  InlineReason Reason = InlrNoReason;
  bool ShouldInline = CA.analyzeCall(CS, &Reason);
  assert(Reason != InlrNoReason);
#endif // INTEL_CUSTOMIZATION

  DEBUG(CA.dump());

  // Check if there was a reason to force inlining or no inlining.
  if (!ShouldInline && CA.getCost() < CA.getThreshold())
    return InlineCost::getNever(Reason); // INTEL
  if (ShouldInline && CA.getCost() >= CA.getThreshold())
    return InlineCost::getAlways(Reason); // INTEL

  return llvm::InlineCost::get(CA.getCost(), // INTEL
    CA.getThreshold(), Reason); // INTEL
}

bool llvm::isInlineViable(Function &F, // INTEL
                          InlineReason& Reason) { // INTEL
  bool ReturnsTwice = F.hasFnAttribute(Attribute::ReturnsTwice);
  for (Function::iterator BI = F.begin(), BE = F.end(); BI != BE; ++BI) {
    // Disallow inlining of functions which contain indirect branches or
    // blockaddresses.
    if (isa<IndirectBrInst>(BI->getTerminator())
      || BI->hasAddressTaken()) { // INTEL
#if INTEL_CUSTOMIZATION
      if (isa<IndirectBrInst>(BI->getTerminator())) {
        Reason = NinlrIndirectBranch;
        return false;
      }
      if (BI->hasAddressTaken()) {
        Reason = NinlrBlockAddress;
        return false;
      }
#endif // INTEL_CUSTOMIZATION
    } // INTEL

    for (auto &II : *BI) {
      CallSite CS(&II);
      if (!CS)
        continue;

      // Disallow recursive calls.
      if (&F == CS.getCalledFunction()) { // INTEL
        Reason = NinlrRecursive; // INTEL
        return false;
      } // INTEL

      // Disallow calls which expose returns-twice to a function not previously
      // attributed as such.
      if (!ReturnsTwice && CS.isCall() &&
          cast<CallInst>(CS.getInstruction())->canReturnTwice()) { // INTEL
        Reason = NinlrReturnsTwice; // INTEL
        return false;
      } // INTEL

      // Disallow inlining functions that call @llvm.localescape. Doing this
      // correctly would require major changes to the inliner.
      if (CS.getCalledFunction() &&
          CS.getCalledFunction()->getIntrinsicID() ==
              llvm::Intrinsic::localescape) { // INTEL
        Reason = NinlrCallsLocalEscape; // INTEL
        return false;
      } // INTEL
    }
  }

  return true;
}

// APIs to create InlineParams based on command line flags and/or other
// parameters.

InlineParams llvm::getInlineParams(int Threshold) {
  InlineParams Params;

  // This field is the threshold to use for a callee by default. This is
  // derived from one or more of:
  //  * optimization or size-optimization levels,
  //  * a value passed to createFunctionInliningPass function, or
  //  * the -inline-threshold flag.
  //  If the -inline-threshold flag is explicitly specified, that is used
  //  irrespective of anything else.
  if (InlineThreshold.getNumOccurrences() > 0)
    Params.DefaultThreshold = InlineThreshold;
  else
    Params.DefaultThreshold = Threshold;

  // Set the HintThreshold knob from the -inlinehint-threshold.
  Params.HintThreshold = HintThreshold;

  // Set the HotCallSiteThreshold knob from the -hot-callsite-threshold.
  Params.HotCallSiteThreshold = HotCallSiteThreshold;

  // Set the OptMinSizeThreshold and OptSizeThreshold params only if the
  // Set the OptMinSizeThreshold and OptSizeThreshold params only if the
  // -inlinehint-threshold commandline option is not explicitly given. If that
  // option is present, then its value applies even for callees with size and
  // minsize attributes.
  // If the -inline-threshold is not specified, set the ColdThreshold from the
  // -inlinecold-threshold even if it is not explicitly passed. If
  // -inline-threshold is specified, then -inlinecold-threshold needs to be
  // explicitly specified to set the ColdThreshold knob
  if (InlineThreshold.getNumOccurrences() == 0) {
    Params.OptMinSizeThreshold = InlineConstants::OptMinSizeThreshold;
    Params.OptSizeThreshold = OptSizeThreshold; // INTEL
    Params.ColdThreshold = ColdThreshold;
  } else if (ColdThreshold.getNumOccurrences() > 0) {
    Params.ColdThreshold = ColdThreshold;
  }
  return Params;
}

InlineParams llvm::getInlineParams() {
  return getInlineParams(InlineThreshold);
}

// Compute the default threshold for inlining based on the opt level and the
// size opt level.
static int computeThresholdFromOptLevels(unsigned OptLevel,
                                         unsigned SizeOptLevel) {
  if (OptLevel > 2)
    return InlineConstants::OptAggressiveThreshold;
  if (SizeOptLevel == 1) // -Os
    return OptSizeThreshold; // INTEL
  if (SizeOptLevel == 2) // -Oz
    return InlineConstants::OptMinSizeThreshold;
  return InlineThreshold;
}

InlineParams llvm::getInlineParams(unsigned OptLevel, unsigned SizeOptLevel) {
  return getInlineParams(computeThresholdFromOptLevels(OptLevel, SizeOptLevel));
}<|MERGE_RESOLUTION|>--- conflicted
+++ resolved
@@ -993,14 +993,9 @@
   // out. Pretend to inline the function, with a custom threshold.
   auto IndirectCallParams = Params;
   IndirectCallParams.DefaultThreshold = InlineConstants::IndirectCallThreshold;
-<<<<<<< HEAD
   CallAnalyzer CA(TTI, GetAssumptionCache, PSI, ILIC, AI, *F, CS, // INTEL
-    Params);                         // INTEL
+    IndirectCallParams);
   if (CA.analyzeCall(CS, nullptr)) { // INTEL 
-=======
-  CallAnalyzer CA(TTI, GetAssumptionCache, PSI, *F, CS, IndirectCallParams);
-  if (CA.analyzeCall(CS)) {
->>>>>>> 47e577eb
     // We were able to inline the indirect call! Subtract the cost from the
     // threshold to get the bonus we want to apply, but don't go below zero.
     Cost -= std::max(0, CA.getThreshold() - CA.getCost());
