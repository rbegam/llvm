//===- InlineCost.cpp - Cost analysis for inliner -------------------------===//
//
//                     The LLVM Compiler Infrastructure
//
// This file is distributed under the University of Illinois Open Source
// License. See LICENSE.TXT for details.
//
//===----------------------------------------------------------------------===//
//
// This file implements inline cost analysis.
//
//===----------------------------------------------------------------------===//

#include "llvm/Analysis/InlineCost.h"
#include "llvm/ADT/STLExtras.h"
#include "llvm/ADT/SetVector.h"
#include "llvm/ADT/SmallPtrSet.h"
#include "llvm/ADT/SmallVector.h"
#include "llvm/ADT/Statistic.h"
#include "llvm/Analysis/AssumptionCache.h"
#include "llvm/Analysis/CodeMetrics.h"
#include "llvm/Analysis/ConstantFolding.h"
#include "llvm/Analysis/InstructionSimplify.h"
<<<<<<< HEAD
#include "llvm/Analysis/Intel_AggInline.h"      // INTEL
#include "llvm/Analysis/LoopInfo.h"
=======
#include "llvm/Analysis/LoopInfo.h" // INTEL
#include "llvm/Analysis/ProfileSummaryInfo.h"
>>>>>>> 0bc23db1
#include "llvm/Analysis/TargetTransformInfo.h"
#include "llvm/IR/CallSite.h"
#include "llvm/IR/CallingConv.h"
#include "llvm/IR/DataLayout.h"
#include "llvm/IR/Dominators.h"
#include "llvm/IR/GetElementPtrTypeIterator.h"
#include "llvm/IR/GlobalAlias.h"
#include "llvm/IR/InstVisitor.h"
#include "llvm/IR/IntrinsicInst.h"
#include "llvm/IR/Operator.h"
#include "llvm/Support/Debug.h"
#include "llvm/Support/raw_ostream.h"

using namespace llvm;
using namespace InlineReportTypes; // INTEL

#define DEBUG_TYPE "inline-cost"

STATISTIC(NumCallsAnalyzed, "Number of call sites analyzed");

#if INTEL_CUSTOMIZATION
extern bool llvm::IsInlinedReason(InlineReason Reason) {
  return Reason > InlrFirst && Reason < InlrLast;
}

extern bool llvm::IsNotInlinedReason(InlineReason Reason) {
  return Reason > NinlrFirst && Reason < NinlrLast;
}
#endif // INTEL_CUSTOMIZATION

// Threshold to use when optsize is specified (and there is no -inline-limit).
#if INTEL_CUSTOMIZATION
// CQ370998: Reduce the threshold from 75 to 15 to reduce code size.
   static cl::opt<int>
OptSizeThreshold("inlineoptsize-threshold", cl::Hidden, cl::init(15),
              cl::desc("Threshold for inlining functions with -Os"));
#endif // INTEL_CUSTOMIZATION

// Threshold to use when -Oz is specified (and there is no -inline-threshold).
const int OptMinSizeThreshold = 25;

// Threshold to use when -O[34] is specified (and there is no
// -inline-threshold).
const int OptAggressiveThreshold = 275;

static cl::opt<int> DefaultInlineThreshold(
    "inline-threshold", cl::Hidden, cl::init(225), cl::ZeroOrMore,
    cl::desc("Control the amount of inlining to perform (default = 225)"));

static cl::opt<int> HintThreshold(
    "inlinehint-threshold", cl::Hidden, cl::init(325),
    cl::desc("Threshold for inlining functions with inline hint"));

// We introduce this threshold to help performance of instrumentation based
// PGO before we actually hook up inliner with analysis passes such as BPI and
// BFI.
static cl::opt<int> ColdThreshold(
    "inlinecold-threshold", cl::Hidden, cl::init(225),
    cl::desc("Threshold for inlining functions with cold attribute"));

namespace {

class CallAnalyzer : public InstVisitor<CallAnalyzer, bool> {
  typedef InstVisitor<CallAnalyzer, bool> Base;
  friend class InstVisitor<CallAnalyzer, bool>;

  /// The TargetTransformInfo available for this compilation.
  const TargetTransformInfo &TTI;

  /// Getter for the cache of @llvm.assume intrinsics.
  std::function<AssumptionCache &(Function &)> &GetAssumptionCache;

  /// Profile summary information.
  ProfileSummaryInfo *PSI;

  // The called function.
  Function &F;

  // The candidate callsite being analyzed. Please do not use this to do
  // analysis in the caller function; we want the inline cost query to be
  // easily cacheable. Instead, use the cover function paramHasAttr.
  CallSite CandidateCS;

  int Threshold;

  // INTEL    Aggressive Analysis
  InlineAggressiveAnalysis *AI;           // INTEL

  int Cost;

  bool IsCallerRecursive;
  bool IsRecursiveCall;
  bool ExposesReturnsTwice;
  bool HasDynamicAlloca;
  bool ContainsNoDuplicateCall;
  bool HasReturn;
  bool HasIndirectBr;
  bool HasFrameEscape;

  /// Number of bytes allocated statically by the callee.
  uint64_t AllocatedSize;
  unsigned NumInstructions, NumVectorInstructions;
  int FiftyPercentVectorBonus, TenPercentVectorBonus;
  int VectorBonus;

  // While we walk the potentially-inlined instructions, we build up and
  // maintain a mapping of simplified values specific to this callsite. The
  // idea is to propagate any special information we have about arguments to
  // this call through the inlinable section of the function, and account for
  // likely simplifications post-inlining. The most important aspect we track
  // is CFG altering simplifications -- when we prove a basic block dead, that
  // can cause dramatic shifts in the cost of inlining a function.
  DenseMap<Value *, Constant *> SimplifiedValues;

  // Keep track of the values which map back (through function arguments) to
  // allocas on the caller stack which could be simplified through SROA.
  DenseMap<Value *, Value *> SROAArgValues;

  // The mapping of caller Alloca values to their accumulated cost savings. If
  // we have to disable SROA for one of the allocas, this tells us how much
  // cost must be added.
  DenseMap<Value *, int> SROAArgCosts;

  // Keep track of values which map to a pointer base and constant offset.
  DenseMap<Value *, std::pair<Value *, APInt>> ConstantOffsetPtrs;

  // Custom simplification helper routines.
  bool isAllocaDerivedArg(Value *V);
  bool lookupSROAArgAndCost(Value *V, Value *&Arg,
                            DenseMap<Value *, int>::iterator &CostIt);
  void disableSROA(DenseMap<Value *, int>::iterator CostIt);
  void disableSROA(Value *V);
  void accumulateSROACost(DenseMap<Value *, int>::iterator CostIt,
                          int InstructionCost);
  bool isGEPOffsetConstant(GetElementPtrInst &GEP);
  bool accumulateGEPOffset(GEPOperator &GEP, APInt &Offset);
  bool simplifyCallSite(Function *F, CallSite CS);
  ConstantInt *stripAndComputeInBoundsConstantOffsets(Value *&V);

  /// Return true if the given argument to the function being considered for
  /// inlining has the given attribute set either at the call site or the
  /// function declaration.  Primarily used to inspect call site specific
  /// attributes since these can be more precise than the ones on the callee
  /// itself.
  bool paramHasAttr(Argument *A, Attribute::AttrKind Attr);

  /// Return true if the given value is known non null within the callee if
  /// inlined through this particular callsite.
  bool isKnownNonNullInCallee(Value *V);

  /// Update Threshold based on callsite properties such as callee
  /// attributes and callee hotness for PGO builds. The Callee is explicitly
  /// passed to support analyzing indirect calls whose target is inferred by
  /// analysis.
  void updateThreshold(CallSite CS, Function &Callee);

  /// Return true if size growth is allowed when inlining the callee at CS.
  bool allowSizeGrowth(CallSite CS);

  // Custom analysis routines.
  bool analyzeBlock(BasicBlock *BB, SmallPtrSetImpl<const Value *> &EphValues);

  // Disable several entry points to the visitor so we don't accidentally use
  // them by declaring but not defining them here.
  void visit(Module *);
  void visit(Module &);
  void visit(Function *);
  void visit(Function &);
  void visit(BasicBlock *);
  void visit(BasicBlock &);

  // Provide base case for our instruction visit.
  bool visitInstruction(Instruction &I);

  // Our visit overrides.
  bool visitAlloca(AllocaInst &I);
  bool visitPHI(PHINode &I);
  bool visitGetElementPtr(GetElementPtrInst &I);
  bool visitBitCast(BitCastInst &I);
  bool visitPtrToInt(PtrToIntInst &I);
  bool visitIntToPtr(IntToPtrInst &I);
  bool visitCastInst(CastInst &I);
  bool visitUnaryInstruction(UnaryInstruction &I);
  bool visitCmpInst(CmpInst &I);
  bool visitSub(BinaryOperator &I);
  bool visitBinaryOperator(BinaryOperator &I);
  bool visitLoad(LoadInst &I);
  bool visitStore(StoreInst &I);
  bool visitExtractValue(ExtractValueInst &I);
  bool visitInsertValue(InsertValueInst &I);
  bool visitCallSite(CallSite CS);
  bool visitReturnInst(ReturnInst &RI);
  bool visitBranchInst(BranchInst &BI);
  bool visitSwitchInst(SwitchInst &SI);
  bool visitIndirectBrInst(IndirectBrInst &IBI);
  bool visitResumeInst(ResumeInst &RI);
  bool visitCleanupReturnInst(CleanupReturnInst &RI);
  bool visitCatchReturnInst(CatchReturnInst &RI);
  bool visitUnreachableInst(UnreachableInst &I);

public:
<<<<<<< HEAD
  CallAnalyzer(const TargetTransformInfo &TTI, AssumptionCacheTracker *ACT,
               InlineAggressiveAnalysis *AI,       // INTEL
               Function &Callee, int Threshold, CallSite CSArg)
    : TTI(TTI), ACT(ACT), F(Callee), CandidateCS(CSArg), Threshold(Threshold),
        AI(AI),            // INTEL
        Cost(0), IsCallerRecursive(false), IsRecursiveCall(false),
=======
  CallAnalyzer(const TargetTransformInfo &TTI,
               std::function<AssumptionCache &(Function &)> &GetAssumptionCache,
               ProfileSummaryInfo *PSI, Function &Callee, int Threshold,
               CallSite CSArg)
      : TTI(TTI), GetAssumptionCache(GetAssumptionCache), PSI(PSI), F(Callee),
        CandidateCS(CSArg), Threshold(Threshold), Cost(0),
        IsCallerRecursive(false), IsRecursiveCall(false),
>>>>>>> 0bc23db1
        ExposesReturnsTwice(false), HasDynamicAlloca(false),
        ContainsNoDuplicateCall(false), HasReturn(false), HasIndirectBr(false),
        HasFrameEscape(false), AllocatedSize(0), NumInstructions(0),
        NumVectorInstructions(0), FiftyPercentVectorBonus(0),
        TenPercentVectorBonus(0), VectorBonus(0), NumConstantArgs(0),
        NumConstantOffsetPtrArgs(0), NumAllocaArgs(0), NumConstantPtrCmps(0),
        NumConstantPtrDiffs(0), NumInstructionsSimplified(0),
        SROACostSavings(0), SROACostSavingsLost(0) {}

  bool analyzeCall(CallSite CS, InlineReason* Reason); // INTEL 

  int getThreshold() { return Threshold; }
  int getCost() { return Cost; }

  // Keep a bunch of stats about the cost savings found so we can print them
  // out when debugging.
  unsigned NumConstantArgs;
  unsigned NumConstantOffsetPtrArgs;
  unsigned NumAllocaArgs;
  unsigned NumConstantPtrCmps;
  unsigned NumConstantPtrDiffs;
  unsigned NumInstructionsSimplified;
  unsigned SROACostSavings;
  unsigned SROACostSavingsLost;

  void dump();
};

} // namespace

/// \brief Test whether the given value is an Alloca-derived function argument.
bool CallAnalyzer::isAllocaDerivedArg(Value *V) {
  return SROAArgValues.count(V);
}

/// \brief Lookup the SROA-candidate argument and cost iterator which V maps to.
/// Returns false if V does not map to a SROA-candidate.
bool CallAnalyzer::lookupSROAArgAndCost(
    Value *V, Value *&Arg, DenseMap<Value *, int>::iterator &CostIt) {
  if (SROAArgValues.empty() || SROAArgCosts.empty())
    return false;

  DenseMap<Value *, Value *>::iterator ArgIt = SROAArgValues.find(V);
  if (ArgIt == SROAArgValues.end())
    return false;

  Arg = ArgIt->second;
  CostIt = SROAArgCosts.find(Arg);
  return CostIt != SROAArgCosts.end();
}

/// \brief Disable SROA for the candidate marked by this cost iterator.
///
/// This marks the candidate as no longer viable for SROA, and adds the cost
/// savings associated with it back into the inline cost measurement.
void CallAnalyzer::disableSROA(DenseMap<Value *, int>::iterator CostIt) {
  // If we're no longer able to perform SROA we need to undo its cost savings
  // and prevent subsequent analysis.
  Cost += CostIt->second;
  SROACostSavings -= CostIt->second;
  SROACostSavingsLost += CostIt->second;
  SROAArgCosts.erase(CostIt);
}

/// \brief If 'V' maps to a SROA candidate, disable SROA for it.
void CallAnalyzer::disableSROA(Value *V) {
  Value *SROAArg;
  DenseMap<Value *, int>::iterator CostIt;
  if (lookupSROAArgAndCost(V, SROAArg, CostIt))
    disableSROA(CostIt);
}

/// \brief Accumulate the given cost for a particular SROA candidate.
void CallAnalyzer::accumulateSROACost(DenseMap<Value *, int>::iterator CostIt,
                                      int InstructionCost) {
  CostIt->second += InstructionCost;
  SROACostSavings += InstructionCost;
}

/// \brief Check whether a GEP's indices are all constant.
///
/// Respects any simplified values known during the analysis of this callsite.
bool CallAnalyzer::isGEPOffsetConstant(GetElementPtrInst &GEP) {
  for (User::op_iterator I = GEP.idx_begin(), E = GEP.idx_end(); I != E; ++I)
    if (!isa<Constant>(*I) && !SimplifiedValues.lookup(*I))
      return false;

  return true;
}

/// \brief Accumulate a constant GEP offset into an APInt if possible.
///
/// Returns false if unable to compute the offset for any reason. Respects any
/// simplified values known during the analysis of this callsite.
bool CallAnalyzer::accumulateGEPOffset(GEPOperator &GEP, APInt &Offset) {
  const DataLayout &DL = F.getParent()->getDataLayout();
  unsigned IntPtrWidth = DL.getPointerSizeInBits();
  assert(IntPtrWidth == Offset.getBitWidth());

  for (gep_type_iterator GTI = gep_type_begin(GEP), GTE = gep_type_end(GEP);
       GTI != GTE; ++GTI) {
    ConstantInt *OpC = dyn_cast<ConstantInt>(GTI.getOperand());
    if (!OpC)
      if (Constant *SimpleOp = SimplifiedValues.lookup(GTI.getOperand()))
        OpC = dyn_cast<ConstantInt>(SimpleOp);
    if (!OpC)
      return false;
    if (OpC->isZero())
      continue;

    // Handle a struct index, which adds its field offset to the pointer.
    if (StructType *STy = dyn_cast<StructType>(*GTI)) {
      unsigned ElementIdx = OpC->getZExtValue();
      const StructLayout *SL = DL.getStructLayout(STy);
      Offset += APInt(IntPtrWidth, SL->getElementOffset(ElementIdx));
      continue;
    }

    APInt TypeSize(IntPtrWidth, DL.getTypeAllocSize(GTI.getIndexedType()));
    Offset += OpC->getValue().sextOrTrunc(IntPtrWidth) * TypeSize;
  }
  return true;
}

bool CallAnalyzer::visitAlloca(AllocaInst &I) {
  // Check whether inlining will turn a dynamic alloca into a static
  // alloca and handle that case.
  if (I.isArrayAllocation()) {
    Constant *Size = SimplifiedValues.lookup(I.getArraySize());
    if (auto *AllocSize = dyn_cast_or_null<ConstantInt>(Size)) {
      const DataLayout &DL = F.getParent()->getDataLayout();
      Type *Ty = I.getAllocatedType();
      AllocatedSize = SaturatingMultiplyAdd(
          AllocSize->getLimitedValue(), DL.getTypeAllocSize(Ty), AllocatedSize);
      return Base::visitAlloca(I);
    }
  }

  // Accumulate the allocated size.
  if (I.isStaticAlloca()) {
    const DataLayout &DL = F.getParent()->getDataLayout();
    Type *Ty = I.getAllocatedType();
    AllocatedSize = SaturatingAdd(DL.getTypeAllocSize(Ty), AllocatedSize);
  }

  // We will happily inline static alloca instructions.
  if (I.isStaticAlloca())
    return Base::visitAlloca(I);

  // FIXME: This is overly conservative. Dynamic allocas are inefficient for
  // a variety of reasons, and so we would like to not inline them into
  // functions which don't currently have a dynamic alloca. This simply
  // disables inlining altogether in the presence of a dynamic alloca.
  HasDynamicAlloca = true;
  return false;
}

bool CallAnalyzer::visitPHI(PHINode &I) {
  // FIXME: We should potentially be tracking values through phi nodes,
  // especially when they collapse to a single value due to deleted CFG edges
  // during inlining.

  // FIXME: We need to propagate SROA *disabling* through phi nodes, even
  // though we don't want to propagate it's bonuses. The idea is to disable
  // SROA if it *might* be used in an inappropriate manner.

  // Phi nodes are always zero-cost.
  return true;
}

bool CallAnalyzer::visitGetElementPtr(GetElementPtrInst &I) {
  Value *SROAArg;
  DenseMap<Value *, int>::iterator CostIt;
  bool SROACandidate =
      lookupSROAArgAndCost(I.getPointerOperand(), SROAArg, CostIt);

  // Try to fold GEPs of constant-offset call site argument pointers. This
  // requires target data and inbounds GEPs.
  if (I.isInBounds()) {
    // Check if we have a base + offset for the pointer.
    Value *Ptr = I.getPointerOperand();
    std::pair<Value *, APInt> BaseAndOffset = ConstantOffsetPtrs.lookup(Ptr);
    if (BaseAndOffset.first) {
      // Check if the offset of this GEP is constant, and if so accumulate it
      // into Offset.
      if (!accumulateGEPOffset(cast<GEPOperator>(I), BaseAndOffset.second)) {
        // Non-constant GEPs aren't folded, and disable SROA.
        if (SROACandidate)
          disableSROA(CostIt);
        return false;
      }

      // Add the result as a new mapping to Base + Offset.
      ConstantOffsetPtrs[&I] = BaseAndOffset;

      // Also handle SROA candidates here, we already know that the GEP is
      // all-constant indexed.
      if (SROACandidate)
        SROAArgValues[&I] = SROAArg;

      return true;
    }
  }

  if (isGEPOffsetConstant(I)) {
    if (SROACandidate)
      SROAArgValues[&I] = SROAArg;

    // Constant GEPs are modeled as free.
    return true;
  }

  // Variable GEPs will require math and will disable SROA.
  if (SROACandidate)
    disableSROA(CostIt);
  return false;
}

bool CallAnalyzer::visitBitCast(BitCastInst &I) {
  // Propagate constants through bitcasts.
  Constant *COp = dyn_cast<Constant>(I.getOperand(0));
  if (!COp)
    COp = SimplifiedValues.lookup(I.getOperand(0));
  if (COp)
    if (Constant *C = ConstantExpr::getBitCast(COp, I.getType())) {
      SimplifiedValues[&I] = C;
      return true;
    }

  // Track base/offsets through casts
  std::pair<Value *, APInt> BaseAndOffset =
      ConstantOffsetPtrs.lookup(I.getOperand(0));
  // Casts don't change the offset, just wrap it up.
  if (BaseAndOffset.first)
    ConstantOffsetPtrs[&I] = BaseAndOffset;

  // Also look for SROA candidates here.
  Value *SROAArg;
  DenseMap<Value *, int>::iterator CostIt;
  if (lookupSROAArgAndCost(I.getOperand(0), SROAArg, CostIt))
    SROAArgValues[&I] = SROAArg;

  // Bitcasts are always zero cost.
  return true;
}

bool CallAnalyzer::visitPtrToInt(PtrToIntInst &I) {
  // Propagate constants through ptrtoint.
  Constant *COp = dyn_cast<Constant>(I.getOperand(0));
  if (!COp)
    COp = SimplifiedValues.lookup(I.getOperand(0));
  if (COp)
    if (Constant *C = ConstantExpr::getPtrToInt(COp, I.getType())) {
      SimplifiedValues[&I] = C;
      return true;
    }

  // Track base/offset pairs when converted to a plain integer provided the
  // integer is large enough to represent the pointer.
  unsigned IntegerSize = I.getType()->getScalarSizeInBits();
  const DataLayout &DL = F.getParent()->getDataLayout();
  if (IntegerSize >= DL.getPointerSizeInBits()) {
    std::pair<Value *, APInt> BaseAndOffset =
        ConstantOffsetPtrs.lookup(I.getOperand(0));
    if (BaseAndOffset.first)
      ConstantOffsetPtrs[&I] = BaseAndOffset;
  }

  // This is really weird. Technically, ptrtoint will disable SROA. However,
  // unless that ptrtoint is *used* somewhere in the live basic blocks after
  // inlining, it will be nuked, and SROA should proceed. All of the uses which
  // would block SROA would also block SROA if applied directly to a pointer,
  // and so we can just add the integer in here. The only places where SROA is
  // preserved either cannot fire on an integer, or won't in-and-of themselves
  // disable SROA (ext) w/o some later use that we would see and disable.
  Value *SROAArg;
  DenseMap<Value *, int>::iterator CostIt;
  if (lookupSROAArgAndCost(I.getOperand(0), SROAArg, CostIt))
    SROAArgValues[&I] = SROAArg;

  return TargetTransformInfo::TCC_Free == TTI.getUserCost(&I);
}

bool CallAnalyzer::visitIntToPtr(IntToPtrInst &I) {
  // Propagate constants through ptrtoint.
  Constant *COp = dyn_cast<Constant>(I.getOperand(0));
  if (!COp)
    COp = SimplifiedValues.lookup(I.getOperand(0));
  if (COp)
    if (Constant *C = ConstantExpr::getIntToPtr(COp, I.getType())) {
      SimplifiedValues[&I] = C;
      return true;
    }

  // Track base/offset pairs when round-tripped through a pointer without
  // modifications provided the integer is not too large.
  Value *Op = I.getOperand(0);
  unsigned IntegerSize = Op->getType()->getScalarSizeInBits();
  const DataLayout &DL = F.getParent()->getDataLayout();
  if (IntegerSize <= DL.getPointerSizeInBits()) {
    std::pair<Value *, APInt> BaseAndOffset = ConstantOffsetPtrs.lookup(Op);
    if (BaseAndOffset.first)
      ConstantOffsetPtrs[&I] = BaseAndOffset;
  }

  // "Propagate" SROA here in the same manner as we do for ptrtoint above.
  Value *SROAArg;
  DenseMap<Value *, int>::iterator CostIt;
  if (lookupSROAArgAndCost(Op, SROAArg, CostIt))
    SROAArgValues[&I] = SROAArg;

  return TargetTransformInfo::TCC_Free == TTI.getUserCost(&I);
}

bool CallAnalyzer::visitCastInst(CastInst &I) {
  // Propagate constants through ptrtoint.
  Constant *COp = dyn_cast<Constant>(I.getOperand(0));
  if (!COp)
    COp = SimplifiedValues.lookup(I.getOperand(0));
  if (COp)
    if (Constant *C = ConstantExpr::getCast(I.getOpcode(), COp, I.getType())) {
      SimplifiedValues[&I] = C;
      return true;
    }

  // Disable SROA in the face of arbitrary casts we don't whitelist elsewhere.
  disableSROA(I.getOperand(0));

  return TargetTransformInfo::TCC_Free == TTI.getUserCost(&I);
}

bool CallAnalyzer::visitUnaryInstruction(UnaryInstruction &I) {
  Value *Operand = I.getOperand(0);
  Constant *COp = dyn_cast<Constant>(Operand);
  if (!COp)
    COp = SimplifiedValues.lookup(Operand);
  if (COp) {
    const DataLayout &DL = F.getParent()->getDataLayout();
    if (Constant *C = ConstantFoldInstOperands(&I, COp, DL)) {
      SimplifiedValues[&I] = C;
      return true;
    }
  }

  // Disable any SROA on the argument to arbitrary unary operators.
  disableSROA(Operand);

  return false;
}

bool CallAnalyzer::paramHasAttr(Argument *A, Attribute::AttrKind Attr) {
  unsigned ArgNo = A->getArgNo();
  return CandidateCS.paramHasAttr(ArgNo + 1, Attr);
}

bool CallAnalyzer::isKnownNonNullInCallee(Value *V) {
  // Does the *call site* have the NonNull attribute set on an argument?  We
  // use the attribute on the call site to memoize any analysis done in the
  // caller. This will also trip if the callee function has a non-null
  // parameter attribute, but that's a less interesting case because hopefully
  // the callee would already have been simplified based on that.
  if (Argument *A = dyn_cast<Argument>(V))
    if (paramHasAttr(A, Attribute::NonNull))
      return true;

  // Is this an alloca in the caller?  This is distinct from the attribute case
  // above because attributes aren't updated within the inliner itself and we
  // always want to catch the alloca derived case.
  if (isAllocaDerivedArg(V))
    // We can actually predict the result of comparisons between an
    // alloca-derived value and null. Note that this fires regardless of
    // SROA firing.
    return true;

  return false;
}

bool CallAnalyzer::allowSizeGrowth(CallSite CS) {
  // If the normal destination of the invoke or the parent block of the call
  // site is unreachable-terminated, there is little point in inlining this
  // unless there is literally zero cost.
  // FIXME: Note that it is possible that an unreachable-terminated block has a
  // hot entry. For example, in below scenario inlining hot_call_X() may be
  // beneficial :
  // main() {
  //   hot_call_1();
  //   ...
  //   hot_call_N()
  //   exit(0);
  // }
  // For now, we are not handling this corner case here as it is rare in real
  // code. In future, we should elaborate this based on BPI and BFI in more
  // general threshold adjusting heuristics in updateThreshold().
  Instruction *Instr = CS.getInstruction();
  if (InvokeInst *II = dyn_cast<InvokeInst>(Instr)) {
    if (isa<UnreachableInst>(II->getNormalDest()->getTerminator()))
      return false;
  } else if (isa<UnreachableInst>(Instr->getParent()->getTerminator()))
    return false;

  return true;
}

void CallAnalyzer::updateThreshold(CallSite CS, Function &Callee) {
  // If no size growth is allowed for this inlining, set Threshold to 0.
  if (!allowSizeGrowth(CS)) {
    Threshold = 0;
    return;
  }

  Function *Caller = CS.getCaller();
  if (DefaultInlineThreshold.getNumOccurrences() > 0) {
    // Explicitly specified -inline-threhold overrides the threshold passed to
    // CallAnalyzer's constructor.
    Threshold = DefaultInlineThreshold;
  } else {
    // If -inline-threshold is not given, listen to the optsize and minsize
    // attributes when they would decrease the threshold.
    if (Caller->optForMinSize() && OptMinSizeThreshold < Threshold)
      Threshold = OptMinSizeThreshold;
    else if (Caller->optForSize() && OptSizeThreshold < Threshold)
      Threshold = OptSizeThreshold;
  }

  bool HotCallsite = false;
  uint64_t TotalWeight;
  if (CS.getInstruction()->extractProfTotalWeight(TotalWeight) &&
      PSI->isHotCount(TotalWeight))
    HotCallsite = true;

  // Listen to the inlinehint attribute or profile based hotness information
  // when it would increase the threshold and the caller does not need to
  // minimize its size.
  bool InlineHint = Callee.hasFnAttribute(Attribute::InlineHint) ||
                    PSI->isHotFunction(&Callee) ||
                    HotCallsite;
  if (InlineHint && HintThreshold > Threshold && !Caller->optForMinSize())
    Threshold = HintThreshold;

  bool ColdCallee = PSI->isColdFunction(&Callee);
  // Command line argument for DefaultInlineThreshold will override the default
  // ColdThreshold. If we have -inline-threshold but no -inlinecold-threshold,
  // do not use the default cold threshold even if it is smaller.
  if ((DefaultInlineThreshold.getNumOccurrences() == 0 ||
       ColdThreshold.getNumOccurrences() > 0) &&
      ColdCallee && ColdThreshold < Threshold)
    Threshold = ColdThreshold;

  // Finally, take the target-specific inlining threshold multiplier into
  // account.
  Threshold *= TTI.getInliningThresholdMultiplier();
}

bool CallAnalyzer::visitCmpInst(CmpInst &I) {
  Value *LHS = I.getOperand(0), *RHS = I.getOperand(1);
  // First try to handle simplified comparisons.
  if (!isa<Constant>(LHS))
    if (Constant *SimpleLHS = SimplifiedValues.lookup(LHS))
      LHS = SimpleLHS;
  if (!isa<Constant>(RHS))
    if (Constant *SimpleRHS = SimplifiedValues.lookup(RHS))
      RHS = SimpleRHS;
  if (Constant *CLHS = dyn_cast<Constant>(LHS)) {
    if (Constant *CRHS = dyn_cast<Constant>(RHS))
      if (Constant *C =
              ConstantExpr::getCompare(I.getPredicate(), CLHS, CRHS)) {
        SimplifiedValues[&I] = C;
        return true;
      }
  }

  if (I.getOpcode() == Instruction::FCmp)
    return false;

  // Otherwise look for a comparison between constant offset pointers with
  // a common base.
  Value *LHSBase, *RHSBase;
  APInt LHSOffset, RHSOffset;
  std::tie(LHSBase, LHSOffset) = ConstantOffsetPtrs.lookup(LHS);
  if (LHSBase) {
    std::tie(RHSBase, RHSOffset) = ConstantOffsetPtrs.lookup(RHS);
    if (RHSBase && LHSBase == RHSBase) {
      // We have common bases, fold the icmp to a constant based on the
      // offsets.
      Constant *CLHS = ConstantInt::get(LHS->getContext(), LHSOffset);
      Constant *CRHS = ConstantInt::get(RHS->getContext(), RHSOffset);
      if (Constant *C = ConstantExpr::getICmp(I.getPredicate(), CLHS, CRHS)) {
        SimplifiedValues[&I] = C;
        ++NumConstantPtrCmps;
        return true;
      }
    }
  }

  // If the comparison is an equality comparison with null, we can simplify it
  // if we know the value (argument) can't be null
  if (I.isEquality() && isa<ConstantPointerNull>(I.getOperand(1)) &&
      isKnownNonNullInCallee(I.getOperand(0))) {
    bool IsNotEqual = I.getPredicate() == CmpInst::ICMP_NE;
    SimplifiedValues[&I] = IsNotEqual ? ConstantInt::getTrue(I.getType())
                                      : ConstantInt::getFalse(I.getType());
    return true;
  }
  // Finally check for SROA candidates in comparisons.
  Value *SROAArg;
  DenseMap<Value *, int>::iterator CostIt;
  if (lookupSROAArgAndCost(I.getOperand(0), SROAArg, CostIt)) {
    if (isa<ConstantPointerNull>(I.getOperand(1))) {
      accumulateSROACost(CostIt, InlineConstants::InstrCost);
      return true;
    }

    disableSROA(CostIt);
  }

  return false;
}

bool CallAnalyzer::visitSub(BinaryOperator &I) {
  // Try to handle a special case: we can fold computing the difference of two
  // constant-related pointers.
  Value *LHS = I.getOperand(0), *RHS = I.getOperand(1);
  Value *LHSBase, *RHSBase;
  APInt LHSOffset, RHSOffset;
  std::tie(LHSBase, LHSOffset) = ConstantOffsetPtrs.lookup(LHS);
  if (LHSBase) {
    std::tie(RHSBase, RHSOffset) = ConstantOffsetPtrs.lookup(RHS);
    if (RHSBase && LHSBase == RHSBase) {
      // We have common bases, fold the subtract to a constant based on the
      // offsets.
      Constant *CLHS = ConstantInt::get(LHS->getContext(), LHSOffset);
      Constant *CRHS = ConstantInt::get(RHS->getContext(), RHSOffset);
      if (Constant *C = ConstantExpr::getSub(CLHS, CRHS)) {
        SimplifiedValues[&I] = C;
        ++NumConstantPtrDiffs;
        return true;
      }
    }
  }

  // Otherwise, fall back to the generic logic for simplifying and handling
  // instructions.
  return Base::visitSub(I);
}

bool CallAnalyzer::visitBinaryOperator(BinaryOperator &I) {
  Value *LHS = I.getOperand(0), *RHS = I.getOperand(1);
  const DataLayout &DL = F.getParent()->getDataLayout();
  if (!isa<Constant>(LHS))
    if (Constant *SimpleLHS = SimplifiedValues.lookup(LHS))
      LHS = SimpleLHS;
  if (!isa<Constant>(RHS))
    if (Constant *SimpleRHS = SimplifiedValues.lookup(RHS))
      RHS = SimpleRHS;
  Value *SimpleV = nullptr;
  if (auto FI = dyn_cast<FPMathOperator>(&I))
    SimpleV =
        SimplifyFPBinOp(I.getOpcode(), LHS, RHS, FI->getFastMathFlags(), DL);
  else
    SimpleV = SimplifyBinOp(I.getOpcode(), LHS, RHS, DL);

  if (Constant *C = dyn_cast_or_null<Constant>(SimpleV)) {
    SimplifiedValues[&I] = C;
    return true;
  }

  // Disable any SROA on arguments to arbitrary, unsimplified binary operators.
  disableSROA(LHS);
  disableSROA(RHS);

  return false;
}

bool CallAnalyzer::visitLoad(LoadInst &I) {
  Value *SROAArg;
  DenseMap<Value *, int>::iterator CostIt;
  if (lookupSROAArgAndCost(I.getPointerOperand(), SROAArg, CostIt)) {
    if (I.isSimple()) {
      accumulateSROACost(CostIt, InlineConstants::InstrCost);
      return true;
    }

    disableSROA(CostIt);
  }

  return false;
}

bool CallAnalyzer::visitStore(StoreInst &I) {
  Value *SROAArg;
  DenseMap<Value *, int>::iterator CostIt;
  if (lookupSROAArgAndCost(I.getPointerOperand(), SROAArg, CostIt)) {
    if (I.isSimple()) {
      accumulateSROACost(CostIt, InlineConstants::InstrCost);
      return true;
    }

    disableSROA(CostIt);
  }

  return false;
}

bool CallAnalyzer::visitExtractValue(ExtractValueInst &I) {
  // Constant folding for extract value is trivial.
  Constant *C = dyn_cast<Constant>(I.getAggregateOperand());
  if (!C)
    C = SimplifiedValues.lookup(I.getAggregateOperand());
  if (C) {
    SimplifiedValues[&I] = ConstantExpr::getExtractValue(C, I.getIndices());
    return true;
  }

  // SROA can look through these but give them a cost.
  return false;
}

bool CallAnalyzer::visitInsertValue(InsertValueInst &I) {
  // Constant folding for insert value is trivial.
  Constant *AggC = dyn_cast<Constant>(I.getAggregateOperand());
  if (!AggC)
    AggC = SimplifiedValues.lookup(I.getAggregateOperand());
  Constant *InsertedC = dyn_cast<Constant>(I.getInsertedValueOperand());
  if (!InsertedC)
    InsertedC = SimplifiedValues.lookup(I.getInsertedValueOperand());
  if (AggC && InsertedC) {
    SimplifiedValues[&I] =
        ConstantExpr::getInsertValue(AggC, InsertedC, I.getIndices());
    return true;
  }

  // SROA can look through these but give them a cost.
  return false;
}

/// \brief Try to simplify a call site.
///
/// Takes a concrete function and callsite and tries to actually simplify it by
/// analyzing the arguments and call itself with instsimplify. Returns true if
/// it has simplified the callsite to some other entity (a constant), making it
/// free.
bool CallAnalyzer::simplifyCallSite(Function *F, CallSite CS) {
  // FIXME: Using the instsimplify logic directly for this is inefficient
  // because we have to continually rebuild the argument list even when no
  // simplifications can be performed. Until that is fixed with remapping
  // inside of instsimplify, directly constant fold calls here.
  if (!canConstantFoldCallTo(F))
    return false;

  // Try to re-map the arguments to constants.
  SmallVector<Constant *, 4> ConstantArgs;
  ConstantArgs.reserve(CS.arg_size());
  for (CallSite::arg_iterator I = CS.arg_begin(), E = CS.arg_end(); I != E;
       ++I) {
    Constant *C = dyn_cast<Constant>(*I);
    if (!C)
      C = dyn_cast_or_null<Constant>(SimplifiedValues.lookup(*I));
    if (!C)
      return false; // This argument doesn't map to a constant.

    ConstantArgs.push_back(C);
  }
  if (Constant *C = ConstantFoldCall(F, ConstantArgs)) {
    SimplifiedValues[CS.getInstruction()] = C;
    return true;
  }

  return false;
}

bool CallAnalyzer::visitCallSite(CallSite CS) {
  if (CS.hasFnAttr(Attribute::ReturnsTwice) &&
      !F.hasFnAttribute(Attribute::ReturnsTwice)) {
    // This aborts the entire analysis.
    ExposesReturnsTwice = true;
    return false;
  }
  if (CS.isCall() && cast<CallInst>(CS.getInstruction())->cannotDuplicate())
    ContainsNoDuplicateCall = true;

  if (Function *F = CS.getCalledFunction()) {
    // When we have a concrete function, first try to simplify it directly.
    if (simplifyCallSite(F, CS))
      return true;

    // Next check if it is an intrinsic we know about.
    // FIXME: Lift this into part of the InstVisitor.
    if (IntrinsicInst *II = dyn_cast<IntrinsicInst>(CS.getInstruction())) {
      switch (II->getIntrinsicID()) {
      default:
        return Base::visitCallSite(CS);

      case Intrinsic::load_relative:
        // This is normally lowered to 4 LLVM instructions.
        Cost += 3 * InlineConstants::InstrCost;
        return false;

      case Intrinsic::memset:
      case Intrinsic::memcpy:
      case Intrinsic::memmove:
        // SROA can usually chew through these intrinsics, but they aren't free.
        return false;
      case Intrinsic::localescape:
        HasFrameEscape = true;
        return false;
      }
    }

    if (F == CS.getInstruction()->getParent()->getParent()) {
      // This flag will fully abort the analysis, so don't bother with anything
      // else.
      IsRecursiveCall = true;
      return false;
    }

    if (TTI.isLoweredToCall(F)) {
      // We account for the average 1 instruction per call argument setup
      // here.
      Cost += CS.arg_size() * InlineConstants::InstrCost;

      // Everything other than inline ASM will also have a significant cost
      // merely from making the call.
      if (!isa<InlineAsm>(CS.getCalledValue()))
        Cost += InlineConstants::CallPenalty;
    }

    return Base::visitCallSite(CS);
  }

  // Otherwise we're in a very special case -- an indirect function call. See
  // if we can be particularly clever about this.
  Value *Callee = CS.getCalledValue();

  // First, pay the price of the argument setup. We account for the average
  // 1 instruction per call argument setup here.
  Cost += CS.arg_size() * InlineConstants::InstrCost;

  // Next, check if this happens to be an indirect function call to a known
  // function in this inline context. If not, we've done all we can.
  Function *F = dyn_cast_or_null<Function>(SimplifiedValues.lookup(Callee));
  if (!F)
    return Base::visitCallSite(CS);

  // If we have a constant that we are calling as a function, we can peer
  // through it and see the function target. This happens not infrequently
  // during devirtualization and so we want to give it a hefty bonus for
  // inlining, but cap that bonus in the event that inlining wouldn't pan
  // out. Pretend to inline the function, with a custom threshold.
<<<<<<< HEAD
  CallAnalyzer CA(TTI, ACT, AI, *F,                        // INTEL
            InlineConstants::IndirectCallThreshold, CS);   // INTEL
=======
  CallAnalyzer CA(TTI, GetAssumptionCache, PSI, *F,
                  InlineConstants::IndirectCallThreshold, CS);
>>>>>>> 0bc23db1
  if (CA.analyzeCall(CS, nullptr)) { // INTEL 
    // We were able to inline the indirect call! Subtract the cost from the
    // threshold to get the bonus we want to apply, but don't go below zero.
    Cost -= std::max(0, CA.getThreshold() - CA.getCost());
  }

  return Base::visitCallSite(CS);
}

bool CallAnalyzer::visitReturnInst(ReturnInst &RI) {
  // At least one return instruction will be free after inlining.
  bool Free = !HasReturn;
  HasReturn = true;
  return Free;
}

bool CallAnalyzer::visitBranchInst(BranchInst &BI) {
  // We model unconditional branches as essentially free -- they really
  // shouldn't exist at all, but handling them makes the behavior of the
  // inliner more regular and predictable. Interestingly, conditional branches
  // which will fold away are also free.
  return BI.isUnconditional() || isa<ConstantInt>(BI.getCondition()) ||
         dyn_cast_or_null<ConstantInt>(
             SimplifiedValues.lookup(BI.getCondition()));
}

bool CallAnalyzer::visitSwitchInst(SwitchInst &SI) {
  // We model unconditional switches as free, see the comments on handling
  // branches.
  if (isa<ConstantInt>(SI.getCondition()))
    return true;
  if (Value *V = SimplifiedValues.lookup(SI.getCondition()))
    if (isa<ConstantInt>(V))
      return true;

  // Otherwise, we need to accumulate a cost proportional to the number of
  // distinct successor blocks. This fan-out in the CFG cannot be represented
  // for free even if we can represent the core switch as a jumptable that
  // takes a single instruction.
  //
  // NB: We convert large switches which are just used to initialize large phi
  // nodes to lookup tables instead in simplify-cfg, so this shouldn't prevent
  // inlining those. It will prevent inlining in cases where the optimization
  // does not (yet) fire.
  SmallPtrSet<BasicBlock *, 8> SuccessorBlocks;
  SuccessorBlocks.insert(SI.getDefaultDest());
  for (auto I = SI.case_begin(), E = SI.case_end(); I != E; ++I)
    SuccessorBlocks.insert(I.getCaseSuccessor());
  // Add cost corresponding to the number of distinct destinations. The first
  // we model as free because of fallthrough.
  Cost += (SuccessorBlocks.size() - 1) * InlineConstants::InstrCost;
  return false;
}

bool CallAnalyzer::visitIndirectBrInst(IndirectBrInst &IBI) {
  // We never want to inline functions that contain an indirectbr.  This is
  // incorrect because all the blockaddress's (in static global initializers
  // for example) would be referring to the original function, and this
  // indirect jump would jump from the inlined copy of the function into the
  // original function which is extremely undefined behavior.
  // FIXME: This logic isn't really right; we can safely inline functions with
  // indirectbr's as long as no other function or global references the
  // blockaddress of a block within the current function.
  HasIndirectBr = true;
  return false;
}

bool CallAnalyzer::visitResumeInst(ResumeInst &RI) {
  // FIXME: It's not clear that a single instruction is an accurate model for
  // the inline cost of a resume instruction.
  return false;
}

bool CallAnalyzer::visitCleanupReturnInst(CleanupReturnInst &CRI) {
  // FIXME: It's not clear that a single instruction is an accurate model for
  // the inline cost of a catchret instruction.
  return false;
}

bool CallAnalyzer::visitCatchReturnInst(CatchReturnInst &CRI) {
  // FIXME: It's not clear that a single instruction is an accurate model for
  // the inline cost of a cleanupret instruction.
  return false;
}

bool CallAnalyzer::visitUnreachableInst(UnreachableInst &I) {
  // FIXME: It might be reasonably to discount the cost of instructions leading
  // to unreachable as they have the lowest possible impact on both runtime and
  // code size.
  return true; // No actual code is needed for unreachable.
}

bool CallAnalyzer::visitInstruction(Instruction &I) {
  // Some instructions are free. All of the free intrinsics can also be
  // handled by SROA, etc.
  if (TargetTransformInfo::TCC_Free == TTI.getUserCost(&I))
    return true;

  // We found something we don't understand or can't handle. Mark any SROA-able
  // values in the operand list as no longer viable.
  for (User::op_iterator OI = I.op_begin(), OE = I.op_end(); OI != OE; ++OI)
    disableSROA(*OI);

  return false;
}

/// \brief Analyze a basic block for its contribution to the inline cost.
///
/// This method walks the analyzer over every instruction in the given basic
/// block and accounts for their cost during inlining at this callsite. It
/// aborts early if the threshold has been exceeded or an impossible to inline
/// construct has been detected. It returns false if inlining is no longer
/// viable, and true if inlining remains viable.
bool CallAnalyzer::analyzeBlock(BasicBlock *BB,
                                SmallPtrSetImpl<const Value *> &EphValues) {
  for (BasicBlock::iterator I = BB->begin(), E = BB->end(); I != E; ++I) {
    // FIXME: Currently, the number of instructions in a function regardless of
    // our ability to simplify them during inline to constants or dead code,
    // are actually used by the vector bonus heuristic. As long as that's true,
    // we have to special case debug intrinsics here to prevent differences in
    // inlining due to debug symbols. Eventually, the number of unsimplified
    // instructions shouldn't factor into the cost computation, but until then,
    // hack around it here.
    if (isa<DbgInfoIntrinsic>(I))
      continue;

    // Skip ephemeral values.
    if (EphValues.count(&*I))
      continue;

    ++NumInstructions;
    if (isa<ExtractElementInst>(I) || I->getType()->isVectorTy())
      ++NumVectorInstructions;

    // If the instruction is floating point, and the target says this operation
    // is expensive or the function has the "use-soft-float" attribute, this may
    // eventually become a library call. Treat the cost as such.

    if (I->getType()->isFloatingPointTy()) {
      bool hasSoftFloatAttr = false;
      // INTEL   CQ370998: Do not count loads and stores, as they do not get
      // INTEL   transformed into calls. 
      bool isLoadStore = false;   // INTEL 
      if (isa<LoadInst>(I))  // INTEL 
        isLoadStore = true;       // INTEL 
      if (isa<StoreInst>(I)) // INTEL 
        isLoadStore = true;       // INTEL 

      // If the function has the "use-soft-float" attribute, mark it as
      // expensive.
      if (F.hasFnAttribute("use-soft-float")) {
        Attribute Attr = F.getFnAttribute("use-soft-float");
        StringRef Val = Attr.getValueAsString();
        if (Val == "true")
          hasSoftFloatAttr = true;
      }

      if (TTI.getFPOpCost(I->getType()) 
           == TargetTransformInfo::TCC_Expensive ||  // INTEL 
          (hasSoftFloatAttr && !isLoadStore))        // INTEL 
        Cost += InlineConstants::CallPenalty;
    }

    // If the instruction simplified to a constant, there is no cost to this
    // instruction. Visit the instructions using our InstVisitor to account for
    // all of the per-instruction logic. The visit tree returns true if we
    // consumed the instruction in any way, and false if the instruction's base
    // cost should count against inlining.
    if (Base::visit(&*I))
      ++NumInstructionsSimplified;
    else
      Cost += InlineConstants::InstrCost;

    // If the visit this instruction detected an uninlinable pattern, abort.
    if (IsRecursiveCall || ExposesReturnsTwice || HasDynamicAlloca ||
        HasIndirectBr || HasFrameEscape)
      return false;

    // If the caller is a recursive function then we don't want to inline
    // functions which allocate a lot of stack space because it would increase
    // the caller stack usage dramatically.
    if (IsCallerRecursive &&
        AllocatedSize > InlineConstants::TotalAllocaSizeRecursiveCaller)
      return false;

    // Check if we've past the maximum possible threshold so we don't spin in
    // huge basic blocks that will never inline.
    if (Cost > Threshold)
      return false;
  }

  return true;
}

#if INTEL_CUSTOMIZATION
///
/// \brief Find the best inlining or non-inlining reason 
///
/// Given a 'DefaultReason' and a vector of inlining/non-inlining reasons,
/// return the best reason among all of them.  Inlining/Non-inlining reasons
/// are considered better if their corresponding enum value is lower.
///

typedef SmallVector<InlineReason,2> InlineReasonVector;

static InlineReason bestInlineReason(const InlineReasonVector& ReasonVector, 
  InlineReason DefaultReason)
{
  InlineReason Reason = DefaultReason; 
  for (unsigned i = 0; i < ReasonVector.size(); i++) { 
    if (ReasonVector[i] < Reason) { 
       Reason = ReasonVector[i];
    } 
  } 
  return Reason; 
} 
#endif // INTEL_CUSTOMIZATION

/// \brief Compute the base pointer and cumulative constant offsets for V.
///
/// This strips all constant offsets off of V, leaving it the base pointer, and
/// accumulates the total constant offset applied in the returned constant. It
/// returns 0 if V is not a pointer, and returns the constant '0' if there are
/// no constant offsets applied.
ConstantInt *CallAnalyzer::stripAndComputeInBoundsConstantOffsets(Value *&V) {
  if (!V->getType()->isPointerTy())
    return nullptr;

  const DataLayout &DL = F.getParent()->getDataLayout();
  unsigned IntPtrWidth = DL.getPointerSizeInBits();
  APInt Offset = APInt::getNullValue(IntPtrWidth);

  // Even though we don't look through PHI nodes, we could be called on an
  // instruction in an unreachable block, which may be on a cycle.
  SmallPtrSet<Value *, 4> Visited;
  Visited.insert(V);
  do {
    if (GEPOperator *GEP = dyn_cast<GEPOperator>(V)) {
      if (!GEP->isInBounds() || !accumulateGEPOffset(*GEP, Offset))
        return nullptr;
      V = GEP->getPointerOperand();
    } else if (Operator::getOpcode(V) == Instruction::BitCast) {
      V = cast<Operator>(V)->getOperand(0);
    } else if (GlobalAlias *GA = dyn_cast<GlobalAlias>(V)) {
      if (GA->isInterposable())
        break;
      V = GA->getAliasee();
    } else {
      break;
    }
    assert(V->getType()->isPointerTy() && "Unexpected operand type!");
  } while (Visited.insert(V).second);

  Type *IntPtrTy = DL.getIntPtrType(V->getContext());
  return cast<ConstantInt>(ConstantInt::get(IntPtrTy, Offset));
}

#if INTEL_CUSTOMIZATION
// 
// Increment 'GlobalCount' if a load of a global value appears in 'Op'.
// Increment 'ConstantCount' if an integer constant appears in 'Op'.
//
static void countGlobalsAndConstants(Value* Op, unsigned& GlobalCount, 
  unsigned& ConstantCount) 
{
  LoadInst *LILHS = dyn_cast<LoadInst>(Op); 
  if (LILHS) {
    Value *GV = LILHS->getPointerOperand(); 
    if (GV && isa<GlobalValue>(GV)) 
      GlobalCount++; 
  } 
  else if (isa<ConstantInt>(Op)) 
    ConstantCount++; 
}

//
// Return 'true' if a branch is based on a condition of the form:
//       global-variable .op. constant-integer 
// or 
//       constant-integer .op. global-variable 
// The intent is that such a branch has some likelihood of being eliminated 
// leaving a single basic block, and the heuristics should reflect this.
//
static bool forgivableCondition(TerminatorInst* TI) { 
  BranchInst *BI = dyn_cast<BranchInst>(TI);
  if (!BI || !BI->isConditional()) 
    return false; 
  Value *Cond = BI->getCondition(); 
  ICmpInst *ICmp = dyn_cast<ICmpInst>(Cond); 
  if (!ICmp) 
    return false; 
  Value* LHS = ICmp->getOperand(0); 
  Value* RHS = ICmp->getOperand(1); 
  unsigned GlobalCount = 0; 
  unsigned ConstantCount = 0; 
  countGlobalsAndConstants(LHS, GlobalCount, ConstantCount);
  countGlobalsAndConstants(RHS, GlobalCount, ConstantCount);
  return ConstantCount == 1 && GlobalCount == 1; 
} 

//
// Return 'true' if this is a double callsite worth inlining.
//   (This is one of multiple double callsite heuristics.)
//
// The criteria for this heuristic are:
//  (1) Must have exactly two calls to the function in the caller 
//  (2) The callee must have a single outer loop 
//  (3) That loop's basic blocks must have a relatively large successor count
//
static bool worthyDoubleCallSite1(CallSite &CS) {
   Function *Caller = CS.getCaller(); 
   Function *Callee = CS.getCalledFunction(); 
   // Look for 2 calls of the callee in the caller. 
   unsigned count = 0; 
   for (Use &U : Callee->uses()) { 
      if (auto CS = ImmutableCallSite(U.getUser())) { 
        if (CS.getCaller() == Caller) { 
          if (++count > 2) { 
            return false; 
          } 
        } 
      } 
   }   
   if (count != 2) { 
      return false; 
   } 
   // Look for a single top level loop in the callee.
   DominatorTree DT = DominatorTree(*Callee);
   LoopInfo LI = LoopInfo(DT); 
   count = 0; 
   const Loop *L = nullptr; 
   for (auto LB = LI.begin(), LE = LI.end(); LB != LE; ++LB) { 
      L = *LB; 
      if (++count > 1) { 
        return false; 
      } 
   }
   if (L == nullptr) { 
     return false; 
   } 
   // Look through the loop for a high relative successor count. 
   unsigned BBCount = std::distance(L->block_begin(), L->block_end()); 
   // Each loop must have at least one basic block.
   assert(BBCount > 0); 
   unsigned SuccCount = 0; 
   for (auto BB : L->blocks()) { 
     SuccCount += std::distance(succ_begin(BB), succ_end(BB)); 
   } 
   return (100 * SuccCount / BBCount) > InlineConstants::BasicBlockSuccRatio;
} 

//
// Return 'true' if the Function F has a Loop L whose trip count will be
// constant after F is inlined.
//
static bool boundConstArg(Function *F, Loop *L) {
  auto EB = L->getExitingBlock(); 
  if (EB == nullptr) 
    return false;
  auto BI = dyn_cast<BranchInst>(EB->getTerminator());
  if (!BI || !BI->isConditional())
    return false;
  auto ICmp = dyn_cast<ICmpInst>(BI->getCondition());
  if (!ICmp)
    return false;
  for (unsigned i = 0, e = ICmp->getNumOperands(); i != e; ++i) {
    auto Arg = dyn_cast<Argument>(ICmp->getOperand(i));
    if (!Arg)
      continue;
    unsigned ArgNo = Arg->getArgNo();
    for (Use &U : F->uses()) {
      if (auto CS = ImmutableCallSite(U.getUser())) {
        if (!CS)
          return false;
        if (!CS.isCallee(&U))
          return false;
        auto I = CS.getInstruction();
        if (!isa<Constant>(I->getOperand(ArgNo)))
          return false;
      }
    }
    return true;
  }
  return false;
}

//
// Return 'true' if the Function F has a Loop L whose two inner most loops
// have trip counts that will be constant after F is inlined.
//
static bool hasConstTripCountArg(Function *F, Loop *L) {
  if (L->empty() && L->getParentLoop()
    && boundConstArg(F, L) && boundConstArg(F, L->getParentLoop()))
    return true;
  for (auto LB = L->begin(), LE = L->end(); LB != LE; ++LB)
    if (hasConstTripCountArg(F, *LB))
      return true;
  return false;
}

//
// Return 'true' if this is a double callsite worth inlining.
//   (This is one of multiple double callsite heuristics.)
//
// The criteria for this heuristic are:
//  (1) Must have exactly two calls to the function
//  (2) Must be only one loop nest
//  (3) The inner two loops of that nest must have a loop bound that
//      will be a constant after inlining is applied
//
static bool worthyDoubleCallSite2(CallSite &CS) {
  Function *Callee = CS.getCalledFunction();
  DominatorTree DT = DominatorTree(*Callee);
  LoopInfo LI = LoopInfo(DT);
  return std::distance(LI.begin(), LI.end()) == 1
    && hasConstTripCountArg(Callee, *(LI.begin()));
}

//
// Return 'true' if this is a double callsite worth inlining.
//
static bool worthyDoubleCallSite(CallSite &CS)
{
  return worthyDoubleCallSite1(CS) || worthyDoubleCallSite2(CS);
}

#endif // INTEL_CUSTOMIZATION

/// \brief Analyze a call site for potential inlining.
///
/// Returns true if inlining this call is viable, and false if it is not
/// viable. It computes the cost and adjusts the threshold based on numerous
/// factors and heuristics. If this method returns false but the computed cost
/// is below the computed threshold, then inlining was forcibly disabled by
/// some artifact of the routine.
///
/// INTEL The Intel version also sets the value of *Reason to be the principal 
/// INTEL the call site would be inlined or not inlined. 

bool CallAnalyzer::analyzeCall(CallSite CS, InlineReason* Reason) { // INTEL
  ++NumCallsAnalyzed;
  InlineReason TempReason = NinlrNoReason; // INTEL 
  InlineReason* ReasonAddr = Reason == nullptr ? &TempReason : Reason; // INTEL
  InlineReasonVector YesReasonVector; // INTEL 
  InlineReasonVector NoReasonVector; // INTEL
  TempReason = NinlrNoReason; // INTEL 

  // Perform some tweaks to the cost and threshold based on the direct
  // callsite information.

  // We want to more aggressively inline vector-dense kernels, so up the
  // threshold, and we'll lower it if the % of vector instructions gets too
  // low. Note that these bonuses are some what arbitrary and evolved over time
  // by accident as much as because they are principled bonuses.
  //
  // FIXME: It would be nice to remove all such bonuses. At least it would be
  // nice to base the bonus values on something more scientific.
  assert(NumInstructions == 0);
  assert(NumVectorInstructions == 0);

  // Update the threshold based on callsite properties
  updateThreshold(CS, F);

  FiftyPercentVectorBonus = 3 * Threshold / 2;
  TenPercentVectorBonus = 3 * Threshold / 4;
  const DataLayout &DL = F.getParent()->getDataLayout();

  // Track whether the post-inlining function would have more than one basic
  // block. A single basic block is often intended for inlining. Balloon the
  // threshold by 50% until we pass the single-BB phase.
  bool SingleBB = true;
  int SingleBBBonus = Threshold / 2;
  // INTEL  CQ378383: Tolerate a single "forgivable" condition when optimizing
  // INTEL  for size. In this case, we delay subtracting out the single basic
  // INTEL  block bonus until we see a second branch with multiple targets. 
  bool SeekingForgivable = CS.getCaller()->optForSize(); // INTEL 
  bool FoundForgivable = false;                          // INTEL 
  bool SubtractedBonus = false;                          // INTEL  

  // Speculatively apply all possible bonuses to Threshold. If cost exceeds
  // this Threshold any time, and cost cannot decrease, we can stop processing
  // the rest of the function body.
  Threshold += (SingleBBBonus + FiftyPercentVectorBonus);

  // Give out bonuses per argument, as the instructions setting them up will
  // be gone after inlining.
  for (unsigned I = 0, E = CS.arg_size(); I != E; ++I) {
    if (CS.isByValArgument(I)) {
      // We approximate the number of loads and stores needed by dividing the
      // size of the byval type by the target's pointer size.
      PointerType *PTy = cast<PointerType>(CS.getArgument(I)->getType());
      unsigned TypeSize = DL.getTypeSizeInBits(PTy->getElementType());
      unsigned PointerSize = DL.getPointerSizeInBits();
      // Ceiling division.
      unsigned NumStores = (TypeSize + PointerSize - 1) / PointerSize;

      // If it generates more than 8 stores it is likely to be expanded as an
      // inline memcpy so we take that as an upper bound. Otherwise we assume
      // one load and one store per word copied.
      // FIXME: The maxStoresPerMemcpy setting from the target should be used
      // here instead of a magic number of 8, but it's not available via
      // DataLayout.
      NumStores = std::min(NumStores, 8U);

      Cost -= 2 * NumStores * InlineConstants::InstrCost;
    } else {
      // For non-byval arguments subtract off one instruction per call
      // argument.
      Cost -= InlineConstants::InstrCost;
    }
  }

  // If there is only one call of the function, and it has internal linkage,
  // the cost of inlining it drops dramatically.
  // INTEL CQ370998: Added link once ODR linkage case. 
  bool OnlyOneCallAndLocalLinkage =
       (F.hasLocalLinkage() || F.hasLinkOnceODRLinkage()) &&  // INTEL
       F.hasOneUse() &&  &F == CS.getCalledFunction();        // INTEL 
  if (OnlyOneCallAndLocalLinkage) { // INTEL 
    Cost += InlineConstants::LastCallToStaticBonus;
    YesReasonVector.push_back(InlrSingleLocalCall); // INTEL 
  } // INTEL 

#if INTEL_CUSTOMIZATION
  // If there are two calls of the function, and it has internal linkage,
  // the cost of inlining it drops less dramatically.
  bool TwoCallsAndLocalLinkage
    = (F.hasLocalLinkage() || F.hasLinkOnceODRLinkage()) &&
    (&F == CS.getCalledFunction()) && worthyDoubleCallSite(CS);
  if (TwoCallsAndLocalLinkage) {
    Cost += InlineConstants::SecondToLastCallToStaticBonus;
    YesReasonVector.push_back(InlrDoubleLocalCall);
  }

  // Use InlineAggressiveAnalysis to expose uses of global ptrs 
  if (AI != nullptr && AI->isCallInstInAggInlList(CS)) {
    Cost += InlineConstants::AggressiveInlineCallBonus;
    YesReasonVector.push_back(InlrAggInline);
  }

#endif // INTEL_CUSTOMIZATION

  // If this function uses the coldcc calling convention, prefer not to inline
  // it.
  if (F.getCallingConv() == CallingConv::Cold) { // INTEL 
    Cost += InlineConstants::ColdccPenalty;
    NoReasonVector.push_back(NinlrColdCC); // INTEL
  } // INTEL 

  // Check if we're done. This can happen due to bonuses and penalties.
  if (Cost > Threshold) { // INTEL 
    *ReasonAddr = bestInlineReason(NoReasonVector, NinlrNotProfitable); // INTEL 
    return false;
  } // INTEL 

  if (F.empty()) { // INTEL 
    *ReasonAddr = InlrEmptyFunction; // INTEL 
    return true;
  } // INTEL 

  Function *Caller = CS.getInstruction()->getParent()->getParent();
  // Check if the caller function is recursive itself.
  for (User *U : Caller->users()) {
    CallSite Site(U);
    if (!Site)
      continue;
    Instruction *I = Site.getInstruction();
    if (I->getParent()->getParent() == Caller) {
      IsCallerRecursive = true;
      break;
    }
  }

  // Populate our simplified values by mapping from function arguments to call
  // arguments with known important simplifications.
  CallSite::arg_iterator CAI = CS.arg_begin();
  for (Function::arg_iterator FAI = F.arg_begin(), FAE = F.arg_end();
       FAI != FAE; ++FAI, ++CAI) {
    assert(CAI != CS.arg_end());
    if (Constant *C = dyn_cast<Constant>(CAI))
      SimplifiedValues[&*FAI] = C;

    Value *PtrArg = *CAI;
    if (ConstantInt *C = stripAndComputeInBoundsConstantOffsets(PtrArg)) {
      ConstantOffsetPtrs[&*FAI] = std::make_pair(PtrArg, C->getValue());

      // We can SROA any pointer arguments derived from alloca instructions.
      if (isa<AllocaInst>(PtrArg)) {
        SROAArgValues[&*FAI] = PtrArg;
        SROAArgCosts[PtrArg] = 0;
      }
    }
  }
  NumConstantArgs = SimplifiedValues.size();
  NumConstantOffsetPtrArgs = ConstantOffsetPtrs.size();
  NumAllocaArgs = SROAArgValues.size();

  // FIXME: If a caller has multiple calls to a callee, we end up recomputing
  // the ephemeral values multiple times (and they're completely determined by
  // the callee, so this is purely duplicate work).
  SmallPtrSet<const Value *, 32> EphValues;
  CodeMetrics::collectEphemeralValues(&F, &GetAssumptionCache(F), EphValues);

  // The worklist of live basic blocks in the callee *after* inlining. We avoid
  // adding basic blocks of the callee which can be proven to be dead for this
  // particular call site in order to get more accurate cost estimates. This
  // requires a somewhat heavyweight iteration pattern: we need to walk the
  // basic blocks in a breadth-first order as we insert live successors. To
  // accomplish this, prioritizing for small iterations because we exit after
  // crossing our threshold, we use a small-size optimized SetVector.
  typedef SetVector<BasicBlock *, SmallVector<BasicBlock *, 16>,
                    SmallPtrSet<BasicBlock *, 16>>
      BBSetVector;
  BBSetVector BBWorklist;
  BBWorklist.insert(&F.getEntryBlock());
  // Note that we *must not* cache the size, this loop grows the worklist.
  for (unsigned Idx = 0; Idx != BBWorklist.size(); ++Idx) {
    // Bail out the moment we cross the threshold. This means we'll under-count
    // the cost, but only when undercounting doesn't matter.
    if (Cost > Threshold)
      break;

    BasicBlock *BB = BBWorklist[Idx];
    if (BB->empty())
      continue;

    // Disallow inlining a blockaddress. A blockaddress only has defined
    // behavior for an indirect branch in the same function, and we do not
    // currently support inlining indirect branches. But, the inliner may not
    // see an indirect branch that ends up being dead code at a particular call
    // site. If the blockaddress escapes the function, e.g., via a global
    // variable, inlining may lead to an invalid cross-function reference.
    if (BB->hasAddressTaken()) { // INTEL 
      *ReasonAddr = NinlrBlockAddress; // INTEL 
      return false;
    } 

    // Analyze the cost of this block. If we blow through the threshold, this
    // returns false, and we can bail on out.
#if INTEL_CUSTOMIZATION
    if (!analyzeBlock(BB, EphValues)) {
      *ReasonAddr = NinlrNotProfitable;
      if (IsRecursiveCall) { 
        *ReasonAddr = NinlrRecursive; 
      } 
      if (ExposesReturnsTwice) { 
        *ReasonAddr = NinlrReturnsTwice; 
      }  
      if (HasDynamicAlloca) { 
        *ReasonAddr = NinlrDynamicAlloca; 
      }  
      if (HasIndirectBr) { 
        *ReasonAddr = NinlrIndirectBranch; 
      } 
      if (HasFrameEscape) { 
        *ReasonAddr = NinlrCallsLocalEscape; 
      } 
      return false;
    }
#endif // INTEL_CUSTOMIZATION

    TerminatorInst *TI = BB->getTerminator();

    // Add in the live successors by first checking whether we have terminator
    // that may be simplified based on the values simplified by this call.
    if (BranchInst *BI = dyn_cast<BranchInst>(TI)) {
      if (BI->isConditional()) {
        Value *Cond = BI->getCondition();
        if (ConstantInt *SimpleCond =
                dyn_cast_or_null<ConstantInt>(SimplifiedValues.lookup(Cond))) {
          BBWorklist.insert(BI->getSuccessor(SimpleCond->isZero() ? 1 : 0));
          continue;
        }
      }
    } else if (SwitchInst *SI = dyn_cast<SwitchInst>(TI)) {
      Value *Cond = SI->getCondition();
      if (ConstantInt *SimpleCond =
              dyn_cast_or_null<ConstantInt>(SimplifiedValues.lookup(Cond))) {
        BBWorklist.insert(SI->findCaseValue(SimpleCond).getCaseSuccessor());
        continue;
      }
    }

    // If we're unable to select a particular successor, just count all of
    // them.
    for (unsigned TIdx = 0, TSize = TI->getNumSuccessors(); TIdx != TSize;
         ++TIdx)
      BBWorklist.insert(TI->getSuccessor(TIdx));

    // If we had any successors at this point, than post-inlining is likely to
    // have them as well. Note that we assume any basic blocks which existed
    // due to branches or switches which folded above will also fold after
    // inlining.
#if INTEL_CUSTOMIZATION 
    if (TI->getNumSuccessors() > 1) { 
      if (SeekingForgivable && forgivableCondition(TI)) { 
         FoundForgivable = true;
         Cost -= InlineConstants::InstrCost;
      }
      else {
         if (!SubtractedBonus) { 
           SubtractedBonus = true;
           Threshold -= SingleBBBonus;
         }
         FoundForgivable = false;
      }
      SingleBB = false;
    }
#endif // INTEL_CUSTOMIZATION
  } 

#if INTEL_CUSTOMIZATION 
  if (SingleBB) { 
    YesReasonVector.push_back(InlrSingleBasicBlock);
  } 
  else if (FoundForgivable) { 
    YesReasonVector.push_back(InlrAlmostSingleBasicBlock);
  } 
#endif // INTEL_CUSTOMIZATION

  // If this is a noduplicate call, we can still inline as long as
  // inlining this would cause the removal of the caller (so the instruction
  // is not actually duplicated, just moved).
  if (!OnlyOneCallAndLocalLinkage && ContainsNoDuplicateCall) { // INTEL 
    *ReasonAddr = NinlrDuplicateCall; // INTEL 
    return false;
  } // INTEL 

  // We applied the maximum possible vector bonus at the beginning. Now,
  // subtract the excess bonus, if any, from the Threshold before
  // comparing against Cost.
  if (NumVectorInstructions <= NumInstructions / 10)
    Threshold -= FiftyPercentVectorBonus;
  else if (NumVectorInstructions <= NumInstructions / 2)
    Threshold -= (FiftyPercentVectorBonus - TenPercentVectorBonus);

#if INTEL_CUSTOMIZATION
  if (VectorBonus > 0) { 
    YesReasonVector.push_back(InlrVectorBonus); 
  } 
  if (Cost < Threshold) { 
    *ReasonAddr = bestInlineReason(YesReasonVector, InlrProfitable);   
  } 
  else { 
    *ReasonAddr = bestInlineReason(NoReasonVector, NinlrNotProfitable);   
  } 
#endif // INTEL_CUSTOMIZATION

  return Cost < std::max(1, Threshold);
}

#if !defined(NDEBUG) || defined(LLVM_ENABLE_DUMP)
/// \brief Dump stats about this call's analysis.
LLVM_DUMP_METHOD void CallAnalyzer::dump() {
#define DEBUG_PRINT_STAT(x) dbgs() << "      " #x ": " << x << "\n"
  DEBUG_PRINT_STAT(NumConstantArgs);
  DEBUG_PRINT_STAT(NumConstantOffsetPtrArgs);
  DEBUG_PRINT_STAT(NumAllocaArgs);
  DEBUG_PRINT_STAT(NumConstantPtrCmps);
  DEBUG_PRINT_STAT(NumConstantPtrDiffs);
  DEBUG_PRINT_STAT(NumInstructionsSimplified);
  DEBUG_PRINT_STAT(NumInstructions);
  DEBUG_PRINT_STAT(SROACostSavings);
  DEBUG_PRINT_STAT(SROACostSavingsLost);
  DEBUG_PRINT_STAT(ContainsNoDuplicateCall);
  DEBUG_PRINT_STAT(Cost);
  DEBUG_PRINT_STAT(Threshold);
#undef DEBUG_PRINT_STAT
}
#endif

/// \brief Test that two functions either have or have not the given attribute
///        at the same time.
template <typename AttrKind>
static bool attributeMatches(Function *F1, Function *F2, AttrKind Attr) {
  return F1->getFnAttribute(Attr) == F2->getFnAttribute(Attr);
}

/// \brief Test that there are no attribute conflicts between Caller and Callee
///        that prevent inlining.
static bool functionsHaveCompatibleAttributes(Function *Caller,
                                              Function *Callee,
                                              TargetTransformInfo &TTI) {
  return TTI.areInlineCompatible(Caller, Callee) &&
         AttributeFuncs::areInlineCompatible(*Caller, *Callee);
}

<<<<<<< HEAD
InlineCost llvm::getInlineCost(CallSite CS, int DefaultThreshold,
                               TargetTransformInfo &CalleeTTI,
                               InlineAggressiveAnalysis *AI,   // INTEL
                               AssumptionCacheTracker *ACT) {
  return getInlineCost(CS, CS.getCalledFunction(), DefaultThreshold, CalleeTTI,
                       AI, ACT);    // INTEL
=======
InlineCost llvm::getInlineCost(
    CallSite CS, int DefaultThreshold, TargetTransformInfo &CalleeTTI,
    std::function<AssumptionCache &(Function &)> &GetAssumptionCache,
    ProfileSummaryInfo *PSI) {
  return getInlineCost(CS, CS.getCalledFunction(), DefaultThreshold, CalleeTTI,
                       GetAssumptionCache, PSI);
>>>>>>> 0bc23db1
}

int llvm::computeThresholdFromOptLevels(unsigned OptLevel,
                                        unsigned SizeOptLevel) {
  if (OptLevel > 2)
    return OptAggressiveThreshold;
  if (SizeOptLevel == 1) // -Os
    return OptSizeThreshold;
  if (SizeOptLevel == 2) // -Oz
    return OptMinSizeThreshold;
  return DefaultInlineThreshold;
}

int llvm::getDefaultInlineThreshold() { return DefaultInlineThreshold; }

#if INTEL_CUSTOMIZATION 

int llvm::getHintThreshold() { return HintThreshold; } 

int llvm::getOptSizeThreshold() { return OptSizeThreshold; }

int llvm::getColdThreshold() { return ColdThreshold; }

#endif // INTEL_CUSTOMIZATION

<<<<<<< HEAD
InlineCost llvm::getInlineCost(CallSite CS, Function *Callee,
                               int DefaultThreshold,
                               TargetTransformInfo &CalleeTTI,
                               InlineAggressiveAnalysis *AI,    // INTEL 
                               AssumptionCacheTracker *ACT) {
=======
InlineCost llvm::getInlineCost(
    CallSite CS, Function *Callee, int DefaultThreshold,
    TargetTransformInfo &CalleeTTI,
    std::function<AssumptionCache &(Function &)> &GetAssumptionCache,
    ProfileSummaryInfo *PSI) {
>>>>>>> 0bc23db1

  // Cannot inline indirect calls.
  if (!Callee)
    return llvm::InlineCost::getNever(NinlrIndirect); // INTEL 

  // Calls to functions with always-inline attributes should be inlined
  // whenever possible.
  if (CS.hasFnAttr(Attribute::AlwaysInline)) {
#if INTEL_CUSTOMIZATION
    InlineReason Reason = InlrNoReason; 
    if (isInlineViable(*Callee, Reason))  
      return llvm::InlineCost::getAlways(InlrAlwaysInline);
    assert(IsNotInlinedReason(Reason)); 
    return llvm::InlineCost::getNever(Reason);
#endif // INTEL_CUSTOMIZATION
  }

  // Never inline functions with conflicting attributes (unless callee has
  // always-inline attribute).
  if (!functionsHaveCompatibleAttributes(CS.getCaller(), Callee, CalleeTTI))
    return llvm::InlineCost::getNever(NinlrMismatchedAttributes); // INTEL 

  // Don't inline this call if the caller has the optnone attribute.
  if (CS.getCaller()->hasFnAttribute(Attribute::OptimizeNone))
    return llvm::InlineCost::getNever(NinlrOptNone); // INTEL 

  // Don't inline functions which can be interposed at link-time.  Don't inline
  // functions marked noinline or call sites marked noinline.
  // Note: inlining non-exact non-interposable fucntions is fine, since we know
  // we have *a* correct implementation of the source level function.
  if (Callee->isInterposable() || Callee->hasFnAttribute(Attribute::NoInline) ||
      CS.isNoInline()) { // INTEL
#if INTEL_CUSTOMIZATION
    if (Callee->isInterposable()) { 
      return llvm::InlineCost::getNever(NinlrMayBeOverriden);
    } 
    if (Callee->hasFnAttribute(Attribute::NoInline)) { 
      return llvm::InlineCost::getNever(NinlrNoinlineAttribute); 
    } 
    if (CS.isNoInline()) { 
      return llvm::InlineCost::getNever(NinlrNoinlineCallsite);
    }
#endif // INTEL_CUSTOMIZATION
  } // INTEL 

  DEBUG(llvm::dbgs() << "      Analyzing call of " << Callee->getName()
                     << "...\n");

<<<<<<< HEAD
  CallAnalyzer CA(CalleeTTI, ACT,  AI, *Callee, DefaultThreshold, CS); // INTEL
=======
  CallAnalyzer CA(CalleeTTI, GetAssumptionCache, PSI, *Callee, DefaultThreshold, CS);
>>>>>>> 0bc23db1
#if INTEL_CUSTOMIZATION
  InlineReason Reason = InlrNoReason;
  bool ShouldInline = CA.analyzeCall(CS, &Reason);
  assert(Reason != InlrNoReason); 
#endif // INTEL_CUSTOMIZATION

  DEBUG(CA.dump());

  // Check if there was a reason to force inlining or no inlining.
  if (!ShouldInline && CA.getCost() < CA.getThreshold())
    return InlineCost::getNever(Reason); // INTEL 
  if (ShouldInline && CA.getCost() >= CA.getThreshold())
    return InlineCost::getAlways(Reason); // INTEL 

  return llvm::InlineCost::get(CA.getCost(), // INTEL
    CA.getThreshold(), Reason); // INTEL
}

bool llvm::isInlineViable(Function &F, // INTEL
                          InlineReason& Reason) { // INTEL 
  bool ReturnsTwice = F.hasFnAttribute(Attribute::ReturnsTwice);
  for (Function::iterator BI = F.begin(), BE = F.end(); BI != BE; ++BI) {
    // Disallow inlining of functions which contain indirect branches or
    // blockaddresses.
    if (isa<IndirectBrInst>(BI->getTerminator()) 
      || BI->hasAddressTaken()) { // INTEL 
#if INTEL_CUSTOMIZATION
      if (isa<IndirectBrInst>(BI->getTerminator())) { 
        Reason = NinlrIndirectBranch;
        return false;
      } 
      if (BI->hasAddressTaken()) { 
        Reason = NinlrBlockAddress;
        return false;
      } 
#endif // INTEL_CUSTOMIZATION
    } // INTEL 

    for (auto &II : *BI) {
      CallSite CS(&II);
      if (!CS)
        continue;

      // Disallow recursive calls.
      if (&F == CS.getCalledFunction()) { // INTEL 
        Reason = NinlrRecursive; // INTEL 
        return false;
      } // INTEL 

      // Disallow calls which expose returns-twice to a function not previously
      // attributed as such.
      if (!ReturnsTwice && CS.isCall() &&
          cast<CallInst>(CS.getInstruction())->canReturnTwice()) { // INTEL 
        Reason = NinlrReturnsTwice; // INTEL 
        return false;
      } // INTEL 

      // Disallow inlining functions that call @llvm.localescape. Doing this
      // correctly would require major changes to the inliner.
      if (CS.getCalledFunction() &&
          CS.getCalledFunction()->getIntrinsicID() ==
              llvm::Intrinsic::localescape) { // INTEL
        Reason = NinlrCallsLocalEscape; // INTEL 
        return false;
      } // INTEL 
    }
  }

  return true;
}<|MERGE_RESOLUTION|>--- conflicted
+++ resolved
@@ -21,13 +21,10 @@
 #include "llvm/Analysis/CodeMetrics.h"
 #include "llvm/Analysis/ConstantFolding.h"
 #include "llvm/Analysis/InstructionSimplify.h"
-<<<<<<< HEAD
 #include "llvm/Analysis/Intel_AggInline.h"      // INTEL
 #include "llvm/Analysis/LoopInfo.h"
-=======
 #include "llvm/Analysis/LoopInfo.h" // INTEL
 #include "llvm/Analysis/ProfileSummaryInfo.h"
->>>>>>> 0bc23db1
 #include "llvm/Analysis/TargetTransformInfo.h"
 #include "llvm/IR/CallSite.h"
 #include "llvm/IR/CallingConv.h"
@@ -229,22 +226,16 @@
   bool visitUnreachableInst(UnreachableInst &I);
 
 public:
-<<<<<<< HEAD
-  CallAnalyzer(const TargetTransformInfo &TTI, AssumptionCacheTracker *ACT,
-               InlineAggressiveAnalysis *AI,       // INTEL
-               Function &Callee, int Threshold, CallSite CSArg)
-    : TTI(TTI), ACT(ACT), F(Callee), CandidateCS(CSArg), Threshold(Threshold),
-        AI(AI),            // INTEL
-        Cost(0), IsCallerRecursive(false), IsRecursiveCall(false),
-=======
   CallAnalyzer(const TargetTransformInfo &TTI,
                std::function<AssumptionCache &(Function &)> &GetAssumptionCache,
-               ProfileSummaryInfo *PSI, Function &Callee, int Threshold,
+               ProfileSummaryInfo *PSI,            // INTEL
+               InlineAggressiveAnalysis *AI,       // INTEL
+               Function &Callee, int Threshold,    // INTEL 
                CallSite CSArg)
-      : TTI(TTI), GetAssumptionCache(GetAssumptionCache), PSI(PSI), F(Callee),
+      : TTI(TTI), GetAssumptionCache(GetAssumptionCache), PSI(PSI), 
+        AI(AI), F(Callee),
         CandidateCS(CSArg), Threshold(Threshold), Cost(0),
         IsCallerRecursive(false), IsRecursiveCall(false),
->>>>>>> 0bc23db1
         ExposesReturnsTwice(false), HasDynamicAlloca(false),
         ContainsNoDuplicateCall(false), HasReturn(false), HasIndirectBr(false),
         HasFrameEscape(false), AllocatedSize(0), NumInstructions(0),
@@ -993,13 +984,8 @@
   // during devirtualization and so we want to give it a hefty bonus for
   // inlining, but cap that bonus in the event that inlining wouldn't pan
   // out. Pretend to inline the function, with a custom threshold.
-<<<<<<< HEAD
-  CallAnalyzer CA(TTI, ACT, AI, *F,                        // INTEL
-            InlineConstants::IndirectCallThreshold, CS);   // INTEL
-=======
-  CallAnalyzer CA(TTI, GetAssumptionCache, PSI, *F,
-                  InlineConstants::IndirectCallThreshold, CS);
->>>>>>> 0bc23db1
+  CallAnalyzer CA(TTI, GetAssumptionCache, PSI, AI,*F,          // INTEL
+                  InlineConstants::IndirectCallThreshold, CS);  // INTEL 
   if (CA.analyzeCall(CS, nullptr)) { // INTEL 
     // We were able to inline the indirect call! Subtract the cost from the
     // threshold to get the bonus we want to apply, but don't go below zero.
@@ -1787,21 +1773,12 @@
          AttributeFuncs::areInlineCompatible(*Caller, *Callee);
 }
 
-<<<<<<< HEAD
-InlineCost llvm::getInlineCost(CallSite CS, int DefaultThreshold,
-                               TargetTransformInfo &CalleeTTI,
-                               InlineAggressiveAnalysis *AI,   // INTEL
-                               AssumptionCacheTracker *ACT) {
-  return getInlineCost(CS, CS.getCalledFunction(), DefaultThreshold, CalleeTTI,
-                       AI, ACT);    // INTEL
-=======
 InlineCost llvm::getInlineCost(
     CallSite CS, int DefaultThreshold, TargetTransformInfo &CalleeTTI,
     std::function<AssumptionCache &(Function &)> &GetAssumptionCache,
-    ProfileSummaryInfo *PSI) {
+    ProfileSummaryInfo *PSI, InlineAggressiveAnalysis *AI) {  // INTEL 
   return getInlineCost(CS, CS.getCalledFunction(), DefaultThreshold, CalleeTTI,
-                       GetAssumptionCache, PSI);
->>>>>>> 0bc23db1
+                       GetAssumptionCache, PSI, AI);  // INTEL 
 }
 
 int llvm::computeThresholdFromOptLevels(unsigned OptLevel,
@@ -1827,19 +1804,11 @@
 
 #endif // INTEL_CUSTOMIZATION
 
-<<<<<<< HEAD
-InlineCost llvm::getInlineCost(CallSite CS, Function *Callee,
-                               int DefaultThreshold,
-                               TargetTransformInfo &CalleeTTI,
-                               InlineAggressiveAnalysis *AI,    // INTEL 
-                               AssumptionCacheTracker *ACT) {
-=======
 InlineCost llvm::getInlineCost(
     CallSite CS, Function *Callee, int DefaultThreshold,
     TargetTransformInfo &CalleeTTI,
     std::function<AssumptionCache &(Function &)> &GetAssumptionCache,
-    ProfileSummaryInfo *PSI) {
->>>>>>> 0bc23db1
+    ProfileSummaryInfo *PSI, InlineAggressiveAnalysis *AI) {  // INTEL 
 
   // Cannot inline indirect calls.
   if (!Callee)
@@ -1888,11 +1857,8 @@
   DEBUG(llvm::dbgs() << "      Analyzing call of " << Callee->getName()
                      << "...\n");
 
-<<<<<<< HEAD
-  CallAnalyzer CA(CalleeTTI, ACT,  AI, *Callee, DefaultThreshold, CS); // INTEL
-=======
-  CallAnalyzer CA(CalleeTTI, GetAssumptionCache, PSI, *Callee, DefaultThreshold, CS);
->>>>>>> 0bc23db1
+  CallAnalyzer CA(CalleeTTI, GetAssumptionCache, PSI, AI, *Callee,  // INTEL
+    DefaultThreshold, CS);                                          // INTEL
 #if INTEL_CUSTOMIZATION
   InlineReason Reason = InlrNoReason;
   bool ShouldInline = CA.analyzeCall(CS, &Reason);
