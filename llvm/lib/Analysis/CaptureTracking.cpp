//===--- CaptureTracking.cpp - Determine whether a pointer is captured ----===//
//
//                     The LLVM Compiler Infrastructure
//
// This file is distributed under the University of Illinois Open Source
// License. See LICENSE.TXT for details.
//
//===----------------------------------------------------------------------===//
//
// This file contains routines that help determine which pointers are captured.
// A pointer value is captured if the function makes a copy of any part of the
// pointer that outlives the call.  Not being captured means, more or less, that
// the pointer is only dereferenced and not stored in a global.  Returning part
// of the pointer as the function return value may or may not count as capturing
// the pointer, depending on the context.
//
//===----------------------------------------------------------------------===//

#include "llvm/Analysis/CaptureTracking.h"
#include "llvm/ADT/SmallSet.h"
#include "llvm/ADT/SmallVector.h"
#include "llvm/Analysis/AliasAnalysis.h"
#include "llvm/Analysis/CFG.h"
#include "llvm/Analysis/OrderedBasicBlock.h"
#include "llvm/IR/CallSite.h"
#include "llvm/IR/Constants.h"
#include "llvm/IR/Dominators.h"
#include "llvm/IR/Instructions.h"
#include "llvm/IR/IntrinsicInst.h"

using namespace llvm;

CaptureTracker::~CaptureTracker() {}

bool CaptureTracker::shouldExplore(const Use *U) { return true; }

namespace {
  struct SimpleCaptureTracker : public CaptureTracker {
    explicit SimpleCaptureTracker(bool ReturnCaptures,
                                  bool IgnoreFlag // INTEL
                                  )
        : ReturnCaptures(ReturnCaptures), Captured(false),
          IgnoreNoAliasArgStCaptured(IgnoreFlag // INTEL
                                     ) {}

    void tooManyUses() override { Captured = true; }

    bool captured(const Use *U) override {
      if (isa<ReturnInst>(U->getUser()) && !ReturnCaptures)
        return false;
#if INTEL_CUSTOMIZATION
      Instruction *I = cast<Instruction>(U->getUser());
      if (I->getOpcode() == Instruction::Store) {
        if (IgnoreNoAliasArgStCaptured) {
          Value *V2 = I->getOperand(1);
          V2 = V2->stripPointerCasts();
          if (V2 && isNoAliasArgument(V2)) {
            return false;
          }
        }
      }
#endif // INTEL
      Captured = true;
      return true;
    }

    bool ReturnCaptures;

    bool Captured;
    bool IgnoreNoAliasArgStCaptured; // INTEL
  };

  /// Only find pointer captures which happen before the given instruction. Uses
  /// the dominator tree to determine whether one instruction is before another.
  /// Only support the case where the Value is defined in the same basic block
  /// as the given instruction and the use.
  struct CapturesBefore : public CaptureTracker {

    CapturesBefore(bool ReturnCaptures, const Instruction *I, const DominatorTree *DT,
                   bool IncludeI, OrderedBasicBlock *IC)
      : OrderedBB(IC), BeforeHere(I), DT(DT),
        ReturnCaptures(ReturnCaptures), IncludeI(IncludeI), Captured(false) {}

    void tooManyUses() override { Captured = true; }

    bool isSafeToPrune(Instruction *I) {
      BasicBlock *BB = I->getParent();
      // We explore this usage only if the usage can reach "BeforeHere".
      // If use is not reachable from entry, there is no need to explore.
      if (BeforeHere != I && !DT->isReachableFromEntry(BB))
        return true;

      // Compute the case where both instructions are inside the same basic
      // block. Since instructions in the same BB as BeforeHere are numbered in
      // 'OrderedBB', avoid using 'dominates' and 'isPotentiallyReachable'
      // which are very expensive for large basic blocks.
      if (BB == BeforeHere->getParent()) {
        // 'I' dominates 'BeforeHere' => not safe to prune.
        //
        // The value defined by an invoke dominates an instruction only
        // if it dominates every instruction in UseBB. A PHI is dominated only
        // if the instruction dominates every possible use in the UseBB. Since
        // UseBB == BB, avoid pruning.
        if (isa<InvokeInst>(BeforeHere) || isa<PHINode>(I) || I == BeforeHere)
          return false;
        if (!OrderedBB->dominates(BeforeHere, I))
          return false;

        // 'BeforeHere' comes before 'I', it's safe to prune if we also
        // guarantee that 'I' never reaches 'BeforeHere' through a back-edge or
        // by its successors, i.e, prune if:
        //
        //  (1) BB is an entry block or have no successors.
        //  (2) There's no path coming back through BB successors.
        if (BB == &BB->getParent()->getEntryBlock() ||
            !BB->getTerminator()->getNumSuccessors())
          return true;

        SmallVector<BasicBlock*, 32> Worklist;
        Worklist.append(succ_begin(BB), succ_end(BB));
        return !isPotentiallyReachableFromMany(Worklist, BB, DT);
      }

      // If the value is defined in the same basic block as use and BeforeHere,
      // there is no need to explore the use if BeforeHere dominates use.
      // Check whether there is a path from I to BeforeHere.
      if (BeforeHere != I && DT->dominates(BeforeHere, I) &&
          !isPotentiallyReachable(I, BeforeHere, DT))
        return true;

      return false;
    }

    bool shouldExplore(const Use *U) override {
      Instruction *I = cast<Instruction>(U->getUser());

      if (BeforeHere == I && !IncludeI)
        return false;

      if (isSafeToPrune(I))
        return false;

      return true;
    }

    bool captured(const Use *U) override {
      if (isa<ReturnInst>(U->getUser()) && !ReturnCaptures)
        return false;

      if (!shouldExplore(U))
        return false;

      Captured = true;
      return true;
    }

    OrderedBasicBlock *OrderedBB;
    const Instruction *BeforeHere;
    const DominatorTree *DT;

    bool ReturnCaptures;
    bool IncludeI;

    bool Captured;
  };
}

/// PointerMayBeCaptured - Return true if this pointer value may be captured
/// by the enclosing function (which is required to exist).  This routine can
/// be expensive, so consider caching the results.  The boolean ReturnCaptures
/// specifies whether returning the value (or part of it) from the function
/// counts as capturing it or not.  The boolean StoreCaptures specified whether
/// storing the value (or part of it) into memory anywhere automatically
/// counts as capturing it or not.
bool llvm::PointerMayBeCaptured(
    const Value *V, bool ReturnCaptures, bool StoreCaptures,
    bool IgnoreStoreCapturesByNoAliasArgument // INTEL
    ) {
  assert(!isa<GlobalValue>(V) &&
         "It doesn't make sense to ask whether a global is captured.");

  // TODO: If StoreCaptures is not true, we could do Fancy analysis
  // to determine whether this store is not actually an escape point.
  // In that case, BasicAliasAnalysis should be updated as well to
  // take advantage of this.
  (void)StoreCaptures;

  SimpleCaptureTracker SCT(ReturnCaptures,
                           IgnoreStoreCapturesByNoAliasArgument // INTEL
                           );
  PointerMayBeCaptured(V, &SCT);
  return SCT.Captured;
}

/// PointerMayBeCapturedBefore - Return true if this pointer value may be
/// captured by the enclosing function (which is required to exist). If a
/// DominatorTree is provided, only captures which happen before the given
/// instruction are considered. This routine can be expensive, so consider
/// caching the results.  The boolean ReturnCaptures specifies whether
/// returning the value (or part of it) from the function counts as capturing
/// it or not.  The boolean StoreCaptures specified whether storing the value
/// (or part of it) into memory anywhere automatically counts as capturing it
/// or not. A ordered basic block \p OBB can be used in order to speed up
/// queries about relative order among instructions in the same basic block.
bool llvm::PointerMayBeCapturedBefore(const Value *V, bool ReturnCaptures,
                                      bool StoreCaptures, const Instruction *I,
                                      const DominatorTree *DT, bool IncludeI,
                                      OrderedBasicBlock *OBB) {
  assert(!isa<GlobalValue>(V) &&
         "It doesn't make sense to ask whether a global is captured.");
  bool UseNewOBB = OBB == nullptr;

  if (!DT)
    return PointerMayBeCaptured(V, ReturnCaptures, StoreCaptures);
  if (UseNewOBB)
    OBB = new OrderedBasicBlock(I->getParent());

  // TODO: See comment in PointerMayBeCaptured regarding what could be done
  // with StoreCaptures.

  CapturesBefore CB(ReturnCaptures, I, DT, IncludeI, OBB);
  PointerMayBeCaptured(V, &CB);

  if (UseNewOBB)
    delete OBB;
  return CB.Captured;
}

/// TODO: Write a new FunctionPass AliasAnalysis so that it can keep
/// a cache. Then we can move the code from BasicAliasAnalysis into
/// that path, and remove this threshold.
static int const Threshold = 20;

void llvm::PointerMayBeCaptured(const Value *V, CaptureTracker *Tracker) {
  assert(V->getType()->isPointerTy() && "Capture is for pointers only!");
  SmallVector<const Use *, Threshold> Worklist;
  SmallSet<const Use *, Threshold> Visited;

  auto AddUses = [&](const Value *V) {
    int Count = 0;
    for (const Use &U : V->uses()) {
      // If there are lots of uses, conservatively say that the value
      // is captured to avoid taking too much compile time.
      if (Count++ >= Threshold)
        return Tracker->tooManyUses();
      if (!Visited.insert(&U).second)
        continue;
      if (!Tracker->shouldExplore(&U))
        continue;
      Worklist.push_back(&U);
    }
  };
  AddUses(V);

  while (!Worklist.empty()) {
    const Use *U = Worklist.pop_back_val();
    Instruction *I = cast<Instruction>(U->getUser());
    V = U->get();

    switch (I->getOpcode()) {
    case Instruction::Call:
    case Instruction::Invoke: {
      CallSite CS(I);
      // Not captured if the callee is readonly, doesn't return a copy through
      // its return value and doesn't unwind (a readonly function can leak bits
      // by throwing an exception or not depending on the input value).
      if (CS.onlyReadsMemory() && CS.doesNotThrow() && I->getType()->isVoidTy())
        break;

<<<<<<< HEAD
#if INTEL_CUSTOMIZATION
      if (auto *Subs = dyn_cast<SubscriptInst>(I)) {
        // The original value is not captured via this if the new value isn't.
        Count = 0;
        for (Use &UU : Subs->uses()) {
          // If there are lots of uses, conservatively say that the value
          // is captured to avoid taking too much compile time.
          if (Count++ >= Threshold)
            return Tracker->tooManyUses();

          if (Visited.insert(&UU).second)
            if (Tracker->shouldExplore(&UU))
              Worklist.push_back(&UU);
        }
        break;
      }
#endif // INTEL_CUSTOMIZATION
=======
      // launder.invariant.group only captures pointer by returning it,
      // so the pointer wasn't captured if returned pointer is not captured.
      if (CS.getIntrinsicID() == Intrinsic::launder_invariant_group) {
        AddUses(I);
        break;
      }
>>>>>>> f384bc71

      // Volatile operations effectively capture the memory location that they
      // load and store to.
      if (auto *MI = dyn_cast<MemIntrinsic>(I))
        if (MI->isVolatile())
          if (Tracker->captured(U))
            return;

      // Not captured if only passed via 'nocapture' arguments.  Note that
      // calling a function pointer does not in itself cause the pointer to
      // be captured.  This is a subtle point considering that (for example)
      // the callee might return its own address.  It is analogous to saying
      // that loading a value from a pointer does not cause the pointer to be
      // captured, even though the loaded value might be the pointer itself
      // (think of self-referential objects).
      CallSite::data_operand_iterator B =
        CS.data_operands_begin(), E = CS.data_operands_end();
      for (CallSite::data_operand_iterator A = B; A != E; ++A)
        if (A->get() == V && !CS.doesNotCapture(A - B))
          // The parameter is not marked 'nocapture' - captured.
          if (Tracker->captured(U))
            return;
      break;
    }
    case Instruction::Load:
      // Volatile loads make the address observable.
      if (cast<LoadInst>(I)->isVolatile())
        if (Tracker->captured(U))
          return;
      break;
    case Instruction::VAArg:
      // "va-arg" from a pointer does not cause it to be captured.
      break;
    case Instruction::Store:
        // Stored the pointer - conservatively assume it may be captured.
        // Volatile stores make the address observable.
      if (V == I->getOperand(0) || cast<StoreInst>(I)->isVolatile())
        if (Tracker->captured(U))
          return;
      break;
    case Instruction::AtomicRMW: {
      // atomicrmw conceptually includes both a load and store from
      // the same location.
      // As with a store, the location being accessed is not captured,
      // but the value being stored is.
      // Volatile stores make the address observable.
      auto *ARMWI = cast<AtomicRMWInst>(I);
      if (ARMWI->getValOperand() == V || ARMWI->isVolatile())
        if (Tracker->captured(U))
          return;
      break;
    }
    case Instruction::AtomicCmpXchg: {
      // cmpxchg conceptually includes both a load and store from
      // the same location.
      // As with a store, the location being accessed is not captured,
      // but the value being stored is.
      // Volatile stores make the address observable.
      auto *ACXI = cast<AtomicCmpXchgInst>(I);
      if (ACXI->getCompareOperand() == V || ACXI->getNewValOperand() == V ||
          ACXI->isVolatile())
        if (Tracker->captured(U))
          return;
      break;
    }
    case Instruction::BitCast:
    case Instruction::GetElementPtr:
    case Instruction::PHI:
    case Instruction::Select:
    case Instruction::AddrSpaceCast:
      // The original value is not captured via this if the new value isn't.
      AddUses(I);
      break;
    case Instruction::ICmp: {
      // Don't count comparisons of a no-alias return value against null as
      // captures. This allows us to ignore comparisons of malloc results
      // with null, for example.
      if (ConstantPointerNull *CPN =
          dyn_cast<ConstantPointerNull>(I->getOperand(1)))
        if (CPN->getType()->getAddressSpace() == 0)
          if (isNoAliasCall(V->stripPointerCasts()))
            break;
      // Comparison against value stored in global variable. Given the pointer
      // does not escape, its value cannot be guessed and stored separately in a
      // global variable.
      unsigned OtherIndex = (I->getOperand(0) == V) ? 1 : 0;
      auto *LI = dyn_cast<LoadInst>(I->getOperand(OtherIndex));
      if (LI && isa<GlobalVariable>(LI->getPointerOperand()))
        break;
      // Otherwise, be conservative. There are crazy ways to capture pointers
      // using comparisons.
      if (Tracker->captured(U))
        return;
      break;
    }
    default:
      // Something else - be conservative and say it is captured.
      if (Tracker->captured(U))
        return;
      break;
    }
  }

  // All uses examined.
}<|MERGE_RESOLUTION|>--- conflicted
+++ resolved
@@ -267,32 +267,19 @@
       if (CS.onlyReadsMemory() && CS.doesNotThrow() && I->getType()->isVoidTy())
         break;
 
-<<<<<<< HEAD
-#if INTEL_CUSTOMIZATION
-      if (auto *Subs = dyn_cast<SubscriptInst>(I)) {
-        // The original value is not captured via this if the new value isn't.
-        Count = 0;
-        for (Use &UU : Subs->uses()) {
-          // If there are lots of uses, conservatively say that the value
-          // is captured to avoid taking too much compile time.
-          if (Count++ >= Threshold)
-            return Tracker->tooManyUses();
-
-          if (Visited.insert(&UU).second)
-            if (Tracker->shouldExplore(&UU))
-              Worklist.push_back(&UU);
-        }
-        break;
-      }
-#endif // INTEL_CUSTOMIZATION
-=======
       // launder.invariant.group only captures pointer by returning it,
       // so the pointer wasn't captured if returned pointer is not captured.
       if (CS.getIntrinsicID() == Intrinsic::launder_invariant_group) {
         AddUses(I);
         break;
       }
->>>>>>> f384bc71
+
+#if INTEL_CUSTOMIZATION
+      if (isa<SubscriptInst>(I)) {
+        AddUses(I);
+        break;
+      }
+#endif // INTEL_CUSTOMIZATION
 
       // Volatile operations effectively capture the memory location that they
       // load and store to.
