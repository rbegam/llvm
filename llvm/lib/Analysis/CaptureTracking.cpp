--- conflicted
+++ resolved
@@ -173,16 +173,10 @@
 /// counts as capturing it or not.  The boolean StoreCaptures specified whether
 /// storing the value (or part of it) into memory anywhere automatically
 /// counts as capturing it or not.
-<<<<<<< HEAD
-bool llvm::PointerMayBeCaptured(
-    const Value *V, bool ReturnCaptures, bool StoreCaptures,
-    bool IgnoreStoreCapturesByNoAliasArgument // INTEL
-    ) {
-=======
 bool llvm::PointerMayBeCaptured(const Value *V,
                                 bool ReturnCaptures, bool StoreCaptures,
+                                bool IgnoreStoreCapturesByNoAliasArgument,//INTEL
                                 unsigned MaxUsesToExplore) {
->>>>>>> e3093808
   assert(!isa<GlobalValue>(V) &&
          "It doesn't make sense to ask whether a global is captured.");
 
