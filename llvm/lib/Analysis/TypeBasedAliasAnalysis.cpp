--- conflicted
+++ resolved
@@ -619,6 +619,7 @@
 /// tag for the given two.
 static bool mayBeAccessToSubobjectOf(TBAAStructTagNode BaseTag,
                                      TBAAStructTagNode SubobjectTag,
+                                     bool BaseGlobalScalar,  // INTEL
                                      const MDNode *CommonType,
                                      const MDNode **GenericTag,
                                      bool &MayAlias) {
@@ -626,6 +627,15 @@
   // to its subobject.
   if (BaseTag.getAccessType() == BaseTag.getBaseType() &&
       BaseTag.getAccessType() == CommonType) {
+#if INTEL_CUSTOMIZATION
+    // If the base object is of the least common type and a global scalar
+    // whereas subobject is not, then base object cannot be aliased with the
+    // subobject and we can return early.
+    if (BaseGlobalScalar) {
+      MayAlias = false;
+      return true;
+    }
+#endif // INTEL_CUSTOMIZATION
     if (GenericTag)
       *GenericTag = createAccessTag(CommonType);
     MayAlias = true;
@@ -713,46 +723,24 @@
   const MDNode *CommonType = getLeastCommonType(TagA.getAccessType(),
                                                 TagB.getAccessType());
 
-<<<<<<< HEAD
-  // TODO: We need to check if AccessType of TagA encloses AccessType of
-  // TagB to support aggregate AccessType. If yes, return true.
-
-  // Climb the type DAG from base type of A to see if we reach base type of B.
-  uint64_t OffsetA;
-  if (findAccessType(TagA, TagB.getBaseType(), OffsetA) &&  // INTEL
-      MaskCheckA) {                                         // INTEL
-    bool SameMemberAccess = OffsetA == TagB.getOffset();
-=======
   // If the final access types have different roots, they're part of different
   // potentially unrelated type systems, so we must be conservative.
   if (!CommonType) {
->>>>>>> 87d2f746
     if (GenericTag)
       *GenericTag = nullptr;
     return true;
   }
 
-<<<<<<< HEAD
-  // Climb the type DAG from base type of B to see if we reach base type of A.
-  uint64_t OffsetB;
-  if (findAccessType(TagB, TagA.getBaseType(), OffsetB) && // INTEL
-      MaskCheckB) {                                        // INTEL
-    bool SameMemberAccess = OffsetB == TagA.getOffset();
-    if (GenericTag)
-      *GenericTag = SameMemberAccess ? TagA.getNode() :
-                                       createAccessTag(CommonType);
-    return SameMemberAccess;
-  }
-=======
   // If one of the accessed objects may be a subobject of the other, then such
   // accesses may alias.
   bool MayAlias;
   if (mayBeAccessToSubobjectOf(/* BaseTag= */ TagA, /* SubobjectTag= */ TagB,
+                               MaskCheckA && !MaskCheckB, // INTEL
                                CommonType, GenericTag, MayAlias) ||
       mayBeAccessToSubobjectOf(/* BaseTag= */ TagB, /* SubobjectTag= */ TagA,
+                               MaskCheckB && !MaskCheckA, // INTEL
                                CommonType, GenericTag, MayAlias))
     return MayAlias;
->>>>>>> 87d2f746
 
   // Otherwise, we've proved there's no alias.
   if (GenericTag)
