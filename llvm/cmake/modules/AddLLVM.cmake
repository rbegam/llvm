--- conflicted
+++ resolved
@@ -91,11 +91,7 @@
 
     set(CAT "cat")
     set(export_file_nativeslashes ${export_file})
-<<<<<<< HEAD
-    if(WIN32 AND NOT (CYGWIN OR INTEL_CUSTOMIZATION))
-=======
-    if(WIN32 AND NOT CYGWIN AND NOT MSYS)
->>>>>>> 6c12e2db
+    if(WIN32 AND NOT CYGWIN AND NOT MSYS AND NOT INTEL_CUSTOMIZATION)
       set(CAT "type")
       # Convert ${export_file} to native format (backslashes) for "type"
       # Does not use file(TO_NATIVE_PATH) as it doesn't create a native
