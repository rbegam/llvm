--- conflicted
+++ resolved
@@ -85,27 +85,29 @@
   else()
     set(native_export_file "${target_name}.def")
 
-    set(CAT "type")
-    if(CYGWIN OR 1)    # INTEL Hack to work with u4win on windows.
-      set(CAT "cat")
-    endif()
-
-    # Using ${export_file} in add_custom_command directly confuses cmd.exe.
-    file(TO_NATIVE_PATH ${export_file} export_file_backslashes)
+    set(CAT "cat")
+    set(export_file_nativeslashes ${export_file})
+    if(WIN32 AND NOT (CYGWIN OR INTEL_CUSTOMIZATION))
+      set(CAT "type")
+      # Convert ${export_file} to native format (backslashes) for "type"
+      # Does not use file(TO_NATIVE_PATH) as it doesn't create a native
+      # path but a build-system specific format (see CMake bug
+      # http://public.kitware.com/Bug/print_bug_page.php?bug_id=5939 )
+      string(REPLACE / \\ export_file_nativeslashes ${export_file})
+    endif()
 
     add_custom_command(OUTPUT ${native_export_file}
       COMMAND ${CMAKE_COMMAND} -E echo "EXPORTS" > ${native_export_file}
-      COMMAND ${CAT} ${export_file_backslashes} >> ${native_export_file}
+      COMMAND ${CAT} ${export_file_nativeslashes} >> ${native_export_file}
       DEPENDS ${export_file}
       VERBATIM
       COMMENT "Creating export file for ${target_name}")
-    if(CYGWIN OR MINGW)
-      set_property(TARGET ${target_name} APPEND_STRING PROPERTY
-                   LINK_FLAGS " ${CMAKE_CURRENT_BINARY_DIR}/${native_export_file}")
-    else()
-      set_property(TARGET ${target_name} APPEND_STRING PROPERTY
-                   LINK_FLAGS " /DEF:${CMAKE_CURRENT_BINARY_DIR}/${native_export_file}")
-    endif()
+    set(export_file_linker_flag "${CMAKE_CURRENT_BINARY_DIR}/${native_export_file}")
+    if(MSVC)
+      set(export_file_linker_flag "/DEF:${export_file_linker_flag}")
+    endif()
+    set_property(TARGET ${target_name} APPEND_STRING PROPERTY
+                 LINK_FLAGS " ${export_file_linker_flag}")
   endif()
 
   add_custom_target(${target_name}_exports DEPENDS ${native_export_file})
@@ -140,9 +142,6 @@
   set(LLVM_COMMON_DEPENDS ${LLVM_COMMON_DEPENDS} PARENT_SCOPE)
 endfunction(add_llvm_symbol_exports)
 
-<<<<<<< HEAD
-function(add_dead_strip target_name)
-=======
 if(NOT WIN32 AND NOT APPLE)
   execute_process(
     COMMAND ${CMAKE_C_COMPILER} -Wl,--version
@@ -170,18 +169,21 @@
     # to enable. See https://sourceware.org/bugzilla/show_bug.cgi?id=17704.
   endif()
 
->>>>>>> 41cb3da2
   if(NOT LLVM_NO_DEAD_STRIP)
     if(${CMAKE_SYSTEM_NAME} MATCHES "Darwin")
+      # ld64's implementation of -dead_strip breaks tools that use plugins.
       set_property(TARGET ${target_name} APPEND_STRING PROPERTY
                    LINK_FLAGS " -Wl,-dead_strip")
     elseif(NOT WIN32 AND NOT LLVM_LINKER_IS_GOLD)
       # Object files are compiled with -ffunction-data-sections.
+      # Versions of bfd ld < 2.23.1 have a bug in --gc-sections that breaks
+      # tools that use plugins. Always pass --gc-sections once we require
+      # a newer linker.
       set_property(TARGET ${target_name} APPEND_STRING PROPERTY
                    LINK_FLAGS " -Wl,--gc-sections")
     endif()
   endif()
-endfunction(add_dead_strip)
+endfunction(add_link_opts)
 
 # Set each output directory according to ${CMAKE_CONFIGURATION_TYPES}.
 # Note: Don't set variables CMAKE_*_OUTPUT_DIRECTORY any more,
@@ -311,7 +313,7 @@
   endif()
   set_output_directory(${name} ${LLVM_RUNTIME_OUTPUT_INTDIR} ${LLVM_LIBRARY_OUTPUT_INTDIR})
   llvm_update_compile_flags(${name})
-  add_dead_strip( ${name} )
+  add_link_opts( ${name} )
   if(ARG_OUTPUT_NAME)
     set_target_properties(${name}
       PROPERTIES
@@ -376,22 +378,8 @@
       ${lib_deps}
       ${llvm_libs}
       )
-  elseif((CYGWIN OR WIN32) AND ARG_SHARED)
-    # Win32's import library may be unaware of its dependent libs.
-    target_link_libraries(${name} PRIVATE
-      ${ARG_LINK_LIBS}
-      ${lib_deps}
-      ${llvm_libs}
-      )
-  elseif(ARG_SHARED AND BUILD_SHARED_LIBS)
-    # FIXME: It may be PRIVATE since SO knows its dependent libs.
-    target_link_libraries(${name} PUBLIC
-      ${ARG_LINK_LIBS}
-      ${lib_deps}
-      ${llvm_libs}
-      )
-  else()
-    # MODULE|SHARED
+  else()
+    # We can use PRIVATE since SO knows its dependent libs.
     target_link_libraries(${name} PRIVATE
       ${ARG_LINK_LIBS}
       ${lib_deps}
@@ -469,7 +457,7 @@
     add_executable(${name} ${ALL_FILES})
   endif()
   llvm_update_compile_flags(${name})
-  add_dead_strip( ${name} )
+  add_link_opts( ${name} )
 
   # Do not add -Dname_EXPORTS to the command-line when building files in this
   # target. Doing so is actively harmful for the modules build because it
@@ -634,8 +622,6 @@
   endif ()
 endfunction()
 
-<<<<<<< HEAD
-=======
 function(llvm_add_go_executable binary pkgpath)
   cmake_parse_arguments(ARG "ALL" "" "DEPENDS;GOFLAGS" ${ARGN})
 
@@ -666,7 +652,6 @@
   endif()
 endfunction()
 
->>>>>>> 41cb3da2
 # This function provides an automatic way to 'configure'-like generate a file
 # based on a set of common and custom variables, specifically targeting the
 # variables needed for the 'lit.site.cfg' files. This function bundles the
@@ -713,6 +698,10 @@
 
   set(HOST_OS ${CMAKE_SYSTEM_NAME})
   set(HOST_ARCH ${CMAKE_SYSTEM_PROCESSOR})
+
+  set(HOST_CC "${CMAKE_C_COMPILER} ${CMAKE_C_COMPILER_ARG1}")
+  set(HOST_CXX "${CMAKE_CXX_COMPILER} ${CMAKE_CXX_COMPILER_ARG1}")
+  set(HOST_LDFLAGS "${CMAKE_EXE_LINKER_FLAGS}")
 
   configure_file(${input} ${output} @ONLY)
 endfunction()
@@ -739,6 +728,7 @@
     add_custom_target(${target}
       COMMAND ${LIT_COMMAND} ${ARG_DEFAULT_ARGS}
       COMMENT "${comment}"
+      ${cmake_3_2_USES_TERMINAL}
       )
     add_dependencies(${target} ${ARG_DEPENDS})
   else()
