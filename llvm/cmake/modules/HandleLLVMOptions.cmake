# This CMake module is responsible for interpreting the user defined LLVM_
# options and executing the appropriate CMake commands to realize the users'
# selections.

# This is commonly needed so make sure it's defined before we include anything
# else.
string(TOUPPER "${CMAKE_BUILD_TYPE}" uppercase_CMAKE_BUILD_TYPE)

include(CheckCompilerVersion)
include(HandleLLVMStdlib)
include(AddLLVMDefinitions)
include(CheckCCompilerFlag)
include(CheckCXXCompilerFlag)


if (CMAKE_LINKER MATCHES "lld-link.exe")
  # Pass /MANIFEST:NO so that CMake doesn't run mt.exe on our binaries.  Adding
  # manifests with mt.exe breaks LLD's symbol tables and takes as much time as
  # the link. See PR24476.
  append("/MANIFEST:NO"
    CMAKE_EXE_LINKER_FLAGS CMAKE_MODULE_LINKER_FLAGS CMAKE_SHARED_LINKER_FLAGS)
endif()

if( LLVM_ENABLE_ASSERTIONS )
  # MSVC doesn't like _DEBUG on release builds. See PR 4379.
  if( NOT MSVC )
    add_definitions( -D_DEBUG )
  endif()
  # On non-Debug builds cmake automatically defines NDEBUG, so we
  # explicitly undefine it:
  if( NOT uppercase_CMAKE_BUILD_TYPE STREQUAL "DEBUG" )
    add_definitions( -UNDEBUG )
    # Also remove /D NDEBUG to avoid MSVC warnings about conflicting defines.
    foreach (flags_var_to_scrub
        CMAKE_CXX_FLAGS_RELEASE
        CMAKE_CXX_FLAGS_RELWITHDEBINFO
        CMAKE_CXX_FLAGS_MINSIZEREL
        CMAKE_C_FLAGS_RELEASE
        CMAKE_C_FLAGS_RELWITHDEBINFO
        CMAKE_C_FLAGS_MINSIZEREL)
      string (REGEX REPLACE "(^| )[/-]D *NDEBUG($| )" " "
        "${flags_var_to_scrub}" "${${flags_var_to_scrub}}")
    endforeach()
  endif()
endif()

if(LLVM_ENABLE_EXPENSIVE_CHECKS)
  add_definitions(-DEXPENSIVE_CHECKS)
  add_definitions(-D_GLIBCXX_DEBUG)
endif()

string(TOUPPER "${LLVM_ABI_BREAKING_CHECKS}" uppercase_LLVM_ABI_BREAKING_CHECKS)

if( uppercase_LLVM_ABI_BREAKING_CHECKS STREQUAL "WITH_ASSERTS" )
  if( LLVM_ENABLE_ASSERTIONS )
    set( LLVM_ENABLE_ABI_BREAKING_CHECKS 1 )
  endif()
elseif( uppercase_LLVM_ABI_BREAKING_CHECKS STREQUAL "FORCE_ON" )
  set( LLVM_ENABLE_ABI_BREAKING_CHECKS 1 )
elseif( uppercase_LLVM_ABI_BREAKING_CHECKS STREQUAL "FORCE_OFF" )
  # We don't need to do anything special to turn off ABI breaking checks.
elseif( NOT DEFINED LLVM_ABI_BREAKING_CHECKS )
  # Treat LLVM_ABI_BREAKING_CHECKS like "FORCE_OFF" when it has not been
  # defined.
else()
  message(FATAL_ERROR "Unknown value for LLVM_ABI_BREAKING_CHECKS: \"${LLVM_ABI_BREAKING_CHECKS}\"!")
endif()

if(WIN32)
  set(LLVM_HAVE_LINK_VERSION_SCRIPT 0)
  if(CYGWIN)
    set(LLVM_ON_WIN32 0)
    set(LLVM_ON_UNIX 1)
  else(CYGWIN)
    set(LLVM_ON_WIN32 1)
    set(LLVM_ON_UNIX 0)
  endif(CYGWIN)
else(WIN32)
  if(UNIX)
    set(LLVM_ON_WIN32 0)
    set(LLVM_ON_UNIX 1)
    if(APPLE)
      set(LLVM_HAVE_LINK_VERSION_SCRIPT 0)
    else(APPLE)
      set(LLVM_HAVE_LINK_VERSION_SCRIPT 1)
    endif(APPLE)
  else(UNIX)
    MESSAGE(SEND_ERROR "Unable to determine platform")
  endif(UNIX)
endif(WIN32)

set(EXEEXT ${CMAKE_EXECUTABLE_SUFFIX})
set(LTDL_SHLIB_EXT ${CMAKE_SHARED_LIBRARY_SUFFIX})

# We use *.dylib rather than *.so on darwin.
set(LLVM_PLUGIN_EXT ${CMAKE_SHARED_LIBRARY_SUFFIX})

if(APPLE)
  # Darwin-specific linker flags for loadable modules.
  set(CMAKE_MODULE_LINKER_FLAGS "${CMAKE_MODULE_LINKER_FLAGS} -Wl,-flat_namespace -Wl,-undefined -Wl,suppress")
endif()

# Pass -Wl,-z,defs. This makes sure all symbols are defined. Otherwise a DSO
# build might work on ELF but fail on MachO/COFF.
if(NOT (${CMAKE_SYSTEM_NAME} MATCHES "Darwin" OR WIN32 OR CYGWIN OR
        ${CMAKE_SYSTEM_NAME} MATCHES "FreeBSD" OR
        ${CMAKE_SYSTEM_NAME} MATCHES "OpenBSD") AND
   NOT LLVM_USE_SANITIZER)
  set(CMAKE_SHARED_LINKER_FLAGS "${CMAKE_SHARED_LINKER_FLAGS} -Wl,-z,defs")
endif()


function(append value)
  foreach(variable ${ARGN})
    set(${variable} "${${variable}} ${value}" PARENT_SCOPE)
  endforeach(variable)
endfunction()

function(append_if condition value)
  if (${condition})
    foreach(variable ${ARGN})
      set(${variable} "${${variable}} ${value}" PARENT_SCOPE)
    endforeach(variable)
  endif()
endfunction()

macro(add_flag_if_supported flag name)
  check_c_compiler_flag("-Werror ${flag}" "C_SUPPORTS_${name}")
  append_if("C_SUPPORTS_${name}" "${flag}" CMAKE_C_FLAGS)
  check_cxx_compiler_flag("-Werror ${flag}" "CXX_SUPPORTS_${name}")
  append_if("CXX_SUPPORTS_${name}" "${flag}" CMAKE_CXX_FLAGS)
endmacro()

function(add_flag_or_print_warning flag name)
  check_c_compiler_flag("-Werror ${flag}" "C_SUPPORTS_${name}")
  check_cxx_compiler_flag("-Werror ${flag}" "CXX_SUPPORTS_${name}")
  if (C_SUPPORTS_${name} AND CXX_SUPPORTS_${name})
    message(STATUS "Building with ${flag}")
    set(CMAKE_CXX_FLAGS "${CMAKE_CXX_FLAGS} ${flag}" PARENT_SCOPE)
    set(CMAKE_C_FLAGS "${CMAKE_C_FLAGS} ${flag}" PARENT_SCOPE)
    set(CMAKE_ASM_FLAGS "${CMAKE_ASM_FLAGS} ${flag}" PARENT_SCOPE)
  else()
    message(WARNING "${flag} is not supported.")
  endif()
endfunction()

if (LLVM_ENABLE_MODULES)
  set(OLD_CMAKE_REQUIRED_FLAGS ${CMAKE_REQUIRED_FLAGS})
  set(CMAKE_REQUIRED_FLAGS "${CMAKE_REQUIRED_FLAGS} -fmodules -Xclang -fmodules-local-submodule-visibility")
  # Check that we can build code with modules enabled, and that repeatedly
  # including <cassert> still manages to respect NDEBUG properly.
  CHECK_CXX_SOURCE_COMPILES("#undef NDEBUG
                             #include <cassert>
                             #define NDEBUG
                             #include <cassert>
                             int main() { assert(this code is not compiled); }"
                             CXX_SUPPORTS_MODULES)
  set(CMAKE_REQUIRED_FLAGS ${OLD_CMAKE_REQUIRED_FLAGS})
  if (CXX_SUPPORTS_MODULES)
    append_if(CXX_SUPPORTS_MODULES "-fmodules -Xclang -fmodules-local-submodule-visibility" CMAKE_CXX_FLAGS)
  else()
    message(FATAL_ERROR "LLVM_ENABLE_MODULES is not supported by this compiler")
  endif()
endif(LLVM_ENABLE_MODULES)

if( LLVM_ENABLE_PIC )
  if( XCODE )
    # Xcode has -mdynamic-no-pic on by default, which overrides -fPIC. I don't
    # know how to disable this, so just force ENABLE_PIC off for now.
    message(WARNING "-fPIC not supported with Xcode.")
  elseif( WIN32 OR CYGWIN)
    # On Windows all code is PIC. MinGW warns if -fPIC is used.
  else()
    add_flag_or_print_warning("-fPIC" FPIC)
  endif()
endif()

if(NOT WIN32 AND NOT CYGWIN)
  # MinGW warns if -fvisibility-inlines-hidden is used.
  check_cxx_compiler_flag("-fvisibility-inlines-hidden" SUPPORTS_FVISIBILITY_INLINES_HIDDEN_FLAG)
  append_if(SUPPORTS_FVISIBILITY_INLINES_HIDDEN_FLAG "-fvisibility-inlines-hidden" CMAKE_CXX_FLAGS)
endif()

if( CMAKE_SIZEOF_VOID_P EQUAL 8 AND NOT WIN32 )
  # TODO: support other platforms and toolchains.
  if( LLVM_BUILD_32_BITS )
    message(STATUS "Building 32 bits executables and libraries.")
    add_llvm_definitions( -m32 )
    set(CMAKE_EXE_LINKER_FLAGS "${CMAKE_EXE_LINKER_FLAGS} -m32")
    set(CMAKE_SHARED_LINKER_FLAGS "${CMAKE_SHARED_LINKER_FLAGS} -m32")
    set(CMAKE_MODULE_LINKER_FLAGS "${CMAKE_MODULE_LINKER_FLAGS} -m32")
  endif( LLVM_BUILD_32_BITS )
endif( CMAKE_SIZEOF_VOID_P EQUAL 8 AND NOT WIN32 )

if (LLVM_BUILD_STATIC)
  set(CMAKE_EXE_LINKER_FLAGS "${CMAKE_EXE_LINKER_FLAGS} -static")
endif()

if( XCODE )
  # For Xcode enable several build settings that correspond to
  # many warnings that are on by default in Clang but are
  # not enabled for historical reasons.  For versions of Xcode
  # that do not support these options they will simply
  # be ignored.
  set(CMAKE_XCODE_ATTRIBUTE_GCC_WARN_ABOUT_RETURN_TYPE "YES")
  set(CMAKE_XCODE_ATTRIBUTE_GCC_WARN_ABOUT_MISSING_NEWLINE "YES")
  set(CMAKE_XCODE_ATTRIBUTE_GCC_WARN_UNUSED_VALUE "YES")
  set(CMAKE_XCODE_ATTRIBUTE_GCC_WARN_UNUSED_VARIABLE "YES")
  set(CMAKE_XCODE_ATTRIBUTE_GCC_WARN_SIGN_COMPARE "YES")
  set(CMAKE_XCODE_ATTRIBUTE_GCC_WARN_UNUSED_FUNCTION "YES")
  set(CMAKE_XCODE_ATTRIBUTE_GCC_WARN_INITIALIZER_NOT_FULLY_BRACKETED "YES")
  set(CMAKE_XCODE_ATTRIBUTE_GCC_WARN_HIDDEN_VIRTUAL_FUNCTIONS "YES")
  set(CMAKE_XCODE_ATTRIBUTE_GCC_WARN_UNINITIALIZED_AUTOS "YES")
  set(CMAKE_XCODE_ATTRIBUTE_CLANG_WARN_BOOL_CONVERSION "YES")
  set(CMAKE_XCODE_ATTRIBUTE_CLANG_WARN_EMPTY_BODY "YES")
  set(CMAKE_XCODE_ATTRIBUTE_CLANG_WARN_ENUM_CONVERSION "YES")
  set(CMAKE_XCODE_ATTRIBUTE_CLANG_WARN_INT_CONVERSION "YES")
  set(CMAKE_XCODE_ATTRIBUTE_CLANG_WARN_CONSTANT_CONVERSION "YES")
  set(CMAKE_XCODE_ATTRIBUTE_GCC_WARN_NON_VIRTUAL_DESTRUCTOR "YES")
endif()

# On Win32 using MS tools, provide an option to set the number of parallel jobs
# to use.
if( MSVC_IDE )
  set(LLVM_COMPILER_JOBS "0" CACHE STRING
    "Number of parallel compiler jobs. 0 means use all processors. Default is 0.")
  if( NOT LLVM_COMPILER_JOBS STREQUAL "1" )
    if( LLVM_COMPILER_JOBS STREQUAL "0" )
      add_llvm_definitions( /MP )
    else()
      message(STATUS "Number of parallel compiler jobs set to " ${LLVM_COMPILER_JOBS})
      add_llvm_definitions( /MP${LLVM_COMPILER_JOBS} )
    endif()
  else()
    message(STATUS "Parallel compilation disabled")
  endif()
endif()

if( MSVC )
  if( CMAKE_CXX_COMPILER_VERSION VERSION_LESS 19.0 )
    # For MSVC 2013, disable iterator null pointer checking in debug mode,
    # especially so std::equal(nullptr, nullptr, nullptr) will not assert.
    add_llvm_definitions("-D_DEBUG_POINTER_IMPL=")
  endif()
  
  include(ChooseMSVCCRT)

  if( NOT (${CMAKE_VERSION} VERSION_LESS 2.8.11) )
    # set stack reserved size to ~10MB
    # CMake previously automatically set this value for MSVC builds, but the
    # behavior was changed in CMake 2.8.11 (Issue 12437) to use the MSVC default
    # value (1 MB) which is not enough for us in tasks such as parsing recursive
    # C++ templates in Clang.
    set(CMAKE_EXE_LINKER_FLAGS "${CMAKE_EXE_LINKER_FLAGS} /STACK:10000000")
  endif()

  if( MSVC11 )
    add_llvm_definitions(-D_VARIADIC_MAX=10)
  endif()
  
  # Add definitions that make MSVC much less annoying.
  add_llvm_definitions(
    # For some reason MS wants to deprecate a bunch of standard functions...
    -D_CRT_SECURE_NO_DEPRECATE
    -D_CRT_SECURE_NO_WARNINGS
    -D_CRT_NONSTDC_NO_DEPRECATE
    -D_CRT_NONSTDC_NO_WARNINGS
    -D_SCL_SECURE_NO_DEPRECATE
    -D_SCL_SECURE_NO_WARNINGS
    )

  set(msvc_warning_flags
    # Disabled warnings.
    -wd4141 # Suppress ''modifier' : used more than once' (because of __forceinline combined with inline)
    -wd4146 # Suppress 'unary minus operator applied to unsigned type, result still unsigned'
    -wd4180 # Suppress 'qualifier applied to function type has no meaning; ignored'
    -wd4244 # Suppress ''argument' : conversion from 'type1' to 'type2', possible loss of data'
    -wd4258 # Suppress ''var' : definition from the for loop is ignored; the definition from the enclosing scope is used'
    -wd4267 # Suppress ''var' : conversion from 'size_t' to 'type', possible loss of data'
    -wd4291 # Suppress ''declaration' : no matching operator delete found; memory will not be freed if initialization throws an exception'
    -wd4345 # Suppress 'behavior change: an object of POD type constructed with an initializer of the form () will be default-initialized'
    -wd4351 # Suppress 'new behavior: elements of array 'array' will be default initialized'
    -wd4355 # Suppress ''this' : used in base member initializer list'
    -wd4456 # Suppress 'declaration of 'var' hides local variable'
    -wd4457 # Suppress 'declaration of 'var' hides function parameter'
    -wd4458 # Suppress 'declaration of 'var' hides class member'
    -wd4459 # Suppress 'declaration of 'var' hides global declaration'
    -wd4503 # Suppress ''identifier' : decorated name length exceeded, name was truncated'
    -wd4624 # Suppress ''derived class' : destructor could not be generated because a base class destructor is inaccessible'
    -wd4722 # Suppress 'function' : destructor never returns, potential memory leak
    -wd4800 # Suppress ''type' : forcing value to bool 'true' or 'false' (performance warning)'
    -wd4100 # Suppress 'unreferenced formal parameter'
    -wd4127 # Suppress 'conditional expression is constant'
    -wd4512 # Suppress 'assignment operator could not be generated'
    -wd4505 # Suppress 'unreferenced local function has been removed'
    -wd4610 # Suppress '<class> can never be instantiated'
    -wd4510 # Suppress 'default constructor could not be generated'
    -wd4702 # Suppress 'unreachable code'
    -wd4245 # Suppress 'signed/unsigned mismatch'
    -wd4706 # Suppress 'assignment within conditional expression'
    -wd4310 # Suppress 'cast truncates constant value'
    -wd4701 # Suppress 'potentially uninitialized local variable'
    -wd4703 # Suppress 'potentially uninitialized local pointer variable'
    -wd4389 # Suppress 'signed/unsigned mismatch'
    -wd4611 # Suppress 'interaction between '_setjmp' and C++ object destruction is non-portable'
    -wd4805 # Suppress 'unsafe mix of type <type> and type <type> in operation'
    -wd4204 # Suppress 'nonstandard extension used : non-constant aggregate initializer'
    -wd4577 # Suppress 'noexcept used with no exception handling mode specified; termination on exception is not guaranteed'
    -wd4091 # Suppress 'typedef: ignored on left of '' when no variable is declared'
        # C4592 is disabled because of false positives in Visual Studio 2015
        # Update 1. Re-evaluate the usefulness of this diagnostic with Update 2.
    -wd4592 # Suppress ''var': symbol will be dynamically initialized (implementation limitation)
    -wd4319 # Suppress ''operator' : zero extending 'type' to 'type' of greater size'

	# Ideally, we'd like this warning to be enabled, but MSVC 2013 doesn't
	# support the 'aligned' attribute in the way that clang sources requires (for
	# any code that uses the LLVM_ALIGNAS macro), so this is must be disabled to
	# avoid unwanted alignment warnings.
	# When we switch to requiring a version of MSVC that supports the 'alignas'
	# specifier (MSVC 2015?) this warning can be re-enabled.
    -wd4324 # Suppress 'structure was padded due to __declspec(align())'

    # Promoted warnings.
    -w14062 # Promote 'enumerator in switch of enum is not handled' to level 1 warning.

    # Promoted warnings to errors.
    -we4238 # Promote 'nonstandard extension used : class rvalue used as lvalue' to error.
    )

  # Enable warnings
  if (LLVM_ENABLE_WARNINGS)
    # Put /W4 in front of all the -we flags. cl.exe doesn't care, but for
    # clang-cl having /W4 after the -we flags will re-enable the warnings
    # disabled by -we.
    set(msvc_warning_flags "/W4 ${msvc_warning_flags}")
    # CMake appends /W3 by default, and having /W3 followed by /W4 will result in 
    # cl : Command line warning D9025 : overriding '/W3' with '/W4'.  Since this is
    # a command line warning and not a compiler warning, it cannot be suppressed except
    # by fixing the command line.
    string(REGEX REPLACE " /W[0-4]" "" CMAKE_C_FLAGS "${CMAKE_C_FLAGS}")
    string(REGEX REPLACE " /W[0-4]" "" CMAKE_CXX_FLAGS "${CMAKE_CXX_FLAGS}")

    if (LLVM_ENABLE_PEDANTIC)
      # No MSVC equivalent available
    endif (LLVM_ENABLE_PEDANTIC)
  endif (LLVM_ENABLE_WARNINGS)
  if (LLVM_ENABLE_WERROR)
    append("/WX" msvc_warning_flags)
  endif (LLVM_ENABLE_WERROR)

  foreach(flag ${msvc_warning_flags})
    append("${flag}" CMAKE_C_FLAGS CMAKE_CXX_FLAGS)
  endforeach(flag)

  append("/Zc:inline" CMAKE_C_FLAGS CMAKE_CXX_FLAGS)

  # /Zc:strictStrings is incompatible with VS12's (Visual Studio 2013's)
  # debug mode headers. Instead of only enabling them in VS2013's debug mode,
  # we'll just enable them for Visual Studio 2015 (VS 14, MSVC_VERSION 1900)
  # and up.
  if (NOT (MSVC_VERSION LESS 1900))
    # Disable string literal const->non-const type conversion.
    # "When specified, the compiler requires strict const-qualification
    # conformance for pointers initialized by using string literals."
    append("/Zc:strictStrings" CMAKE_C_FLAGS CMAKE_CXX_FLAGS)
  endif(NOT (MSVC_VERSION LESS 1900))

  # "Generate Intrinsic Functions".
  append("/Oi" CMAKE_C_FLAGS CMAKE_CXX_FLAGS)

  # "Enforce type conversion rules".
  append("/Zc:rvalueCast" CMAKE_CXX_FLAGS)

  if (CMAKE_CXX_COMPILER_ID MATCHES "Clang")
    # Find and run MSVC (not clang-cl) and get its version. This will tell
    # clang-cl what version of MSVC to pretend to be so that the STL works.
    execute_process(COMMAND "$ENV{VSINSTALLDIR}/VC/bin/cl.exe"
      OUTPUT_QUIET
      ERROR_VARIABLE MSVC_COMPAT_VERSION
      )
    string(REGEX REPLACE "^.*Compiler Version ([0-9.]+) for .*$" "\\1"
      MSVC_COMPAT_VERSION "${MSVC_COMPAT_VERSION}")
    append("-fms-compatibility-version=${MSVC_COMPAT_VERSION}"
      CMAKE_C_FLAGS CMAKE_CXX_FLAGS)
  endif()

  if (NOT LLVM_ENABLE_TIMESTAMPS AND CMAKE_CXX_COMPILER_ID MATCHES "Clang")
    # clang-cl and cl by default produce non-deterministic binaries because
    # link.exe /incremental requires a timestamp in the .obj file.  clang-cl
    # has the flag /Brepro to force deterministic binaries, so pass that when
    # LLVM_ENABLE_TIMESTAMPS is turned off.
    # This checks CMAKE_CXX_COMPILER_ID in addition to check_cxx_compiler_flag()
    # because cl.exe does not emit an error on flags it doesn't understand,
    # letting check_cxx_compiler_flag() claim it understands all flags.
    check_cxx_compiler_flag("/Brepro" SUPPORTS_BREPRO)
    append_if(SUPPORTS_BREPRO "/Brepro" CMAKE_C_FLAGS CMAKE_CXX_FLAGS)

    if (SUPPORTS_BREPRO)
      # Check if /INCREMENTAL is passed to the linker and complain that it
      # won't work with /Brepro.
      string(TOUPPER "${CMAKE_EXE_LINKER_FLAGS}" upper_exe_flags)
      string(TOUPPER "${CMAKE_MODULE_LINKER_FLAGS}" upper_module_flags)
      string(TOUPPER "${CMAKE_SHARED_LINKER_FLAGS}" upper_shared_flags)

      string(FIND "${upper_exe_flags}" "/INCREMENTAL" exe_index)
      string(FIND "${upper_module_flags}" "/INCREMENTAL" module_index)
      string(FIND "${upper_shared_flags}" "/INCREMENTAL" shared_index)
      
      if (${exe_index} GREATER -1 OR
          ${module_index} GREATER -1 OR
          ${shared_index} GREATER -1)
        message(FATAL_ERROR "LLVM_ENABLE_TIMESTAMPS not compatible with /INCREMENTAL linking")
      endif()
    endif()
  endif()

  # Disable sized deallocation if the flag is supported. MSVC fails to compile
  # the operator new overload in User otherwise.
  check_c_compiler_flag("/WX /Zc:sizedDealloc-" SUPPORTS_SIZED_DEALLOC)
  append_if(SUPPORTS_SIZED_DEALLOC "/Zc:sizedDealloc-" CMAKE_C_FLAGS CMAKE_CXX_FLAGS)

elseif( LLVM_COMPILER_IS_GCC_COMPATIBLE )
  if (LLVM_ENABLE_WARNINGS)
    append("-Wall -W -Wno-unused-parameter -Wwrite-strings" CMAKE_C_FLAGS CMAKE_CXX_FLAGS)
    append("-Wcast-qual" CMAKE_CXX_FLAGS)

    # Turn off missing field initializer warnings for gcc to avoid noise from
    # false positives with empty {}. Turn them on otherwise (they're off by
    # default for clang).
    check_cxx_compiler_flag("-Wmissing-field-initializers" CXX_SUPPORTS_MISSING_FIELD_INITIALIZERS_FLAG)
    if (CXX_SUPPORTS_MISSING_FIELD_INITIALIZERS_FLAG)
      if (CMAKE_COMPILER_IS_GNUCXX)
        append("-Wno-missing-field-initializers" CMAKE_C_FLAGS CMAKE_CXX_FLAGS)
      else()
        append("-Wmissing-field-initializers" CMAKE_C_FLAGS CMAKE_CXX_FLAGS)
      endif()
    endif()

    append_if(LLVM_ENABLE_PEDANTIC "-pedantic" CMAKE_C_FLAGS CMAKE_CXX_FLAGS)
    append_if(LLVM_ENABLE_PEDANTIC "-Wno-long-long" CMAKE_C_FLAGS CMAKE_CXX_FLAGS)
    add_flag_if_supported("-Wcovered-switch-default" COVERED_SWITCH_DEFAULT_FLAG)
    append_if(USE_NO_UNINITIALIZED "-Wno-uninitialized" CMAKE_CXX_FLAGS)
    append_if(USE_NO_MAYBE_UNINITIALIZED "-Wno-maybe-uninitialized" CMAKE_CXX_FLAGS)

    # Check if -Wnon-virtual-dtor warns even though the class is marked final.
    # If it does, don't add it. So it won't be added on clang 3.4 and older.
    # This also catches cases when -Wnon-virtual-dtor isn't supported by
    # the compiler at all.  This flag is not activated for gcc since it will
    # incorrectly identify a protected non-virtual base when there is a friend
    # declaration.
    if (NOT CMAKE_COMPILER_IS_GNUCXX)
      set(OLD_CMAKE_REQUIRED_FLAGS ${CMAKE_REQUIRED_FLAGS})
      set(CMAKE_REQUIRED_FLAGS "${CMAKE_REQUIRED_FLAGS} -std=c++11 -Werror=non-virtual-dtor")
      CHECK_CXX_SOURCE_COMPILES("class base {public: virtual void anchor();protected: ~base();};
                                 class derived final : public base { public: ~derived();};
                                 int main() { return 0; }"
                                CXX_WONT_WARN_ON_FINAL_NONVIRTUALDTOR)
      set(CMAKE_REQUIRED_FLAGS ${OLD_CMAKE_REQUIRED_FLAGS})
      append_if(CXX_WONT_WARN_ON_FINAL_NONVIRTUALDTOR
                "-Wnon-virtual-dtor" CMAKE_CXX_FLAGS)
    endif()

    # Enable -Wdelete-non-virtual-dtor if available.
    add_flag_if_supported("-Wdelete-non-virtual-dtor" DELETE_NON_VIRTUAL_DTOR_FLAG)

    # Check if -Wcomment is OK with an // comment ending with '\' if the next
    # line is also a // comment.
    set(OLD_CMAKE_REQUIRED_FLAGS ${CMAKE_REQUIRED_FLAGS})
    set(CMAKE_REQUIRED_FLAGS "${CMAKE_REQUIRED_FLAGS} -Werror -Wcomment")
    CHECK_C_SOURCE_COMPILES("// \\\\\\n//\\nint main() {return 0;}"
                            C_WCOMMENT_ALLOWS_LINE_WRAP)
    set(CMAKE_REQUIRED_FLAGS ${OLD_CMAKE_REQUIRED_FLAGS})
    if (NOT C_WCOMMENT_ALLOWS_LINE_WRAP)
      append("-Wno-comment" CMAKE_C_FLAGS CMAKE_CXX_FLAGS)
    endif()
  endif (LLVM_ENABLE_WARNINGS)
  append_if(LLVM_ENABLE_WERROR "-Werror" CMAKE_C_FLAGS CMAKE_CXX_FLAGS)
  if (NOT LLVM_ENABLE_TIMESTAMPS)
    add_flag_if_supported("-Werror=date-time" WERROR_DATE_TIME)
  endif ()
  if (LLVM_ENABLE_CXX1Y)
    check_cxx_compiler_flag("-std=c++1y" CXX_SUPPORTS_CXX1Y)
    append_if(CXX_SUPPORTS_CXX1Y "-std=c++1y" CMAKE_CXX_FLAGS)
  else()
    check_cxx_compiler_flag("-std=c++11" CXX_SUPPORTS_CXX11)
    if (CXX_SUPPORTS_CXX11)
      if (CYGWIN OR MINGW)
        # MinGW and Cygwin are a bit stricter and lack things like
        # 'strdup', 'stricmp', etc in c++11 mode.
        append("-std=gnu++11" CMAKE_CXX_FLAGS)
      else()
        append("-std=c++11" CMAKE_CXX_FLAGS)
      endif()
    else()
      message(FATAL_ERROR "LLVM requires C++11 support but the '-std=c++11' flag isn't supported.")
    endif()
  endif()
<<<<<<< HEAD
=======
  if (LLVM_ENABLE_MODULES)
    set(OLD_CMAKE_REQUIRED_FLAGS ${CMAKE_REQUIRED_FLAGS})
    set(CMAKE_REQUIRED_FLAGS "${CMAKE_REQUIRED_FLAGS} -fmodules -Xclang -fmodules-local-submodule-visibility -fmodules-cache-path=module.cache")
    # Check that we can build code with modules enabled, and that repeatedly
    # including <cassert> still manages to respect NDEBUG properly.
    CHECK_CXX_SOURCE_COMPILES("#undef NDEBUG
                               #include <cassert>
                               #define NDEBUG
                               #include <cassert>
                               int main() { assert(this code is not compiled); }"
                               CXX_SUPPORTS_MODULES)
    set(CMAKE_REQUIRED_FLAGS ${OLD_CMAKE_REQUIRED_FLAGS})
    if (CXX_SUPPORTS_MODULES)
      append_if(CXX_SUPPORTS_MODULES "-fmodules -Xclang -fmodules-local-submodule-visibility -fmodules-cache-path=module.cache" CMAKE_CXX_FLAGS)
    else()
      message(FATAL_ERROR "LLVM_ENABLE_MODULES is not supported by this compiler")
    endif()
  endif(LLVM_ENABLE_MODULES)
>>>>>>> 5c190d05
endif( MSVC )

macro(append_common_sanitizer_flags)
  if (NOT MSVC)
    # Append -fno-omit-frame-pointer and turn on debug info to get better
    # stack traces.
    add_flag_if_supported("-fno-omit-frame-pointer" FNO_OMIT_FRAME_POINTER)
    if (NOT uppercase_CMAKE_BUILD_TYPE STREQUAL "DEBUG" AND
        NOT uppercase_CMAKE_BUILD_TYPE STREQUAL "RELWITHDEBINFO")
      add_flag_if_supported("-gline-tables-only" GLINE_TABLES_ONLY)
    endif()
    # Use -O1 even in debug mode, otherwise sanitizers slowdown is too large.
    if (uppercase_CMAKE_BUILD_TYPE STREQUAL "DEBUG")
      add_flag_if_supported("-O1" O1)
    endif()
  elseif (CLANG_CL)
    # Keep frame pointers around.
    append("/Oy-" CMAKE_C_FLAGS CMAKE_CXX_FLAGS)
    if (CMAKE_LINKER MATCHES "lld-link.exe")
      # Use DWARF debug info with LLD.
      append("-gdwarf" CMAKE_C_FLAGS CMAKE_CXX_FLAGS)
    else()
      # Enable codeview otherwise.
      append("/Z7" CMAKE_C_FLAGS CMAKE_CXX_FLAGS)
    endif()
    # Always ask the linker to produce symbols with asan.
    append("-debug" CMAKE_EXE_LINKER_FLAGS CMAKE_MODULE_LINKER_FLAGS CMAKE_SHARED_LINKER_FLAGS)
  endif()
endmacro()

# Turn on sanitizers if necessary.
if(LLVM_USE_SANITIZER)
  if (LLVM_ON_UNIX)
    if (LLVM_USE_SANITIZER STREQUAL "Address")
      append_common_sanitizer_flags()
      append("-fsanitize=address" CMAKE_C_FLAGS CMAKE_CXX_FLAGS)
    elseif (LLVM_USE_SANITIZER MATCHES "Memory(WithOrigins)?")
      append_common_sanitizer_flags()
      append("-fsanitize=memory" CMAKE_C_FLAGS CMAKE_CXX_FLAGS)
      if(LLVM_USE_SANITIZER STREQUAL "MemoryWithOrigins")
        append("-fsanitize-memory-track-origins" CMAKE_C_FLAGS CMAKE_CXX_FLAGS)
      endif()
    elseif (LLVM_USE_SANITIZER STREQUAL "Undefined")
      append_common_sanitizer_flags()
      append("-fsanitize=undefined -fno-sanitize=vptr,function -fno-sanitize-recover=all"
              CMAKE_C_FLAGS CMAKE_CXX_FLAGS)
    elseif (LLVM_USE_SANITIZER STREQUAL "Thread")
      append_common_sanitizer_flags()
      append("-fsanitize=thread" CMAKE_C_FLAGS CMAKE_CXX_FLAGS)
    elseif (LLVM_USE_SANITIZER STREQUAL "Address;Undefined" OR
            LLVM_USE_SANITIZER STREQUAL "Undefined;Address")
      append_common_sanitizer_flags()
      append("-fsanitize=address,undefined -fno-sanitize=vptr,function -fno-sanitize-recover=all"
              CMAKE_C_FLAGS CMAKE_CXX_FLAGS)
    else()
      message(FATAL_ERROR "Unsupported value of LLVM_USE_SANITIZER: ${LLVM_USE_SANITIZER}")
    endif()
  elseif(MSVC)
    if (LLVM_USE_SANITIZER STREQUAL "Address")
      append_common_sanitizer_flags()
      append("-fsanitize=address" CMAKE_C_FLAGS CMAKE_CXX_FLAGS)
    else()
      message(FATAL_ERROR "This sanitizer not yet supported in the MSVC environment: ${LLVM_USE_SANITIZER}")
    endif()
  else()
    message(FATAL_ERROR "LLVM_USE_SANITIZER is not supported on this platform.")
  endif()
  if (LLVM_USE_SANITIZE_COVERAGE)
    append("-fsanitize-coverage=edge,indirect-calls,8bit-counters,trace-cmp" CMAKE_C_FLAGS CMAKE_CXX_FLAGS)
  endif()
endif()

# Turn on -gsplit-dwarf if requested
if(LLVM_USE_SPLIT_DWARF)
  add_definitions("-gsplit-dwarf")
endif()

add_llvm_definitions( -D__STDC_CONSTANT_MACROS )
add_llvm_definitions( -D__STDC_FORMAT_MACROS )
add_llvm_definitions( -D__STDC_LIMIT_MACROS )

# clang doesn't print colored diagnostics when invoked from Ninja
if (UNIX AND
    CMAKE_CXX_COMPILER_ID STREQUAL "Clang" AND
    CMAKE_GENERATOR STREQUAL "Ninja")
  append("-fcolor-diagnostics" CMAKE_C_FLAGS CMAKE_CXX_FLAGS)
endif()

# Add flags for add_dead_strip().
# FIXME: With MSVS, consider compiling with /Gy and linking with /OPT:REF?
# But MinSizeRel seems to add that automatically, so maybe disable these
# flags instead if LLVM_NO_DEAD_STRIP is set.
if(NOT CYGWIN AND NOT WIN32)
  if(NOT ${CMAKE_SYSTEM_NAME} MATCHES "Darwin" AND
     NOT uppercase_CMAKE_BUILD_TYPE STREQUAL "DEBUG")
    check_c_compiler_flag("-Werror -fno-function-sections" C_SUPPORTS_FNO_FUNCTION_SECTIONS)
    if (C_SUPPORTS_FNO_FUNCTION_SECTIONS)
      # Don't add -ffunction-section if it can be disabled with -fno-function-sections.
      # Doing so will break sanitizers.
      add_flag_if_supported("-ffunction-sections" FFUNCTION_SECTIONS)
    endif()
    add_flag_if_supported("-fdata-sections" FDATA_SECTIONS)
  endif()
endif()

if(CYGWIN OR MINGW)
  # Prune --out-implib from executables. It doesn't make sense even
  # with --export-all-symbols.
  string(REGEX REPLACE "-Wl,--out-implib,[^ ]+ " " "
    CMAKE_C_LINK_EXECUTABLE "${CMAKE_C_LINK_EXECUTABLE}")
  string(REGEX REPLACE "-Wl,--out-implib,[^ ]+ " " "
    CMAKE_CXX_LINK_EXECUTABLE "${CMAKE_CXX_LINK_EXECUTABLE}")
endif()

if(MSVC)
  # Remove flags here, for exceptions and RTTI.
  # Each target property or source property should be responsible to control
  # them.
  # CL.EXE complains to override flags like "/GR /GR-".
  string(REGEX REPLACE "(^| ) */EH[-cs]+ *( |$)" "\\1 \\2" CMAKE_CXX_FLAGS "${CMAKE_CXX_FLAGS}")
  string(REGEX REPLACE "(^| ) */GR-? *( |$)" "\\1 \\2" CMAKE_CXX_FLAGS "${CMAKE_CXX_FLAGS}")
endif()

# Provide public options to globally control RTTI and EH
option(LLVM_ENABLE_EH "Enable Exception handling" OFF)
option(LLVM_ENABLE_RTTI "Enable run time type information" OFF)
if(LLVM_ENABLE_EH AND NOT LLVM_ENABLE_RTTI)
  message(FATAL_ERROR "Exception handling requires RTTI. You must set LLVM_ENABLE_RTTI to ON")
endif()

option(LLVM_BUILD_INSTRUMENTED "Build LLVM and tools with PGO instrumentation (experimental)" Off)
mark_as_advanced(LLVM_BUILD_INSTRUMENTED)
append_if(LLVM_BUILD_INSTRUMENTED "-fprofile-instr-generate"
  CMAKE_CXX_FLAGS
  CMAKE_C_FLAGS
  CMAKE_EXE_LINKER_FLAGS
  CMAKE_SHARED_LINKER_FLAGS)

set(LLVM_ENABLE_LTO OFF CACHE STRING "Build LLVM with LTO. May be specified as Thin or Full to use a particular kind of LTO")
string(TOUPPER "${LLVM_ENABLE_LTO}" uppercase_LLVM_ENABLE_LTO)
if(uppercase_LLVM_ENABLE_LTO STREQUAL "THIN")
  append("-flto=thin" CMAKE_CXX_FLAGS CMAKE_C_FLAGS
                      CMAKE_EXE_LINKER_FLAGS CMAKE_SHARED_LINKER_FLAGS)
elseif(uppercase_LLVM_ENABLE_LTO STREQUAL "FULL")
  append("-flto=full" CMAKE_CXX_FLAGS CMAKE_C_FLAGS
                 CMAKE_EXE_LINKER_FLAGS CMAKE_SHARED_LINKER_FLAGS)
elseif(LLVM_ENABLE_LTO)
  append("-flto" CMAKE_CXX_FLAGS CMAKE_C_FLAGS
                 CMAKE_EXE_LINKER_FLAGS CMAKE_SHARED_LINKER_FLAGS)
endif()

# Plugin support
# FIXME: Make this configurable.
if(WIN32 OR CYGWIN)
  if(BUILD_SHARED_LIBS)
    set(LLVM_ENABLE_PLUGINS ON)
  else()
    set(LLVM_ENABLE_PLUGINS OFF)
  endif()
else()
  set(LLVM_ENABLE_PLUGINS ON)
endif()<|MERGE_RESOLUTION|>--- conflicted
+++ resolved
@@ -143,25 +143,6 @@
     message(WARNING "${flag} is not supported.")
   endif()
 endfunction()
-
-if (LLVM_ENABLE_MODULES)
-  set(OLD_CMAKE_REQUIRED_FLAGS ${CMAKE_REQUIRED_FLAGS})
-  set(CMAKE_REQUIRED_FLAGS "${CMAKE_REQUIRED_FLAGS} -fmodules -Xclang -fmodules-local-submodule-visibility")
-  # Check that we can build code with modules enabled, and that repeatedly
-  # including <cassert> still manages to respect NDEBUG properly.
-  CHECK_CXX_SOURCE_COMPILES("#undef NDEBUG
-                             #include <cassert>
-                             #define NDEBUG
-                             #include <cassert>
-                             int main() { assert(this code is not compiled); }"
-                             CXX_SUPPORTS_MODULES)
-  set(CMAKE_REQUIRED_FLAGS ${OLD_CMAKE_REQUIRED_FLAGS})
-  if (CXX_SUPPORTS_MODULES)
-    append_if(CXX_SUPPORTS_MODULES "-fmodules -Xclang -fmodules-local-submodule-visibility" CMAKE_CXX_FLAGS)
-  else()
-    message(FATAL_ERROR "LLVM_ENABLE_MODULES is not supported by this compiler")
-  endif()
-endif(LLVM_ENABLE_MODULES)
 
 if( LLVM_ENABLE_PIC )
   if( XCODE )
@@ -495,8 +476,6 @@
       message(FATAL_ERROR "LLVM requires C++11 support but the '-std=c++11' flag isn't supported.")
     endif()
   endif()
-<<<<<<< HEAD
-=======
   if (LLVM_ENABLE_MODULES)
     set(OLD_CMAKE_REQUIRED_FLAGS ${CMAKE_REQUIRED_FLAGS})
     set(CMAKE_REQUIRED_FLAGS "${CMAKE_REQUIRED_FLAGS} -fmodules -Xclang -fmodules-local-submodule-visibility -fmodules-cache-path=module.cache")
@@ -515,7 +494,6 @@
       message(FATAL_ERROR "LLVM_ENABLE_MODULES is not supported by this compiler")
     endif()
   endif(LLVM_ENABLE_MODULES)
->>>>>>> 5c190d05
 endif( MSVC )
 
 macro(append_common_sanitizer_flags)
