--- conflicted
+++ resolved
@@ -34,7 +34,6 @@
 set(LLVM_INST_INC_DIRECTORY "lib${LLVM_LIBDIR_SUFFIX}/clang/${CLANG_VERSION}/include")
 set(dst_dir ${LLVM_LIBRARY_OUTPUT_INTDIR}/clang/${CLANG_VERSION}/include)
 
-<<<<<<< HEAD
 if( INTEL_CUSTOMIZATION )
   set( ICD_LOADER_SRC_DIR ${LLVM_MAIN_SRC_DIR}/../external/opencl-icd-loader)
 endif()
@@ -46,15 +45,6 @@
 
   set(OpenCL_INCLUDE_DIRS ${OpenCL_INCLUDE_DIR})
 else()
-=======
-# Find OpenCL headers and libraries installed in the system and use them to
-# build SYCL runtime.
-# WARNING: use with caution, building SYCL runtime with OpenCL implementation
-# instead of Khronos ICD loader might cause build and/or portability issues.
-option(OpenCL_BUILD_WITH_SYSTEM_SDK OFF)
-
-if( (OpenCL_INCLUDE_DIR AND OpenCL_LIBRARY) OR OpenCL_BUILD_WITH_SYSTEM_SDK)
->>>>>>> bf4f5b28
   find_package(OpenCL)
 endif()
 
@@ -81,7 +71,6 @@
   )
 endif()
 
-<<<<<<< HEAD
 if( DEFINED ICD_LOADER_SRC_DIR )
   message ("Build OpenCL from provided sources")
   file(MAKE_DIRECTORY ${CMAKE_CURRENT_BINARY_DIR}/icd_build/deploy)
@@ -122,12 +111,12 @@
         DESTINATION .
         COMPONENT khronos-icd-loader
     )
+    install(FILES ${CMAKE_CURRENT_BINARY_DIR}/icd_build/deploy/bin/OpenCL.dll
+        DESTINATION .
+        COMPONENT khronos-icd-loader
+    )
   endif()
 elseif( NOT OpenCL_LIBRARIES )
-  message("OpenCL_LIBRARIES is missed. Try to build from GitHub sources.")
-  set(OpenCL_LIBRARIES "${LLVM_LIBRARY_OUTPUT_INTDIR}/libOpenCL.so")
-=======
-if( NOT OpenCL_LIBRARIES )
   message("OpenCL_LIBRARIES is missed. Will try to download OpenCL ICD Loader from github.com")
   if(MSVC)
     set(OpenCL_LIBRARIES
@@ -138,25 +127,18 @@
         "${LLVM_LIBRARY_OUTPUT_INTDIR}/${CMAKE_SHARED_LIBRARY_PREFIX}OpenCL${CMAKE_SHARED_LIBRARY_SUFFIX}")
     set(OPENCL_ICD_LOADER_WDK "")
   endif()
->>>>>>> bf4f5b28
   file(MAKE_DIRECTORY ${CMAKE_CURRENT_BINARY_DIR}/icd_build)
   ExternalProject_Add(ocl-icd
     GIT_REPOSITORY    https://github.com/KhronosGroup/OpenCL-ICD-Loader.git
     GIT_TAG           origin/master
     SOURCE_DIR        "${CMAKE_CURRENT_BINARY_DIR}/OpenCL/icd"
     BINARY_DIR        "${CMAKE_CURRENT_BINARY_DIR}/icd_build"
-<<<<<<< HEAD
-    CONFIGURE_COMMAND ${CMAKE_COMMAND} "${CMAKE_CURRENT_BINARY_DIR}/OpenCL/icd" -DCMAKE_INSTALL_LIBDIR:PATH=lib -DCMAKE_INSTALL_PREFIX=${LLVM_BINARY_DIR}
-    BUILD_COMMAND     make C_INCLUDE_PATH=${CMAKE_CURRENT_BINARY_DIR}/OpenCL/inc
-    INSTALL_COMMAND   make install
-=======
     CMAKE_ARGS -DCMAKE_BUILD_TYPE=${CMAKE_BUILD_TYPE}
                -DCMAKE_MAKE_PROGRAM=${CMAKE_MAKE_PROGRAM}
                -DOPENCL_ICD_LOADER_HEADERS_DIR=${CMAKE_CURRENT_BINARY_DIR}/OpenCL/inc
                -DCMAKE_INSTALL_PREFIX=${LLVM_BINARY_DIR}
                -DCMAKE_INSTALL_LIBDIR:PATH=lib
                ${OPENCL_ICD_LOADER_WDK}
->>>>>>> bf4f5b28
     STEP_TARGETS      configure,build,install
     DEPENDS           ocl-headers
   )
@@ -171,19 +153,11 @@
 add_library (OpenCL-Headers INTERFACE)
 add_library (OpenCL::Headers ALIAS OpenCL-Headers)
 target_include_directories(OpenCL-Headers
-<<<<<<< HEAD
-    INTERFACE ${OPENCL_INCLUDE}
-)
-install(DIRECTORY ${OPENCL_INCLUDE}/CL
-    DESTINATION ${LLVM_INST_INC_DIRECTORY}
-    COMPONENT opencl-headers
-=======
   INTERFACE ${OPENCL_INCLUDE}
 )
 install(DIRECTORY ${OPENCL_INCLUDE}/CL
   DESTINATION ${LLVM_INST_INC_DIRECTORY}
   COMPONENT opencl-headers
->>>>>>> bf4f5b28
 )
 
 # Configure SYCL version macro
@@ -199,10 +173,6 @@
 
 # Configure SYCL headers
 install(DIRECTORY "${sycl_inc_dir}/." DESTINATION "${LLVM_INST_INC_DIRECTORY}" COMPONENT sycl-headers)
-<<<<<<< HEAD
-=======
-
->>>>>>> bf4f5b28
 # SYCL runtime library
 add_subdirectory(source)
 
