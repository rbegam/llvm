--- conflicted
+++ resolved
@@ -1,8 +1,4 @@
-<<<<<<< HEAD
-// RUN: %clangxx %s -o %t.out -lOpenCL -lsycl
-=======
 // RUN: %clangxx %s -o %t.out -lsycl
->>>>>>> dbda3d69
 // RUN: %t.out
 //==--------------- vectors.cpp - SYCL vectors test ------------------------==//
 //
