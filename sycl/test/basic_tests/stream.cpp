--- conflicted
+++ resolved
@@ -94,19 +94,6 @@
 // CHECK-NEXT: 12345678901245
 
         // Floating point types
-<<<<<<< HEAD
-        Out << 33.4f << sm::endl;
-        Out << 5.2 << sm::endl;
-        Out << -33.4f << sm::endl;
-        Out << -5.2 << sm::endl;
-        Out << 0.0003 << sm::endl;
-        Out << -1.0 / 0.0 << sm::endl;
-        Out << 1.0 / 0.0 << sm::endl;
-        Out << cl::sycl::sqrt(-1.0) << sm::endl;
-        Out << -1.0f / 0.0f << sm::endl;
-        Out << 1.0f / 0.0f << sm::endl;
-        Out << sqrt(-1.0f) << sm::endl;
-=======
         Out << 33.4f << endl;
         Out << 5.2 << endl;
         Out << -33.4f << endl;
@@ -118,7 +105,6 @@
         Out << -1.0f / 0.0f << endl;
         Out << 1.0f / 0.0f << endl;
         Out << cl::sycl::sqrt(-1.0f) << endl;
->>>>>>> dbda3d69
 // CHECK-NEXT: 33.4
 // CHECK-NEXT: 5.2
 // CHECK-NEXT: -33.4
