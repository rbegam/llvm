set(LLVM_BUILD_LIBRARY_DIRS "${LLVM_BINARY_DIR}/lib/")
set(LLVM_BUILD_BINARY_DIRS "${LLVM_BINARY_DIR}/bin/")
set(LLVM_TOOLS_DIR "${LLVM_BINARY_DIR}/bin/")
set(CLANG_IN_BUILD "${LLVM_BINARY_DIR}/bin/clang")
set(CLANGXX_IN_BUILD "${LLVM_BINARY_DIR}/bin/clang++")

set(SYCL_BINARY_DIR ${CMAKE_CURRENT_BINARY_DIR})
set(SYCL_TESTS_ROOT_DIR ${CMAKE_CURRENT_SOURCE_DIR})
set(SYCL_TESTS_BINARY_DIR ${SYCL_BINARY_DIR}/test)

set(RT_TEST_ARGS ${RT_TEST_ARGS} "-v")

configure_lit_site_cfg(
  ${CMAKE_CURRENT_SOURCE_DIR}/lit.site.cfg.in
  ${CMAKE_CURRENT_BINARY_DIR}/lit.site.cfg
  MAIN_CONFIG
  ${CMAKE_CURRENT_SOURCE_DIR}/lit.cfg
  )

add_lit_testsuite(check-sycl "Running the SYCL regression tests"
  ${CMAKE_CURRENT_BINARY_DIR}
  ARGS ${RT_TEST_ARGS}
<<<<<<< HEAD
  DEPENDS sycl-toolchain FileCheck get_device_count_by_type llvm-config #INTEL
=======
  DEPENDS sycl-toolchain FileCheck get_device_count_by_type llvm-config
>>>>>>> bf4f5b28
  )
set_target_properties(check-sycl PROPERTIES FOLDER "SYCL tests")<|MERGE_RESOLUTION|>--- conflicted
+++ resolved
@@ -20,10 +20,6 @@
 add_lit_testsuite(check-sycl "Running the SYCL regression tests"
   ${CMAKE_CURRENT_BINARY_DIR}
   ARGS ${RT_TEST_ARGS}
-<<<<<<< HEAD
-  DEPENDS sycl-toolchain FileCheck get_device_count_by_type llvm-config #INTEL
-=======
   DEPENDS sycl-toolchain FileCheck get_device_count_by_type llvm-config
->>>>>>> bf4f5b28
   )
 set_target_properties(check-sycl PROPERTIES FOLDER "SYCL tests")