//==------ program_manager.cpp --- SYCL program manager---------------------==//
//
// Part of the LLVM Project, under the Apache License v2.0 with LLVM Exceptions.
// See https://llvm.org/LICENSE.txt for license information.
// SPDX-License-Identifier: Apache-2.0 WITH LLVM-exception
//
//===----------------------------------------------------------------------===//

#include <CL/sycl/ONEAPI/experimental/spec_constant.hpp>
#include <CL/sycl/backend_types.hpp>
#include <CL/sycl/context.hpp>
#include <CL/sycl/detail/common.hpp>
#include <CL/sycl/detail/os_util.hpp>
#include <CL/sycl/detail/type_traits.hpp>
#include <CL/sycl/detail/util.hpp>
#include <CL/sycl/device.hpp>
#include <CL/sycl/exception.hpp>
#include <CL/sycl/stl.hpp>
#include <detail/config.hpp>
#include <detail/context_impl.hpp>
#include <detail/device_image_impl.hpp>
#include <detail/device_impl.hpp>
#include <detail/global_handler.hpp>
#include <detail/persistent_device_code_cache.hpp>
#include <detail/program_impl.hpp>
#include <detail/program_manager/program_manager.hpp>
#include <detail/spec_constant_impl.hpp>

#include <algorithm>
#include <cassert>
#include <cstdint>
#include <cstdlib>
#include <cstring>
#include <fstream>
#include <memory>
#include <mutex>
#include <sstream>
#include <string>

__SYCL_INLINE_NAMESPACE(cl) {
namespace sycl {
namespace detail {

using ContextImplPtr = std::shared_ptr<cl::sycl::detail::context_impl>;

static constexpr int DbgProgMgr = 0;

enum BuildState { BS_InProgress, BS_Done, BS_Failed };

static constexpr char UseSpvEnv[]("SYCL_USE_KERNEL_SPV");

/// This function enables ITT annotations in SPIR-V module by setting
/// a specialization constant if INTEL_LIBITTNOTIFY64 env variable is set.
static void enableITTAnnotationsIfNeeded(const RT::PiProgram &Prog,
                                         const plugin &Plugin) {
  if (SYCLConfig<INTEL_ENABLE_OFFLOAD_ANNOTATIONS>::get() != nullptr) {
    constexpr char SpecValue = 1;
    Plugin.call<PiApiKind::piextProgramSetSpecializationConstant>(
        Prog, ITTSpecConstId, sizeof(char), &SpecValue);
  }
}

ProgramManager &ProgramManager::getInstance() {
  return GlobalHandler::instance().getProgramManager();
}

static RT::PiProgram createBinaryProgram(const ContextImplPtr Context,
                                         const device &Device,
                                         const unsigned char *Data,
                                         size_t DataLen) {
  const detail::plugin &Plugin = Context->getPlugin();
#ifndef _NDEBUG
  pi_uint32 NumDevices = 0;
  Plugin.call<PiApiKind::piContextGetInfo>(Context->getHandleRef(),
                                           PI_CONTEXT_INFO_NUM_DEVICES,
                                           sizeof(NumDevices), &NumDevices,
                                           /*param_value_size_ret=*/nullptr);
  assert(NumDevices > 0 &&
         "Only a single device is supported for AOT compilation");
#endif

  RT::PiProgram Program;
  const RT::PiDevice PiDevice = getSyclObjImpl(Device)->getHandleRef();
  pi_int32 BinaryStatus = CL_SUCCESS;
  Plugin.call<PiApiKind::piProgramCreateWithBinary>(
      Context->getHandleRef(), 1 /*one binary*/, &PiDevice, &DataLen, &Data,
      &BinaryStatus, &Program);

  if (BinaryStatus != CL_SUCCESS) {
    throw runtime_error("Creating program with binary failed.", BinaryStatus);
  }

  return Program;
}

static RT::PiProgram createSpirvProgram(const ContextImplPtr Context,
                                        const unsigned char *Data,
                                        size_t DataLen) {
  RT::PiProgram Program = nullptr;
  const detail::plugin &Plugin = Context->getPlugin();
  Plugin.call<PiApiKind::piProgramCreate>(Context->getHandleRef(), Data,
                                          DataLen, &Program);
  return Program;
}

RTDeviceBinaryImage &
ProgramManager::getDeviceImage(OSModuleHandle M, const std::string &KernelName,
                               const context &Context, const device &Device,
                               bool JITCompilationIsRequired) {
  if (DbgProgMgr > 0)
    std::cerr << ">>> ProgramManager::getDeviceImage(" << M << ", \""
              << KernelName << "\", " << getRawSyclObjImpl(Context) << ", "
              << getRawSyclObjImpl(Device) << ", " << JITCompilationIsRequired
              << ")\n";

  KernelSetId KSId = getKernelSetId(M, KernelName);
  return getDeviceImage(M, KSId, Context, Device, JITCompilationIsRequired);
}

template <typename ExceptionT, typename RetT>
RetT *waitUntilBuilt(KernelProgramCache &Cache,
                     KernelProgramCache::BuildResult<RetT> *BuildResult) {
  // any thread which will find nullptr in cache will wait until the pointer
  // is not null anymore
  Cache.waitUntilBuilt(*BuildResult, [BuildResult]() {
    int State = BuildResult->State.load();

    return State == BS_Done || State == BS_Failed;
  });

  if (BuildResult->Error.isFilledIn()) {
    const KernelProgramCache::BuildError &Error = BuildResult->Error;
    throw ExceptionT(Error.Msg, Error.Code);
  }

  RetT *Result = BuildResult->Ptr.load();

  return Result;
}

/// Try to fetch entity (kernel or program) from cache. If there is no such
/// entity try to build it. Throw any exception build process may throw.
/// This method eliminates unwanted builds by employing atomic variable with
/// build state and waiting until the entity is built in another thread.
/// If the building thread has failed the awaiting thread will fail either.
/// Exception thrown by build procedure are rethrown.
///
/// \tparam RetT type of entity to get
/// \tparam ExceptionT type of exception to throw on awaiting thread if the
///         building thread fails build step.
/// \tparam KeyT key (in cache) to fetch built entity with
/// \tparam AcquireFT type of function which will acquire the locked version of
///         the cache. Accept reference to KernelProgramCache.
/// \tparam GetCacheFT type of function which will fetch proper cache from
///         locked version. Accepts reference to locked version of cache.
/// \tparam BuildFT type of function which will build the entity if it is not in
///         cache. Accepts nothing. Return pointer to built entity.
template <typename RetT, typename ExceptionT, typename KeyT, typename AcquireFT,
          typename GetCacheFT, typename BuildFT>
KernelProgramCache::BuildResult<RetT> *
getOrBuild(KernelProgramCache &KPCache, KeyT &&CacheKey, AcquireFT &&Acquire,
           GetCacheFT &&GetCache, BuildFT &&Build) {
  bool InsertionTookPlace;
  KernelProgramCache::BuildResult<RetT> *BuildResult;

  {
    auto LockedCache = Acquire(KPCache);
    auto &Cache = GetCache(LockedCache);
    auto Inserted =
        Cache.emplace(std::piecewise_construct, std::forward_as_tuple(CacheKey),
                      std::forward_as_tuple(nullptr, BS_InProgress));

    InsertionTookPlace = Inserted.second;
    BuildResult = &Inserted.first->second;
  }

  // no insertion took place, thus some other thread has already inserted smth
  // in the cache
  if (!InsertionTookPlace) {
    for (;;) {
      RetT *Result = waitUntilBuilt<ExceptionT>(KPCache, BuildResult);

      if (Result)
        return BuildResult;

      // Previous build is failed. There was no SYCL exception though.
      // We might try to build once more.
      int Expected = BS_Failed;
      int Desired = BS_InProgress;

      if (BuildResult->State.compare_exchange_strong(Expected, Desired))
        break; // this thread is the building thread now
    }
  }

  // only the building thread will run this
  try {
    RetT *Desired = Build();

#ifndef NDEBUG
    RetT *Expected = nullptr;

    if (!BuildResult->Ptr.compare_exchange_strong(Expected, Desired))
      // We've got a funny story here
      assert(false && "We've build an entity that is already have been built.");
#else
    BuildResult->Ptr.store(Desired);
#endif

    {
      // Even if shared variable is atomic, it must be modified under the mutex
      // in order to correctly publish the modification to the waiting thread
      std::lock_guard<std::mutex> Lock(BuildResult->MBuildResultMutex);
      BuildResult->State.store(BS_Done);
    }

    KPCache.notifyAllBuild(*BuildResult);

    return BuildResult;
  } catch (const exception &Ex) {
    BuildResult->Error.Msg = Ex.what();
    BuildResult->Error.Code = Ex.get_cl_code();

    {
      std::lock_guard<std::mutex> Lock(BuildResult->MBuildResultMutex);
      BuildResult->State.store(BS_Failed);
    }

    KPCache.notifyAllBuild(*BuildResult);

    std::rethrow_exception(std::current_exception());
  } catch (...) {
    {
      std::lock_guard<std::mutex> Lock(BuildResult->MBuildResultMutex);
      BuildResult->State.store(BS_Failed);
    }

    KPCache.notifyAllBuild(*BuildResult);

    std::rethrow_exception(std::current_exception());
  }
}

// TODO replace this with a new PI API function
static bool isDeviceBinaryTypeSupported(const context &C,
                                        RT::PiDeviceBinaryType Format) {
  // All formats except PI_DEVICE_BINARY_TYPE_SPIRV are supported.
  if (Format != PI_DEVICE_BINARY_TYPE_SPIRV)
    return true;

  const backend ContextBackend =
      detail::getSyclObjImpl(C)->getPlugin().getBackend();

  // The CUDA backend cannot use SPIR-V
  if (ContextBackend == backend::cuda)
    return false;

  std::vector<device> Devices = C.get_devices();

  // Program type is SPIR-V, so we need a device compiler to do JIT.
  for (const device &D : Devices) {
    if (!D.get_info<info::device::is_compiler_available>())
      return false;
  }

  // OpenCL 2.1 and greater require clCreateProgramWithIL
  if (ContextBackend == backend::opencl) {
    std::string ver = C.get_platform().get_info<info::platform::version>();
    if (ver.find("OpenCL 1.0") == std::string::npos &&
        ver.find("OpenCL 1.1") == std::string::npos &&
        ver.find("OpenCL 1.2") == std::string::npos &&
        ver.find("OpenCL 2.0") == std::string::npos)
      return true;
  }

  for (const device &D : Devices) {
    // We need cl_khr_il_program extension to be present
    // and we can call clCreateProgramWithILKHR using the extension
    std::vector<std::string> Extensions =
        D.get_info<info::device::extensions>();
    if (Extensions.end() ==
        std::find(Extensions.begin(), Extensions.end(), "cl_khr_il_program"))
      return false;
  }

  return true;
}

static const char *getFormatStr(RT::PiDeviceBinaryType Format) {
  switch (Format) {
  case PI_DEVICE_BINARY_TYPE_NONE:
    return "none";
  case PI_DEVICE_BINARY_TYPE_NATIVE:
    return "native";
  case PI_DEVICE_BINARY_TYPE_SPIRV:
    return "SPIR-V";
  case PI_DEVICE_BINARY_TYPE_LLVMIR_BITCODE:
    return "LLVM IR";
  }
  assert(false && "Unknown device image format");
  return "unknown";
}

RT::PiProgram ProgramManager::createPIProgram(const RTDeviceBinaryImage &Img,
                                              const context &Context,
                                              const device &Device) {
  if (DbgProgMgr > 0)
    std::cerr << ">>> ProgramManager::createPIProgram(" << &Img << ", "
              << getRawSyclObjImpl(Context) << ", " << getRawSyclObjImpl(Device)
              << ")\n";
  const pi_device_binary_struct &RawImg = Img.getRawData();

  // perform minimal sanity checks on the device image and the descriptor
  if (RawImg.BinaryEnd < RawImg.BinaryStart) {
    throw runtime_error("Malformed device program image descriptor",
                        PI_INVALID_VALUE);
  }
  if (RawImg.BinaryEnd == RawImg.BinaryStart) {
    throw runtime_error("Invalid device program image: size is zero",
                        PI_INVALID_VALUE);
  }
  size_t ImgSize = Img.getSize();

  // TODO if the binary image is a part of the fat binary, the clang
  //   driver should have set proper format option to the
  //   clang-offload-wrapper. The fix depends on AOT compilation
  //   implementation, so will be implemented together with it.
  //   Img->Format can't be updated as it is inside of the in-memory
  //   OS module binary.
  RT::PiDeviceBinaryType Format = Img.getFormat();

  if (Format == PI_DEVICE_BINARY_TYPE_NONE)
    Format = pi::getBinaryImageFormat(RawImg.BinaryStart, ImgSize);
  // RT::PiDeviceBinaryType Format = Img->Format;
  // assert(Format != PI_DEVICE_BINARY_TYPE_NONE && "Image format not set");

  if (!isDeviceBinaryTypeSupported(Context, Format))
    throw feature_not_supported(
        "SPIR-V online compilation is not supported in this context",
        PI_INVALID_OPERATION);

  // Load the image
  const ContextImplPtr Ctx = getSyclObjImpl(Context);
  RT::PiProgram Res =
      Format == PI_DEVICE_BINARY_TYPE_SPIRV
          ? createSpirvProgram(Ctx, RawImg.BinaryStart, ImgSize)
          : createBinaryProgram(Ctx, Device, RawImg.BinaryStart, ImgSize);

  {
    std::lock_guard<std::mutex> Lock(MNativeProgramsMutex);
    // associate the PI program with the image it was created for
    NativePrograms[Res] = &Img;
  }

  if (DbgProgMgr > 1)
    std::cerr << "created program: " << Res
              << "; image format: " << getFormatStr(Format) << "\n";

  return Res;
}
static void applyOptionsFromImage(std::string &CompileOpts,
                                  std::string &LinkOpts,
                                  const RTDeviceBinaryImage &Img) {
  // Build options are overridden if environment variables are present.
  // Environment variables are not changed during program lifecycle so it
  // is reasonable to use static here to read them only once.
  static const char *CompileOptsEnv =
      SYCLConfig<SYCL_PROGRAM_COMPILE_OPTIONS>::get();
  static const char *LinkOptsEnv = SYCLConfig<SYCL_PROGRAM_LINK_OPTIONS>::get();
  // Update only if compile options are not overwritten by environment
  // variable
  if (!CompileOptsEnv) {
    if (!CompileOpts.empty())
      CompileOpts += " ";
    CompileOpts += Img.getCompileOptions();
  }

  // The -vc-codegen option is always preserved for ESIMD kernels, regardless
  // of the contents SYCL_PROGRAM_COMPILE_OPTIONS environment variable.
  pi_device_binary_property isEsimdImage = Img.getProperty("isEsimdImage");
  if (isEsimdImage && pi::DeviceBinaryProperty(isEsimdImage).asUint32()) {
    if (!CompileOpts.empty())
      CompileOpts += " ";
    CompileOpts += "-vc-codegen";
  }

  // Update only if link options are not overwritten by environment variable
  if (!LinkOptsEnv)
    if (!LinkOpts.empty())
      LinkOpts += " ";
  LinkOpts += Img.getLinkOptions();
}

static void applyOptionsFromEnvironment(std::string &CompileOpts,
                                        std::string &LinkOpts) {
  // Build options are overridden if environment variables are present.
  // Environment variables are not changed during program lifecycle so it
  // is reasonable to use static here to read them only once.
  static const char *CompileOptsEnv =
      SYCLConfig<SYCL_PROGRAM_COMPILE_OPTIONS>::get();
  if (CompileOptsEnv) {
    CompileOpts = CompileOptsEnv;
  }
  static const char *LinkOptsEnv = SYCLConfig<SYCL_PROGRAM_LINK_OPTIONS>::get();
  if (LinkOptsEnv) {
    LinkOpts = LinkOptsEnv;
  }
}

RT::PiProgram ProgramManager::getBuiltPIProgram(OSModuleHandle M,
                                                const context &Context,
                                                const device &Device,
                                                const std::string &KernelName,
                                                const program_impl *Prg,
                                                bool JITCompilationIsRequired) {
  // TODO: Make sure that KSIds will be different for the case when the same
  // kernel built with different options is present in the fat binary.
  KernelSetId KSId = getKernelSetId(M, KernelName);

  const ContextImplPtr Ctx = getSyclObjImpl(Context);

  using PiProgramT = KernelProgramCache::PiProgramT;
  using ProgramCacheT = KernelProgramCache::ProgramCacheT;

  KernelProgramCache &Cache = Ctx->getKernelProgramCache();

  auto AcquireF = [](KernelProgramCache &Cache) {
    return Cache.acquireCachedPrograms();
  };
  auto GetF = [](const Locked<ProgramCacheT> &LockedCache) -> ProgramCacheT & {
    return LockedCache.get();
  };

  std::string CompileOpts;
  std::string LinkOpts;
  if (Prg) {
    CompileOpts = Prg->get_build_options();
  }

  applyOptionsFromEnvironment(CompileOpts, LinkOpts);

  SerializedObj SpecConsts;
  if (Prg)
    Prg->stableSerializeSpecConstRegistry(SpecConsts);

  auto BuildF = [this, &M, &KSId, &Context, &Device, Prg, &CompileOpts,
                 &LinkOpts, &JITCompilationIsRequired, SpecConsts] {
    const RTDeviceBinaryImage &Img =
        getDeviceImage(M, KSId, Context, Device, JITCompilationIsRequired);

    applyOptionsFromImage(CompileOpts, LinkOpts, Img);
    ContextImplPtr ContextImpl = getSyclObjImpl(Context);
    const detail::plugin &Plugin = ContextImpl->getPlugin();
    RT::PiProgram NativePrg;

    auto BinProg = PersistentDeviceCodeCache::getItemFromDisc(
        Device, Img, SpecConsts, CompileOpts + LinkOpts);
    if (BinProg.size()) {
      // TODO: Build for multiple devices once supported by program manager
      NativePrg = createBinaryProgram(ContextImpl, Device,
                                      (const unsigned char *)BinProg[0].data(),
                                      BinProg[0].size());
    } else {
      NativePrg = createPIProgram(Img, Context, Device);
      if (Prg)
        flushSpecConstants(*Prg, NativePrg, &Img);
      if (Img.supportsSpecConstants())
        enableITTAnnotationsIfNeeded(NativePrg,
                                     getSyclObjImpl(Device)->getPlugin());
    }

    ProgramPtr ProgramManaged(
        NativePrg, Plugin.getPiPlugin().PiFunctionTable.piProgramRelease);

    // Link a fallback implementation of device libraries if they are not
    // supported by a device compiler.
    // Pre-compiled programs (after AOT compilation or read from persitent
    // cache) are supposed to be already linked.
    // If device image is not SPIR-V, DeviceLibReqMask will be 0 which means
    // no fallback device library will be linked.
    uint32_t DeviceLibReqMask = 0;
    if (!BinProg.size() && Img.getFormat() == PI_DEVICE_BINARY_TYPE_SPIRV &&
        !SYCLConfig<SYCL_DEVICELIB_NO_FALLBACK>::get())
      DeviceLibReqMask = getDeviceLibReqMask(Img);

    ProgramPtr BuiltProgram =
        build(std::move(ProgramManaged), ContextImpl, CompileOpts, LinkOpts,
              getRawSyclObjImpl(Device)->getHandleRef(),
              ContextImpl->getCachedLibPrograms(), DeviceLibReqMask);

    {
      std::lock_guard<std::mutex> Lock(MNativeProgramsMutex);
      NativePrograms[BuiltProgram.get()] = &Img;
    }

    // Save program to persistent cache if it is not there
    if (!BinProg.size())
      PersistentDeviceCodeCache::putItemToDisc(
          Device, Img, SpecConsts, CompileOpts + LinkOpts, BuiltProgram.get());
    return BuiltProgram.release();
  };

  const RT::PiDevice PiDevice = getRawSyclObjImpl(Device)->getHandleRef();
  auto BuildResult = getOrBuild<PiProgramT, compile_program_error>(
      Cache,
      std::make_pair(std::make_pair(std::move(SpecConsts), KSId),
                     std::make_pair(PiDevice, CompileOpts + LinkOpts)),
      AcquireF, GetF, BuildF);
  return BuildResult->Ptr.load();
}

std::pair<RT::PiKernel, std::mutex *> ProgramManager::getOrCreateKernel(
    OSModuleHandle M, const context &Context, const device &Device,
    const std::string &KernelName, const program_impl *Prg) {
  if (DbgProgMgr > 0) {
    std::cerr << ">>> ProgramManager::getOrCreateKernel(" << M << ", "
              << getRawSyclObjImpl(Context) << ", " << getRawSyclObjImpl(Device)
              << ", " << KernelName << ")\n";
  }

  RT::PiProgram Program =
      getBuiltPIProgram(M, Context, Device, KernelName, Prg);
  const ContextImplPtr Ctx = getSyclObjImpl(Context);

  using PiKernelT = KernelProgramCache::PiKernelT;
  using KernelCacheT = KernelProgramCache::KernelCacheT;
  using KernelByNameT = KernelProgramCache::KernelByNameT;

  KernelProgramCache &Cache = Ctx->getKernelProgramCache();

  auto AcquireF = [](KernelProgramCache &Cache) {
    return Cache.acquireKernelsPerProgramCache();
  };
  auto GetF =
      [&Program](const Locked<KernelCacheT> &LockedCache) -> KernelByNameT & {
    return LockedCache.get()[Program];
  };
  auto BuildF = [&Program, &KernelName, &Ctx] {
    PiKernelT *Result = nullptr;

    // TODO need some user-friendly error/exception
    // instead of currently obscure one
    const detail::plugin &Plugin = Ctx->getPlugin();
    Plugin.call<PiApiKind::piKernelCreate>(Program, KernelName.c_str(),
                                           &Result);

    // Some PI Plugins (like OpenCL) require this call to enable USM
    // For others, PI will turn this into a NOP.
    Plugin.call<PiApiKind::piKernelSetExecInfo>(Result, PI_USM_INDIRECT_ACCESS,
                                                sizeof(pi_bool), &PI_TRUE);

    return Result;
  };

  auto BuildResult = getOrBuild<PiKernelT, invalid_object_error>(
      Cache, KernelName, AcquireF, GetF, BuildF);
  return std::make_pair(BuildResult->Ptr.load(),
                        &(BuildResult->MBuildResultMutex));
}

RT::PiProgram
ProgramManager::getPiProgramFromPiKernel(RT::PiKernel Kernel,
                                         const ContextImplPtr Context) {
  RT::PiProgram Program;
  const detail::plugin &Plugin = Context->getPlugin();
  Plugin.call<PiApiKind::piKernelGetInfo>(
      Kernel, PI_KERNEL_INFO_PROGRAM, sizeof(RT::PiProgram), &Program, nullptr);
  return Program;
}

std::string ProgramManager::getProgramBuildLog(const RT::PiProgram &Program,
                                               const ContextImplPtr Context) {
  size_t PIDevicesSize = 0;
  const detail::plugin &Plugin = Context->getPlugin();
  Plugin.call<PiApiKind::piProgramGetInfo>(Program, PI_PROGRAM_INFO_DEVICES, 0,
                                           nullptr, &PIDevicesSize);
  std::vector<RT::PiDevice> PIDevices(PIDevicesSize / sizeof(RT::PiDevice));
  Plugin.call<PiApiKind::piProgramGetInfo>(Program, PI_PROGRAM_INFO_DEVICES,
                                           PIDevicesSize, PIDevices.data(),
                                           nullptr);
  std::string Log = "The program was built for " +
                    std::to_string(PIDevices.size()) + " devices";
  for (RT::PiDevice &Device : PIDevices) {
    std::string DeviceBuildInfoString;
    size_t DeviceBuildInfoStrSize = 0;
    Plugin.call<PiApiKind::piProgramGetBuildInfo>(
        Program, Device, CL_PROGRAM_BUILD_LOG, 0, nullptr,
        &DeviceBuildInfoStrSize);
    if (DeviceBuildInfoStrSize > 0) {
      std::vector<char> DeviceBuildInfo(DeviceBuildInfoStrSize);
      Plugin.call<PiApiKind::piProgramGetBuildInfo>(
          Program, Device, CL_PROGRAM_BUILD_LOG, DeviceBuildInfoStrSize,
          DeviceBuildInfo.data(), nullptr);
      DeviceBuildInfoString = std::string(DeviceBuildInfo.data());
    }

    std::string DeviceNameString;
    size_t DeviceNameStrSize = 0;
    Plugin.call<PiApiKind::piDeviceGetInfo>(Device, PI_DEVICE_INFO_NAME, 0,
                                            nullptr, &DeviceNameStrSize);
    if (DeviceNameStrSize > 0) {
      std::vector<char> DeviceName(DeviceNameStrSize);
      Plugin.call<PiApiKind::piDeviceGetInfo>(Device, PI_DEVICE_INFO_NAME,
                                              DeviceNameStrSize,
                                              DeviceName.data(), nullptr);
      DeviceNameString = std::string(DeviceName.data());
    }
    Log += "\nBuild program log for '" + DeviceNameString + "':\n" +
           DeviceBuildInfoString;
  }
  return Log;
}

// TODO device libraries may use scpecialization constants, manifest files, etc.
// To support that they need to be delivered in a different container - so that
// pi_device_binary_struct can be created for each of them.
static bool loadDeviceLib(const ContextImplPtr Context, const char *Name,
                          RT::PiProgram &Prog) {
  std::string LibSyclDir = OSUtil::getCurrentDSODir();
  std::ifstream File(LibSyclDir + OSUtil::DirSep + Name,
                     std::ifstream::in | std::ifstream::binary);
  if (!File.good()) {
    return false;
  }

  File.seekg(0, std::ios::end);
  size_t FileSize = File.tellg();
  File.seekg(0, std::ios::beg);
  std::vector<char> FileContent(FileSize);
  File.read(&FileContent[0], FileSize);
  File.close();

  Prog =
      createSpirvProgram(Context, (unsigned char *)&FileContent[0], FileSize);
  return Prog != nullptr;
}

static const char *getDeviceLibFilename(DeviceLibExt Extension) {
  switch (Extension) {
  case DeviceLibExt::cl_intel_devicelib_assert:
    return "libsycl-fallback-cassert.spv";
  case DeviceLibExt::cl_intel_devicelib_math:
    return "libsycl-fallback-cmath.spv";
  case DeviceLibExt::cl_intel_devicelib_math_fp64:
    return "libsycl-fallback-cmath-fp64.spv";
  case DeviceLibExt::cl_intel_devicelib_complex:
    return "libsycl-fallback-complex.spv";
  case DeviceLibExt::cl_intel_devicelib_complex_fp64:
    return "libsycl-fallback-complex-fp64.spv";
  }
  throw compile_program_error("Unhandled (new?) device library extension",
                              PI_INVALID_OPERATION);
}

static const char *getDeviceLibExtensionStr(DeviceLibExt Extension) {
  switch (Extension) {
  case DeviceLibExt::cl_intel_devicelib_assert:
    return "cl_intel_devicelib_assert";
  case DeviceLibExt::cl_intel_devicelib_math:
    return "cl_intel_devicelib_math";
  case DeviceLibExt::cl_intel_devicelib_math_fp64:
    return "cl_intel_devicelib_math_fp64";
  case DeviceLibExt::cl_intel_devicelib_complex:
    return "cl_intel_devicelib_complex";
  case DeviceLibExt::cl_intel_devicelib_complex_fp64:
    return "cl_intel_devicelib_complex_fp64";
  }
  throw compile_program_error("Unhandled (new?) device library extension",
                              PI_INVALID_OPERATION);
}

static RT::PiProgram loadDeviceLibFallback(
    const ContextImplPtr Context, DeviceLibExt Extension,
    const RT::PiDevice &Device,
    std::map<std::pair<DeviceLibExt, RT::PiDevice>, RT::PiProgram>
        &CachedLibPrograms) {

  const char *LibFileName = getDeviceLibFilename(Extension);
  auto CacheResult = CachedLibPrograms.emplace(
      std::make_pair(std::make_pair(Extension, Device), nullptr));
  bool Cached = !CacheResult.second;
  auto LibProgIt = CacheResult.first;
  RT::PiProgram &LibProg = LibProgIt->second;

  if (Cached)
    return LibProg;

  if (!loadDeviceLib(Context, LibFileName, LibProg)) {
    CachedLibPrograms.erase(LibProgIt);
    throw compile_program_error(std::string("Failed to load ") + LibFileName,
                                PI_INVALID_VALUE);
  }

  const detail::plugin &Plugin = Context->getPlugin();
  // TODO no spec constants are used in the std libraries, support in the future
  RT::PiResult Error = Plugin.call_nocheck<PiApiKind::piProgramCompile>(
      LibProg,
      /*num devices = */ 1, &Device,
      // Do not use compile options for library programs: it is not clear
      // if user options (image options) are supposed to be applied to
      // library program as well, and what actually happens to a SPIR-V
      // program if we apply them.
      "", 0, nullptr, nullptr, nullptr, nullptr);
  if (Error != PI_SUCCESS) {
    CachedLibPrograms.erase(LibProgIt);
    throw compile_program_error(
        ProgramManager::getProgramBuildLog(LibProg, Context), Error);
  }

  return LibProg;
}

ProgramManager::ProgramManager() {
  const char *SpvFile = std::getenv(UseSpvEnv);
  // If a SPIR-V file is specified with an environment variable,
  // register the corresponding image
  if (SpvFile) {
    m_UseSpvFile = true;
    // The env var requests that the program is loaded from a SPIR-V file on
    // disk
    std::ifstream File(SpvFile, std::ios::binary);

    if (!File.is_open())
      throw runtime_error(std::string("Can't open file specified via ") +
                              UseSpvEnv + ": " + SpvFile,
                          PI_INVALID_VALUE);
    File.seekg(0, std::ios::end);
    size_t Size = File.tellg();
    std::unique_ptr<char[]> Data(new char[Size]);
    File.seekg(0);
    File.read(Data.get(), Size);
    File.close();
    if (!File.good())
      throw runtime_error(std::string("read from ") + SpvFile +
                              std::string(" failed"),
                          PI_INVALID_VALUE);
    auto ImgPtr = make_unique_ptr<DynRTDeviceBinaryImage>(
        std::move(Data), Size, OSUtil::DummyModuleHandle);

    if (DbgProgMgr > 0) {
      std::cerr << "loaded device image binary from " << SpvFile << "\n";
      std::cerr << "format: " << getFormatStr(ImgPtr->getFormat()) << "\n";
    }
    // No need for a mutex here since all access to these private fields is
    // blocked until the construction of the ProgramManager singleton is
    // finished.
    m_DeviceImages[SpvFileKSId].reset(
        new std::vector<RTDeviceBinaryImageUPtr>());
    m_DeviceImages[SpvFileKSId]->push_back(std::move(ImgPtr));
  }
}

RTDeviceBinaryImage &
ProgramManager::getDeviceImage(OSModuleHandle M, KernelSetId KSId,
                               const context &Context, const device &Device,
                               bool JITCompilationIsRequired) {
  if (DbgProgMgr > 0) {
    std::cerr << ">>> ProgramManager::getDeviceImage(" << M << ", \"" << KSId
              << "\", " << getRawSyclObjImpl(Context) << ", "
              << getRawSyclObjImpl(Device) << ", " << JITCompilationIsRequired
              << ")\n";

    std::cerr << "available device images:\n";
    debugPrintBinaryImages();
  }
  std::lock_guard<std::mutex> Guard(Sync::getGlobalLock());
  std::vector<RTDeviceBinaryImageUPtr> &Imgs = *m_DeviceImages[KSId];
  const ContextImplPtr Ctx = getSyclObjImpl(Context);
  pi_uint32 ImgInd = 0;
  RTDeviceBinaryImage *Img = nullptr;

  // TODO: There may be cases with cl::sycl::program class usage in source code
  // that will result in a multi-device context. This case needs to be handled
  // here or at the program_impl class level

  // Ask the native runtime under the given context to choose the device image
  // it prefers.
  std::vector<pi_device_binary> RawImgs(Imgs.size());
  for (unsigned I = 0; I < Imgs.size(); I++)
    RawImgs[I] = const_cast<pi_device_binary>(&Imgs[I]->getRawData());

  Ctx->getPlugin().call<PiApiKind::piextDeviceSelectBinary>(
      getSyclObjImpl(Device)->getHandleRef(), RawImgs.data(),
      (cl_uint)RawImgs.size(), &ImgInd);

  if (JITCompilationIsRequired) {
    // If the image is already compiled with AOT, throw an exception.
    const pi_device_binary_struct &RawImg = Imgs[ImgInd]->getRawData();
    if ((strcmp(RawImg.DeviceTargetSpec,
                __SYCL_PI_DEVICE_BINARY_TARGET_SPIRV64_X86_64) == 0) ||
        (strcmp(RawImg.DeviceTargetSpec,
                __SYCL_PI_DEVICE_BINARY_TARGET_SPIRV64_GEN) == 0) ||
        (strcmp(RawImg.DeviceTargetSpec,
                __SYCL_PI_DEVICE_BINARY_TARGET_SPIRV64_FPGA) == 0)) {
      throw feature_not_supported("Recompiling AOT image is not supported",
                                  PI_INVALID_OPERATION);
    }
  }

  Img = Imgs[ImgInd].get();

  if (DbgProgMgr > 0) {
    std::cerr << "selected device image: " << &Img->getRawData() << "\n";
    Img->print();
  }

  if (std::getenv("SYCL_DUMP_IMAGES") && !m_UseSpvFile)
    dumpImage(*Img, KSId);
  return *Img;
}

static bool isDeviceLibRequired(DeviceLibExt Ext, uint32_t DeviceLibReqMask) {
  uint32_t Mask =
      0x1 << (static_cast<uint32_t>(Ext) -
              static_cast<uint32_t>(DeviceLibExt::cl_intel_devicelib_assert));
  return ((DeviceLibReqMask & Mask) == Mask);
}

static std::vector<RT::PiProgram> getDeviceLibPrograms(
    const ContextImplPtr Context, const RT::PiDevice &Device,
    std::map<std::pair<DeviceLibExt, RT::PiDevice>, RT::PiProgram>
        &CachedLibPrograms,
    uint32_t DeviceLibReqMask) {
  std::vector<RT::PiProgram> Programs;

  std::pair<DeviceLibExt, bool> RequiredDeviceLibExt[] = {
      {DeviceLibExt::cl_intel_devicelib_assert,
       /* is fallback loaded? */ false},
      {DeviceLibExt::cl_intel_devicelib_math, false},
      {DeviceLibExt::cl_intel_devicelib_math_fp64, false},
      {DeviceLibExt::cl_intel_devicelib_complex, false},
      {DeviceLibExt::cl_intel_devicelib_complex_fp64, false}};

  // Disable all devicelib extensions requiring fp64 support if at least
  // one underlying device doesn't support cl_khr_fp64.
  std::string DevExtList =
      get_device_info<std::string, info::device::extensions>::get(
          Device, Context->getPlugin());
  const bool fp64Support = (DevExtList.npos != DevExtList.find("cl_khr_fp64"));

  // Load a fallback library for an extension if the device does not
  // support it.
  for (auto &Pair : RequiredDeviceLibExt) {
    DeviceLibExt Ext = Pair.first;
    bool &FallbackIsLoaded = Pair.second;

    if (FallbackIsLoaded) {
      continue;
    }

    if (!isDeviceLibRequired(Ext, DeviceLibReqMask)) {
      continue;
    }
    if ((Ext == DeviceLibExt::cl_intel_devicelib_math_fp64 ||
         Ext == DeviceLibExt::cl_intel_devicelib_complex_fp64) &&
        !fp64Support) {
      continue;
    }

    const char *ExtStr = getDeviceLibExtensionStr(Ext);

    bool InhibitNativeImpl = false;
    if (const char *Env = getenv("SYCL_DEVICELIB_INHIBIT_NATIVE")) {
      InhibitNativeImpl = strstr(Env, ExtStr) != nullptr;
    }

    bool DeviceSupports = DevExtList.npos != DevExtList.find(ExtStr);

    if (!DeviceSupports || InhibitNativeImpl) {
      Programs.push_back(
          loadDeviceLibFallback(Context, Ext, Device, CachedLibPrograms));
      FallbackIsLoaded = true;
    }
  }
  return Programs;
}

ProgramManager::ProgramPtr ProgramManager::build(
    ProgramPtr Program, const ContextImplPtr Context,
    const std::string &CompileOptions, const std::string &LinkOptions,
    const RT::PiDevice &Device,
    std::map<std::pair<DeviceLibExt, RT::PiDevice>, RT::PiProgram>
        &CachedLibPrograms,
    uint32_t DeviceLibReqMask) {

  if (DbgProgMgr > 0) {
    std::cerr << ">>> ProgramManager::build(" << Program.get() << ", "
              << CompileOptions << ", " << LinkOptions << ", ... " << Device
              << ")\n";
  }

  bool LinkDeviceLibs = (DeviceLibReqMask != 0);

  // TODO: Currently, online linking isn't implemented yet on Level Zero.
  // To enable device libraries and unify the behaviors on all backends,
  // online linking is disabled temporarily, all fallback device libraries
  // will be linked offline. When Level Zero supports online linking, we need
  // to remove the line of code below and switch back to online linking.
  LinkDeviceLibs = false;

  // TODO: this is a temporary workaround for GPU tests for ESIMD compiler.
  // We do not link with other device libraries, because it may fail
  // due to unrecognized SPIR-V format of those libraries.
  if (CompileOptions.find(std::string("-cmc")) != std::string::npos ||
      CompileOptions.find(std::string("-vc-codegen")) != std::string::npos)
    LinkDeviceLibs = false;

  std::vector<RT::PiProgram> LinkPrograms;
  if (LinkDeviceLibs) {
    LinkPrograms = getDeviceLibPrograms(Context, Device, CachedLibPrograms,
                                        DeviceLibReqMask);
  }

  const detail::plugin &Plugin = Context->getPlugin();
  if (LinkPrograms.empty()) {
    RT::PiResult Error = Plugin.call_nocheck<PiApiKind::piProgramBuild>(
        Program.get(), /*num devices =*/1, &Device, CompileOptions.c_str(),
        nullptr, nullptr);
    if (Error != PI_SUCCESS)
      throw compile_program_error(getProgramBuildLog(Program.get(), Context),
                                  Error);
    return Program;
  }

  // Include the main program and compile/link everything together
  Plugin.call<PiApiKind::piProgramCompile>(Program.get(), /*num devices =*/1,
                                           &Device, CompileOptions.c_str(), 0,
                                           nullptr, nullptr, nullptr, nullptr);
  LinkPrograms.push_back(Program.get());

  RT::PiProgram LinkedProg = nullptr;
  RT::PiResult Error = Plugin.call_nocheck<PiApiKind::piProgramLink>(
      Context->getHandleRef(), /*num devices =*/1, &Device, LinkOptions.c_str(),
      LinkPrograms.size(), LinkPrograms.data(), nullptr, nullptr, &LinkedProg);

  // Link program call returns a new program object if all parameters are valid,
  // or NULL otherwise. Release the original (user) program.
  Program.reset(LinkedProg);
  if (Error != PI_SUCCESS) {
    if (LinkedProg) {
      // A non-trivial error occurred during linkage: get a build log, release
      // an incomplete (but valid) LinkedProg, and throw.
      throw compile_program_error(getProgramBuildLog(LinkedProg, Context),
                                  Error);
    }
    Plugin.checkPiResult(Error);
  }
  return Program;
}

static ProgramManager::KernelArgMask
createKernelArgMask(const pi::ByteArray &Bytes) {
  const int NBytesForSize = 8;
  const int NBitsInElement = 8;
  std::uint64_t SizeInBits = 0;
  for (int I = 0; I < NBytesForSize; ++I)
    SizeInBits |= static_cast<std::uint64_t>(Bytes[I]) << I * NBitsInElement;

  ProgramManager::KernelArgMask Result;
  for (std::uint64_t I = 0; I < SizeInBits; ++I) {
    std::uint8_t Byte = Bytes[NBytesForSize + (I / NBitsInElement)];
    Result.push_back(Byte & (1 << (I % NBitsInElement)));
  }

  return Result;
}

void ProgramManager::addImages(pi_device_binaries DeviceBinary) {
  std::lock_guard<std::mutex> Guard(Sync::getGlobalLock());

  for (int I = 0; I < DeviceBinary->NumDeviceBinaries; I++) {
    pi_device_binary RawImg = &(DeviceBinary->DeviceBinaries[I]);
    OSModuleHandle M = OSUtil::getOSModuleHandle(RawImg);
    const _pi_offload_entry EntriesB = RawImg->EntriesBegin;
    const _pi_offload_entry EntriesE = RawImg->EntriesEnd;
    auto Img = make_unique_ptr<RTDeviceBinaryImage>(RawImg, M);

    // Fill the kernel argument mask map
    const pi::DeviceBinaryImage::PropertyRange &KPOIRange =
        Img->getKernelParamOptInfo();
    if (KPOIRange.isAvailable()) {
      KernelNameToArgMaskMap &ArgMaskMap =
          m_EliminatedKernelArgMasks[Img.get()];
      for (const auto &Info : KPOIRange)
        ArgMaskMap[Info->Name] =
            createKernelArgMask(pi::DeviceBinaryProperty(Info).asByteArray());
    }
    // Use the entry information if it's available
    if (EntriesB != EntriesE) {
      // The kernel sets for any pair of images are either disjoint or
      // identical, look up the kernel set using the first kernel name...
      StrToKSIdMap &KSIdMap = m_KernelSets[M];
      auto KSIdIt = KSIdMap.find(EntriesB->name);
      if (KSIdIt != KSIdMap.end()) {
        for (_pi_offload_entry EntriesIt = EntriesB + 1; EntriesIt != EntriesE;
             ++EntriesIt)
          assert(KSIdMap[EntriesIt->name] == KSIdIt->second &&
                 "Kernel sets are not disjoint");
        auto &Imgs = m_DeviceImages[KSIdIt->second];
        assert(Imgs && "Device image vector should have been already created");
        Imgs->push_back(std::move(Img));
        continue;
      }
      // ... or create the set first if it hasn't been
      KernelSetId KSId = getNextKernelSetId();
      for (_pi_offload_entry EntriesIt = EntriesB; EntriesIt != EntriesE;
           ++EntriesIt) {
        auto Result = KSIdMap.insert(std::make_pair(EntriesIt->name, KSId));
        (void)Result;
        assert(Result.second && "Kernel sets are not disjoint");
      }
      m_DeviceImages[KSId].reset(new std::vector<RTDeviceBinaryImageUPtr>());
      m_DeviceImages[KSId]->push_back(std::move(Img));
      continue;
    }
    // Otherwise assume that the image contains all kernels associated with the
    // module
    KernelSetId &KSId = m_OSModuleKernelSets[M];
    if (KSId == 0)
      KSId = getNextKernelSetId();

    auto &Imgs = m_DeviceImages[KSId];
    if (!Imgs)
      Imgs.reset(new std::vector<RTDeviceBinaryImageUPtr>());
    Imgs->push_back(std::move(Img));
  }
}

void ProgramManager::debugPrintBinaryImages() const {
  for (const auto &ImgVecIt : m_DeviceImages) {
    std::cerr << "  ++++++ Kernel set: " << ImgVecIt.first << "\n";
    for (const auto &Img : *ImgVecIt.second)
      Img.get()->print();
  }
}

KernelSetId ProgramManager::getNextKernelSetId() const {
  // No need for atomic, should be guarded by the caller
  static KernelSetId Result = LastKSId;
  return ++Result;
}

KernelSetId
ProgramManager::getKernelSetId(OSModuleHandle M,
                               const std::string &KernelName) const {
  // If the env var instructs to use image from a file,
  // return the kernel set associated with it
  if (m_UseSpvFile && M == OSUtil::ExeModuleHandle)
    return SpvFileKSId;
  std::lock_guard<std::mutex> Guard(Sync::getGlobalLock());
  auto KSIdMapIt = m_KernelSets.find(M);
  if (KSIdMapIt != m_KernelSets.end()) {
    const StrToKSIdMap &KSIdMap = KSIdMapIt->second;
    auto KSIdIt = KSIdMap.find(KernelName);
    // If the kernel has been assigned to a kernel set, return it
    if (KSIdIt != KSIdMap.end())
      return KSIdIt->second;
  }
  // If no kernel set was found check if there is a kernel set containing
  // all kernels in the given module
  auto ModuleKSIdIt = m_OSModuleKernelSets.find(M);
  if (ModuleKSIdIt != m_OSModuleKernelSets.end())
    return ModuleKSIdIt->second;

  throw runtime_error("No kernel named " + KernelName + " was found",
                      PI_INVALID_KERNEL_NAME);
}

void ProgramManager::dumpImage(const RTDeviceBinaryImage &Img,
                               KernelSetId KSId) const {
  std::string Fname("sycl_");
  const pi_device_binary_struct &RawImg = Img.getRawData();
  Fname += RawImg.DeviceTargetSpec;
  Fname += std::to_string(KSId);
  std::string Ext;

  RT::PiDeviceBinaryType Format = Img.getFormat();
  if (Format == PI_DEVICE_BINARY_TYPE_SPIRV)
    Ext = ".spv";
  else if (Format == PI_DEVICE_BINARY_TYPE_LLVMIR_BITCODE)
    Ext = ".bc";
  else
    Ext = ".bin";
  Fname += Ext;

  std::ofstream F(Fname, std::ios::binary);

  if (!F.is_open()) {
    throw runtime_error("Can not write " + Fname, PI_ERROR_UNKNOWN);
  }
  Img.dump(F);
  F.close();
}

void ProgramManager::flushSpecConstants(const program_impl &Prg,
                                        RT::PiProgram NativePrg,
                                        const RTDeviceBinaryImage *Img) {
  if (DbgProgMgr > 2) {
    std::cerr << ">>> ProgramManager::flushSpecConstants(" << Prg.get()
              << ",...)\n";
  }
  if (!Prg.hasSetSpecConstants())
    return; // nothing to do
  pi::PiProgram PrgHandle = Prg.getHandleRef();
  // program_impl can't correspond to two different native programs
  assert(!NativePrg || !PrgHandle || (NativePrg == PrgHandle));
  NativePrg = NativePrg ? NativePrg : PrgHandle;

  if (!Img) {
    // caller hasn't provided the image object - find it
    { // make sure NativePrograms map access is synchronized
      std::lock_guard<std::mutex> Lock(MNativeProgramsMutex);
      auto It = NativePrograms.find(NativePrg);
      if (It == NativePrograms.end())
        throw sycl::ONEAPI::experimental::spec_const_error(
            "spec constant is set in a program w/o a binary image",
            PI_INVALID_OPERATION);
      Img = It->second;
    }
    if (!Img->supportsSpecConstants()) {
      if (DbgProgMgr > 0)
        std::cerr << ">>> ProgramManager::flushSpecConstants: binary image "
                  << &Img->getRawData() << " doesn't support spec constants\n";
      // This device binary image does not support runtime setting of
      // specialization constants; compiler must have generated default values.
      // NOTE: Can't throw here, as it would always take place with AOT
      //-compiled code. New Khronos 2020 spec should fix this inconsistency.
      return;
    }
  }
  Prg.flush_spec_constants(*Img, NativePrg);
}

// If the kernel is loaded from spv file, it may not include DeviceLib require
// mask, sycl runtime won't know which fallback device libraries are needed. In
// such case, the safest way is to load all fallback device libraries.
uint32_t ProgramManager::getDeviceLibReqMask(const RTDeviceBinaryImage &Img) {
  const pi::DeviceBinaryImage::PropertyRange &DLMRange =
      Img.getDeviceLibReqMask();
  if (DLMRange.isAvailable())
    return pi::DeviceBinaryProperty(*(DLMRange.begin())).asUint32();
  else
    return 0xFFFFFFFF;
}

// TODO consider another approach with storing the masks in the integration
// header instead.
ProgramManager::KernelArgMask ProgramManager::getEliminatedKernelArgMask(
    OSModuleHandle M, const context &Context, const device &Device,
    pi::PiProgram NativePrg, const std::string &KernelName, bool KnownProgram) {
  // If instructed to use a spv file, assume no eliminated arguments.
  if (m_UseSpvFile && M == OSUtil::ExeModuleHandle)
    return {};

  {
    std::lock_guard<std::mutex> Lock(MNativeProgramsMutex);
    auto ImgIt = NativePrograms.find(NativePrg);
    if (ImgIt != NativePrograms.end()) {
      auto MapIt = m_EliminatedKernelArgMasks.find(ImgIt->second);
      if (MapIt != m_EliminatedKernelArgMasks.end())
        return MapIt->second[KernelName];
      return {};
    }
  }

  if (KnownProgram)
    throw runtime_error("Program is not associated with a binary image",
                        PI_INVALID_VALUE);

  // If not sure whether the program was built with one of the images, try
  // finding the binary.
  // TODO this can backfire in some extreme edge cases where there's a kernel
  // name collision between our binaries and user-created native programs.
  KernelSetId KSId;
  try {
    KSId = getKernelSetId(M, KernelName);
  } catch (sycl::runtime_error &e) {
    // If the kernel name wasn't found, assume that the program wasn't created
    // from one of our device binary images.
    if (e.get_cl_code() == PI_INVALID_KERNEL_NAME)
      return {};
    std::rethrow_exception(std::current_exception());
  }
  RTDeviceBinaryImage &Img = getDeviceImage(M, KSId, Context, Device);
  {
    std::lock_guard<std::mutex> Lock(MNativeProgramsMutex);
    NativePrograms[NativePrg] = &Img;
  }
  auto MapIt = m_EliminatedKernelArgMasks.find(&Img);
  if (MapIt != m_EliminatedKernelArgMasks.end())
    return MapIt->second[KernelName];
  return {};
}

static bundle_state getBinImageState(const RTDeviceBinaryImage *BinImage) {
  auto IsAOTBinary = [](const char *Format) {
    return (
        (strcmp(Format, __SYCL_PI_DEVICE_BINARY_TARGET_SPIRV64_X86_64) == 0) ||
        (strcmp(Format, __SYCL_PI_DEVICE_BINARY_TARGET_SPIRV64_GEN) == 0) ||
        (strcmp(Format, __SYCL_PI_DEVICE_BINARY_TARGET_SPIRV64_FPGA) == 0));
  };

  // There are only two initial states so far - SPIRV which needs to be compiled
  // and linked and fully compiled(AOTed) binary

  const bool IsAOT = IsAOTBinary(BinImage->getRawData().DeviceTargetSpec);

  return IsAOT ? sycl::bundle_state::executable : sycl::bundle_state::input;
}

static bool compatibleWithDevice(RTDeviceBinaryImage *BinImage,
                                 const device &Dev) {
  const std::shared_ptr<detail::device_impl> &DeviceImpl =
      detail::getSyclObjImpl(Dev);
  auto &Plugin = DeviceImpl->getPlugin();

  const RT::PiDevice &PIDeviceHandle = DeviceImpl->getHandleRef();

  // Call piextDeviceSelectBinary with only one image to check if an image is
  // compatible with implementation. The function returns invalid index if no
  // device images are compatible.
  pi_uint32 SuitableImageID = std::numeric_limits<pi_uint32>::max();
  pi_device_binary DevBin =
      const_cast<pi_device_binary>(&BinImage->getRawData());
  Plugin.call<PiApiKind::piextDeviceSelectBinary>(
      PIDeviceHandle, &DevBin,
      /*num bin images = */ (cl_uint)1, &SuitableImageID);
  return (0 == SuitableImageID);
}

std::vector<device_image_plain>
ProgramManager::getSYCLDeviceImagesWithCompatibleState(
    const context &Ctx, const std::vector<device> &Devs,
    bundle_state TargetState) {

  // Collect raw device images
  std::vector<RTDeviceBinaryImage *> BinImages;
  {
    std::lock_guard<std::mutex> Guard(Sync::getGlobalLock());
    for (auto &ImagesSets : m_DeviceImages) {
      auto &ImagesUPtrs = *ImagesSets.second.get();
      for (auto &ImageUPtr : ImagesUPtrs) {
        const RTDeviceBinaryImage *BinImage = ImageUPtr.get();
        const bundle_state ImgState = getBinImageState(BinImage);

        // Ignore images with incompatible state. Image is considered compatible
        // with a target state if an image is already in the target state or can
        // be brought to target state by compiling/linking/building.
        //
        // Example: an image in "executable" state is not compatible with
        // "input" target state - there is no operation to convert the image it
        // to "input" state. An image in "input" state is compatible with
        // "executable" target state because it can be built to get into
        // "executable" state.
        if (ImgState > TargetState)
          continue;

        BinImages.push_back(ImageUPtr.get());
      }
    }
  }
  // TODO: Add a diagnostic on multiple device images with conflicting kernel
  // names, and remove OSModuleHandle usage, as conflicting kernel names will be
  // an error.

  // TODO: Cache device_image objects
  // Create SYCL device image from those that have compatible state and at least
  // one device
  std::vector<device_image_plain> SYCLDeviceImages;
  for (RTDeviceBinaryImage *BinImage : BinImages) {
    const bundle_state ImgState = getBinImageState(BinImage);

    for (const sycl::device &Dev : Devs) {
      if (!compatibleWithDevice(BinImage, Dev))
        continue;

      // TODO: Cache kernel_ids
      std::vector<sycl::kernel_id> KernelIDs;
      // Collect kernel names for the image
      pi_device_binary DevBin =
          const_cast<pi_device_binary>(&BinImage->getRawData());
      for (_pi_offload_entry EntriesIt = DevBin->EntriesBegin;
           EntriesIt != DevBin->EntriesEnd; ++EntriesIt) {

        std::shared_ptr<detail::kernel_id_impl> KernelIDImpl =
            std::make_shared<detail::kernel_id_impl>(EntriesIt->name);

        KernelIDs.push_back(
            detail::createSyclObjFromImpl<sycl::kernel_id>(KernelIDImpl));
      }
      // device_image_impl expects kernel ids to be sorted for fast search
      std::sort(KernelIDs.begin(), KernelIDs.end(), LessByNameComp{});

      DeviceImageImplPtr Impl = std::make_shared<detail::device_image_impl>(
          BinImage, Ctx, Devs, ImgState, KernelIDs, /*PIProgram=*/nullptr);

      SYCLDeviceImages.push_back(
          createSyclObjFromImpl<device_image_plain>(Impl));
      break;
    }
  }

  return SYCLDeviceImages;
}

void ProgramManager::bringSYCLDeviceImagesToState(
    std::vector<device_image_plain> &DeviceImages, bundle_state TargetState) {

  for (device_image_plain &DevImage : DeviceImages) {
    const bundle_state DevImageState = getSyclObjImpl(DevImage)->get_state();

    switch (TargetState) {
    case bundle_state::input:
      // Do nothing since there is no state which can be upgraded to the input.
      assert(DevImageState == bundle_state::input);
      break;
    case bundle_state::object:
      if (DevImageState == bundle_state::input) {
        DevImage = compile(DevImage, getSyclObjImpl(DevImage)->get_devices(),
                           /*PropList=*/{});
        break;
      }
      // Device image is expected to be object state then.
      assert(DevImageState == bundle_state::object);
      break;
    case bundle_state::executable: {
      switch (DevImageState) {
      case bundle_state::input:
        DevImage = build(DevImage, getSyclObjImpl(DevImage)->get_devices(),
                         /*PropList=*/{});
        break;
      case bundle_state::object: {
        std::vector<device_image_plain> LinkedDevImages =
            link({DevImage}, getSyclObjImpl(DevImage)->get_devices(),
                 /*PropList=*/{});
        // Since only one device image is passed here one output device image is
        // expected
        assert(LinkedDevImages.size() == 1 && "Expected one linked image here");
        DevImage = LinkedDevImages[0];
        break;
      }
      case bundle_state::executable:
        DevImage = build(DevImage, getSyclObjImpl(DevImage)->get_devices(),
                         /*PropList=*/{});
        break;
      }
      break;
    }
    }
  }
}

std::vector<device_image_plain>
ProgramManager::getSYCLDeviceImages(const context &Ctx,
                                    const std::vector<device> &Devs,
                                    bundle_state TargetState) {
  // Collect device images with compatible state
  std::vector<device_image_plain> DeviceImages =
      getSYCLDeviceImagesWithCompatibleState(Ctx, Devs, TargetState);
  // Brind device images with compatible state to desired state
  bringSYCLDeviceImagesToState(DeviceImages, TargetState);
  return DeviceImages;
}

std::vector<device_image_plain> ProgramManager::getSYCLDeviceImages(
    const context &Ctx, const std::vector<device> &Devs,
    const DevImgSelectorImpl &Selector, bundle_state TargetState) {
  // Collect device images with compatible state
  std::vector<device_image_plain> DeviceImages =
      getSYCLDeviceImagesWithCompatibleState(Ctx, Devs, TargetState);

  // Filter out images that are rejected by Selector
  auto It = std::remove_if(DeviceImages.begin(), DeviceImages.end(),
                           [&Selector](const device_image_plain &Image) {
                             return !Selector(getSyclObjImpl(Image));
                           });
  DeviceImages.erase(It, DeviceImages.end());

  // The spec says that the function should not call online compiler or linker
  // to translate device images into target state
  return DeviceImages;
}

std::vector<device_image_plain> ProgramManager::getSYCLDeviceImages(
    const context &Ctx, const std::vector<device> &Devs,
    const std::vector<kernel_id> &KernelIDs, bundle_state TargetState) {
  // Collect device images with compatible state
  std::vector<device_image_plain> DeviceImages =
      getSYCLDeviceImagesWithCompatibleState(Ctx, Devs, TargetState);

  // Filter out images that have no kernel_ids specified
  auto It = std::remove_if(DeviceImages.begin(), DeviceImages.end(),
                           [&KernelIDs](const device_image_plain &Image) {
                             return std::none_of(
                                 KernelIDs.begin(), KernelIDs.end(),
                                 [&Image](const sycl::kernel_id &KernelID) {
                                   return Image.has_kernel(KernelID);
                                 });
                           });

  DeviceImages.erase(It, DeviceImages.end());

  // Brind device images with compatible state to desired state
  bringSYCLDeviceImagesToState(DeviceImages, TargetState);
  return DeviceImages;
}

device_image_plain
ProgramManager::compile(const device_image_plain &DeviceImage,
                        const std::vector<device> &Devs,
                        const property_list &) {

  // TODO: Extract compile options from property list once the Spec clarifies
  // how they can be passed.

  // TODO: Probably we could have cached compiled device images.
  const std::shared_ptr<device_image_impl> &InputImpl =
      getSyclObjImpl(DeviceImage);

  const detail::plugin &Plugin =
      getSyclObjImpl(InputImpl->get_context())->getPlugin();

  // TODO: Add support for creating non-SPIRV programs from multiple devices.
  if (InputImpl->get_bin_image_ref()->getFormat() !=
          PI_DEVICE_BINARY_TYPE_SPIRV &&
      Devs.size() > 1)
    sycl::runtime_error(
        "Creating a program from AOT binary for multiple device is not "
        "supported",
        PI_INVALID_OPERATION);

  // Device is not used when creating program from SPIRV, so passing only one
  // device is OK.
  RT::PiProgram Prog = createPIProgram(*InputImpl->get_bin_image_ref(),
                                       InputImpl->get_context(), Devs[0]);

  for (const device &Dev : Devs)
    if (InputImpl->get_bin_image_ref()->supportsSpecConstants())
      enableITTAnnotationsIfNeeded(Prog, getSyclObjImpl(Dev)->getPlugin());

  DeviceImageImplPtr ObjectImpl = std::make_shared<detail::device_image_impl>(
      InputImpl->get_bin_image_ref(), InputImpl->get_context(), Devs,
      bundle_state::object, InputImpl->get_kernel_ids_ref(), Prog,
      InputImpl->get_spec_const_data_ref(),
      InputImpl->get_spec_const_blob_ref());

  std::vector<pi_device> PIDevices;
  PIDevices.reserve(Devs.size());
  for (const device &Dev : Devs)
    PIDevices.push_back(getSyclObjImpl(Dev)->getHandleRef());

  // TODO: Set spec constatns here.

  // TODO: Handle zero sized Device list.
  RT::PiResult Error = Plugin.call_nocheck<PiApiKind::piProgramCompile>(
      ObjectImpl->get_program_ref(), /*num devices=*/Devs.size(),
      PIDevices.data(),
      /*options=*/nullptr,
      /*num_input_headers=*/0, /*input_headers=*/nullptr,
      /*header_include_names=*/nullptr,
      /*pfn_notify=*/nullptr, /*user_data*/ nullptr);
  if (Error != PI_SUCCESS)
    throw sycl::exception(
        make_error_code(errc::build),
        getProgramBuildLog(ObjectImpl->get_program_ref(),
                           getSyclObjImpl(ObjectImpl->get_context())));

  return createSyclObjFromImpl<device_image_plain>(ObjectImpl);
}

std::vector<device_image_plain>
ProgramManager::link(const std::vector<device_image_plain> &DeviceImages,
                     const std::vector<device> &Devs,
                     const property_list &PropList) {
  (void)PropList;

  std::vector<pi_program> PIPrograms;
  PIPrograms.reserve(DeviceImages.size());
  for (const device_image_plain &DeviceImage : DeviceImages)
    PIPrograms.push_back(getSyclObjImpl(DeviceImage)->get_program_ref());

  std::vector<pi_device> PIDevices;
  PIDevices.reserve(Devs.size());
  for (const device &Dev : Devs)
    PIDevices.push_back(getSyclObjImpl(Dev)->getHandleRef());

  const context &Context = getSyclObjImpl(DeviceImages[0])->get_context();
  const ContextImplPtr ContextImpl = getSyclObjImpl(Context);

  const detail::plugin &Plugin = ContextImpl->getPlugin();

  RT::PiProgram LinkedProg = nullptr;
  RT::PiResult Error = Plugin.call_nocheck<PiApiKind::piProgramLink>(
      ContextImpl->getHandleRef(), PIDevices.size(), PIDevices.data(),
      /*options=*/nullptr, PIPrograms.size(), PIPrograms.data(),
      /*pfn_notify=*/nullptr,
      /*user_data=*/nullptr, &LinkedProg);

  if (Error != PI_SUCCESS) {
<<<<<<< HEAD
    if (LinkedProg) {
      const string_class ErrorMsg = getProgramBuildLog(LinkedProg, ContextImpl);
      throw sycl::exception(make_error_code(errc::build), ErrorMsg);
    }
    Plugin.reportPiError(Error, "link()");
=======
    const std::string ErrorMsg =
        LinkedProg ? getProgramBuildLog(LinkedProg, ContextImpl)
                   : "Online link operation failed";
    throw sycl::exception(make_error_code(errc::build), ErrorMsg);
>>>>>>> 98ab6d78
  }

  std::vector<kernel_id> KernelIDs;
  for (const device_image_plain &DeviceImage : DeviceImages) {
    // Duplicates are not expected here, otherwise piProgramLink should fail
    KernelIDs.insert(KernelIDs.end(),
                     getSyclObjImpl(DeviceImage)->get_kernel_ids().begin(),
                     getSyclObjImpl(DeviceImage)->get_kernel_ids().end());
  }
  // device_image_impl expects kernel ids to be sorted for fast search
  std::sort(KernelIDs.begin(), KernelIDs.end(), LessByNameComp{});

  DeviceImageImplPtr ExecutableImpl =
      std::make_shared<detail::device_image_impl>(
          /*BinImage=*/nullptr, Context, Devs, bundle_state::object,
          std::move(KernelIDs), LinkedProg);

  // TODO: Make multiple sets of device images organized by devices they are
  // compiled for.
  return {createSyclObjFromImpl<device_image_plain>(ExecutableImpl)};
}

// The function duplicates most of the code from existing getBuiltPIProgram.
// The differences are:
// Different API - uses different objects to extract required info
// Supports caching of a program built for multiple devices
device_image_plain ProgramManager::build(const device_image_plain &DeviceImage,
                                         const std::vector<device> &Devs,
                                         const property_list &PropList) {
  (void)PropList;

  const std::shared_ptr<device_image_impl> &InputImpl =
      getSyclObjImpl(DeviceImage);

  const context Context = InputImpl->get_context();

  const ContextImplPtr ContextImpl = getSyclObjImpl(Context);

  using PiProgramT = KernelProgramCache::PiProgramT;
  using ProgramCacheT = KernelProgramCache::ProgramCacheT;

  KernelProgramCache &Cache = ContextImpl->getKernelProgramCache();

  auto AcquireF = [](KernelProgramCache &Cache) {
    return Cache.acquireCachedPrograms();
  };
  auto GetF = [](const Locked<ProgramCacheT> &LockedCache) -> ProgramCacheT & {
    return LockedCache.get();
  };

  std::string CompileOpts;
  std::string LinkOpts;
  applyOptionsFromEnvironment(CompileOpts, LinkOpts);

  const RTDeviceBinaryImage *ImgPtr = InputImpl->get_bin_image_ref();
  const RTDeviceBinaryImage &Img = *ImgPtr;

  // TODO: Unify this code with getBuiltPIProgram
  auto BuildF = [this, &Context, Img, &Devs, &CompileOpts, &LinkOpts,
                 &InputImpl] {
    applyOptionsFromImage(CompileOpts, LinkOpts, Img);
    ContextImplPtr ContextImpl = getSyclObjImpl(Context);
    const detail::plugin &Plugin = ContextImpl->getPlugin();

    // TODO: Add support for creating non-SPIRV programs from multiple devices.
    if (InputImpl->get_bin_image_ref()->getFormat() !=
            PI_DEVICE_BINARY_TYPE_SPIRV &&
        Devs.size() > 1)
      sycl::runtime_error(
          "Creating a program from AOT binary for multiple device is not "
          "supported",
          PI_INVALID_OPERATION);

    // Device is not used when creating program from SPIRV, so passing only one
    // device is OK.
    RT::PiProgram NativePrg = createPIProgram(Img, Context, Devs[0]);

    for (const device &Dev : Devs)
      if (InputImpl->get_bin_image_ref()->supportsSpecConstants())
        enableITTAnnotationsIfNeeded(NativePrg,
                                     getSyclObjImpl(Dev)->getPlugin());

    const std::vector<unsigned char> &SpecConstsBlob =
        InputImpl->get_spec_const_blob_ref();

    {
      std::lock_guard<std::mutex> Lock{InputImpl->get_spec_const_data_lock()};
      const std::map<std::string,
                     std::vector<device_image_impl::SpecConstDescT>>
          &SpecConstData = InputImpl->get_spec_const_data_ref();

      for (const auto &DescPair : SpecConstData) {
        for (const device_image_impl::SpecConstDescT &SpecIDDesc :
             DescPair.second) {
          if (SpecIDDesc.IsSet) {
            Plugin.call<PiApiKind::piextProgramSetSpecializationConstant>(
                NativePrg, SpecIDDesc.ID, SpecIDDesc.Size,
                SpecConstsBlob.data() + SpecIDDesc.BlobOffset);
          }
        }
      }
    }

    ProgramPtr ProgramManaged(
        NativePrg, Plugin.getPiPlugin().PiFunctionTable.piProgramRelease);

    // Link a fallback implementation of device libraries if they are not
    // supported by a device compiler.
    // Pre-compiled programs are supposed to be already linked.
    // If device image is not SPIR-V, DeviceLibReqMask will be 0 which means
    // no fallback device library will be linked.
    uint32_t DeviceLibReqMask = 0;
    if (Img.getFormat() == PI_DEVICE_BINARY_TYPE_SPIRV &&
        !SYCLConfig<SYCL_DEVICELIB_NO_FALLBACK>::get())
      DeviceLibReqMask = getDeviceLibReqMask(Img);

    ProgramPtr BuiltProgram =
        build(std::move(ProgramManaged), ContextImpl, CompileOpts, LinkOpts,
              getRawSyclObjImpl(Devs[0])->getHandleRef(),
              ContextImpl->getCachedLibPrograms(), DeviceLibReqMask);

    {
      std::lock_guard<std::mutex> Lock(MNativeProgramsMutex);
      NativePrograms[BuiltProgram.get()] = &Img;
    }

    return BuiltProgram.release();
  };

  SerializedObj SpecConsts = InputImpl->get_spec_const_blob_ref();

  const RT::PiDevice PiDevice = getRawSyclObjImpl(Devs[0])->getHandleRef();
  // TODO: Throw SYCL2020 style exception
  auto BuildResult = getOrBuild<PiProgramT, compile_program_error>(
      Cache,
      std::make_pair(std::make_pair(std::move(SpecConsts), (size_t)ImgPtr),
                     std::make_pair(PiDevice, CompileOpts + LinkOpts)),
      AcquireF, GetF, BuildF);

  RT::PiProgram ResProgram = BuildResult->Ptr.load();

  // Cache supports key with once device only, but here we have multiple
  // devices a program is built for, so add the program to the cache for all
  // other devices.
  auto CacheOtherDevices = [ResProgram]() { return ResProgram; };

  // The program for device "0" is already added to the cache during the first
  // call to getOrBuild, so starting with "1"
  for (size_t Idx = 1; Idx < Devs.size(); ++Idx) {
    const RT::PiDevice PiDeviceAdd =
        getRawSyclObjImpl(Devs[Idx])->getHandleRef();

    getOrBuild<PiProgramT, compile_program_error>(
        Cache,
        std::make_pair(std::make_pair(std::move(SpecConsts), (size_t)ImgPtr),
                       std::make_pair(PiDeviceAdd, CompileOpts + LinkOpts)),
        AcquireF, GetF, CacheOtherDevices);
  }

  // devive_image_impl shares ownership of PIProgram with, at least, program
  // cache. The ref counter will be descremented in the destructor of
  // device_image_impl
  const detail::plugin &Plugin = ContextImpl->getPlugin();
  Plugin.call<PiApiKind::piProgramRetain>(ResProgram);

  DeviceImageImplPtr ExecImpl = std::make_shared<detail::device_image_impl>(
      InputImpl->get_bin_image_ref(), Context, Devs, bundle_state::executable,
      InputImpl->get_kernel_ids_ref(), ResProgram,
      InputImpl->get_spec_const_data_ref(),
      InputImpl->get_spec_const_blob_ref());

  return createSyclObjFromImpl<device_image_plain>(ExecImpl);
}

std::pair<RT::PiKernel, std::mutex *> ProgramManager::getOrCreateKernel(
    const context &Context, const std::string &KernelName,
    const property_list &PropList, RT::PiProgram Program) {

  (void)PropList;

  const ContextImplPtr Ctx = getSyclObjImpl(Context);

  using PiKernelT = KernelProgramCache::PiKernelT;
  using KernelCacheT = KernelProgramCache::KernelCacheT;
  using KernelByNameT = KernelProgramCache::KernelByNameT;

  KernelProgramCache &Cache = Ctx->getKernelProgramCache();

  auto AcquireF = [](KernelProgramCache &Cache) {
    return Cache.acquireKernelsPerProgramCache();
  };
  auto GetF =
      [&Program](const Locked<KernelCacheT> &LockedCache) -> KernelByNameT & {
    return LockedCache.get()[Program];
  };
  auto BuildF = [&Program, &KernelName, &Ctx] {
    PiKernelT *Result = nullptr;

    const detail::plugin &Plugin = Ctx->getPlugin();
    Plugin.call<PiApiKind::piKernelCreate>(Program, KernelName.c_str(),
                                           &Result);

    Plugin.call<PiApiKind::piKernelSetExecInfo>(Result, PI_USM_INDIRECT_ACCESS,
                                                sizeof(pi_bool), &PI_TRUE);

    return Result;
  };

  auto BuildResult = getOrBuild<PiKernelT, invalid_object_error>(
      Cache, KernelName, AcquireF, GetF, BuildF);
  return std::make_pair(BuildResult->Ptr.load(),
                        &(BuildResult->MBuildResultMutex));
}

} // namespace detail
} // namespace sycl
} // __SYCL_INLINE_NAMESPACE(cl)

extern "C" void __sycl_register_lib(pi_device_binaries desc) {
  cl::sycl::detail::ProgramManager::getInstance().addImages(desc);
}

// Executed as a part of current module's (.exe, .dll) static initialization
extern "C" void __sycl_unregister_lib(pi_device_binaries desc) {
  (void)desc;
  // TODO implement the function
}<|MERGE_RESOLUTION|>--- conflicted
+++ resolved
@@ -1497,18 +1497,11 @@
       /*user_data=*/nullptr, &LinkedProg);
 
   if (Error != PI_SUCCESS) {
-<<<<<<< HEAD
     if (LinkedProg) {
       const string_class ErrorMsg = getProgramBuildLog(LinkedProg, ContextImpl);
       throw sycl::exception(make_error_code(errc::build), ErrorMsg);
     }
     Plugin.reportPiError(Error, "link()");
-=======
-    const std::string ErrorMsg =
-        LinkedProg ? getProgramBuildLog(LinkedProg, ContextImpl)
-                   : "Online link operation failed";
-    throw sycl::exception(make_error_code(errc::build), ErrorMsg);
->>>>>>> 98ab6d78
   }
 
   std::vector<kernel_id> KernelIDs;
