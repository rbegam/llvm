--- conflicted
+++ resolved
@@ -40,11 +40,7 @@
       RT::piContextCreate(0, DeviceIds.size(), DeviceIds.data(), 0, 0, &Err),
       Err));
 
-<<<<<<< HEAD
-  m_USMDispatch.reset(new usm::USMDispatcher(m_Platform.get()));
-=======
   m_USMDispatch.reset(new usm::USMDispatcher(m_Platform.get(), DeviceIds));
->>>>>>> dbda3d69
 }
 
 context_impl::context_impl(cl_context ClContext, async_handler AsyncHandler)
