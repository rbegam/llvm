//===----------- commands.cpp - SYCL commands -------------------*- C++ -*-===//
//
// Part of the LLVM Project, under the Apache License v2.0 with LLVM Exceptions.
// See https://llvm.org/LICENSE.txt for license information.
// SPDX-License-Identifier: Apache-2.0 WITH LLVM-exception
//
//===----------------------------------------------------------------------===//

#include "CL/sycl/access/access.hpp"
#include <CL/cl.h>
#include <CL/sycl/detail/clusm.hpp>
#include <CL/sycl/detail/event_impl.hpp>
#include <CL/sycl/detail/kernel_desc.hpp>
#include <CL/sycl/detail/kernel_info.hpp>
#include <CL/sycl/detail/memory_manager.hpp>
#include <CL/sycl/detail/program_manager/program_manager.hpp>
#include <CL/sycl/detail/queue_impl.hpp>
#include <CL/sycl/detail/scheduler/commands.hpp>
#include <CL/sycl/detail/scheduler/scheduler.hpp>
#include <CL/sycl/detail/stream_impl.hpp>
#include <CL/sycl/sampler.hpp>

#include <vector>

#ifdef __GNUG__
#include <cstdlib>
#include <cxxabi.h>
#include <memory>
#endif

namespace cl {
namespace sycl {
namespace detail {

#ifdef __GNUG__
struct DemangleHandle {
  char *p;
  DemangleHandle(char *ptr) : p(ptr) {}
  ~DemangleHandle() { std::free(p); }
};
static std::string demangleKernelName(std::string Name) {
  int Status = -1; // some arbitrary value to eliminate the compiler warning
  DemangleHandle result(abi::__cxa_demangle(Name.c_str(), NULL, NULL, &Status));
  return (Status == 0) ? result.p : Name;
}
#else
static std::string demangleKernelName(std::string Name) { return Name; }
#endif

static std::string deviceToString(device Device) {
  if (Device.is_host())
    return "HOST";
  else if (Device.is_cpu())
    return "CPU";
  else if (Device.is_gpu())
    return "GPU";
  else if (Device.is_accelerator())
    return "ACCELERATOR";
  else
    return "UNKNOWN";
}

static std::string accessModeToString(access::mode Mode) {
  switch (Mode) {
  case access::mode::read:
    return "read";
  case access::mode::write:
    return "write";
  case access::mode::read_write:
    return "read_write";
  case access::mode::discard_write:
    return "discard_write";
  case access::mode::discard_read_write:
    return "discard_read_write";
  default:
    return "unknown";
  }
}

void EventCompletionClbk(RT::PiEvent, pi_int32, void *data) {
  // TODO: Handle return values. Store errors to async handler.
  PI_CALL(RT::piEventSetStatus(pi::cast<RT::PiEvent>(data), CL_COMPLETE));
}

// Method prepares PI event's from list sycl::event's
std::vector<RT::PiEvent> Command::prepareEvents(ContextImplPtr Context) {
  std::vector<RT::PiEvent> Result;
  std::vector<EventImplPtr> GlueEvents;
  for (EventImplPtr &Event : MDepsEvents) {
    // Async work is not supported for host device.
    if (Event->is_host()) {
      Event->waitInternal();
      continue;
    }
    // The event handle can be null in case of, for example, alloca command,
    // which is currently synchrounious, so don't generate OpenCL event.
    if (Event->getHandleRef() == nullptr) {
      continue;
    }
    ContextImplPtr EventContext = Event->getContextImpl();

    // If contexts don't match - connect them using user event
    if (EventContext != Context && !Context->is_host()) {
      RT::PiResult Error = PI_SUCCESS;

      EventImplPtr GlueEvent(new detail::event_impl());
      GlueEvent->setContextImpl(Context);

      RT::PiEvent &GlueEventHandle = GlueEvent->getHandleRef();
      PI_CALL((GlueEventHandle = RT::piEventCreate(
          Context->getHandleRef(), &Error), Error));
      PI_CALL(RT::piEventSetCallback(
          Event->getHandleRef(), CL_COMPLETE, EventCompletionClbk,
          /*data=*/GlueEventHandle));
      GlueEvents.push_back(std::move(GlueEvent));
      Result.push_back(GlueEventHandle);
      continue;
    }
    Result.push_back(Event->getHandleRef());
  }
  MDepsEvents.insert(MDepsEvents.end(), GlueEvents.begin(), GlueEvents.end());
  return Result;
}

Command::Command(CommandType Type, QueueImplPtr Queue, bool UseExclusiveQueue)
    : MQueue(std::move(Queue)), MUseExclusiveQueue(UseExclusiveQueue),
      MType(Type), MEnqueued(false) {
  MEvent.reset(new detail::event_impl());
  MEvent->setCommand(this);
  MEvent->setContextImpl(detail::getSyclObjImpl(MQueue->get_context()));
}

cl_int Command::enqueue() {
  bool Expected = false;
  if (MEnqueued.compare_exchange_strong(Expected, true))
    return enqueueImp();
  return CL_SUCCESS;
}

cl_int AllocaCommand::enqueueImp() {
  std::vector<RT::PiEvent> RawEvents =
      Command::prepareEvents(detail::getSyclObjImpl(MQueue->get_context()));

  RT::PiEvent &Event = MEvent->getHandleRef();
  MMemAllocation = MemoryManager::allocate(
      detail::getSyclObjImpl(MQueue->get_context()), getSYCLMemObj(),
      MInitFromUserData, std::move(RawEvents), Event);
  return CL_SUCCESS;
}

void AllocaCommand::printDot(std::ostream &Stream) const {
  Stream << "\"" << this << "\" [style=filled, fillcolor=\"#FFD28A\", label=\"";

  Stream << "ID = " << this << "\\n";
  Stream << "ALLOCA ON " << deviceToString(MQueue->get_device()) << "\\n";
  Stream << " MemObj : " << this->MReq.MSYCLMemObj << "\\n";
  Stream << "\"];" << std::endl;

  for (const auto &Dep : MDeps) {
    if (Dep.MDepCommand == nullptr)
      continue;
    Stream << "  \"" << this << "\" -> \"" << Dep.MDepCommand << "\""
           << " [ label = \"Access mode: "
           << accessModeToString(Dep.MReq->MAccessMode) << "\\n"
           << "MemObj: " << Dep.MReq->MSYCLMemObj << " \" ]" << std::endl;
  }
}

cl_int AllocaSubBufCommand::enqueueImp() {
  std::vector<RT::PiEvent> RawEvents =
      Command::prepareEvents(detail::getSyclObjImpl(MQueue->get_context()));
  RT::PiEvent &Event = MEvent->getHandleRef();
  MMemAllocation = MemoryManager::createSubBuffer(
      pi::cast<RT::PiMem>(MParentAlloca->getMemAllocation()), MReq.MElemSize,
      MReq.MOffset, MReq.MAccessRange, std::move(RawEvents), Event);
  return CL_SUCCESS;
}

void AllocaSubBufCommand::printDot(std::ostream &Stream) const {
  Stream << "\"" << this << "\" [style=filled, fillcolor=\"#FFD28A\", label=\"";

  Stream << "ID = " << this << "\\n";
  Stream << "ALLOCA SUB BUF ON " << deviceToString(MQueue->get_device())
         << "\\n";
  Stream << " MemObj : " << this->MReq.MSYCLMemObj << "\\n";
  Stream << " Offset : " << this->MReq.MOffset[0] << "\\n";
  Stream << " Access range : " << this->MReq.MAccessRange[0] << "\\n";
  Stream << "\"];" << std::endl;

  for (const auto &Dep : MDeps) {
    if (Dep.MDepCommand == nullptr)
      continue;
    Stream << "  \"" << this << "\" -> \"" << Dep.MDepCommand << "\""
           << " [ label = \"Access mode: "
           << accessModeToString(Dep.MReq->MAccessMode) << "\\n"
           << "MemObj: " << Dep.MReq->MSYCLMemObj << " \" ]" << std::endl;
  }
}

cl_int ReleaseCommand::enqueueImp() {
  std::vector<RT::PiEvent> RawEvents =
      Command::prepareEvents(detail::getSyclObjImpl(MQueue->get_context()));

  RT::PiEvent &Event = MEvent->getHandleRef();

  // On host side we only allocate memory for full buffers.
  // Thus, deallocating sub buffers leads to double memory freeing.
  if (!(MQueue->is_host() && MAllocaCmd->getType() == ALLOCA_SUB_BUF))
    MemoryManager::release(detail::getSyclObjImpl(MQueue->get_context()),
                           MAllocaCmd->getSYCLMemObj(),
                           MAllocaCmd->getMemAllocation(), std::move(RawEvents),
                           Event);
  else
    PI_CALL(RT::piEnqueueEventsWait(MQueue->getHandleRef(), RawEvents.size(),
                                    &RawEvents[0], &Event));

  return CL_SUCCESS;
}

void ReleaseCommand::printDot(std::ostream &Stream) const {
  Stream << "\"" << this << "\" [style=filled, fillcolor=\"#FF827A\", label=\"";

  Stream << "ID = " << this << " ; ";
  Stream << "RELEASE ON " << deviceToString(MQueue->get_device()) << "\\n";
  Stream << " Alloca : " << MAllocaCmd << "\\n";
  Stream << " MemObj : " << MAllocaCmd->getSYCLMemObj() << "\\n";
  Stream << "\"];" << std::endl;

  for (const auto &Dep : MDeps) {
    Stream << "  \"" << this << "\" -> \"" << Dep.MDepCommand << "\""
           << " [ label = \"Access mode: "
           << accessModeToString(Dep.MReq->MAccessMode) << "\\n"
           << "MemObj: " << Dep.MReq->MSYCLMemObj << " \" ]" << std::endl;
  }
}

MapMemObject::MapMemObject(Requirement SrcReq, AllocaCommandBase *SrcAlloca,
                           Requirement *DstAcc, QueueImplPtr Queue)
    : Command(CommandType::MAP_MEM_OBJ, std::move(Queue)),
      MSrcReq(std::move(SrcReq)), MSrcAlloca(SrcAlloca), MDstAcc(DstAcc),
      MDstReq(*DstAcc) {}

cl_int MapMemObject::enqueueImp() {
  std::vector<RT::PiEvent> RawEvents =
      Command::prepareEvents(detail::getSyclObjImpl(MQueue->get_context()));
  assert(MDstReq.MDims == 1);

  RT::PiEvent &Event = MEvent->getHandleRef();
  void *MappedPtr = MemoryManager::map(
      MSrcAlloca->getSYCLMemObj(), MSrcAlloca->getMemAllocation(), MQueue,
      MDstReq.MAccessMode, MDstReq.MDims, MDstReq.MMemoryRange,
      MDstReq.MAccessRange, MDstReq.MOffset, MDstReq.MElemSize,
      std::move(RawEvents), Event);
  MDstAcc->MData = MappedPtr;
  return CL_SUCCESS;
}

void MapMemObject::printDot(std::ostream &Stream) const {
  Stream << "\"" << this << "\" [style=filled, fillcolor=\"#77AFFF\", label=\"";

  Stream << "ID = " << this << " ; ";
  Stream << "MAP ON " << deviceToString(MQueue->get_device()) << "\\n";

  Stream << "\"];" << std::endl;

  for (const auto &Dep : MDeps) {
    Stream << "  \"" << this << "\" -> \"" << Dep.MDepCommand << "\""
           << " [ label = \"Access mode: "
           << accessModeToString(Dep.MReq->MAccessMode) << "\\n"
           << "MemObj: " << Dep.MReq->MSYCLMemObj << " \" ]" << std::endl;
  }
}

UnMapMemObject::UnMapMemObject(Requirement SrcReq, AllocaCommandBase *SrcAlloca,
                               Requirement *DstAcc, QueueImplPtr Queue,
                               bool UseExclusiveQueue)
    : Command(CommandType::UNMAP_MEM_OBJ, std::move(Queue), UseExclusiveQueue),
      MSrcReq(std::move(SrcReq)), MSrcAlloca(SrcAlloca), MDstAcc(DstAcc) {}

cl_int UnMapMemObject::enqueueImp() {
  std::vector<RT::PiEvent> RawEvents =
      Command::prepareEvents(detail::getSyclObjImpl(MQueue->get_context()));

  RT::PiEvent &Event = MEvent->getHandleRef();
  MemoryManager::unmap(MSrcAlloca->getSYCLMemObj(),
                       MSrcAlloca->getMemAllocation(), MQueue, MDstAcc->MData,
                       std::move(RawEvents), MUseExclusiveQueue, Event);
  return CL_SUCCESS;
}

void UnMapMemObject::printDot(std::ostream &Stream) const {
  Stream << "\"" << this << "\" [style=filled, fillcolor=\"#EBC40F\", label=\"";

  Stream << "ID = " << this << " ; ";
  Stream << "UNMAP ON " << deviceToString(MQueue->get_device()) << "\\n";

  Stream << "\"];" << std::endl;

  for (const auto &Dep : MDeps) {
    Stream << "  \"" << this << "\" -> \"" << Dep.MDepCommand << "\""
           << " [ label = \"Access mode: "
           << accessModeToString(Dep.MReq->MAccessMode) << "\\n"
           << "MemObj: " << Dep.MReq->MSYCLMemObj << " \" ]" << std::endl;
  }
}

MemCpyCommand::MemCpyCommand(Requirement SrcReq, AllocaCommandBase *SrcAlloca,
                             Requirement DstReq, AllocaCommandBase *DstAlloca,
                             QueueImplPtr SrcQueue, QueueImplPtr DstQueue,
                             bool UseExclusiveQueue)
    : Command(CommandType::COPY_MEMORY, std::move(DstQueue), UseExclusiveQueue),
      MSrcQueue(SrcQueue), MSrcReq(std::move(SrcReq)), MSrcAlloca(SrcAlloca),
      MDstReq(std::move(DstReq)), MDstAlloca(DstAlloca) {
  if (!MSrcQueue->is_host())
    MEvent->setContextImpl(detail::getSyclObjImpl(MSrcQueue->get_context()));
}

cl_int MemCpyCommand::enqueueImp() {
  std::vector<RT::PiEvent> RawEvents;
  QueueImplPtr Queue = MQueue->is_host() ? MSrcQueue : MQueue;
  RawEvents =
      Command::prepareEvents(detail::getSyclObjImpl(Queue->get_context()));

  RT::PiEvent &Event = MEvent->getHandleRef();

  // Omit copying if mode is discard one.
  // TODO: Handle this at the graph building time by, for example, creating
  // empty node instead of memcpy.
  if (MDstReq.MAccessMode == access::mode::discard_read_write ||
      MDstReq.MAccessMode == access::mode::discard_write ||
      MSrcAlloca->getMemAllocation() == MDstAlloca->getMemAllocation()) {

    if (!RawEvents.empty()) {
      if (Queue->is_host()) {
        PI_CALL(RT::piEventsWait(RawEvents.size(), &RawEvents[0]));
      } else {
        PI_CALL(RT::piEnqueueEventsWait(
            Queue->getHandleRef(), RawEvents.size(), &RawEvents[0], &Event));
      }
    }
  } else {
    MemoryManager::copy(
        MSrcAlloca->getSYCLMemObj(), MSrcAlloca->getMemAllocation(), MSrcQueue,
        MSrcReq.MDims, MSrcReq.MMemoryRange, MSrcReq.MAccessRange,
        MSrcReq.MOffset, MSrcReq.MElemSize, MDstAlloca->getMemAllocation(),
        MQueue, MDstReq.MDims, MDstReq.MMemoryRange, MDstReq.MAccessRange,
        MDstReq.MOffset, MDstReq.MElemSize, std::move(RawEvents),
        MUseExclusiveQueue, Event);
  }

  if (MAccToUpdate)
    MAccToUpdate->MData = MDstAlloca->getMemAllocation();
  return CL_SUCCESS;
}

void MemCpyCommand::printDot(std::ostream &Stream) const {
  Stream << "\"" << this << "\" [style=filled, fillcolor=\"#C7EB15\" label=\"";

  Stream << "ID = " << this << " ; ";
  Stream << "MEMCPY ON " << deviceToString(MQueue->get_device()) << "\\n";
  Stream << "From: " << MSrcAlloca << " is host: " << MSrcQueue->is_host()
         << "\\n";
  Stream << "To: " << MDstAlloca << " is host: " << MQueue->is_host() << "\\n";

  Stream << "\"];" << std::endl;

  for (const auto &Dep : MDeps) {
    Stream << "  \"" << this << "\" -> \"" << Dep.MDepCommand << "\""
           << " [ label = \"Access mode: "
           << accessModeToString(Dep.MReq->MAccessMode) << "\\n"
           << "MemObj: " << Dep.MReq->MSYCLMemObj << " \" ]" << std::endl;
  }
}

AllocaCommandBase *ExecCGCommand::getAllocaForReq(Requirement *Req) {
  for (const DepDesc &Dep : MDeps) {
    if (Dep.MReq == Req)
      return Dep.MAllocaCmd;
  }
  throw runtime_error("Alloca for command not found");
}

void ExecCGCommand::flushStreams() {
  assert(MCommandGroup->getType() == CG::KERNEL && "Expected kernel");
  for (auto StreamImplPtr :
       ((CGExecKernel *)MCommandGroup.get())->getStreams()) {
    StreamImplPtr->flush();
  }
}

MemCpyCommandHost::MemCpyCommandHost(Requirement SrcReq,
                                     AllocaCommandBase *SrcAlloca,
                                     Requirement *DstAcc, QueueImplPtr SrcQueue,
                                     QueueImplPtr DstQueue)
    : Command(CommandType::COPY_MEMORY, std::move(DstQueue)),
      MSrcQueue(SrcQueue), MSrcReq(std::move(SrcReq)), MSrcAlloca(SrcAlloca),
      MDstReq(*DstAcc), MDstAcc(DstAcc) {
  if (!MSrcQueue->is_host())
    MEvent->setContextImpl(detail::getSyclObjImpl(MSrcQueue->get_context()));
}

cl_int MemCpyCommandHost::enqueueImp() {
  QueueImplPtr Queue = MQueue->is_host() ? MSrcQueue : MQueue;
  std::vector<RT::PiEvent> RawEvents =
      Command::prepareEvents(detail::getSyclObjImpl(Queue->get_context()));

  RT::PiEvent &Event = MEvent->getHandleRef();
  // Omit copying if mode is discard one.
  // TODO: Handle this at the graph building time by, for example, creating
  // empty node instead of memcpy.
  if (MDstReq.MAccessMode == access::mode::discard_read_write ||
      MDstReq.MAccessMode == access::mode::discard_write) {

    if (!RawEvents.empty()) {
      if (Queue->is_host()) {
        PI_CALL(RT::piEventsWait(RawEvents.size(), &RawEvents[0]));
      } else {
        PI_CALL(RT::piEnqueueEventsWait(
            Queue->getHandleRef(), RawEvents.size(), &RawEvents[0], &Event));
      }
    }
    return CL_SUCCESS;
  }

  MemoryManager::copy(
      MSrcAlloca->getSYCLMemObj(), MSrcAlloca->getMemAllocation(), MSrcQueue,
      MSrcReq.MDims, MSrcReq.MMemoryRange, MSrcReq.MAccessRange,
      MSrcReq.MOffset, MSrcReq.MElemSize, MDstAcc->MData, MQueue, MDstReq.MDims,
      MDstReq.MMemoryRange, MDstReq.MAccessRange, MDstReq.MOffset,
      MDstReq.MElemSize, std::move(RawEvents), MUseExclusiveQueue, Event);
  return CL_SUCCESS;
}

void MemCpyCommandHost::printDot(std::ostream &Stream) const {
  Stream << "\"" << this << "\" [style=filled, fillcolor=\"#B6A2EB\", label=\"";

  Stream << "ID = " << this << "\n";
  Stream << "MEMCPY HOST ON " << deviceToString(MQueue->get_device()) << "\\n";

  Stream << "\"];" << std::endl;

  for (const auto &Dep : MDeps) {
    Stream << "  \"" << this << "\" -> \"" << Dep.MDepCommand << "\""
           << " [ label = \"Access mode: "
           << accessModeToString(Dep.MReq->MAccessMode) << "\\n"
           << "MemObj: " << Dep.MReq->MSYCLMemObj << " \" ]" << std::endl;
  }
}

void ExecCGCommand::printDot(std::ostream &Stream) const {
  Stream << "\"" << this << "\" [style=filled, fillcolor=\"#AFFF82\", label=\"";

  Stream << "ID = " << this << "\n";
  Stream << "EXEC CG ON " << deviceToString(MQueue->get_device()) << "\\n";

  switch (MCommandGroup->getType()) {
  case detail::CG::KERNEL: {
    auto *KernelCG =
        reinterpret_cast<detail::CGExecKernel *>(MCommandGroup.get());
    Stream << "Kernel name: ";
    if (KernelCG->MSyclKernel && KernelCG->MSyclKernel->isCreatedFromSource())
      Stream << "created from source";
    else
      Stream << demangleKernelName(KernelCG->getKernelName());
    Stream << "\\n";
    break;
  }
  case detail::CG::UPDATE_HOST:
    Stream << "CG type: update_host\\n";
    break;
  case detail::CG::FILL:
    Stream << "CG type: fill\\n";
    break;
  case detail::CG::COPY_ACC_TO_ACC:
    Stream << "CG type: copy acc to acc\\n";
    break;
  case detail::CG::COPY_ACC_TO_PTR:
    Stream << "CG type: copy acc to ptr\\n";
    break;
  case detail::CG::COPY_PTR_TO_ACC:
    Stream << "CG type: copy ptr to acc\\n";
    break;
<<<<<<< HEAD
=======
  case detail::CG::COPY_USM:
    Stream << "CG type: copy usm\\n";
    break;
  case detail::CG::FILL_USM:
    Stream << "CG type: fill usm\\n";
    break;
>>>>>>> dbda3d69
  default:
    Stream << "CG type: unknown\\n";
    break;
  }

  Stream << "\"];" << std::endl;

  for (const auto &Dep : MDeps) {
    Stream << "  \"" << this << "\" -> \"" << Dep.MDepCommand << "\""
           << " [ label = \"Access mode: "
           << accessModeToString(Dep.MReq->MAccessMode) << "\\n"
           << "MemObj: " << Dep.MReq->MSYCLMemObj << " \" ]" << std::endl;
  }
}

// SYCL has a parallel_for_work_group variant where the only NDRange
// characteristics set by a user is the number of work groups. This does not map
// to the OpenCL clEnqueueNDRangeAPI, which requires global work size to be set
// as well. This function determines local work size based on the device
// characteristics and the number of work groups requested by the user, then
// calculates the global work size.
// SYCL specification (from 4.8.5.3):
// The member function handler::parallel_for_work_group is parameterized by the
// number of work - groups, such that the size of each group is chosen by the
// runtime, or by the number of work - groups and number of work - items for
// users who need more control.
static void adjustNDRangePerKernel(NDRDescT &NDR, RT::PiKernel Kernel,
                                   RT::PiDevice Device) {
  if (NDR.GlobalSize[0] != 0)
    return; // GlobalSize is set - no need to adjust
  // check the prerequisites:
  assert(NDR.NumWorkGroups[0] != 0 && NDR.LocalSize[0] == 0);
  // TODO might be good to cache this info together with the kernel info to
  // avoid get_kernel_work_group_info on every kernel run
  range<3> WGSize = get_kernel_work_group_info<
      range<3>,
      cl::sycl::info::kernel_work_group::compile_work_group_size>::_(Kernel,
                                                                     Device);

  if (WGSize[0] == 0) {
    // kernel does not request specific workgroup shape - set one
    // TODO maximum work group size as the local size might not be the best
    //      choice for CPU or FPGA devices
    size_t WGSize1D = get_kernel_work_group_info<
        size_t, cl::sycl::info::kernel_work_group::work_group_size>::_(Kernel,
                                                                       Device);
    assert(WGSize1D != 0);
    // TODO implement better default for 2D/3D case:
    WGSize = {WGSize1D, 1, 1};
  }
  NDR.set(NDR.Dims, nd_range<3>(NDR.NumWorkGroups * WGSize, WGSize));
}

// The function initialize accessors and calls lambda.
// The function is used as argument to piEnqueueNativeKernel which requires
// that the passed function takes one void* argument.
void DispatchNativeKernel(void *Blob) {
  // First value is a pointer to Corresponding CGExecKernel object.
  CGExecKernel *HostTask = *(CGExecKernel **)Blob;

  // Other value are pointer to the buffers.
  void **NextArg = (void **)Blob + 1;
  for (detail::Requirement *Req : HostTask->MRequirements)
    Req->MData = *(NextArg++);
  HostTask->MHostKernel->call(HostTask->MNDRDesc);
}

cl_int ExecCGCommand::enqueueImp() {
  std::vector<RT::PiEvent> RawEvents =
      Command::prepareEvents(detail::getSyclObjImpl(MQueue->get_context()));

  RT::PiEvent &Event = MEvent->getHandleRef();

  switch (MCommandGroup->getType()) {

  case CG::CGTYPE::UPDATE_HOST: {
    assert(!"Update host should be handled by the Scheduler.");
    throw runtime_error("Update host should be handled by the Scheduler.");
  }
  case CG::CGTYPE::COPY_ACC_TO_PTR: {
    CGCopy *Copy = (CGCopy *)MCommandGroup.get();
    Requirement *Req = (Requirement *)Copy->getSrc();
    AllocaCommandBase *AllocaCmd = getAllocaForReq(Req);

    MemoryManager::copy(
        AllocaCmd->getSYCLMemObj(), AllocaCmd->getMemAllocation(), MQueue,
        Req->MDims, Req->MMemoryRange, Req->MAccessRange, Req->MOffset,
        Req->MElemSize, Copy->getDst(),
        Scheduler::getInstance().getDefaultHostQueue(), Req->MDims,
        Req->MAccessRange, Req->MAccessRange, /*DstOffset=*/{0, 0, 0},
        Req->MElemSize, std::move(RawEvents), MUseExclusiveQueue, Event);
    return CL_SUCCESS;
  }
  case CG::CGTYPE::COPY_PTR_TO_ACC: {
    CGCopy *Copy = (CGCopy *)MCommandGroup.get();
    Requirement *Req = (Requirement *)(Copy->getDst());
    AllocaCommandBase *AllocaCmd = getAllocaForReq(Req);

    Scheduler::getInstance().getDefaultHostQueue();

    MemoryManager::copy(
        AllocaCmd->getSYCLMemObj(), Copy->getSrc(),
        Scheduler::getInstance().getDefaultHostQueue(), Req->MDims,
        Req->MAccessRange, Req->MAccessRange, /*SrcOffset*/ {0, 0, 0},
        Req->MElemSize, AllocaCmd->getMemAllocation(), MQueue, Req->MDims,
        Req->MMemoryRange, Req->MAccessRange, Req->MOffset, Req->MElemSize,
        std::move(RawEvents), MUseExclusiveQueue, Event);

    return CL_SUCCESS;
  }
  case CG::CGTYPE::COPY_ACC_TO_ACC: {
    CGCopy *Copy = (CGCopy *)MCommandGroup.get();
    Requirement *ReqSrc = (Requirement *)(Copy->getSrc());
    Requirement *ReqDst = (Requirement *)(Copy->getDst());

    AllocaCommandBase *AllocaCmdSrc = getAllocaForReq(ReqSrc);
    AllocaCommandBase *AllocaCmdDst = getAllocaForReq(ReqDst);

    MemoryManager::copy(
        AllocaCmdSrc->getSYCLMemObj(), AllocaCmdSrc->getMemAllocation(), MQueue,
        ReqSrc->MDims, ReqSrc->MMemoryRange, ReqSrc->MAccessRange,
        ReqSrc->MOffset, ReqSrc->MElemSize, AllocaCmdDst->getMemAllocation(),
        MQueue, ReqDst->MDims, ReqDst->MMemoryRange, ReqDst->MAccessRange,
        ReqDst->MOffset, ReqDst->MElemSize, std::move(RawEvents),
        MUseExclusiveQueue, Event);
    return CL_SUCCESS;
  }
  case CG::CGTYPE::FILL: {
    CGFill *Fill = (CGFill *)MCommandGroup.get();
    Requirement *Req = (Requirement *)(Fill->getReqToFill());
    AllocaCommandBase *AllocaCmd = getAllocaForReq(Req);

    MemoryManager::fill(AllocaCmd->getSYCLMemObj(),
                        AllocaCmd->getMemAllocation(), MQueue,
                        Fill->MPattern.size(), Fill->MPattern.data(),
                        Req->MDims, Req->MMemoryRange, Req->MAccessRange,
                        Req->MOffset, Req->MElemSize, std::move(RawEvents),
                        Event);
    return CL_SUCCESS;
  }
  case CG::CGTYPE::RUN_ON_HOST_INTEL: {
    CGExecKernel *HostTask = (CGExecKernel *)MCommandGroup.get();

    // piEnqueueNativeKernel takes arguments blob which is passes to user
    // function.
    // Reserve extra space for the pointer to CGExecKernel to restore context.
    std::vector<void *> ArgsBlob(HostTask->MArgs.size() + 1);
    ArgsBlob[0] = (void *)HostTask;
    void **NextArg = ArgsBlob.data() + 1;

    if (MQueue->is_host()) {
      for (ArgDesc &Arg : HostTask->MArgs) {
        assert(Arg.MType == kernel_param_kind_t::kind_accessor);

        Requirement *Req = (Requirement *)(Arg.MPtr);
        AllocaCommandBase *AllocaCmd = getAllocaForReq(Req);

        *NextArg = AllocaCmd->getMemAllocation();
        NextArg++;
      }

      if (!RawEvents.empty())
        PI_CALL(RT::piEventsWait(RawEvents.size(), &RawEvents[0]));
      DispatchNativeKernel((void*)ArgsBlob.data());
      return CL_SUCCESS;
    }

    std::vector<pi_mem> Buffers;
    // piEnqueueNativeKernel requires additional array of pointers to args blob,
    // values that pointers point to are replaced with actual pointers to the
    // memory before execution of user function.
    std::vector<void*> MemLocs;

    for (ArgDesc &Arg : HostTask->MArgs) {
      assert(Arg.MType == kernel_param_kind_t::kind_accessor);

      Requirement *Req = (Requirement *)(Arg.MPtr);
      AllocaCommandBase *AllocaCmd = getAllocaForReq(Req);
      pi_mem MemArg = (pi_mem)AllocaCmd->getMemAllocation();

      Buffers.push_back(MemArg);
      MemLocs.push_back(NextArg);
      NextArg++;
    }

    pi_result Error = PI_CALL_RESULT(RT::piEnqueueNativeKernel(
        MQueue->getHandleRef(), DispatchNativeKernel, (void *)ArgsBlob.data(),
        HostTask->MArgs[0].MSize, Buffers.size(), Buffers.data(),
        (const void **)MemLocs.data(), RawEvents.size(),
        RawEvents.empty() ? nullptr : RawEvents.data(), &Event));

    switch (Error) {
    case PI_INVALID_OPERATION:
      throw cl::sycl::runtime_error(
          "Device doesn't support run_on_host_intel tasks.", Error);
    case PI_SUCCESS:
      return Error;
    default:
      throw cl::sycl::runtime_error(
          "Enqueueing run_on_host_intel task has failed.", Error);
    }
  }
  case CG::CGTYPE::KERNEL: {
    CGExecKernel *ExecKernel = (CGExecKernel *)MCommandGroup.get();

    NDRDescT &NDRDesc = ExecKernel->MNDRDesc;

    if (MQueue->is_host()) {
      for (ArgDesc &Arg : ExecKernel->MArgs)
        if (kernel_param_kind_t::kind_accessor == Arg.MType) {
          Requirement *Req = (Requirement *)(Arg.MPtr);
          AllocaCommandBase *AllocaCmd = getAllocaForReq(Req);
          Req->MData = AllocaCmd->getMemAllocation();
        }
      if (!RawEvents.empty())
        PI_CALL(RT::piEventsWait(RawEvents.size(), &RawEvents[0]));
      ExecKernel->MHostKernel->call(NDRDesc);
      return CL_SUCCESS;
    }

    // Run OpenCL kernel
    sycl::context Context = MQueue->get_context();
    RT::PiKernel Kernel = nullptr;

    if (nullptr != ExecKernel->MSyclKernel) {
      assert(ExecKernel->MSyclKernel->get_context() == Context);
      Kernel = ExecKernel->MSyclKernel->getHandleRef();
    } else
      Kernel = detail::ProgramManager::getInstance().getOrCreateKernel(
          ExecKernel->MOSModuleHandle, Context, ExecKernel->MKernelName);

    for (ArgDesc &Arg : ExecKernel->MArgs) {
      switch (Arg.MType) {
      case kernel_param_kind_t::kind_accessor: {
        Requirement *Req = (Requirement *)(Arg.MPtr);
        AllocaCommandBase *AllocaCmd = getAllocaForReq(Req);
        cl_mem MemArg = (cl_mem)AllocaCmd->getMemAllocation();

        PI_CALL(RT::piKernelSetArg(
            Kernel, Arg.MIndex, sizeof(cl_mem), &MemArg));
        break;
      }
      case kernel_param_kind_t::kind_std_layout: {
        PI_CALL(RT::piKernelSetArg(
            Kernel, Arg.MIndex, Arg.MSize, Arg.MPtr));
        break;
      }
      case kernel_param_kind_t::kind_sampler: {
        sampler *SamplerPtr = (sampler *)Arg.MPtr;
        RT::PiSampler Sampler =
            detail::getSyclObjImpl(*SamplerPtr)->getOrCreateSampler(Context);
        PI_CALL(RT::piKernelSetArg(
            Kernel, Arg.MIndex, sizeof(cl_sampler), &Sampler));
        break;
      }
      case kernel_param_kind_t::kind_pointer:  {
<<<<<<< HEAD
        // TODO: Change to PI
        usesUSM = true;
=======
>>>>>>> dbda3d69
        std::shared_ptr<usm::USMDispatcher> USMDispatch =
            getSyclObjImpl(Context)->getUSMDispatch();
        auto PtrToPtr = reinterpret_cast<intptr_t*>(Arg.MPtr);
        auto DerefPtr = reinterpret_cast<void*>(*PtrToPtr);
        pi::cast<RT::PiResult>(
            USMDispatch->setKernelArgMemPointer(Kernel, Arg.MIndex, DerefPtr));
        break;
      }
      default:
        assert(!"Unhandled");
      }
    }

    adjustNDRangePerKernel(NDRDesc, Kernel,
                           detail::getSyclObjImpl(
                               MQueue->get_device())->getHandleRef());

<<<<<<< HEAD
    if (usesUSM) {
      std::shared_ptr<usm::USMDispatcher> USMDispatch =
        getSyclObjImpl(Context)->getUSMDispatch();
      USMDispatch->setKernelIndirectAccess(Kernel, MQueue->getHandleRef());
    }
=======
    std::shared_ptr<usm::USMDispatcher> USMDispatch =
        getSyclObjImpl(Context)->getUSMDispatch();
    USMDispatch->setKernelIndirectAccess(Kernel, MQueue->getHandleRef());
>>>>>>> dbda3d69

    PI_CALL(RT::piEnqueueKernelLaunch(
        MQueue->getHandleRef(), Kernel, NDRDesc.Dims, &NDRDesc.GlobalOffset[0],
        &NDRDesc.GlobalSize[0],
        NDRDesc.LocalSize[0] ? &NDRDesc.LocalSize[0] : nullptr,
        RawEvents.size(),
        RawEvents.empty() ? nullptr : &RawEvents[0], &Event));

    return PI_SUCCESS;
  }
<<<<<<< HEAD
=======
  case CG::CGTYPE::COPY_USM: {
    CGCopyUSM *Copy = (CGCopyUSM *)MCommandGroup.get();
    MemoryManager::copy_usm(Copy->getSrc(), MQueue, Copy->getLength(),
        Copy->getDst(), std::move(RawEvents), MUseExclusiveQueue, Event);
    return CL_SUCCESS;
  }
  case CG::CGTYPE::FILL_USM: {
    CGFillUSM *Fill = (CGFillUSM *)MCommandGroup.get();
    MemoryManager::fill_usm(Fill->getDst(), MQueue, Fill->getLength(),
        Fill->getFill(), std::move(RawEvents), Event);
    return CL_SUCCESS;
  }
>>>>>>> dbda3d69
  case CG::CGTYPE::NONE:
  default:
    throw runtime_error("CG type not implemented.");
  }
}

} // namespace detail
} // namespace sycl
} // namespace cl<|MERGE_RESOLUTION|>--- conflicted
+++ resolved
@@ -480,15 +480,12 @@
   case detail::CG::COPY_PTR_TO_ACC:
     Stream << "CG type: copy ptr to acc\\n";
     break;
-<<<<<<< HEAD
-=======
   case detail::CG::COPY_USM:
     Stream << "CG type: copy usm\\n";
     break;
   case detail::CG::FILL_USM:
     Stream << "CG type: fill usm\\n";
     break;
->>>>>>> dbda3d69
   default:
     Stream << "CG type: unknown\\n";
     break;
@@ -745,11 +742,6 @@
         break;
       }
       case kernel_param_kind_t::kind_pointer:  {
-<<<<<<< HEAD
-        // TODO: Change to PI
-        usesUSM = true;
-=======
->>>>>>> dbda3d69
         std::shared_ptr<usm::USMDispatcher> USMDispatch =
             getSyclObjImpl(Context)->getUSMDispatch();
         auto PtrToPtr = reinterpret_cast<intptr_t*>(Arg.MPtr);
@@ -767,17 +759,9 @@
                            detail::getSyclObjImpl(
                                MQueue->get_device())->getHandleRef());
 
-<<<<<<< HEAD
-    if (usesUSM) {
-      std::shared_ptr<usm::USMDispatcher> USMDispatch =
-        getSyclObjImpl(Context)->getUSMDispatch();
-      USMDispatch->setKernelIndirectAccess(Kernel, MQueue->getHandleRef());
-    }
-=======
     std::shared_ptr<usm::USMDispatcher> USMDispatch =
         getSyclObjImpl(Context)->getUSMDispatch();
     USMDispatch->setKernelIndirectAccess(Kernel, MQueue->getHandleRef());
->>>>>>> dbda3d69
 
     PI_CALL(RT::piEnqueueKernelLaunch(
         MQueue->getHandleRef(), Kernel, NDRDesc.Dims, &NDRDesc.GlobalOffset[0],
@@ -788,8 +772,6 @@
 
     return PI_SUCCESS;
   }
-<<<<<<< HEAD
-=======
   case CG::CGTYPE::COPY_USM: {
     CGCopyUSM *Copy = (CGCopyUSM *)MCommandGroup.get();
     MemoryManager::copy_usm(Copy->getSrc(), MQueue, Copy->getLength(),
@@ -802,7 +784,6 @@
         Fill->getFill(), std::move(RawEvents), Event);
     return CL_SUCCESS;
   }
->>>>>>> dbda3d69
   case CG::CGTYPE::NONE:
   default:
     throw runtime_error("CG type not implemented.");
