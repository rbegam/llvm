--- conflicted
+++ resolved
@@ -2339,20 +2339,11 @@
 // in the .glink section, rather then the typical .plt section.
 #if INTEL_CUSTOMIZATION
 PltSection::PltSection(bool IsIplt)
-<<<<<<< HEAD
     : SyntheticSection(SHF_ALLOC | SHF_EXECINSTR, SHT_PROGBITS, 16, ""),
-=======
-    : SyntheticSection(
-          SHF_ALLOC | SHF_EXECINSTR, SHT_PROGBITS, 16,
-          (Config->EMachine == EM_PPC || Config->EMachine == EM_PPC64)
-              ? ".glink"
-              : ".plt"),
-      HeaderSize(!IsIplt || Config->ZRetpolineplt ? Target->PltHeaderSize : 0),
->>>>>>> 2fb6b0f2
       IsIplt(IsIplt) {
   bool IsX86Ibt = (Config->AndFeatures & GNU_PROPERTY_X86_FEATURE_1_IBT);
 
-  if (Config->EMachine == EM_PPC64)
+  if (Config->EMachine == EM_PPC || Config->EMachine == EM_PPC64)
     Name = ".glink";
   else if (IsX86Ibt)
     Name = ".plt.sec";
