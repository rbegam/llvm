//===- InputFiles.cpp -----------------------------------------------------===//
//
// Part of the LLVM Project, under the Apache License v2.0 with LLVM Exceptions.
// See https://llvm.org/LICENSE.txt for license information.
// SPDX-License-Identifier: Apache-2.0 WITH LLVM-exception
//
//===----------------------------------------------------------------------===//

#include "InputFiles.h"
#include "Driver.h"
#include "InputSection.h"
#include "LinkerScript.h"
#include "SymbolTable.h"
#include "Symbols.h"
#include "SyntheticSections.h"
#include "lld/Common/ErrorHandler.h"
#include "lld/Common/Memory.h"
#include "llvm/ADT/STLExtras.h"
#include "llvm/CodeGen/Analysis.h"
#include "llvm/DebugInfo/DWARF/DWARFContext.h"
#include "llvm/IR/LLVMContext.h"
#include "llvm/IR/Module.h"
#include "llvm/LTO/LTO.h"
#include "llvm/MC/StringTableBuilder.h"
#include "llvm/Object/ELFObjectFile.h"
#include "llvm/Support/ARMAttributeParser.h"
#include "llvm/Support/ARMBuildAttributes.h"
#include "llvm/Support/Endian.h"
#include "llvm/Support/Path.h"
#include "llvm/Support/TarWriter.h"
#include "llvm/Support/raw_ostream.h"

using namespace llvm;
using namespace llvm::ELF;
using namespace llvm::object;
using namespace llvm::sys;
using namespace llvm::sys::fs;
using namespace llvm::support::endian;

using namespace lld;
using namespace lld::elf;

<<<<<<< HEAD
bool InputFile::IsInGroup;
uint32_t InputFile::NextGroupId;
std::vector<BinaryFile *> elf::BinaryFiles;
std::vector<BitcodeFile *> elf::BitcodeFiles;
std::vector<LazyObjFile *> elf::LazyObjFiles;
std::vector<InputFile *> elf::ObjectFiles;
std::vector<SharedFile *> elf::SharedFiles;
std::vector<InputFile *> elf::GNULTOFiles;    // INTEL

std::unique_ptr<TarWriter> elf::Tar;

static ELFKind getELFKind(MemoryBufferRef MB, StringRef ArchiveName) {
  unsigned char Size;
  unsigned char Endian;
  std::tie(Size, Endian) = getElfArchType(MB.getBuffer());

  auto Report = [&](StringRef Msg) {
    StringRef Filename = MB.getBufferIdentifier();
    if (ArchiveName.empty())
      fatal(Filename + ": " + Msg);
=======
bool InputFile::isInGroup;
uint32_t InputFile::nextGroupId;
std::vector<BinaryFile *> elf::binaryFiles;
std::vector<BitcodeFile *> elf::bitcodeFiles;
std::vector<LazyObjFile *> elf::lazyObjFiles;
std::vector<InputFile *> elf::objectFiles;
std::vector<SharedFile *> elf::sharedFiles;

std::unique_ptr<TarWriter> elf::tar;

static ELFKind getELFKind(MemoryBufferRef mb, StringRef archiveName) {
  unsigned char size;
  unsigned char endian;
  std::tie(size, endian) = getElfArchType(mb.getBuffer());

  auto report = [&](StringRef msg) {
    StringRef filename = mb.getBufferIdentifier();
    if (archiveName.empty())
      fatal(filename + ": " + msg);
>>>>>>> 78239025
    else
      fatal(archiveName + "(" + filename + "): " + msg);
  };

  if (!mb.getBuffer().startswith(ElfMagic))
    report("not an ELF file");
  if (endian != ELFDATA2LSB && endian != ELFDATA2MSB)
    report("corrupted ELF file: invalid data encoding");
  if (size != ELFCLASS32 && size != ELFCLASS64)
    report("corrupted ELF file: invalid file class");

  size_t bufSize = mb.getBuffer().size();
  if ((size == ELFCLASS32 && bufSize < sizeof(Elf32_Ehdr)) ||
      (size == ELFCLASS64 && bufSize < sizeof(Elf64_Ehdr)))
    report("corrupted ELF file: file is too short");

  if (size == ELFCLASS32)
    return (endian == ELFDATA2LSB) ? ELF32LEKind : ELF32BEKind;
  return (endian == ELFDATA2LSB) ? ELF64LEKind : ELF64BEKind;
}

InputFile::InputFile(Kind k, MemoryBufferRef m)
    : mb(m), groupId(nextGroupId), fileKind(k) {
  // All files within the same --{start,end}-group get the same group ID.
  // Otherwise, a new file will get a new group ID.
  if (!isInGroup)
    ++nextGroupId;
}

Optional<MemoryBufferRef> elf::readFile(StringRef path) {
  // The --chroot option changes our virtual root directory.
  // This is useful when you are dealing with files created by --reproduce.
  if (!config->chroot.empty() && path.startswith("/"))
    path = saver.save(config->chroot + path);

  log(path);

  auto mbOrErr = MemoryBuffer::getFile(path, -1, false);
  if (auto ec = mbOrErr.getError()) {
    error("cannot open " + path + ": " + ec.message());
    return None;
  }

  std::unique_ptr<MemoryBuffer> &mb = *mbOrErr;
  MemoryBufferRef mbref = mb->getMemBufferRef();
  make<std::unique_ptr<MemoryBuffer>>(std::move(mb)); // take MB ownership

  if (tar)
    tar->append(relativeToRoot(path), mbref.getBuffer());
  return mbref;
}

// All input object files must be for the same architecture
// (e.g. it does not make sense to link x86 object files with
// MIPS object files.) This function checks for that error.
static bool isCompatible(InputFile *file) {
  if (!file->isElf() && !isa<BitcodeFile>(file))
    return true;

  if (file->ekind == config->ekind && file->emachine == config->emachine) {
    if (config->emachine != EM_MIPS)
      return true;
    if (isMipsN32Abi(file) == config->mipsN32Abi)
      return true;
  }

  if (!config->emulation.empty()) {
    error(toString(file) + " is incompatible with " + config->emulation);
  } else {
    InputFile *existing;
    if (!objectFiles.empty())
      existing = objectFiles[0];
    else if (!sharedFiles.empty())
      existing = sharedFiles[0];
    else
      existing = bitcodeFiles[0];

    error(toString(file) + " is incompatible with " + toString(existing));
  }

  return false;
}

template <class ELFT> static void doParseFile(InputFile *file) {
  if (!isCompatible(file))
    return;

  // Binary file
  if (auto *f = dyn_cast<BinaryFile>(file)) {
    binaryFiles.push_back(f);
    f->parse();
    return;
  }

  // .a file
  if (auto *f = dyn_cast<ArchiveFile>(file)) {
    f->parse();
    return;
  }

  // Lazy object file
  if (auto *f = dyn_cast<LazyObjFile>(file)) {
    lazyObjFiles.push_back(f);
    f->parse<ELFT>();
    return;
  }

  if (config->trace)
    message(toString(file));

  // .so file
  if (auto *f = dyn_cast<SharedFile>(file)) {
    f->parse<ELFT>();
    return;
  }

  // LLVM bitcode file
  if (auto *f = dyn_cast<BitcodeFile>(file)) {
    bitcodeFiles.push_back(f);
    f->parse<ELFT>();
    return;
  }

  // Regular object file
<<<<<<< HEAD
  ObjectFiles.push_back(File);
  cast<ObjFile<ELFT>>(File)->parse();
#if INTEL_CUSTOMIZATION
  // If the input file is a GNU LTO file then add it
  // into the GNULTOFiles vector.
  if (File->IsGNULTOFile) {
    ObjectFiles.pop_back();
    GNULTOFiles.push_back(File);
  }
#endif // INTEL_CUSTOMIZATION
=======
  objectFiles.push_back(file);
  cast<ObjFile<ELFT>>(file)->parse();
>>>>>>> 78239025
}

// Add symbols in File to the symbol table.
void elf::parseFile(InputFile *file) {
  switch (config->ekind) {
  case ELF32LEKind:
    doParseFile<ELF32LE>(file);
    return;
  case ELF32BEKind:
    doParseFile<ELF32BE>(file);
    return;
  case ELF64LEKind:
    doParseFile<ELF64LE>(file);
    return;
  case ELF64BEKind:
    doParseFile<ELF64BE>(file);
    return;
  default:
    llvm_unreachable("unknown ELFT");
  }
}

// Concatenates arguments to construct a string representing an error location.
static std::string createFileLineMsg(StringRef path, unsigned line) {
  std::string filename = path::filename(path);
  std::string lineno = ":" + std::to_string(line);
  if (filename == path)
    return filename + lineno;
  return filename + lineno + " (" + path.str() + lineno + ")";
}

template <class ELFT>
static std::string getSrcMsgAux(ObjFile<ELFT> &file, const Symbol &sym,
                                InputSectionBase &sec, uint64_t offset) {
  // In DWARF, functions and variables are stored to different places.
  // First, lookup a function for a given offset.
  if (Optional<DILineInfo> info = file.getDILineInfo(&sec, offset))
    return createFileLineMsg(info->FileName, info->Line);

  // If it failed, lookup again as a variable.
  if (Optional<std::pair<std::string, unsigned>> fileLine =
          file.getVariableLoc(sym.getName()))
    return createFileLineMsg(fileLine->first, fileLine->second);

  // File.sourceFile contains STT_FILE symbol, and that is a last resort.
  return file.sourceFile;
}

std::string InputFile::getSrcMsg(const Symbol &sym, InputSectionBase &sec,
                                 uint64_t offset) {
  if (kind() != ObjKind)
    return "";
  switch (config->ekind) {
  default:
    llvm_unreachable("Invalid kind");
  case ELF32LEKind:
    return getSrcMsgAux(cast<ObjFile<ELF32LE>>(*this), sym, sec, offset);
  case ELF32BEKind:
    return getSrcMsgAux(cast<ObjFile<ELF32BE>>(*this), sym, sec, offset);
  case ELF64LEKind:
    return getSrcMsgAux(cast<ObjFile<ELF64LE>>(*this), sym, sec, offset);
  case ELF64BEKind:
    return getSrcMsgAux(cast<ObjFile<ELF64BE>>(*this), sym, sec, offset);
  }
}

template <class ELFT> void ObjFile<ELFT>::initializeDwarf() {
  dwarf = llvm::make_unique<DWARFContext>(make_unique<LLDDwarfObj<ELFT>>(this));
  for (std::unique_ptr<DWARFUnit> &cu : dwarf->compile_units()) {
    auto report = [](Error err) {
      handleAllErrors(std::move(err),
                      [](ErrorInfoBase &info) { warn(info.message()); });
    };
    Expected<const DWARFDebugLine::LineTable *> expectedLT =
        dwarf->getLineTableForUnit(cu.get(), report);
    const DWARFDebugLine::LineTable *lt = nullptr;
    if (expectedLT)
      lt = *expectedLT;
    else
      report(expectedLT.takeError());
    if (!lt)
      continue;
    lineTables.push_back(lt);

    // Loop over variable records and insert them to variableLoc.
    for (const auto &entry : cu->dies()) {
      DWARFDie die(cu.get(), &entry);
      // Skip all tags that are not variables.
      if (die.getTag() != dwarf::DW_TAG_variable)
        continue;

      // Skip if a local variable because we don't need them for generating
      // error messages. In general, only non-local symbols can fail to be
      // linked.
      if (!dwarf::toUnsigned(die.find(dwarf::DW_AT_external), 0))
        continue;

      // Get the source filename index for the variable.
      unsigned file = dwarf::toUnsigned(die.find(dwarf::DW_AT_decl_file), 0);
      if (!lt->hasFileAtIndex(file))
        continue;

      // Get the line number on which the variable is declared.
      unsigned line = dwarf::toUnsigned(die.find(dwarf::DW_AT_decl_line), 0);

      // Here we want to take the variable name to add it into variableLoc.
      // Variable can have regular and linkage name associated. At first, we try
      // to get linkage name as it can be different, for example when we have
      // two variables in different namespaces of the same object. Use common
      // name otherwise, but handle the case when it also absent in case if the
      // input object file lacks some debug info.
      StringRef name =
          dwarf::toString(die.find(dwarf::DW_AT_linkage_name),
                          dwarf::toString(die.find(dwarf::DW_AT_name), ""));
      if (!name.empty())
        variableLoc.insert({name, {lt, file, line}});
    }
  }
}

// Returns the pair of file name and line number describing location of data
// object (variable, array, etc) definition.
template <class ELFT>
Optional<std::pair<std::string, unsigned>>
ObjFile<ELFT>::getVariableLoc(StringRef name) {
  llvm::call_once(initDwarfLine, [this]() { initializeDwarf(); });

  // Return if we have no debug information about data object.
  auto it = variableLoc.find(name);
  if (it == variableLoc.end())
    return None;

  // Take file name string from line table.
  std::string fileName;
  if (!it->second.lt->getFileNameByIndex(
          it->second.file, {},
          DILineInfoSpecifier::FileLineInfoKind::AbsoluteFilePath, fileName))
    return None;

  return std::make_pair(fileName, it->second.line);
}

// Returns source line information for a given offset
// using DWARF debug info.
template <class ELFT>
Optional<DILineInfo> ObjFile<ELFT>::getDILineInfo(InputSectionBase *s,
                                                  uint64_t offset) {
  llvm::call_once(initDwarfLine, [this]() { initializeDwarf(); });

  // Detect SectionIndex for specified section.
  uint64_t sectionIndex = object::SectionedAddress::UndefSection;
  ArrayRef<InputSectionBase *> sections = s->file->getSections();
  for (uint64_t curIndex = 0; curIndex < sections.size(); ++curIndex) {
    if (s == sections[curIndex]) {
      sectionIndex = curIndex;
      break;
    }
  }

  // Use fake address calcuated by adding section file offset and offset in
  // section. See comments for ObjectInfo class.
  DILineInfo info;
  for (const llvm::DWARFDebugLine::LineTable *lt : lineTables) {
    if (lt->getFileLineInfoForAddress(
            {s->getOffsetInFile() + offset, sectionIndex}, nullptr,
            DILineInfoSpecifier::FileLineInfoKind::AbsoluteFilePath, info))
      return info;
  }
  return None;
}

// Returns "<internal>", "foo.a(bar.o)" or "baz.o".
std::string lld::toString(const InputFile *f) {
  if (!f)
    return "<internal>";

  if (f->toStringCache.empty()) {
    if (f->archiveName.empty())
      f->toStringCache = f->getName();
    else
      f->toStringCache = (f->archiveName + "(" + f->getName() + ")").str();
  }
  return f->toStringCache;
}

ELFFileBase::ELFFileBase(Kind k, MemoryBufferRef mb) : InputFile(k, mb) {
  ekind = getELFKind(mb, "");

  switch (ekind) {
  case ELF32LEKind:
    init<ELF32LE>();
    break;
  case ELF32BEKind:
    init<ELF32BE>();
    break;
  case ELF64LEKind:
    init<ELF64LE>();
    break;
  case ELF64BEKind:
    init<ELF64BE>();
    break;
  default:
    llvm_unreachable("getELFKind");
  }
}

template <typename Elf_Shdr>
static const Elf_Shdr *findSection(ArrayRef<Elf_Shdr> sections, uint32_t type) {
  for (const Elf_Shdr &sec : sections)
    if (sec.sh_type == type)
      return &sec;
  return nullptr;
}

template <class ELFT> void ELFFileBase::init() {
  using Elf_Shdr = typename ELFT::Shdr;
  using Elf_Sym = typename ELFT::Sym;

  // Initialize trivial attributes.
  const ELFFile<ELFT> &obj = getObj<ELFT>();
  emachine = obj.getHeader()->e_machine;
  osabi = obj.getHeader()->e_ident[llvm::ELF::EI_OSABI];
  abiVersion = obj.getHeader()->e_ident[llvm::ELF::EI_ABIVERSION];

  ArrayRef<Elf_Shdr> sections = CHECK(obj.sections(), this);

  // Find a symbol table.
  bool isDSO =
      (identify_magic(mb.getBuffer()) == file_magic::elf_shared_object);
  const Elf_Shdr *symtabSec =
      findSection(sections, isDSO ? SHT_DYNSYM : SHT_SYMTAB);

  if (!symtabSec)
    return;

  // Initialize members corresponding to a symbol table.
  firstGlobal = symtabSec->sh_info;

  ArrayRef<Elf_Sym> eSyms = CHECK(obj.symbols(symtabSec), this);
  if (firstGlobal == 0 || firstGlobal > eSyms.size())
    fatal(toString(this) + ": invalid sh_info in symbol table");

  elfSyms = reinterpret_cast<const void *>(eSyms.data());
  numELFSyms = eSyms.size();
  stringTable = CHECK(obj.getStringTableForSymtab(*symtabSec, sections), this);
}

template <class ELFT>
uint32_t ObjFile<ELFT>::getSectionIndex(const Elf_Sym &sym) const {
  return CHECK(
      this->getObj().getSectionIndex(&sym, getELFSyms<ELFT>(), shndxTable),
      this);
}

template <class ELFT> ArrayRef<Symbol *> ObjFile<ELFT>::getLocalSymbols() {
  if (this->symbols.empty())
    return {};
  return makeArrayRef(this->symbols).slice(1, this->firstGlobal - 1);
}

template <class ELFT> ArrayRef<Symbol *> ObjFile<ELFT>::getGlobalSymbols() {
  return makeArrayRef(this->symbols).slice(this->firstGlobal);
}

template <class ELFT> void ObjFile<ELFT>::parse(bool ignoreComdats) {
  // Read a section table. justSymbols is usually false.
  if (this->justSymbols)
    initializeJustSymbols();
  else
    initializeSections(ignoreComdats);

  // Read a symbol table.
  initializeSymbols();
}

// Sections with SHT_GROUP and comdat bits define comdat section groups.
// They are identified and deduplicated by group name. This function
// returns a group name.
template <class ELFT>
StringRef ObjFile<ELFT>::getShtGroupSignature(ArrayRef<Elf_Shdr> sections,
                                              const Elf_Shdr &sec) {
  typename ELFT::SymRange symbols = this->getELFSyms<ELFT>();
  if (sec.sh_info >= symbols.size())
    fatal(toString(this) + ": invalid symbol index");
  const typename ELFT::Sym &sym = symbols[sec.sh_info];
  StringRef signature = CHECK(sym.getName(this->stringTable), this);

  // As a special case, if a symbol is a section symbol and has no name,
  // we use a section name as a signature.
  //
  // Such SHT_GROUP sections are invalid from the perspective of the ELF
  // standard, but GNU gold 1.14 (the newest version as of July 2017) or
  // older produce such sections as outputs for the -r option, so we need
  // a bug-compatibility.
  if (signature.empty() && sym.getType() == STT_SECTION)
    return getSectionName(sec);
  return signature;
}

template <class ELFT> bool ObjFile<ELFT>::shouldMerge(const Elf_Shdr &sec) {
  // On a regular link we don't merge sections if -O0 (default is -O1). This
  // sometimes makes the linker significantly faster, although the output will
  // be bigger.
  //
  // Doing the same for -r would create a problem as it would combine sections
  // with different sh_entsize. One option would be to just copy every SHF_MERGE
  // section as is to the output. While this would produce a valid ELF file with
  // usable SHF_MERGE sections, tools like (llvm-)?dwarfdump get confused when
  // they see two .debug_str. We could have separate logic for combining
  // SHF_MERGE sections based both on their name and sh_entsize, but that seems
  // to be more trouble than it is worth. Instead, we just use the regular (-O1)
  // logic for -r.
  if (config->optimize == 0 && !config->relocatable)
    return false;

  // A mergeable section with size 0 is useless because they don't have
  // any data to merge. A mergeable string section with size 0 can be
  // argued as invalid because it doesn't end with a null character.
  // We'll avoid a mess by handling them as if they were non-mergeable.
  if (sec.sh_size == 0)
    return false;

  // Check for sh_entsize. The ELF spec is not clear about the zero
  // sh_entsize. It says that "the member [sh_entsize] contains 0 if
  // the section does not hold a table of fixed-size entries". We know
  // that Rust 1.13 produces a string mergeable section with a zero
  // sh_entsize. Here we just accept it rather than being picky about it.
  uint64_t entSize = sec.sh_entsize;
  if (entSize == 0)
    return false;
  if (sec.sh_size % entSize)
    fatal(toString(this) +
          ": SHF_MERGE section size must be a multiple of sh_entsize");

  uint64_t flags = sec.sh_flags;
  if (!(flags & SHF_MERGE))
    return false;
  if (flags & SHF_WRITE)
    fatal(toString(this) + ": writable SHF_MERGE section is not supported");

  return true;
}

// This is for --just-symbols.
//
// --just-symbols is a very minor feature that allows you to link your
// output against other existing program, so that if you load both your
// program and the other program into memory, your output can refer the
// other program's symbols.
//
// When the option is given, we link "just symbols". The section table is
// initialized with null pointers.
template <class ELFT> void ObjFile<ELFT>::initializeJustSymbols() {
  ArrayRef<Elf_Shdr> sections = CHECK(this->getObj().sections(), this);
  this->sections.resize(sections.size());
}

// An ELF object file may contain a `.deplibs` section. If it exists, the
// section contains a list of library specifiers such as `m` for libm. This
// function resolves a given name by finding the first matching library checking
// the various ways that a library can be specified to LLD. This ELF extension
// is a form of autolinking and is called `dependent libraries`. It is currently
// unique to LLVM and lld.
static void addDependentLibrary(StringRef specifier, const InputFile *f) {
  if (!config->dependentLibraries)
    return;
  if (fs::exists(specifier))
    driver->addFile(specifier, /*withLOption=*/false);
  else if (Optional<std::string> s = findFromSearchPaths(specifier))
    driver->addFile(*s, /*withLOption=*/true);
  else if (Optional<std::string> s = searchLibraryBaseName(specifier))
    driver->addFile(*s, /*withLOption=*/true);
  else
    error(toString(f) +
          ": unable to find library from dependent library specifier: " +
          specifier);
}

template <class ELFT>
void ObjFile<ELFT>::initializeSections(bool ignoreComdats) {
  const ELFFile<ELFT> &obj = this->getObj();

  ArrayRef<Elf_Shdr> objSections = CHECK(obj.sections(), this);
  uint64_t size = objSections.size();
  this->sections.resize(size);
  this->sectionStringTable =
      CHECK(obj.getSectionStringTable(objSections), this);

  for (size_t i = 0, e = objSections.size(); i < e; i++) {
    if (this->sections[i] == &InputSection::discarded)
      continue;
    const Elf_Shdr &sec = objSections[i];

<<<<<<< HEAD
#if INTEL_CUSTOMIZATION
    // If the section name starts with .gnu.lto then a GNU
    // LTO file was found.
    StringRef SectionName = getSectionName(Sec);
    if (SectionName.startswith(".gnu.lto"))
      this->IsGNULTOFile = true;
#endif

    if (Sec.sh_type == ELF::SHT_LLVM_CALL_GRAPH_PROFILE)
      CGProfile =
          check(Obj.template getSectionContentsAsArray<Elf_CGProfile>(&Sec));
=======
    if (sec.sh_type == ELF::SHT_LLVM_CALL_GRAPH_PROFILE)
      cgProfile =
          check(obj.template getSectionContentsAsArray<Elf_CGProfile>(&sec));
>>>>>>> 78239025

    // SHF_EXCLUDE'ed sections are discarded by the linker. However,
    // if -r is given, we'll let the final link discard such sections.
    // This is compatible with GNU.
    if ((sec.sh_flags & SHF_EXCLUDE) && !config->relocatable) {
      if (sec.sh_type == SHT_LLVM_ADDRSIG) {
        // We ignore the address-significance table if we know that the object
        // file was created by objcopy or ld -r. This is because these tools
        // will reorder the symbols in the symbol table, invalidating the data
        // in the address-significance table, which refers to symbols by index.
        if (sec.sh_link != 0)
          this->addrsigSec = &sec;
        else if (config->icf == ICFLevel::Safe)
          warn(toString(this) + ": --icf=safe is incompatible with object "
                                "files created using objcopy or ld -r");
      }
      this->sections[i] = &InputSection::discarded;
      continue;
    }

    switch (sec.sh_type) {
    case SHT_GROUP: {
      // De-duplicate section groups by their signatures.
      StringRef signature = getShtGroupSignature(objSections, sec);
      this->sections[i] = &InputSection::discarded;


      ArrayRef<Elf_Word> entries =
          CHECK(obj.template getSectionContentsAsArray<Elf_Word>(&sec), this);
      if (entries.empty())
        fatal(toString(this) + ": empty SHT_GROUP");

      // The first word of a SHT_GROUP section contains flags. Currently,
      // the standard defines only "GRP_COMDAT" flag for the COMDAT group.
      // An group with the empty flag doesn't define anything; such sections
      // are just skipped.
      if (entries[0] == 0)
        continue;

      if (entries[0] != GRP_COMDAT)
        fatal(toString(this) + ": unsupported SHT_GROUP format");

      bool isNew =
          ignoreComdats ||
          symtab->comdatGroups.try_emplace(CachedHashStringRef(signature), this)
              .second;
      if (isNew) {
        if (config->relocatable)
          this->sections[i] = createInputSection(sec);
        continue;
      }

      // Otherwise, discard group members.
      for (uint32_t secIndex : entries.slice(1)) {
        if (secIndex >= size)
          fatal(toString(this) +
                ": invalid section index in group: " + Twine(secIndex));
        this->sections[secIndex] = &InputSection::discarded;
      }
      break;
    }
    case SHT_SYMTAB_SHNDX:
      shndxTable = CHECK(obj.getSHNDXTable(sec, objSections), this);
      break;
    case SHT_SYMTAB:
    case SHT_STRTAB:
    case SHT_NULL:
      break;
    default:
      this->sections[i] = createInputSection(sec);
    }

    // .ARM.exidx sections have a reverse dependency on the InputSection they
    // have a SHF_LINK_ORDER dependency, this is identified by the sh_link.
    if (sec.sh_flags & SHF_LINK_ORDER) {
      InputSectionBase *linkSec = nullptr;
      if (sec.sh_link < this->sections.size())
        linkSec = this->sections[sec.sh_link];
      if (!linkSec)
        fatal(toString(this) +
              ": invalid sh_link index: " + Twine(sec.sh_link));

      InputSection *isec = cast<InputSection>(this->sections[i]);
      linkSec->dependentSections.push_back(isec);
      if (!isa<InputSection>(linkSec))
        error("a section " + isec->name +
              " with SHF_LINK_ORDER should not refer a non-regular "
              "section: " +
              toString(linkSec));
    }
  }
}

// For ARM only, to set the EF_ARM_ABI_FLOAT_SOFT or EF_ARM_ABI_FLOAT_HARD
// flag in the ELF Header we need to look at Tag_ABI_VFP_args to find out how
// the input objects have been compiled.
static void updateARMVFPArgs(const ARMAttributeParser &attributes,
                             const InputFile *f) {
  if (!attributes.hasAttribute(ARMBuildAttrs::ABI_VFP_args))
    // If an ABI tag isn't present then it is implicitly given the value of 0
    // which maps to ARMBuildAttrs::BaseAAPCS. However many assembler files,
    // including some in glibc that don't use FP args (and should have value 3)
    // don't have the attribute so we do not consider an implicit value of 0
    // as a clash.
    return;

  unsigned vfpArgs = attributes.getAttributeValue(ARMBuildAttrs::ABI_VFP_args);
  ARMVFPArgKind arg;
  switch (vfpArgs) {
  case ARMBuildAttrs::BaseAAPCS:
    arg = ARMVFPArgKind::Base;
    break;
  case ARMBuildAttrs::HardFPAAPCS:
    arg = ARMVFPArgKind::VFP;
    break;
  case ARMBuildAttrs::ToolChainFPPCS:
    // Tool chain specific convention that conforms to neither AAPCS variant.
    arg = ARMVFPArgKind::ToolChain;
    break;
  case ARMBuildAttrs::CompatibleFPAAPCS:
    // Object compatible with all conventions.
    return;
  default:
    error(toString(f) + ": unknown Tag_ABI_VFP_args value: " + Twine(vfpArgs));
    return;
  }
  // Follow ld.bfd and error if there is a mix of calling conventions.
  if (config->armVFPArgs != arg && config->armVFPArgs != ARMVFPArgKind::Default)
    error(toString(f) + ": incompatible Tag_ABI_VFP_args");
  else
    config->armVFPArgs = arg;
}

// The ARM support in lld makes some use of instructions that are not available
// on all ARM architectures. Namely:
// - Use of BLX instruction for interworking between ARM and Thumb state.
// - Use of the extended Thumb branch encoding in relocation.
// - Use of the MOVT/MOVW instructions in Thumb Thunks.
// The ARM Attributes section contains information about the architecture chosen
// at compile time. We follow the convention that if at least one input object
// is compiled with an architecture that supports these features then lld is
// permitted to use them.
static void updateSupportedARMFeatures(const ARMAttributeParser &attributes) {
  if (!attributes.hasAttribute(ARMBuildAttrs::CPU_arch))
    return;
  auto arch = attributes.getAttributeValue(ARMBuildAttrs::CPU_arch);
  switch (arch) {
  case ARMBuildAttrs::Pre_v4:
  case ARMBuildAttrs::v4:
  case ARMBuildAttrs::v4T:
    // Architectures prior to v5 do not support BLX instruction
    break;
  case ARMBuildAttrs::v5T:
  case ARMBuildAttrs::v5TE:
  case ARMBuildAttrs::v5TEJ:
  case ARMBuildAttrs::v6:
  case ARMBuildAttrs::v6KZ:
  case ARMBuildAttrs::v6K:
    config->armHasBlx = true;
    // Architectures used in pre-Cortex processors do not support
    // The J1 = 1 J2 = 1 Thumb branch range extension, with the exception
    // of Architecture v6T2 (arm1156t2-s and arm1156t2f-s) that do.
    break;
  default:
    // All other Architectures have BLX and extended branch encoding
    config->armHasBlx = true;
    config->armJ1J2BranchEncoding = true;
    if (arch != ARMBuildAttrs::v6_M && arch != ARMBuildAttrs::v6S_M)
      // All Architectures used in Cortex processors with the exception
      // of v6-M and v6S-M have the MOVT and MOVW instructions.
      config->armHasMovtMovw = true;
    break;
  }
}

// If a source file is compiled with x86 hardware-assisted call flow control
// enabled, the generated object file contains feature flags indicating that
// fact. This function reads the feature flags and returns it.
//
// Essentially we want to read a single 32-bit value in this function, but this
// function is rather complicated because the value is buried deep inside a
// .note.gnu.property section.
//
// The section consists of one or more NOTE records. Each NOTE record consists
// of zero or more type-length-value fields. We want to find a field of a
// certain type. It seems a bit too much to just store a 32-bit value, perhaps
// the ABI is unnecessarily complicated.
template <class ELFT>
static uint32_t readAndFeatures(ObjFile<ELFT> *obj, ArrayRef<uint8_t> data) {
  using Elf_Nhdr = typename ELFT::Nhdr;
  using Elf_Note = typename ELFT::Note;

  uint32_t featuresSet = 0;
  while (!data.empty()) {
    // Read one NOTE record.
    if (data.size() < sizeof(Elf_Nhdr))
      fatal(toString(obj) + ": .note.gnu.property: section too short");

    auto *nhdr = reinterpret_cast<const Elf_Nhdr *>(data.data());
    if (data.size() < nhdr->getSize())
      fatal(toString(obj) + ": .note.gnu.property: section too short");

    Elf_Note note(*nhdr);
    if (nhdr->n_type != NT_GNU_PROPERTY_TYPE_0 || note.getName() != "GNU") {
      data = data.slice(nhdr->getSize());
      continue;
    }

    uint32_t featureAndType = config->emachine == EM_AARCH64
                                  ? GNU_PROPERTY_AARCH64_FEATURE_1_AND
                                  : GNU_PROPERTY_X86_FEATURE_1_AND;

    // Read a body of a NOTE record, which consists of type-length-value fields.
    ArrayRef<uint8_t> desc = note.getDesc();
    while (!desc.empty()) {
      if (desc.size() < 8)
        fatal(toString(obj) + ": .note.gnu.property: section too short");

      uint32_t type = read32le(desc.data());
      uint32_t size = read32le(desc.data() + 4);

      if (type == featureAndType) {
        // We found a FEATURE_1_AND field. There may be more than one of these
        // in a .note.gnu.propery section, for a relocatable object we
        // accumulate the bits set.
        featuresSet |= read32le(desc.data() + 8);
      }

      // On 64-bit, a payload may be followed by a 4-byte padding to make its
      // size a multiple of 8.
      if (ELFT::Is64Bits)
        size = alignTo(size, 8);

      desc = desc.slice(size + 8); // +8 for Type and Size
    }

    // Go to next NOTE record to look for more FEATURE_1_AND descriptions.
    data = data.slice(nhdr->getSize());
  }

  return featuresSet;
}

template <class ELFT>
InputSectionBase *ObjFile<ELFT>::getRelocTarget(const Elf_Shdr &sec) {
  uint32_t idx = sec.sh_info;
  if (idx >= this->sections.size())
    fatal(toString(this) + ": invalid relocated section index: " + Twine(idx));
  InputSectionBase *target = this->sections[idx];

  // Strictly speaking, a relocation section must be included in the
  // group of the section it relocates. However, LLVM 3.3 and earlier
  // would fail to do so, so we gracefully handle that case.
  if (target == &InputSection::discarded)
    return nullptr;

  if (!target)
    fatal(toString(this) + ": unsupported relocation reference");
  return target;
}

// Create a regular InputSection class that has the same contents
// as a given section.
static InputSection *toRegularSection(MergeInputSection *sec) {
  return make<InputSection>(sec->file, sec->flags, sec->type, sec->alignment,
                            sec->data(), sec->name);
}

template <class ELFT>
InputSectionBase *ObjFile<ELFT>::createInputSection(const Elf_Shdr &sec) {
  StringRef name = getSectionName(sec);

  switch (sec.sh_type) {
  case SHT_ARM_ATTRIBUTES: {
    if (config->emachine != EM_ARM)
      break;
    ARMAttributeParser attributes;
    ArrayRef<uint8_t> contents = check(this->getObj().getSectionContents(&sec));
    attributes.Parse(contents, /*isLittle*/ config->ekind == ELF32LEKind);
    updateSupportedARMFeatures(attributes);
    updateARMVFPArgs(attributes, this);

    // FIXME: Retain the first attribute section we see. The eglibc ARM
    // dynamic loaders require the presence of an attribute section for dlopen
    // to work. In a full implementation we would merge all attribute sections.
    if (in.armAttributes == nullptr) {
      in.armAttributes = make<InputSection>(*this, sec, name);
      return in.armAttributes;
    }
    return &InputSection::discarded;
  }
  case SHT_LLVM_DEPENDENT_LIBRARIES: {
    if (config->relocatable)
      break;
    ArrayRef<char> data =
        CHECK(this->getObj().template getSectionContentsAsArray<char>(&sec), this);
    if (!data.empty() && data.back() != '\0') {
      error(toString(this) +
            ": corrupted dependent libraries section (unterminated string): " +
            name);
      return &InputSection::discarded;
    }
    for (const char *d = data.begin(), *e = data.end(); d < e;) {
      StringRef s(d);
      addDependentLibrary(s, this);
      d += s.size() + 1;
    }
    return &InputSection::discarded;
  }
  case SHT_RELA:
  case SHT_REL: {
    // Find a relocation target section and associate this section with that.
    // Target may have been discarded if it is in a different section group
    // and the group is discarded, even though it's a violation of the
    // spec. We handle that situation gracefully by discarding dangling
    // relocation sections.
    InputSectionBase *target = getRelocTarget(sec);
    if (!target)
      return nullptr;

    // This section contains relocation information.
    // If -r is given, we do not interpret or apply relocation
    // but just copy relocation sections to output.
    if (config->relocatable) {
      InputSection *relocSec = make<InputSection>(*this, sec, name);
      // We want to add a dependency to target, similar like we do for
      // -emit-relocs below. This is useful for the case when linker script
      // contains the "/DISCARD/". It is perhaps uncommon to use a script with
      // -r, but we faced it in the Linux kernel and have to handle such case
      // and not to crash.
      target->dependentSections.push_back(relocSec);
      return relocSec;
    }

    if (target->firstRelocation)
      fatal(toString(this) +
            ": multiple relocation sections to one section are not supported");

    // ELF spec allows mergeable sections with relocations, but they are
    // rare, and it is in practice hard to merge such sections by contents,
    // because applying relocations at end of linking changes section
    // contents. So, we simply handle such sections as non-mergeable ones.
    // Degrading like this is acceptable because section merging is optional.
    if (auto *ms = dyn_cast<MergeInputSection>(target)) {
      target = toRegularSection(ms);
      this->sections[sec.sh_info] = target;
    }

    if (sec.sh_type == SHT_RELA) {
      ArrayRef<Elf_Rela> rels = CHECK(getObj().relas(&sec), this);
      target->firstRelocation = rels.begin();
      target->numRelocations = rels.size();
      target->areRelocsRela = true;
    } else {
      ArrayRef<Elf_Rel> rels = CHECK(getObj().rels(&sec), this);
      target->firstRelocation = rels.begin();
      target->numRelocations = rels.size();
      target->areRelocsRela = false;
    }
    assert(isUInt<31>(target->numRelocations));

    // Relocation sections processed by the linker are usually removed
    // from the output, so returning `nullptr` for the normal case.
    // However, if -emit-relocs is given, we need to leave them in the output.
    // (Some post link analysis tools need this information.)
    if (config->emitRelocs) {
      InputSection *relocSec = make<InputSection>(*this, sec, name);
      // We will not emit relocation section if target was discarded.
      target->dependentSections.push_back(relocSec);
      return relocSec;
    }
    return nullptr;
  }
  }

  // The GNU linker uses .note.GNU-stack section as a marker indicating
  // that the code in the object file does not expect that the stack is
  // executable (in terms of NX bit). If all input files have the marker,
  // the GNU linker adds a PT_GNU_STACK segment to tells the loader to
  // make the stack non-executable. Most object files have this section as
  // of 2017.
  //
  // But making the stack non-executable is a norm today for security
  // reasons. Failure to do so may result in a serious security issue.
  // Therefore, we make LLD always add PT_GNU_STACK unless it is
  // explicitly told to do otherwise (by -z execstack). Because the stack
  // executable-ness is controlled solely by command line options,
  // .note.GNU-stack sections are simply ignored.
  if (name == ".note.GNU-stack")
    return &InputSection::discarded;

  // Object files that use processor features such as Intel Control-Flow
  // Enforcement (CET) or AArch64 Branch Target Identification BTI, use a
  // .note.gnu.property section containing a bitfield of feature bits like the
  // GNU_PROPERTY_X86_FEATURE_1_IBT flag. Read a bitmap containing the flag.
  //
  // Since we merge bitmaps from multiple object files to create a new
  // .note.gnu.property containing a single AND'ed bitmap, we discard an input
  // file's .note.gnu.property section.
  if (name == ".note.gnu.property") {
    ArrayRef<uint8_t> contents = check(this->getObj().getSectionContents(&sec));
    this->andFeatures = readAndFeatures(this, contents);
    return &InputSection::discarded;
  }

  // Split stacks is a feature to support a discontiguous stack,
  // commonly used in the programming language Go. For the details,
  // see https://gcc.gnu.org/wiki/SplitStacks. An object file compiled
  // for split stack will include a .note.GNU-split-stack section.
  if (name == ".note.GNU-split-stack") {
    if (config->relocatable) {
      error("cannot mix split-stack and non-split-stack in a relocatable link");
      return &InputSection::discarded;
    }
    this->splitStack = true;
    return &InputSection::discarded;
  }

  // An object file cmpiled for split stack, but where some of the
  // functions were compiled with the no_split_stack_attribute will
  // include a .note.GNU-no-split-stack section.
  if (name == ".note.GNU-no-split-stack") {
    this->someNoSplitStack = true;
    return &InputSection::discarded;
  }

  // The linkonce feature is a sort of proto-comdat. Some glibc i386 object
  // files contain definitions of symbol "__x86.get_pc_thunk.bx" in linkonce
  // sections. Drop those sections to avoid duplicate symbol errors.
  // FIXME: This is glibc PR20543, we should remove this hack once that has been
  // fixed for a while.
  if (name == ".gnu.linkonce.t.__x86.get_pc_thunk.bx" ||
      name == ".gnu.linkonce.t.__i686.get_pc_thunk.bx")
    return &InputSection::discarded;

  // If we are creating a new .build-id section, strip existing .build-id
  // sections so that the output won't have more than one .build-id.
  // This is not usually a problem because input object files normally don't
  // have .build-id sections, but you can create such files by
  // "ld.{bfd,gold,lld} -r --build-id", and we want to guard against it.
  if (name == ".note.gnu.build-id" && config->buildId != BuildIdKind::None)
    return &InputSection::discarded;

  // The linker merges EH (exception handling) frames and creates a
  // .eh_frame_hdr section for runtime. So we handle them with a special
  // class. For relocatable outputs, they are just passed through.
  if (name == ".eh_frame" && !config->relocatable)
    return make<EhInputSection>(*this, sec, name);

  if (shouldMerge(sec))
    return make<MergeInputSection>(*this, sec, name);
  return make<InputSection>(*this, sec, name);
}

template <class ELFT>
StringRef ObjFile<ELFT>::getSectionName(const Elf_Shdr &sec) {
  return CHECK(getObj().getSectionName(&sec, sectionStringTable), this);
}

// Initialize this->Symbols. this->Symbols is a parallel array as
// its corresponding ELF symbol table.
template <class ELFT> void ObjFile<ELFT>::initializeSymbols() {
  ArrayRef<Elf_Sym> eSyms = this->getELFSyms<ELFT>();
  this->symbols.resize(eSyms.size());

  // Our symbol table may have already been partially initialized
  // because of LazyObjFile.
  for (size_t i = 0, end = eSyms.size(); i != end; ++i)
    if (!this->symbols[i] && eSyms[i].getBinding() != STB_LOCAL)
      this->symbols[i] =
          symtab->insert(CHECK(eSyms[i].getName(this->stringTable), this));

  // Fill this->Symbols. A symbol is either local or global.
  for (size_t i = 0, end = eSyms.size(); i != end; ++i) {
    const Elf_Sym &eSym = eSyms[i];

    // Read symbol attributes.
    uint32_t secIdx = getSectionIndex(eSym);
    if (secIdx >= this->sections.size())
      fatal(toString(this) + ": invalid section index: " + Twine(secIdx));

    InputSectionBase *sec = this->sections[secIdx];
    uint8_t binding = eSym.getBinding();
    uint8_t stOther = eSym.st_other;
    uint8_t type = eSym.getType();
    uint64_t value = eSym.st_value;
    uint64_t size = eSym.st_size;
    StringRefZ name = this->stringTable.data() + eSym.st_name;

    // Handle local symbols. Local symbols are not added to the symbol
    // table because they are not visible from other object files. We
    // allocate symbol instances and add their pointers to Symbols.
    if (binding == STB_LOCAL) {
      if (eSym.getType() == STT_FILE)
        sourceFile = CHECK(eSym.getName(this->stringTable), this);

      if (this->stringTable.size() <= eSym.st_name)
        fatal(toString(this) + ": invalid symbol name offset");

      if (eSym.st_shndx == SHN_UNDEF)
        this->symbols[i] = make<Undefined>(this, name, binding, stOther, type);
      else if (sec == &InputSection::discarded)
        this->symbols[i] = make<Undefined>(this, name, binding, stOther, type,
                                           /*DiscardedSecIdx=*/secIdx);
      else
        this->symbols[i] =
            make<Defined>(this, name, binding, stOther, type, value, size, sec);
      continue;
    }

    // Handle global undefined symbols.
    if (eSym.st_shndx == SHN_UNDEF) {
      this->symbols[i]->resolve(Undefined{this, name, binding, stOther, type});
      continue;
    }

    // Handle global common symbols.
    if (eSym.st_shndx == SHN_COMMON) {
      if (value == 0 || value >= UINT32_MAX)
        fatal(toString(this) + ": common symbol '" + StringRef(name.data) +
              "' has invalid alignment: " + Twine(value));
      this->symbols[i]->resolve(
          CommonSymbol{this, name, binding, stOther, type, value, size});
      continue;
    }

    // If a defined symbol is in a discarded section, handle it as if it
    // were an undefined symbol. Such symbol doesn't comply with the
    // standard, but in practice, a .eh_frame often directly refer
    // COMDAT member sections, and if a comdat group is discarded, some
    // defined symbol in a .eh_frame becomes dangling symbols.
    if (sec == &InputSection::discarded) {
      this->symbols[i]->resolve(
          Undefined{this, name, binding, stOther, type, secIdx});
      continue;
    }

    // Handle global defined symbols.
    if (binding == STB_GLOBAL || binding == STB_WEAK ||
        binding == STB_GNU_UNIQUE) {
      this->symbols[i]->resolve(
          Defined{this, name, binding, stOther, type, value, size, sec});
      continue;
    }

    fatal(toString(this) + ": unexpected binding: " + Twine((int)binding));
  }
}

ArchiveFile::ArchiveFile(std::unique_ptr<Archive> &&file)
    : InputFile(ArchiveKind, file->getMemoryBufferRef()),
      file(std::move(file)) {}

void ArchiveFile::parse() {
  for (const Archive::Symbol &sym : file->symbols())
    symtab->addSymbol(LazyArchive{*this, sym});
}

// Returns a buffer pointing to a member file containing a given symbol.
void ArchiveFile::fetch(const Archive::Symbol &sym) {
  Archive::Child c =
      CHECK(sym.getMember(), toString(this) +
                                 ": could not get the member for symbol " +
                                 sym.getName());

  if (!seen.insert(c.getChildOffset()).second)
    return;

  MemoryBufferRef mb =
      CHECK(c.getMemoryBufferRef(),
            toString(this) +
                ": could not get the buffer for the member defining symbol " +
                sym.getName());

<<<<<<< HEAD
#if INTEL_CUSTOMIZATION
  // If the parent is a thin archive and the child is an archive that
  // isn't ELF then there is a possibility that is an archive with a
  // GNU LTO member. In this case we just pull that archive and parse
  // it.
  //
  // Note: Archives within archives are not permitted, only thin archives
  // with archives.
  if (C.getParent()->isThin() && !MB.getBuffer().startswith(ElfMagic)) {
    auto BinaryOrErr = CHECK(createBinary(MB), ": could not get the buffer "
                             "for the archive");
    Binary *Bin = BinaryOrErr.get();

    if (Bin && Bin->isArchive()) {
      std::unique_ptr<Archive> ArchFile =
          CHECK(Archive::create(MB), Bin->getFileName() +
            ": failed to parse archive");
      ArchiveFile *NewArchFile = make<ArchiveFile>(std::move(ArchFile));
      parseFile(NewArchFile);
      return;
    }
  }
#endif // INTEL_CUSTOMIZATION

  if (Tar && C.getParent()->isThin())
    Tar->append(relativeToRoot(CHECK(C.getFullName(), this)), MB.getBuffer());
=======
  if (tar && c.getParent()->isThin())
    tar->append(relativeToRoot(CHECK(c.getFullName(), this)), mb.getBuffer());
>>>>>>> 78239025

  InputFile *file = createObjectFile(
      mb, getName(), c.getParent()->isThin() ? 0 : c.getChildOffset());
  file->groupId = groupId;
  parseFile(file);
}

unsigned SharedFile::vernauxNum;

// Parse the version definitions in the object file if present, and return a
// vector whose nth element contains a pointer to the Elf_Verdef for version
// identifier n. Version identifiers that are not definitions map to nullptr.
template <typename ELFT>
static std::vector<const void *> parseVerdefs(const uint8_t *base,
                                              const typename ELFT::Shdr *sec) {
  if (!sec)
    return {};

  // We cannot determine the largest verdef identifier without inspecting
  // every Elf_Verdef, but both bfd and gold assign verdef identifiers
  // sequentially starting from 1, so we predict that the largest identifier
  // will be verdefCount.
  unsigned verdefCount = sec->sh_info;
  std::vector<const void *> verdefs(verdefCount + 1);

  // Build the Verdefs array by following the chain of Elf_Verdef objects
  // from the start of the .gnu.version_d section.
  const uint8_t *verdef = base + sec->sh_offset;
  for (unsigned i = 0; i != verdefCount; ++i) {
    auto *curVerdef = reinterpret_cast<const typename ELFT::Verdef *>(verdef);
    verdef += curVerdef->vd_next;
    unsigned verdefIndex = curVerdef->vd_ndx;
    verdefs.resize(verdefIndex + 1);
    verdefs[verdefIndex] = curVerdef;
  }
  return verdefs;
}

// We do not usually care about alignments of data in shared object
// files because the loader takes care of it. However, if we promote a
// DSO symbol to point to .bss due to copy relocation, we need to keep
// the original alignment requirements. We infer it in this function.
template <typename ELFT>
static uint64_t getAlignment(ArrayRef<typename ELFT::Shdr> sections,
                             const typename ELFT::Sym &sym) {
  uint64_t ret = UINT64_MAX;
  if (sym.st_value)
    ret = 1ULL << countTrailingZeros((uint64_t)sym.st_value);
  if (0 < sym.st_shndx && sym.st_shndx < sections.size())
    ret = std::min<uint64_t>(ret, sections[sym.st_shndx].sh_addralign);
  return (ret > UINT32_MAX) ? 0 : ret;
}

// Fully parse the shared object file.
//
// This function parses symbol versions. If a DSO has version information,
// the file has a ".gnu.version_d" section which contains symbol version
// definitions. Each symbol is associated to one version through a table in
// ".gnu.version" section. That table is a parallel array for the symbol
// table, and each table entry contains an index in ".gnu.version_d".
//
// The special index 0 is reserved for VERF_NDX_LOCAL and 1 is for
// VER_NDX_GLOBAL. There's no table entry for these special versions in
// ".gnu.version_d".
//
// The file format for symbol versioning is perhaps a bit more complicated
// than necessary, but you can easily understand the code if you wrap your
// head around the data structure described above.
template <class ELFT> void SharedFile::parse() {
  using Elf_Dyn = typename ELFT::Dyn;
  using Elf_Shdr = typename ELFT::Shdr;
  using Elf_Sym = typename ELFT::Sym;
  using Elf_Verdef = typename ELFT::Verdef;
  using Elf_Versym = typename ELFT::Versym;

  ArrayRef<Elf_Dyn> dynamicTags;
  const ELFFile<ELFT> obj = this->getObj<ELFT>();
  ArrayRef<Elf_Shdr> sections = CHECK(obj.sections(), this);

  const Elf_Shdr *versymSec = nullptr;
  const Elf_Shdr *verdefSec = nullptr;

  // Search for .dynsym, .dynamic, .symtab, .gnu.version and .gnu.version_d.
  for (const Elf_Shdr &sec : sections) {
    switch (sec.sh_type) {
    default:
      continue;
    case SHT_DYNAMIC:
      dynamicTags =
          CHECK(obj.template getSectionContentsAsArray<Elf_Dyn>(&sec), this);
      break;
    case SHT_GNU_versym:
      versymSec = &sec;
      break;
    case SHT_GNU_verdef:
      verdefSec = &sec;
      break;
    }
  }

  if (versymSec && numELFSyms == 0) {
    error("SHT_GNU_versym should be associated with symbol table");
    return;
  }

  // Search for a DT_SONAME tag to initialize this->soName.
  for (const Elf_Dyn &dyn : dynamicTags) {
    if (dyn.d_tag == DT_NEEDED) {
      uint64_t val = dyn.getVal();
      if (val >= this->stringTable.size())
        fatal(toString(this) + ": invalid DT_NEEDED entry");
      dtNeeded.push_back(this->stringTable.data() + val);
    } else if (dyn.d_tag == DT_SONAME) {
      uint64_t val = dyn.getVal();
      if (val >= this->stringTable.size())
        fatal(toString(this) + ": invalid DT_SONAME entry");
      soName = this->stringTable.data() + val;
    }
  }

  // DSOs are uniquified not by filename but by soname.
  DenseMap<StringRef, SharedFile *>::iterator it;
  bool wasInserted;
  std::tie(it, wasInserted) = symtab->soNames.try_emplace(soName, this);

  // If a DSO appears more than once on the command line with and without
  // --as-needed, --no-as-needed takes precedence over --as-needed because a
  // user can add an extra DSO with --no-as-needed to force it to be added to
  // the dependency list.
  it->second->isNeeded |= isNeeded;
  if (!wasInserted)
    return;

  sharedFiles.push_back(this);

  verdefs = parseVerdefs<ELFT>(obj.base(), verdefSec);

  // Parse ".gnu.version" section which is a parallel array for the symbol
  // table. If a given file doesn't have a ".gnu.version" section, we use
  // VER_NDX_GLOBAL.
  size_t size = numELFSyms - firstGlobal;
  std::vector<uint32_t> versyms(size, VER_NDX_GLOBAL);
  if (versymSec) {
    ArrayRef<Elf_Versym> versym =
        CHECK(obj.template getSectionContentsAsArray<Elf_Versym>(versymSec),
              this)
            .slice(firstGlobal);
    for (size_t i = 0; i < size; ++i)
      versyms[i] = versym[i].vs_index;
  }

  // System libraries can have a lot of symbols with versions. Using a
  // fixed buffer for computing the versions name (foo@ver) can save a
  // lot of allocations.
  SmallString<0> versionedNameBuffer;

  // Add symbols to the symbol table.
  ArrayRef<Elf_Sym> syms = this->getGlobalELFSyms<ELFT>();
  for (size_t i = 0; i < syms.size(); ++i) {
    const Elf_Sym &sym = syms[i];

    // ELF spec requires that all local symbols precede weak or global
    // symbols in each symbol table, and the index of first non-local symbol
    // is stored to sh_info. If a local symbol appears after some non-local
    // symbol, that's a violation of the spec.
    StringRef name = CHECK(sym.getName(this->stringTable), this);
    if (sym.getBinding() == STB_LOCAL) {
      warn("found local symbol '" + name +
           "' in global part of symbol table in file " + toString(this));
      continue;
    }

    if (sym.isUndefined()) {
      Symbol *s = symtab->addSymbol(
          Undefined{this, name, sym.getBinding(), sym.st_other, sym.getType()});
      s->exportDynamic = true;
      continue;
    }

    // MIPS BFD linker puts _gp_disp symbol into DSO files and incorrectly
    // assigns VER_NDX_LOCAL to this section global symbol. Here is a
    // workaround for this bug.
    uint32_t idx = versyms[i] & ~VERSYM_HIDDEN;
    if (config->emachine == EM_MIPS && idx == VER_NDX_LOCAL &&
        name == "_gp_disp")
      continue;

    uint32_t alignment = getAlignment<ELFT>(sections, sym);
    if (!(versyms[i] & VERSYM_HIDDEN)) {
      symtab->addSymbol(SharedSymbol{*this, name, sym.getBinding(),
                                     sym.st_other, sym.getType(), sym.st_value,
                                     sym.st_size, alignment, idx});
    }

    // Also add the symbol with the versioned name to handle undefined symbols
    // with explicit versions.
    if (idx == VER_NDX_GLOBAL)
      continue;

    if (idx >= verdefs.size() || idx == VER_NDX_LOCAL) {
      error("corrupt input file: version definition index " + Twine(idx) +
            " for symbol " + name + " is out of bounds\n>>> defined in " +
            toString(this));
      continue;
    }

    StringRef verName =
        this->stringTable.data() +
        reinterpret_cast<const Elf_Verdef *>(verdefs[idx])->getAux()->vda_name;
    versionedNameBuffer.clear();
    name = (name + "@" + verName).toStringRef(versionedNameBuffer);
    symtab->addSymbol(SharedSymbol{*this, saver.save(name), sym.getBinding(),
                                   sym.st_other, sym.getType(), sym.st_value,
                                   sym.st_size, alignment, idx});
  }
}

static ELFKind getBitcodeELFKind(const Triple &t) {
  if (t.isLittleEndian())
    return t.isArch64Bit() ? ELF64LEKind : ELF32LEKind;
  return t.isArch64Bit() ? ELF64BEKind : ELF32BEKind;
}

static uint8_t getBitcodeMachineKind(StringRef path, const Triple &t) {
  switch (t.getArch()) {
  case Triple::aarch64:
    return EM_AARCH64;
  case Triple::amdgcn:
  case Triple::r600:
    return EM_AMDGPU;
  case Triple::arm:
  case Triple::thumb:
    return EM_ARM;
  case Triple::avr:
    return EM_AVR;
  case Triple::mips:
  case Triple::mipsel:
  case Triple::mips64:
  case Triple::mips64el:
    return EM_MIPS;
  case Triple::msp430:
    return EM_MSP430;
  case Triple::ppc:
    return EM_PPC;
  case Triple::ppc64:
  case Triple::ppc64le:
    return EM_PPC64;
  case Triple::riscv32:
  case Triple::riscv64:
    return EM_RISCV;
  case Triple::x86:
    return t.isOSIAMCU() ? EM_IAMCU : EM_386;
  case Triple::x86_64:
    return EM_X86_64;
  default:
    error(path + ": could not infer e_machine from bitcode target triple " +
          t.str());
    return EM_NONE;
  }
}

BitcodeFile::BitcodeFile(MemoryBufferRef mb, StringRef archiveName,
                         uint64_t offsetInArchive)
    : InputFile(BitcodeKind, mb) {
  this->archiveName = archiveName;

  std::string path = mb.getBufferIdentifier().str();
  if (config->thinLTOIndexOnly)
    path = replaceThinLTOSuffix(mb.getBufferIdentifier());

  // ThinLTO assumes that all MemoryBufferRefs given to it have a unique
  // name. If two archives define two members with the same name, this
  // causes a collision which result in only one of the objects being taken
  // into consideration at LTO time (which very likely causes undefined
  // symbols later in the link stage). So we append file offset to make
  // filename unique.
  StringRef name = archiveName.empty()
                       ? saver.save(path)
                       : saver.save(archiveName + "(" + path + " at " +
                                    utostr(offsetInArchive) + ")");
  MemoryBufferRef mbref(mb.getBuffer(), name);

  obj = CHECK(lto::InputFile::create(mbref), this);

  Triple t(obj->getTargetTriple());
  ekind = getBitcodeELFKind(t);
  emachine = getBitcodeMachineKind(mb.getBufferIdentifier(), t);
}

static uint8_t mapVisibility(GlobalValue::VisibilityTypes gvVisibility) {
  switch (gvVisibility) {
  case GlobalValue::DefaultVisibility:
    return STV_DEFAULT;
  case GlobalValue::HiddenVisibility:
    return STV_HIDDEN;
  case GlobalValue::ProtectedVisibility:
    return STV_PROTECTED;
  }
  llvm_unreachable("unknown visibility");
}

template <class ELFT>
static Symbol *createBitcodeSymbol(const std::vector<bool> &keptComdats,
                                   const lto::InputFile::Symbol &objSym,
                                   BitcodeFile &f) {
  StringRef name = saver.save(objSym.getName());
  uint8_t binding = objSym.isWeak() ? STB_WEAK : STB_GLOBAL;
  uint8_t type = objSym.isTLS() ? STT_TLS : STT_NOTYPE;
  uint8_t visibility = mapVisibility(objSym.getVisibility());
  bool canOmitFromDynSym = objSym.canBeOmittedFromSymbolTable();

  int c = objSym.getComdatIndex();
  if (objSym.isUndefined() || (c != -1 && !keptComdats[c])) {
    Undefined New(&f, name, binding, visibility, type);
    if (canOmitFromDynSym)
      New.exportDynamic = false;
    return symtab->addSymbol(New);
  }

  if (objSym.isCommon())
    return symtab->addSymbol(
        CommonSymbol{&f, name, binding, visibility, STT_OBJECT,
                     objSym.getCommonAlignment(), objSym.getCommonSize()});

  Defined New(&f, name, binding, visibility, type, 0, 0, nullptr);
  if (canOmitFromDynSym)
    New.exportDynamic = false;
  return symtab->addSymbol(New);
}

template <class ELFT> void BitcodeFile::parse() {
  std::vector<bool> keptComdats;
  for (StringRef s : obj->getComdatTable())
    keptComdats.push_back(
        symtab->comdatGroups.try_emplace(CachedHashStringRef(s), this).second);

  for (const lto::InputFile::Symbol &objSym : obj->symbols())
    symbols.push_back(createBitcodeSymbol<ELFT>(keptComdats, objSym, *this));

  for (auto l : obj->getDependentLibraries())
    addDependentLibrary(l, this);
}

void BinaryFile::parse() {
  ArrayRef<uint8_t> data = arrayRefFromStringRef(mb.getBuffer());
  auto *section = make<InputSection>(this, SHF_ALLOC | SHF_WRITE, SHT_PROGBITS,
                                     8, data, ".data");
  sections.push_back(section);

  // For each input file foo that is embedded to a result as a binary
  // blob, we define _binary_foo_{start,end,size} symbols, so that
  // user programs can access blobs by name. Non-alphanumeric
  // characters in a filename are replaced with underscore.
  std::string s = "_binary_" + mb.getBufferIdentifier().str();
  for (size_t i = 0; i < s.size(); ++i)
    if (!isAlnum(s[i]))
      s[i] = '_';

  symtab->addSymbol(Defined{nullptr, saver.save(s + "_start"), STB_GLOBAL,
                            STV_DEFAULT, STT_OBJECT, 0, 0, section});
  symtab->addSymbol(Defined{nullptr, saver.save(s + "_end"), STB_GLOBAL,
                            STV_DEFAULT, STT_OBJECT, data.size(), 0, section});
  symtab->addSymbol(Defined{nullptr, saver.save(s + "_size"), STB_GLOBAL,
                            STV_DEFAULT, STT_OBJECT, data.size(), 0, nullptr});
}

InputFile *elf::createObjectFile(MemoryBufferRef mb, StringRef archiveName,
                                 uint64_t offsetInArchive) {
  if (isBitcode(mb))
    return make<BitcodeFile>(mb, archiveName, offsetInArchive);

  switch (getELFKind(mb, archiveName)) {
  case ELF32LEKind:
    return make<ObjFile<ELF32LE>>(mb, archiveName);
  case ELF32BEKind:
    return make<ObjFile<ELF32BE>>(mb, archiveName);
  case ELF64LEKind:
    return make<ObjFile<ELF64LE>>(mb, archiveName);
  case ELF64BEKind:
    return make<ObjFile<ELF64BE>>(mb, archiveName);
  default:
    llvm_unreachable("getELFKind");
  }
}

void LazyObjFile::fetch() {
  if (mb.getBuffer().empty())
    return;

  InputFile *file = createObjectFile(mb, archiveName, offsetInArchive);
  file->groupId = groupId;

  mb = {};

  // Copy symbol vector so that the new InputFile doesn't have to
  // insert the same defined symbols to the symbol table again.
  file->symbols = std::move(symbols);

  parseFile(file);
}

template <class ELFT> void LazyObjFile::parse() {
  using Elf_Sym = typename ELFT::Sym;

  // A lazy object file wraps either a bitcode file or an ELF file.
  if (isBitcode(this->mb)) {
    std::unique_ptr<lto::InputFile> obj =
        CHECK(lto::InputFile::create(this->mb), this);
    for (const lto::InputFile::Symbol &sym : obj->symbols()) {
      if (sym.isUndefined())
        continue;
      symtab->addSymbol(LazyObject{*this, saver.save(sym.getName())});
    }
    return;
  }

  if (getELFKind(this->mb, archiveName) != config->ekind) {
    error("incompatible file: " + this->mb.getBufferIdentifier());
    return;
  }

  // Find a symbol table.
  ELFFile<ELFT> obj = check(ELFFile<ELFT>::create(mb.getBuffer()));
  ArrayRef<typename ELFT::Shdr> sections = CHECK(obj.sections(), this);

  for (const typename ELFT::Shdr &sec : sections) {
    if (sec.sh_type != SHT_SYMTAB)
      continue;

    // A symbol table is found.
    ArrayRef<Elf_Sym> eSyms = CHECK(obj.symbols(&sec), this);
    uint32_t firstGlobal = sec.sh_info;
    StringRef strtab = CHECK(obj.getStringTableForSymtab(sec, sections), this);
    this->symbols.resize(eSyms.size());

    // Get existing symbols or insert placeholder symbols.
    for (size_t i = firstGlobal, end = eSyms.size(); i != end; ++i)
      if (eSyms[i].st_shndx != SHN_UNDEF)
        this->symbols[i] = symtab->insert(CHECK(eSyms[i].getName(strtab), this));

    // Replace existing symbols with LazyObject symbols.
    //
    // resolve() may trigger this->fetch() if an existing symbol is an
    // undefined symbol. If that happens, this LazyObjFile has served
    // its purpose, and we can exit from the loop early.
    for (Symbol *sym : this->symbols) {
      if (!sym)
        continue;
      sym->resolve(LazyObject{*this, sym->getName()});

      // MemoryBuffer is emptied if this file is instantiated as ObjFile.
      if (mb.getBuffer().empty())
        return;
    }
    return;
  }
}

std::string elf::replaceThinLTOSuffix(StringRef path) {
  StringRef suffix = config->thinLTOObjectSuffixReplace.first;
  StringRef repl = config->thinLTOObjectSuffixReplace.second;

  if (path.consume_back(suffix))
    return (path + repl).str();
  return path;
}

template void BitcodeFile::parse<ELF32LE>();
template void BitcodeFile::parse<ELF32BE>();
template void BitcodeFile::parse<ELF64LE>();
template void BitcodeFile::parse<ELF64BE>();

template void LazyObjFile::parse<ELF32LE>();
template void LazyObjFile::parse<ELF32BE>();
template void LazyObjFile::parse<ELF64LE>();
template void LazyObjFile::parse<ELF64BE>();

template class elf::ObjFile<ELF32LE>;
template class elf::ObjFile<ELF32BE>;
template class elf::ObjFile<ELF64LE>;
template class elf::ObjFile<ELF64BE>;

template void SharedFile::parse<ELF32LE>();
template void SharedFile::parse<ELF32BE>();
template void SharedFile::parse<ELF64LE>();
template void SharedFile::parse<ELF64BE>();<|MERGE_RESOLUTION|>--- conflicted
+++ resolved
@@ -40,28 +40,6 @@
 using namespace lld;
 using namespace lld::elf;
 
-<<<<<<< HEAD
-bool InputFile::IsInGroup;
-uint32_t InputFile::NextGroupId;
-std::vector<BinaryFile *> elf::BinaryFiles;
-std::vector<BitcodeFile *> elf::BitcodeFiles;
-std::vector<LazyObjFile *> elf::LazyObjFiles;
-std::vector<InputFile *> elf::ObjectFiles;
-std::vector<SharedFile *> elf::SharedFiles;
-std::vector<InputFile *> elf::GNULTOFiles;    // INTEL
-
-std::unique_ptr<TarWriter> elf::Tar;
-
-static ELFKind getELFKind(MemoryBufferRef MB, StringRef ArchiveName) {
-  unsigned char Size;
-  unsigned char Endian;
-  std::tie(Size, Endian) = getElfArchType(MB.getBuffer());
-
-  auto Report = [&](StringRef Msg) {
-    StringRef Filename = MB.getBufferIdentifier();
-    if (ArchiveName.empty())
-      fatal(Filename + ": " + Msg);
-=======
 bool InputFile::isInGroup;
 uint32_t InputFile::nextGroupId;
 std::vector<BinaryFile *> elf::binaryFiles;
@@ -69,6 +47,7 @@
 std::vector<LazyObjFile *> elf::lazyObjFiles;
 std::vector<InputFile *> elf::objectFiles;
 std::vector<SharedFile *> elf::sharedFiles;
+std::vector<InputFile *> elf::gNULTOFiles;    // INTEL
 
 std::unique_ptr<TarWriter> elf::tar;
 
@@ -81,7 +60,6 @@
     StringRef filename = mb.getBufferIdentifier();
     if (archiveName.empty())
       fatal(filename + ": " + msg);
->>>>>>> 78239025
     else
       fatal(archiveName + "(" + filename + "): " + msg);
   };
@@ -206,21 +184,16 @@
   }
 
   // Regular object file
-<<<<<<< HEAD
-  ObjectFiles.push_back(File);
-  cast<ObjFile<ELFT>>(File)->parse();
+  objectFiles.push_back(file);
+  cast<ObjFile<ELFT>>(file)->parse();
 #if INTEL_CUSTOMIZATION
   // If the input file is a GNU LTO file then add it
   // into the GNULTOFiles vector.
-  if (File->IsGNULTOFile) {
-    ObjectFiles.pop_back();
-    GNULTOFiles.push_back(File);
+  if (file->isGNULTOFile) {
+    objectFiles.pop_back();
+    gNULTOFiles.push_back(file);
   }
 #endif // INTEL_CUSTOMIZATION
-=======
-  objectFiles.push_back(file);
-  cast<ObjFile<ELFT>>(file)->parse();
->>>>>>> 78239025
 }
 
 // Add symbols in File to the symbol table.
@@ -614,23 +587,17 @@
       continue;
     const Elf_Shdr &sec = objSections[i];
 
-<<<<<<< HEAD
 #if INTEL_CUSTOMIZATION
     // If the section name starts with .gnu.lto then a GNU
     // LTO file was found.
-    StringRef SectionName = getSectionName(Sec);
-    if (SectionName.startswith(".gnu.lto"))
-      this->IsGNULTOFile = true;
+    StringRef sectionName = getSectionName(sec);
+    if (sectionName.startswith(".gnu.lto"))
+      this->isGNULTOFile = true;
 #endif
 
-    if (Sec.sh_type == ELF::SHT_LLVM_CALL_GRAPH_PROFILE)
-      CGProfile =
-          check(Obj.template getSectionContentsAsArray<Elf_CGProfile>(&Sec));
-=======
     if (sec.sh_type == ELF::SHT_LLVM_CALL_GRAPH_PROFILE)
       cgProfile =
           check(obj.template getSectionContentsAsArray<Elf_CGProfile>(&sec));
->>>>>>> 78239025
 
     // SHF_EXCLUDE'ed sections are discarded by the linker. However,
     // if -r is given, we'll let the final link discard such sections.
@@ -1205,7 +1172,6 @@
                 ": could not get the buffer for the member defining symbol " +
                 sym.getName());
 
-<<<<<<< HEAD
 #if INTEL_CUSTOMIZATION
   // If the parent is a thin archive and the child is an archive that
   // isn't ELF then there is a possibility that is an archive with a
@@ -1214,28 +1180,24 @@
   //
   // Note: Archives within archives are not permitted, only thin archives
   // with archives.
-  if (C.getParent()->isThin() && !MB.getBuffer().startswith(ElfMagic)) {
-    auto BinaryOrErr = CHECK(createBinary(MB), ": could not get the buffer "
+  if (c.getParent()->isThin() && !mb.getBuffer().startswith(ElfMagic)) {
+    auto binaryOrErr = CHECK(createBinary(mb), ": could not get the buffer "
                              "for the archive");
-    Binary *Bin = BinaryOrErr.get();
-
-    if (Bin && Bin->isArchive()) {
-      std::unique_ptr<Archive> ArchFile =
-          CHECK(Archive::create(MB), Bin->getFileName() +
+    Binary *bin = binaryOrErr.get();
+
+    if (bin && bin->isArchive()) {
+      std::unique_ptr<Archive> archFile =
+          CHECK(Archive::create(mb), bin->getFileName() +
             ": failed to parse archive");
-      ArchiveFile *NewArchFile = make<ArchiveFile>(std::move(ArchFile));
-      parseFile(NewArchFile);
+      ArchiveFile *newArchFile = make<ArchiveFile>(std::move(archFile));
+      parseFile(newArchFile);
       return;
     }
   }
 #endif // INTEL_CUSTOMIZATION
 
-  if (Tar && C.getParent()->isThin())
-    Tar->append(relativeToRoot(CHECK(C.getFullName(), this)), MB.getBuffer());
-=======
   if (tar && c.getParent()->isThin())
     tar->append(relativeToRoot(CHECK(c.getFullName(), this)), mb.getBuffer());
->>>>>>> 78239025
 
   InputFile *file = createObjectFile(
       mb, getName(), c.getParent()->isThin() ? 0 : c.getChildOffset());
