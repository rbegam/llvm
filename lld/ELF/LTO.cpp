//===- LTO.cpp ------------------------------------------------------------===//
//
// Part of the LLVM Project, under the Apache License v2.0 with LLVM Exceptions.
// See https://llvm.org/LICENSE.txt for license information.
// SPDX-License-Identifier: Apache-2.0 WITH LLVM-exception
//
//===----------------------------------------------------------------------===//

#include "LTO.h"
#include "Config.h"
#include "InputFiles.h"
#include "LinkerScript.h"
#include "SymbolTable.h"
#include "Symbols.h"
#include "lld/Common/Args.h"
#include "lld/Common/ErrorHandler.h"
#include "lld/Common/TargetOptionsCommandFlags.h"
#include "llvm/ADT/STLExtras.h"
#include "llvm/ADT/SmallString.h"
#include "llvm/ADT/StringRef.h"
#include "llvm/ADT/Twine.h"
#include "llvm/Support/Intel_WP_utils.h" // INTEL
#include "llvm/BinaryFormat/ELF.h"
#include "llvm/Bitcode/BitcodeReader.h"
#include "llvm/Bitcode/BitcodeWriter.h"
#include "llvm/IR/DiagnosticPrinter.h"
#include "llvm/LTO/Caching.h"
#include "llvm/LTO/Config.h"
#include "llvm/LTO/LTO.h"
#include "llvm/Object/SymbolicFile.h"
#include "llvm/Support/CodeGen.h"
#include "llvm/Support/Error.h"
#include "llvm/Support/FileSystem.h"
#include "llvm/Support/MemoryBuffer.h"
#include <algorithm>
#include <cstddef>
#include <memory>
#include <string>
#include <system_error>
#include <vector>

using namespace llvm;
using namespace llvm::object;
using namespace llvm::ELF;

using namespace lld;
using namespace lld::elf;

// Creates an empty file to store a list of object files for final
// linking of distributed ThinLTO.
static std::unique_ptr<raw_fd_ostream> openFile(StringRef file) {
  std::error_code ec;
  auto ret =
      llvm::make_unique<raw_fd_ostream>(file, ec, sys::fs::OpenFlags::F_None);
  if (ec) {
    error("cannot open " + file + ": " + ec.message());
    return nullptr;
  }
  return ret;
}

static std::string getThinLTOOutputFile(StringRef modulePath) {
  return lto::getThinLTOOutputFile(modulePath,
                                   config->thinLTOPrefixReplace.first,
                                   config->thinLTOPrefixReplace.second);
}

static lto::Config createConfig() {
  lto::Config c;

  // LLD supports the new relocations and address-significance tables.
  c.Options = initTargetOptionsFromCodeGenFlags();
  c.Options.RelaxELFRelocations = true;
  c.Options.EmitAddrsig = true;

  // Always emit a section per function/datum with LTO.
<<<<<<< HEAD
  C.Options.FunctionSections = true;
  C.Options.DataSections = true;
#if INTEL_CUSTOMIZATION
  C.Options.IntelAdvancedOptim = Config->IntelAdvancedOptim;
#endif // INTEL_CUSTOMIZATION
=======
  c.Options.FunctionSections = true;
  c.Options.DataSections = true;
>>>>>>> 78239025

  if (config->relocatable)
    c.RelocModel = None;
  else if (config->isPic)
    c.RelocModel = Reloc::PIC_;
  else
    c.RelocModel = Reloc::Static;

  c.CodeModel = getCodeModelFromCMModel();
  c.DisableVerify = config->disableVerify;
  c.DiagHandler = diagnosticHandler;
  c.OptLevel = config->ltoo;
  c.CPU = getCPUStr();
  c.MAttrs = getMAttrs();
  c.CGOptLevel = args::getCGOptLevel(config->ltoo);

  // Set up a custom pipeline if we've been asked to.
  c.OptPipeline = config->ltoNewPmPasses;
  c.AAPipeline = config->ltoAAPipeline;

  // Set up optimization remarks if we've been asked to.
  c.RemarksFilename = config->optRemarksFilename;
  c.RemarksPasses = config->optRemarksPasses;
  c.RemarksWithHotness = config->optRemarksWithHotness;
  c.RemarksFormat = config->optRemarksFormat;

  c.SampleProfile = config->ltoSampleProfile;
  c.UseNewPM = config->ltoNewPassManager;
  c.DebugPassManager = config->ltoDebugPassManager;
  c.DwoDir = config->dwoDir;

  c.CSIRProfile = config->ltoCSProfileFile;
  c.RunCSIRInstr = config->ltoCSProfileGenerate;

  if (config->emitLLVM) {
    c.PostInternalizeModuleHook = [](size_t task, const Module &m) {
      if (std::unique_ptr<raw_fd_ostream> os = openFile(config->outputFile))
        WriteBitcodeToFile(m, *os, false);
      return false;
    };
  }

  if (config->saveTemps)
    checkError(c.addSaveTemps(config->outputFile.str() + ".",
                              /*UseInputModulePath*/ true));
  return c;
}

BitcodeCompiler::BitcodeCompiler() {
  // Initialize indexFile.
  if (!config->thinLTOIndexOnlyArg.empty())
    indexFile = openFile(config->thinLTOIndexOnlyArg);

  // Initialize ltoObj.
  lto::ThinBackend backend;
  if (config->thinLTOIndexOnly) {
    auto onIndexWrite = [&](StringRef s) { thinIndices.erase(s); };
    backend = lto::createWriteIndexesThinBackend(
        config->thinLTOPrefixReplace.first, config->thinLTOPrefixReplace.second,
        config->thinLTOEmitImportsFiles, indexFile.get(), onIndexWrite);
  } else if (config->thinLTOJobs != -1U) {
    backend = lto::createInProcessThinBackend(config->thinLTOJobs);
  }

  ltoObj = llvm::make_unique<lto::LTO>(createConfig(), backend,
                                       config->ltoPartitions);

  // Initialize usedStartStop.
  symtab->forEachSymbol([&](Symbol *sym) {
    StringRef s = sym->getName();
    for (StringRef prefix : {"__start_", "__stop_"})
      if (s.startswith(prefix))
        usedStartStop.insert(s.substr(prefix.size()));
  });
}

BitcodeCompiler::~BitcodeCompiler() = default;

void BitcodeCompiler::add(BitcodeFile &f) {
  lto::InputFile &obj = *f.obj;
  bool isExec = !config->shared && !config->relocatable;

  if (config->thinLTOIndexOnly)
    thinIndices.insert(obj.getName());

  ArrayRef<Symbol *> syms = f.getSymbols();
  ArrayRef<lto::InputFile::Symbol> objSyms = obj.symbols();
  std::vector<lto::SymbolResolution> resols(syms.size());

  // Provide a resolution to the LTO API for each symbol.
  for (size_t i = 0, e = syms.size(); i != e; ++i) {
    Symbol *sym = syms[i];
    const lto::InputFile::Symbol &objSym = objSyms[i];
    lto::SymbolResolution &r = resols[i];

    // Ideally we shouldn't check for SF_Undefined but currently IRObjectFile
    // reports two symbols for module ASM defined. Without this check, lld
    // flags an undefined in IR with a definition in ASM as prevailing.
    // Once IRObjectFile is fixed to report only one symbol this hack can
    // be removed.
    r.Prevailing = !objSym.isUndefined() && sym->file == &f;

    // We ask LTO to preserve following global symbols:
    // 1) All symbols when doing relocatable link, so that them can be used
    //    for doing final link.
    // 2) Symbols that are used in regular objects.
    // 3) C named sections if we have corresponding __start_/__stop_ symbol.
    // 4) Symbols that are defined in bitcode files and used for dynamic linking.
    r.VisibleToRegularObj = config->relocatable || sym->isUsedInRegularObj ||
                            (r.Prevailing && sym->includeInDynsym()) ||
                            usedStartStop.count(objSym.getSectionName());
    const auto *dr = dyn_cast<Defined>(sym);
    r.FinalDefinitionInLinkageUnit =
        (isExec || sym->visibility != STV_DEFAULT) && dr &&
        // Skip absolute symbols from ELF objects, otherwise PC-rel relocations
        // will be generated by for them, triggering linker errors.
        // Symbol section is always null for bitcode symbols, hence the check
        // for isElf(). Skip linker script defined symbols as well: they have
        // no File defined.
        !(dr->section == nullptr && (!sym->file || sym->file->isElf()));

<<<<<<< HEAD
#if INTEL_CUSTOMIZATION
    // Mark that the symbol was resolved by the Linker if:
    //   * Sym->isDefined = defined in the whole linking process of bitcode
    //                      files and normal object files
    //   * Sym->isLazy = defined in an archive but not used
    //   * Sym->isShared = defined in a shared library and used
    R.ResolvedByLinker = Sym->isDefined() || Sym->isLazy() || Sym->isShared();
#endif // INTEL_CUSTOMIZATION
    if (R.Prevailing)
      Sym->replace(Undefined{nullptr, Sym->getName(), STB_GLOBAL, STV_DEFAULT,
                             Sym->Type});
=======
    if (r.Prevailing)
      sym->replace(Undefined{nullptr, sym->getName(), STB_GLOBAL, STV_DEFAULT,
                             sym->type});
>>>>>>> 78239025

    // We tell LTO to not apply interprocedural optimization for wrapped
    // (with --wrap) symbols because otherwise LTO would inline them while
    // their values are still not final.
<<<<<<< HEAD
    R.LinkerRedefined = !Sym->CanInline;

=======
    r.LinkerRedefined = !sym->canInline;
>>>>>>> 78239025
  }
  checkError(ltoObj->add(std::move(f.obj), resols));
}

// If LazyObjFile has not been added to link, emit empty index files.
// This is needed because this is what GNU gold plugin does and we have a
// distributed build system that depends on that behavior.
static void thinLTOCreateEmptyIndexFiles() {
  for (LazyObjFile *f : lazyObjFiles) {
    if (!isBitcode(f->mb))
      continue;
    std::string path = replaceThinLTOSuffix(getThinLTOOutputFile(f->getName()));
    std::unique_ptr<raw_fd_ostream> os = openFile(path + ".thinlto.bc");
    if (!os)
      continue;

    ModuleSummaryIndex m(/*HaveGVs*/ false);
    m.setSkipModuleByDistributedBackend();
    WriteIndexToFile(m, *os);
    if (config->thinLTOEmitImportsFiles)
      openFile(path + ".imports");
  }
}

// Merge all the bitcode files we have seen, codegen the result
// and return the resulting ObjectFile(s).
std::vector<InputFile *> BitcodeCompiler::compile() {
  unsigned maxTasks = ltoObj->getMaxTasks();
  buf.resize(maxTasks);
  files.resize(maxTasks);

  // The --thinlto-cache-dir option specifies the path to a directory in which
  // to cache native object files for ThinLTO incremental builds. If a path was
  // specified, configure LTO to use it as the cache directory.
  lto::NativeObjectCache cache;
  if (!config->thinLTOCacheDir.empty())
    cache = check(
        lto::localCache(config->thinLTOCacheDir,
                        [&](size_t task, std::unique_ptr<MemoryBuffer> mb) {
                          files[task] = std::move(mb);
                        }));

<<<<<<< HEAD
#if INTEL_CUSTOMIZATION
  // Linking for an executable
  if (!Config->Relocatable)
    WPUtils.setLinkingExecutable(true);
#endif // INTEL_CUSTOMIZATION

  if (!BitcodeFiles.empty())
    checkError(LTOObj->run(
        [&](size_t Task) {
=======
  if (!bitcodeFiles.empty())
    checkError(ltoObj->run(
        [&](size_t task) {
>>>>>>> 78239025
          return llvm::make_unique<lto::NativeObjectStream>(
              llvm::make_unique<raw_svector_ostream>(buf[task]));
        },
        cache));

  // Emit empty index files for non-indexed files
  for (StringRef s : thinIndices) {
    std::string path = getThinLTOOutputFile(s);
    openFile(path + ".thinlto.bc");
    if (config->thinLTOEmitImportsFiles)
      openFile(path + ".imports");
  }

  if (config->thinLTOIndexOnly) {
    thinLTOCreateEmptyIndexFiles();

    if (!config->ltoObjPath.empty())
      saveBuffer(buf[0], config->ltoObjPath);

    // ThinLTO with index only option is required to generate only the index
    // files. After that, we exit from linker and ThinLTO backend runs in a
    // distributed environment.
    if (indexFile)
      indexFile->close();
    return {};
  }

  if (!config->thinLTOCacheDir.empty())
    pruneCache(config->thinLTOCacheDir, config->thinLTOCachePolicy);

  if (!config->ltoObjPath.empty()) {
    saveBuffer(buf[0], config->ltoObjPath);
    for (unsigned i = 1; i != maxTasks; ++i)
      saveBuffer(buf[i], config->ltoObjPath + Twine(i));
  }

  if (config->saveTemps) {
    saveBuffer(buf[0], config->outputFile + ".lto.o");
    for (unsigned i = 1; i != maxTasks; ++i)
      saveBuffer(buf[i], config->outputFile + Twine(i) + ".lto.o");
  }

  std::vector<InputFile *> ret;
  for (unsigned i = 0; i != maxTasks; ++i)
    if (!buf[i].empty())
      ret.push_back(createObjectFile(MemoryBufferRef(buf[i], "lto.tmp")));

  for (std::unique_ptr<MemoryBuffer> &file : files)
    if (file)
      ret.push_back(createObjectFile(*file));
  return ret;
}<|MERGE_RESOLUTION|>--- conflicted
+++ resolved
@@ -74,16 +74,11 @@
   c.Options.EmitAddrsig = true;
 
   // Always emit a section per function/datum with LTO.
-<<<<<<< HEAD
-  C.Options.FunctionSections = true;
-  C.Options.DataSections = true;
-#if INTEL_CUSTOMIZATION
-  C.Options.IntelAdvancedOptim = Config->IntelAdvancedOptim;
-#endif // INTEL_CUSTOMIZATION
-=======
   c.Options.FunctionSections = true;
   c.Options.DataSections = true;
->>>>>>> 78239025
+#if INTEL_CUSTOMIZATION
+  c.Options.IntelAdvancedOptim = config->intelAdvancedOptim;
+#endif // INTEL_CUSTOMIZATION
 
   if (config->relocatable)
     c.RelocModel = None;
@@ -205,33 +200,23 @@
         // no File defined.
         !(dr->section == nullptr && (!sym->file || sym->file->isElf()));
 
-<<<<<<< HEAD
 #if INTEL_CUSTOMIZATION
     // Mark that the symbol was resolved by the Linker if:
-    //   * Sym->isDefined = defined in the whole linking process of bitcode
+    //   * sym->isDefined = defined in the whole linking process of bitcode
     //                      files and normal object files
-    //   * Sym->isLazy = defined in an archive but not used
-    //   * Sym->isShared = defined in a shared library and used
-    R.ResolvedByLinker = Sym->isDefined() || Sym->isLazy() || Sym->isShared();
+    //   * sym->isLazy = defined in an archive but not used
+    //   * sym->isShared = defined in a shared library and used
+    r.ResolvedByLinker = sym->isDefined() || sym->isLazy() || sym->isShared();
 #endif // INTEL_CUSTOMIZATION
-    if (R.Prevailing)
-      Sym->replace(Undefined{nullptr, Sym->getName(), STB_GLOBAL, STV_DEFAULT,
-                             Sym->Type});
-=======
     if (r.Prevailing)
       sym->replace(Undefined{nullptr, sym->getName(), STB_GLOBAL, STV_DEFAULT,
                              sym->type});
->>>>>>> 78239025
 
     // We tell LTO to not apply interprocedural optimization for wrapped
     // (with --wrap) symbols because otherwise LTO would inline them while
     // their values are still not final.
-<<<<<<< HEAD
-    R.LinkerRedefined = !Sym->CanInline;
-
-=======
     r.LinkerRedefined = !sym->canInline;
->>>>>>> 78239025
+
   }
   checkError(ltoObj->add(std::move(f.obj), resols));
 }
@@ -274,21 +259,15 @@
                           files[task] = std::move(mb);
                         }));
 
-<<<<<<< HEAD
 #if INTEL_CUSTOMIZATION
   // Linking for an executable
-  if (!Config->Relocatable)
+  if (!config->relocatable)
     WPUtils.setLinkingExecutable(true);
 #endif // INTEL_CUSTOMIZATION
 
-  if (!BitcodeFiles.empty())
-    checkError(LTOObj->run(
-        [&](size_t Task) {
-=======
   if (!bitcodeFiles.empty())
     checkError(ltoObj->run(
         [&](size_t task) {
->>>>>>> 78239025
           return llvm::make_unique<lto::NativeObjectStream>(
               llvm::make_unique<raw_svector_ostream>(buf[task]));
         },
