--- conflicted
+++ resolved
@@ -517,27 +517,13 @@
       /*sort=*/false);
   add(in.relaIplt);
 
-<<<<<<< HEAD
 #if INTEL_CUSTOMIZATION
-  if (Config->AndFeatures & GNU_PROPERTY_X86_FEATURE_1_IBT) {
-    In.IBTPlt = make<IBTPltSection>();
-    Add(In.IBTPlt);
+  if (config->andFeatures & GNU_PROPERTY_X86_FEATURE_1_IBT) {
+    in.ibtPlt = make<IBTPltSection>();
+    add(in.ibtPlt);
   }
 #endif // INTEL_CUSTOMIZATION
 
-  In.Plt = make<PltSection>(false);
-  Add(In.Plt);
-  In.Iplt = make<PltSection>(true);
-  Add(In.Iplt);
-
-#if INTEL_CUSTOMIZATION
-  if (Config->AndFeatures)
-    Add(make<GnuPropertySection>());
-#endif // INTEL_CUSTOMIZATION
-
-  if (Config->AndFeatures)
-    Add(make<GnuPropertySection>());
-=======
   in.plt = make<PltSection>(false);
   add(in.plt);
   in.iplt = make<PltSection>(true);
@@ -545,7 +531,6 @@
 
   if (config->andFeatures)
     add(make<GnuPropertySection>());
->>>>>>> 78239025
 
   // .note.GNU-stack is always added when we are creating a re-linkable
   // object file. Other linkers are using the presence of this marker
