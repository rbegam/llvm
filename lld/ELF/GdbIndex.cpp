//===- GdbIndex.cpp -------------------------------------------------------===//
//
//                             The LLVM Linker
//
// This file is distributed under the University of Illinois Open Source
// License. See LICENSE.TXT for details.
//
//===----------------------------------------------------------------------===//
//
// The -gdb-index option instructs the linker to emit a .gdb_index section.
// The section contains information to make gdb startup faster.
// The format of the section is described at
// https://sourceware.org/gdb/onlinedocs/gdb/Index-Section-Format.html.
//
//===----------------------------------------------------------------------===//

#include "GdbIndex.h"
#include "lld/Common/Memory.h"
#include "llvm/DebugInfo/DWARF/DWARFDebugPubTable.h"
#include "llvm/Object/ELFObjectFile.h"

using namespace llvm;
using namespace llvm::object;
using namespace lld;
using namespace lld::elf;

template <class ELFT> LLDDwarfObj<ELFT>::LLDDwarfObj(ObjFile<ELFT> *Obj) {
  for (InputSectionBase *Sec : Obj->getSections()) {
    if (!Sec)
      continue;
    if (LLDDWARFSection *M = StringSwitch<LLDDWARFSection *>(Sec->Name)
                                 .Case(".debug_info", &InfoSection)
                                 .Case(".debug_ranges", &RangeSection)
                                 .Case(".debug_line", &LineSection)
                                 .Default(nullptr)) {
      Sec->maybeUncompress();
      M->Data = toStringRef(Sec->Data);
      M->Sec = Sec;
      continue;
    }
    if (Sec->Name == ".debug_abbrev")
      AbbrevSection = toStringRef(Sec->Data);
    else if (Sec->Name == ".debug_gnu_pubnames")
      GnuPubNamesSection = toStringRef(Sec->Data);
    else if (Sec->Name == ".debug_gnu_pubtypes")
      GnuPubTypesSection = toStringRef(Sec->Data);
    else if (Sec->Name == ".debug_str")
      StrSection = toStringRef(Sec->Data);
  }
}

// Find if there is a relocation at Pos in Sec.  The code is a bit
// more complicated than usual because we need to pass a section index
// to llvm since it has no idea about InputSection.
template <class ELFT>
template <class RelTy>
Optional<RelocAddrEntry>
LLDDwarfObj<ELFT>::findAux(const InputSectionBase &Sec, uint64_t Pos,
                           ArrayRef<RelTy> Rels) const {
  auto It = std::lower_bound(
      Rels.begin(), Rels.end(), Pos,
      [](const RelTy &A, uint64_t B) { return A.r_offset < B; });
  if (It == Rels.end() || It->r_offset != Pos)
    return None;
  const RelTy &Rel = *It;

  const ObjFile<ELFT> *File = Sec.getFile<ELFT>();
  uint32_t SymIndex = Rel.getSymbol(Config->IsMips64EL);
  const typename ELFT::Sym &Sym = File->getELFSyms()[SymIndex];
  uint32_t SecIndex = File->getSectionIndex(Sym);

  // Broken debug info can point to a non-Defined symbol.
  auto *DR = dyn_cast<Defined>(&File->getRelocTargetSym(Rel));
  if (!DR) {
    error("unsupported relocation target while parsing debug info");
    return None;
  }
<<<<<<< HEAD
}

template <class ELFT>
LLDDwarfObj<ELFT>::LLDDwarfObj(elf::ObjectFile<ELFT> *Obj) : Obj(Obj) {
  for (InputSectionBase *Sec : Obj->getSections()) {
    if (!Sec)
      continue;
    if (LLDDWARFSection *M = StringSwitch<LLDDWARFSection *>(Sec->Name)
                                 .Case(".debug_info", &InfoSection)
                                 .Case(".debug_ranges", &RangeSection)
                                 .Case(".debug_line", &LineSection)
                                 .Default(nullptr)) {
      M->Data = toStringRef(Sec->Data);
      M->Sec = Sec;
      continue;
    }
    if (Sec->Name == ".debug_abbrev")
      AbbrevSection = toStringRef(Sec->Data);
    else if (Sec->Name == ".debug_gnu_pubnames")
      GnuPubNamesSection = toStringRef(Sec->Data);
    else if (Sec->Name == ".debug_gnu_pubtypes")
      GnuPubTypesSection = toStringRef(Sec->Data);
  }
}

// Find if there is a relocation at Pos in Sec.  The code is a bit
// more complicated than usual because we need to pass a section index
// to llvm since it has no idea about InputSection.
template <class ELFT>
template <class RelTy>
Optional<RelocAddrEntry>
LLDDwarfObj<ELFT>::findAux(const InputSectionBase &Sec, uint64_t Pos,
                           ArrayRef<RelTy> Rels) const {
  auto I = llvm::find_if(Rels,
                         [=](const RelTy &Rel) { return Rel.r_offset == Pos; });
  if (I == Rels.end())
    return None;
  const RelTy &Rel = *I;
  const elf::ObjectFile<ELFT> *File = Sec.getFile<ELFT>();
  uint32_t SymIndex = Rel.getSymbol(Config->IsMips64EL);
  const typename ELFT::Sym &Sym = File->getELFSymbols()[SymIndex];
  uint32_t SecIndex = File->getSectionIndex(Sym);
  SymbolBody &B = File->getRelocTargetSym(Rel);
  auto &DR = cast<DefinedRegular>(B);
  uint64_t Val = DR.Value + getAddend<ELFT>(Rel);

  // FIXME: We should be consistent about always adding the file
  // offset or not.
  if (DR.Section->Flags & ELF::SHF_ALLOC)
    Val += cast<InputSection>(DR.Section)->getOffsetInFile();

  RelocAddrEntry Ret{SecIndex, Val};
  return Ret;
=======
  uint64_t Val = DR->Value + getAddend<ELFT>(Rel);

  // FIXME: We should be consistent about always adding the file
  // offset or not.
  if (DR->Section->Flags & ELF::SHF_ALLOC)
    Val += cast<InputSection>(DR->Section)->getOffsetInFile();

  return RelocAddrEntry{SecIndex, Val};
>>>>>>> 0e95ba0d
}

template <class ELFT>
Optional<RelocAddrEntry> LLDDwarfObj<ELFT>::find(const llvm::DWARFSection &S,
                                                 uint64_t Pos) const {
  auto &Sec = static_cast<const LLDDWARFSection &>(S);
  if (Sec.Sec->AreRelocsRela)
    return findAux(*Sec.Sec, Pos, Sec.Sec->template relas<ELFT>());
  return findAux(*Sec.Sec, Pos, Sec.Sec->template rels<ELFT>());
}

template class elf::LLDDwarfObj<ELF32LE>;
template class elf::LLDDwarfObj<ELF32BE>;
template class elf::LLDDwarfObj<ELF64LE>;
template class elf::LLDDwarfObj<ELF64BE>;<|MERGE_RESOLUTION|>--- conflicted
+++ resolved
@@ -75,61 +75,6 @@
     error("unsupported relocation target while parsing debug info");
     return None;
   }
-<<<<<<< HEAD
-}
-
-template <class ELFT>
-LLDDwarfObj<ELFT>::LLDDwarfObj(elf::ObjectFile<ELFT> *Obj) : Obj(Obj) {
-  for (InputSectionBase *Sec : Obj->getSections()) {
-    if (!Sec)
-      continue;
-    if (LLDDWARFSection *M = StringSwitch<LLDDWARFSection *>(Sec->Name)
-                                 .Case(".debug_info", &InfoSection)
-                                 .Case(".debug_ranges", &RangeSection)
-                                 .Case(".debug_line", &LineSection)
-                                 .Default(nullptr)) {
-      M->Data = toStringRef(Sec->Data);
-      M->Sec = Sec;
-      continue;
-    }
-    if (Sec->Name == ".debug_abbrev")
-      AbbrevSection = toStringRef(Sec->Data);
-    else if (Sec->Name == ".debug_gnu_pubnames")
-      GnuPubNamesSection = toStringRef(Sec->Data);
-    else if (Sec->Name == ".debug_gnu_pubtypes")
-      GnuPubTypesSection = toStringRef(Sec->Data);
-  }
-}
-
-// Find if there is a relocation at Pos in Sec.  The code is a bit
-// more complicated than usual because we need to pass a section index
-// to llvm since it has no idea about InputSection.
-template <class ELFT>
-template <class RelTy>
-Optional<RelocAddrEntry>
-LLDDwarfObj<ELFT>::findAux(const InputSectionBase &Sec, uint64_t Pos,
-                           ArrayRef<RelTy> Rels) const {
-  auto I = llvm::find_if(Rels,
-                         [=](const RelTy &Rel) { return Rel.r_offset == Pos; });
-  if (I == Rels.end())
-    return None;
-  const RelTy &Rel = *I;
-  const elf::ObjectFile<ELFT> *File = Sec.getFile<ELFT>();
-  uint32_t SymIndex = Rel.getSymbol(Config->IsMips64EL);
-  const typename ELFT::Sym &Sym = File->getELFSymbols()[SymIndex];
-  uint32_t SecIndex = File->getSectionIndex(Sym);
-  SymbolBody &B = File->getRelocTargetSym(Rel);
-  auto &DR = cast<DefinedRegular>(B);
-  uint64_t Val = DR.Value + getAddend<ELFT>(Rel);
-
-  // FIXME: We should be consistent about always adding the file
-  // offset or not.
-  if (DR.Section->Flags & ELF::SHF_ALLOC)
-    Val += cast<InputSection>(DR.Section)->getOffsetInFile();
-
-  RelocAddrEntry Ret{SecIndex, Val};
-  return Ret;
-=======
   uint64_t Val = DR->Value + getAddend<ELFT>(Rel);
 
   // FIXME: We should be consistent about always adding the file
@@ -138,7 +83,6 @@
     Val += cast<InputSection>(DR->Section)->getOffsetInFile();
 
   return RelocAddrEntry{SecIndex, Val};
->>>>>>> 0e95ba0d
 }
 
 template <class ELFT>
