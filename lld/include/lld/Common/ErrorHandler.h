--- conflicted
+++ resolved
@@ -117,15 +117,11 @@
 inline void warn(const Twine &msg) { errorHandler().warn(msg); }
 inline uint64_t errorCount() { return errorHandler().errorCount; }
 
-<<<<<<< HEAD
-LLVM_ATTRIBUTE_NORETURN void exitLld(int Val);
+LLVM_ATTRIBUTE_NORETURN void exitLld(int val);
 #if INTEL_CUSTOMIZATION
 // Destroy the LTO temporary data and flush the stream buffers
 void cleanIntelLld();
 #endif // INTEL_CUSTOMIZATION
-=======
-LLVM_ATTRIBUTE_NORETURN void exitLld(int val);
->>>>>>> 78239025
 
 void diagnosticHandler(const llvm::DiagnosticInfo &di);
 void checkError(Error e);
