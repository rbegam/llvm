//===- Chunks.cpp ---------------------------------------------------------===//
//
//                             The LLVM Linker
//
// This file is distributed under the University of Illinois Open Source
// License. See LICENSE.TXT for details.
//
//===----------------------------------------------------------------------===//

#include "Chunks.h"
#include "InputFiles.h"
#include "Symbols.h"
#include "Writer.h"
#include "lld/Common/ErrorHandler.h"
#include "llvm/ADT/Twine.h"
#include "llvm/BinaryFormat/COFF.h"
#include "llvm/Object/COFF.h"
#include "llvm/Support/Debug.h"
#include "llvm/Support/Endian.h"
#include "llvm/Support/raw_ostream.h"
#include <algorithm>

using namespace llvm;
using namespace llvm::object;
using namespace llvm::support::endian;
using namespace llvm::COFF;
using llvm::support::ulittle32_t;

namespace lld {
namespace coff {

SectionChunk::SectionChunk(ObjFile *F, const coff_section *H)
    : Chunk(SectionKind), Repl(this), Header(H), File(F),
      Relocs(File->getCOFFObj()->getRelocations(Header)),
      NumRelocs(std::distance(Relocs.begin(), Relocs.end())) {
  // Initialize SectionName.
  File->getCOFFObj()->getSectionName(Header, SectionName);

  Alignment = Header->getAlignment();

  // If linker GC is disabled, every chunk starts out alive.  If linker GC is
  // enabled, treat non-comdat sections as roots. Generally optimized object
  // files will be built with -ffunction-sections or /Gy, so most things worth
  // stripping will be in a comdat.
  Live = !Config->DoGC || !isCOMDAT();
}

static void add16(uint8_t *P, int16_t V) { write16le(P, read16le(P) + V); }
static void add32(uint8_t *P, int32_t V) { write32le(P, read32le(P) + V); }
static void add64(uint8_t *P, int64_t V) { write64le(P, read64le(P) + V); }
static void or16(uint8_t *P, uint16_t V) { write16le(P, read16le(P) | V); }
static void or32(uint8_t *P, uint32_t V) { write32le(P, read32le(P) | V); }

static void applySecRel(const SectionChunk *Sec, uint8_t *Off,
                        OutputSection *OS, uint64_t S) {
  if (!OS) {
    if (Sec->isCodeView())
      return;
    fatal("SECREL relocation cannot be applied to absolute symbols");
  }
  uint64_t SecRel = S - OS->getRVA();
  if (SecRel > UINT32_MAX) {
    error("overflow in SECREL relocation in section: " + Sec->getSectionName());
    return;
  }
  add32(Off, SecRel);
}

static void applySecIdx(uint8_t *Off, OutputSection *OS) {
  // If we have no output section, this must be an absolute symbol. Use the
  // sentinel absolute symbol section index.
  uint16_t SecIdx = OS ? OS->SectionIndex : DefinedAbsolute::OutputSectionIndex;
  add16(Off, SecIdx);
}

void SectionChunk::applyRelX64(uint8_t *Off, uint16_t Type, OutputSection *OS,
                               uint64_t S, uint64_t P) const {
  switch (Type) {
  case IMAGE_REL_AMD64_ADDR32:   add32(Off, S + Config->ImageBase); break;
  case IMAGE_REL_AMD64_ADDR64:   add64(Off, S + Config->ImageBase); break;
  case IMAGE_REL_AMD64_ADDR32NB: add32(Off, S); break;
  case IMAGE_REL_AMD64_REL32:    add32(Off, S - P - 4); break;
  case IMAGE_REL_AMD64_REL32_1:  add32(Off, S - P - 5); break;
  case IMAGE_REL_AMD64_REL32_2:  add32(Off, S - P - 6); break;
  case IMAGE_REL_AMD64_REL32_3:  add32(Off, S - P - 7); break;
  case IMAGE_REL_AMD64_REL32_4:  add32(Off, S - P - 8); break;
  case IMAGE_REL_AMD64_REL32_5:  add32(Off, S - P - 9); break;
  case IMAGE_REL_AMD64_SECTION:  applySecIdx(Off, OS); break;
  case IMAGE_REL_AMD64_SECREL:   applySecRel(this, Off, OS, S); break;
  default:
    fatal("unsupported relocation type 0x" + Twine::utohexstr(Type));
  }
}

void SectionChunk::applyRelX86(uint8_t *Off, uint16_t Type, OutputSection *OS,
                               uint64_t S, uint64_t P) const {
  switch (Type) {
  case IMAGE_REL_I386_ABSOLUTE: break;
  case IMAGE_REL_I386_DIR32:    add32(Off, S + Config->ImageBase); break;
  case IMAGE_REL_I386_DIR32NB:  add32(Off, S); break;
  case IMAGE_REL_I386_REL32:    add32(Off, S - P - 4); break;
  case IMAGE_REL_I386_SECTION:  applySecIdx(Off, OS); break;
  case IMAGE_REL_I386_SECREL:   applySecRel(this, Off, OS, S); break;
  default:
    fatal("unsupported relocation type 0x" + Twine::utohexstr(Type));
  }
}

static void applyMOV(uint8_t *Off, uint16_t V) {
  write16le(Off, (read16le(Off) & 0xfbf0) | ((V & 0x800) >> 1) | ((V >> 12) & 0xf));
  write16le(Off + 2, (read16le(Off + 2) & 0x8f00) | ((V & 0x700) << 4) | (V & 0xff));
}

static uint16_t readMOV(uint8_t *Off) {
  uint16_t Opcode1 = read16le(Off);
  uint16_t Opcode2 = read16le(Off + 2);
  uint16_t Imm = (Opcode2 & 0x00ff) | ((Opcode2 >> 4) & 0x0700);
  Imm |= ((Opcode1 << 1) & 0x0800) | ((Opcode1 & 0x000f) << 12);
  return Imm;
}

void applyMOV32T(uint8_t *Off, uint32_t V) {
  uint16_t ImmW = readMOV(Off);     // read MOVW operand
  uint16_t ImmT = readMOV(Off + 4); // read MOVT operand
  uint32_t Imm = ImmW | (ImmT << 16);
  V += Imm;                         // add the immediate offset
  applyMOV(Off, V);           // set MOVW operand
  applyMOV(Off + 4, V >> 16); // set MOVT operand
}

static void applyBranch20T(uint8_t *Off, int32_t V) {
  uint32_t S = V < 0 ? 1 : 0;
  uint32_t J1 = (V >> 19) & 1;
  uint32_t J2 = (V >> 18) & 1;
  or16(Off, (S << 10) | ((V >> 12) & 0x3f));
  or16(Off + 2, (J1 << 13) | (J2 << 11) | ((V >> 1) & 0x7ff));
}

void applyBranch24T(uint8_t *Off, int32_t V) {
  if (!isInt<25>(V))
    fatal("relocation out of range");
  uint32_t S = V < 0 ? 1 : 0;
  uint32_t J1 = ((~V >> 23) & 1) ^ S;
  uint32_t J2 = ((~V >> 22) & 1) ^ S;
  or16(Off, (S << 10) | ((V >> 12) & 0x3ff));
  // Clear out the J1 and J2 bits which may be set.
  write16le(Off + 2, (read16le(Off + 2) & 0xd000) | (J1 << 13) | (J2 << 11) | ((V >> 1) & 0x7ff));
}

void SectionChunk::applyRelARM(uint8_t *Off, uint16_t Type, OutputSection *OS,
                               uint64_t S, uint64_t P) const {
  // Pointer to thumb code must have the LSB set.
  uint64_t SX = S;
  if (OS && (OS->getPermissions() & IMAGE_SCN_MEM_EXECUTE))
    SX |= 1;
  switch (Type) {
  case IMAGE_REL_ARM_ADDR32:    add32(Off, SX + Config->ImageBase); break;
  case IMAGE_REL_ARM_ADDR32NB:  add32(Off, SX); break;
  case IMAGE_REL_ARM_MOV32T:    applyMOV32T(Off, SX + Config->ImageBase); break;
  case IMAGE_REL_ARM_BRANCH20T: applyBranch20T(Off, SX - P - 4); break;
  case IMAGE_REL_ARM_BRANCH24T: applyBranch24T(Off, SX - P - 4); break;
  case IMAGE_REL_ARM_BLX23T:    applyBranch24T(Off, SX - P - 4); break;
  case IMAGE_REL_ARM_SECTION:   applySecIdx(Off, OS); break;
  case IMAGE_REL_ARM_SECREL:    applySecRel(this, Off, OS, S); break;
  default:
    fatal("unsupported relocation type 0x" + Twine::utohexstr(Type));
  }
}

// Interpret the existing immediate value as a byte offset to the
// target symbol, then update the instruction with the immediate as
// the page offset from the current instruction to the target.
static void applyArm64Addr(uint8_t *Off, uint64_t S, uint64_t P) {
  uint32_t Orig = read32le(Off);
  uint64_t Imm = ((Orig >> 29) & 0x3) | ((Orig >> 3) & 0x1FFFFC);
  S += Imm;
  Imm = (S >> 12) - (P >> 12);
  uint32_t ImmLo = (Imm & 0x3) << 29;
  uint32_t ImmHi = (Imm & 0x1FFFFC) << 3;
  uint64_t Mask = (0x3 << 29) | (0x1FFFFC << 3);
  write32le(Off, (Orig & ~Mask) | ImmLo | ImmHi);
}

// Update the immediate field in a AARCH64 ldr, str, and add instruction.
// Optionally limit the range of the written immediate by one or more bits
// (RangeLimit).
static void applyArm64Imm(uint8_t *Off, uint64_t Imm, uint32_t RangeLimit) {
  uint32_t Orig = read32le(Off);
  Imm += (Orig >> 10) & 0xFFF;
  Orig &= ~(0xFFF << 10);
  write32le(Off, Orig | ((Imm & (0xFFF >> RangeLimit)) << 10));
}

// Add the 12 bit page offset to the existing immediate.
// Ldr/str instructions store the opcode immediate scaled
// by the load/store size (giving a larger range for larger
// loads/stores). The immediate is always (both before and after
// fixing up the relocation) stored scaled similarly.
// Even if larger loads/stores have a larger range, limit the
// effective offset to 12 bit, since it is intended to be a
// page offset.
static void applyArm64Ldr(uint8_t *Off, uint64_t Imm) {
  uint32_t Orig = read32le(Off);
  uint32_t Size = Orig >> 30;
  // 0x04000000 indicates SIMD/FP registers
  // 0x00800000 indicates 128 bit
  if ((Orig & 0x4800000) == 0x4800000)
    Size += 4;
  if ((Imm & ((1 << Size) - 1)) != 0)
    fatal("misaligned ldr/str offset");
<<<<<<< HEAD
  applyArm64Imm(Off, Imm >> Size);
=======
  applyArm64Imm(Off, Imm >> Size, Size);
>>>>>>> 0e95ba0d
}

void SectionChunk::applyRelARM64(uint8_t *Off, uint16_t Type, OutputSection *OS,
                                 uint64_t S, uint64_t P) const {
  switch (Type) {
  case IMAGE_REL_ARM64_PAGEBASE_REL21: applyArm64Addr(Off, S, P); break;
  case IMAGE_REL_ARM64_PAGEOFFSET_12A: applyArm64Imm(Off, S & 0xfff, 0); break;
  case IMAGE_REL_ARM64_PAGEOFFSET_12L: applyArm64Ldr(Off, S & 0xfff); break;
  case IMAGE_REL_ARM64_BRANCH26:       or32(Off, ((S - P) & 0x0FFFFFFC) >> 2); break;
  case IMAGE_REL_ARM64_ADDR32:         add32(Off, S + Config->ImageBase); break;
  case IMAGE_REL_ARM64_ADDR32NB:       add32(Off, S); break;
  case IMAGE_REL_ARM64_ADDR64:         add64(Off, S + Config->ImageBase); break;
  case IMAGE_REL_ARM64_SECREL:         applySecRel(this, Off, OS, S); break;
  default:
    fatal("unsupported relocation type 0x" + Twine::utohexstr(Type));
  }
}

void SectionChunk::writeTo(uint8_t *Buf) const {
  if (!hasData())
    return;
  // Copy section contents from source object file to output file.
  ArrayRef<uint8_t> A = getContents();
  memcpy(Buf + OutputSectionOff, A.data(), A.size());

  // Apply relocations.
  size_t InputSize = getSize();
  for (const coff_relocation &Rel : Relocs) {
    // Check for an invalid relocation offset. This check isn't perfect, because
    // we don't have the relocation size, which is only known after checking the
    // machine and relocation type. As a result, a relocation may overwrite the
    // beginning of the following input section.
    if (Rel.VirtualAddress >= InputSize)
      fatal("relocation points beyond the end of its parent section");

    uint8_t *Off = Buf + OutputSectionOff + Rel.VirtualAddress;

    // Get the output section of the symbol for this relocation.  The output
    // section is needed to compute SECREL and SECTION relocations used in debug
    // info.
    auto *Sym =
        dyn_cast_or_null<Defined>(File->getSymbol(Rel.SymbolTableIndex));
    if (!Sym) {
      if (isCodeView() || isDWARF())
        continue;
      // Symbols in early discarded sections are represented using null pointers,
      // so we need to retrieve the name from the object file.
      COFFSymbolRef Sym =
          check(File->getCOFFObj()->getSymbol(Rel.SymbolTableIndex));
      StringRef Name;
      File->getCOFFObj()->getSymbolName(Sym, Name);
      fatal("relocation against symbol in discarded section: " + Name);
    }
    Chunk *C = Sym->getChunk();
    OutputSection *OS = C ? C->getOutputSection() : nullptr;

    // Only absolute and __ImageBase symbols lack an output section. For any
    // other symbol, this indicates that the chunk was discarded.  Normally
    // relocations against discarded sections are an error.  However, debug info
    // sections are not GC roots and can end up with these kinds of relocations.
    // Skip these relocations.
    if (!OS && !isa<DefinedAbsolute>(Sym) && !isa<DefinedSynthetic>(Sym)) {
      if (isCodeView() || isDWARF())
        continue;
      fatal("relocation against symbol in discarded section: " +
            Sym->getName());
    }
    uint64_t S = Sym->getRVA();

    // Compute the RVA of the relocation for relative relocations.
    uint64_t P = RVA + Rel.VirtualAddress;
    switch (Config->Machine) {
    case AMD64:
      applyRelX64(Off, Rel.Type, OS, S, P);
      break;
    case I386:
      applyRelX86(Off, Rel.Type, OS, S, P);
      break;
    case ARMNT:
      applyRelARM(Off, Rel.Type, OS, S, P);
      break;
    case ARM64:
      applyRelARM64(Off, Rel.Type, OS, S, P);
      break;
    default:
      llvm_unreachable("unknown machine type");
    }
  }
}

void SectionChunk::addAssociative(SectionChunk *Child) {
  AssocChildren.push_back(Child);
}

static uint8_t getBaserelType(const coff_relocation &Rel) {
  switch (Config->Machine) {
  case AMD64:
    if (Rel.Type == IMAGE_REL_AMD64_ADDR64)
      return IMAGE_REL_BASED_DIR64;
    return IMAGE_REL_BASED_ABSOLUTE;
  case I386:
    if (Rel.Type == IMAGE_REL_I386_DIR32)
      return IMAGE_REL_BASED_HIGHLOW;
    return IMAGE_REL_BASED_ABSOLUTE;
  case ARMNT:
    if (Rel.Type == IMAGE_REL_ARM_ADDR32)
      return IMAGE_REL_BASED_HIGHLOW;
    if (Rel.Type == IMAGE_REL_ARM_MOV32T)
      return IMAGE_REL_BASED_ARM_MOV32T;
    return IMAGE_REL_BASED_ABSOLUTE;
  case ARM64:
    if (Rel.Type == IMAGE_REL_ARM64_ADDR64)
      return IMAGE_REL_BASED_DIR64;
    return IMAGE_REL_BASED_ABSOLUTE;
  default:
    llvm_unreachable("unknown machine type");
  }
}

// Windows-specific.
// Collect all locations that contain absolute addresses, which need to be
// fixed by the loader if load-time relocation is needed.
// Only called when base relocation is enabled.
void SectionChunk::getBaserels(std::vector<Baserel> *Res) {
  for (const coff_relocation &Rel : Relocs) {
    uint8_t Ty = getBaserelType(Rel);
    if (Ty == IMAGE_REL_BASED_ABSOLUTE)
      continue;
    Symbol *Target = File->getSymbol(Rel.SymbolTableIndex);
    if (!Target || isa<DefinedAbsolute>(Target))
      continue;
    Res->emplace_back(RVA + Rel.VirtualAddress, Ty);
  }
}

bool SectionChunk::hasData() const {
  return !(Header->Characteristics & IMAGE_SCN_CNT_UNINITIALIZED_DATA);
}

uint32_t SectionChunk::getPermissions() const {
  return Header->Characteristics & PermMask;
}

bool SectionChunk::isCOMDAT() const {
  return Header->Characteristics & IMAGE_SCN_LNK_COMDAT;
}

void SectionChunk::printDiscardedMessage() const {
  // Removed by dead-stripping. If it's removed by ICF, ICF already
  // printed out the name, so don't repeat that here.
  if (Sym && this == Repl)
    message("Discarded " + Sym->getName());
}

StringRef SectionChunk::getDebugName() {
  if (Sym)
    return Sym->getName();
  return "";
}

ArrayRef<uint8_t> SectionChunk::getContents() const {
  ArrayRef<uint8_t> A;
  File->getCOFFObj()->getSectionContents(Header, A);
  return A;
}

void SectionChunk::replace(SectionChunk *Other) {
  Other->Repl = Repl;
  Other->Live = false;
}

CommonChunk::CommonChunk(const COFFSymbolRef S) : Sym(S) {
  // Common symbols are aligned on natural boundaries up to 32 bytes.
  // This is what MSVC link.exe does.
  Alignment = std::min(uint64_t(32), PowerOf2Ceil(Sym.getValue()));
}

uint32_t CommonChunk::getPermissions() const {
  return IMAGE_SCN_CNT_UNINITIALIZED_DATA | IMAGE_SCN_MEM_READ |
         IMAGE_SCN_MEM_WRITE;
}

void StringChunk::writeTo(uint8_t *Buf) const {
  memcpy(Buf + OutputSectionOff, Str.data(), Str.size());
}

ImportThunkChunkX64::ImportThunkChunkX64(Defined *S) : ImpSymbol(S) {
  // Intel Optimization Manual says that all branch targets
  // should be 16-byte aligned. MSVC linker does this too.
  Alignment = 16;
}

void ImportThunkChunkX64::writeTo(uint8_t *Buf) const {
  memcpy(Buf + OutputSectionOff, ImportThunkX86, sizeof(ImportThunkX86));
  // The first two bytes is a JMP instruction. Fill its operand.
  write32le(Buf + OutputSectionOff + 2, ImpSymbol->getRVA() - RVA - getSize());
}

void ImportThunkChunkX86::getBaserels(std::vector<Baserel> *Res) {
  Res->emplace_back(getRVA() + 2);
}

void ImportThunkChunkX86::writeTo(uint8_t *Buf) const {
  memcpy(Buf + OutputSectionOff, ImportThunkX86, sizeof(ImportThunkX86));
  // The first two bytes is a JMP instruction. Fill its operand.
  write32le(Buf + OutputSectionOff + 2,
            ImpSymbol->getRVA() + Config->ImageBase);
}

void ImportThunkChunkARM::getBaserels(std::vector<Baserel> *Res) {
  Res->emplace_back(getRVA(), IMAGE_REL_BASED_ARM_MOV32T);
}

void ImportThunkChunkARM::writeTo(uint8_t *Buf) const {
  memcpy(Buf + OutputSectionOff, ImportThunkARM, sizeof(ImportThunkARM));
  // Fix mov.w and mov.t operands.
  applyMOV32T(Buf + OutputSectionOff, ImpSymbol->getRVA() + Config->ImageBase);
}

void ImportThunkChunkARM64::writeTo(uint8_t *Buf) const {
  int64_t Off = ImpSymbol->getRVA() & 0xfff;
  memcpy(Buf + OutputSectionOff, ImportThunkARM64, sizeof(ImportThunkARM64));
  applyArm64Addr(Buf + OutputSectionOff, ImpSymbol->getRVA(), RVA);
  applyArm64Ldr(Buf + OutputSectionOff + 4, Off);
}

void LocalImportChunk::getBaserels(std::vector<Baserel> *Res) {
  Res->emplace_back(getRVA());
}

size_t LocalImportChunk::getSize() const {
  return Config->is64() ? 8 : 4;
}

void LocalImportChunk::writeTo(uint8_t *Buf) const {
  if (Config->is64()) {
    write64le(Buf + OutputSectionOff, Sym->getRVA() + Config->ImageBase);
  } else {
    write32le(Buf + OutputSectionOff, Sym->getRVA() + Config->ImageBase);
  }
}

void SEHTableChunk::writeTo(uint8_t *Buf) const {
  ulittle32_t *Begin = reinterpret_cast<ulittle32_t *>(Buf + OutputSectionOff);
  size_t Cnt = 0;
  for (Defined *D : Syms)
    Begin[Cnt++] = D->getRVA();
  std::sort(Begin, Begin + Cnt);
}

// Windows-specific. This class represents a block in .reloc section.
// The format is described here.
//
// On Windows, each DLL is linked against a fixed base address and
// usually loaded to that address. However, if there's already another
// DLL that overlaps, the loader has to relocate it. To do that, DLLs
// contain .reloc sections which contain offsets that need to be fixed
// up at runtime. If the loader finds that a DLL cannot be loaded to its
// desired base address, it loads it to somewhere else, and add <actual
// base address> - <desired base address> to each offset that is
// specified by the .reloc section. In ELF terms, .reloc sections
// contain relative relocations in REL format (as opposed to RELA.)
//
// This already significantly reduces the size of relocations compared
// to ELF .rel.dyn, but Windows does more to reduce it (probably because
// it was invented for PCs in the late '80s or early '90s.)  Offsets in
// .reloc are grouped by page where the page size is 12 bits, and
// offsets sharing the same page address are stored consecutively to
// represent them with less space. This is very similar to the page
// table which is grouped by (multiple stages of) pages.
//
// For example, let's say we have 0x00030, 0x00500, 0x00700, 0x00A00,
// 0x20004, and 0x20008 in a .reloc section for x64. The uppermost 4
// bits have a type IMAGE_REL_BASED_DIR64 or 0xA. In the section, they
// are represented like this:
//
//   0x00000  -- page address (4 bytes)
//   16       -- size of this block (4 bytes)
//     0xA030 -- entries (2 bytes each)
//     0xA500
//     0xA700
//     0xAA00
//   0x20000  -- page address (4 bytes)
//   12       -- size of this block (4 bytes)
//     0xA004 -- entries (2 bytes each)
//     0xA008
//
// Usually we have a lot of relocations for each page, so the number of
// bytes for one .reloc entry is close to 2 bytes on average.
BaserelChunk::BaserelChunk(uint32_t Page, Baserel *Begin, Baserel *End) {
  // Block header consists of 4 byte page RVA and 4 byte block size.
  // Each entry is 2 byte. Last entry may be padding.
  Data.resize(alignTo((End - Begin) * 2 + 8, 4));
  uint8_t *P = Data.data();
  write32le(P, Page);
  write32le(P + 4, Data.size());
  P += 8;
  for (Baserel *I = Begin; I != End; ++I) {
    write16le(P, (I->Type << 12) | (I->RVA - Page));
    P += 2;
  }
}

void BaserelChunk::writeTo(uint8_t *Buf) const {
  memcpy(Buf + OutputSectionOff, Data.data(), Data.size());
}

uint8_t Baserel::getDefaultType() {
  switch (Config->Machine) {
  case AMD64:
  case ARM64:
    return IMAGE_REL_BASED_DIR64;
  case I386:
  case ARMNT:
    return IMAGE_REL_BASED_HIGHLOW;
  default:
    llvm_unreachable("unknown machine type");
  }
}

} // namespace coff
} // namespace lld<|MERGE_RESOLUTION|>--- conflicted
+++ resolved
@@ -208,11 +208,7 @@
     Size += 4;
   if ((Imm & ((1 << Size) - 1)) != 0)
     fatal("misaligned ldr/str offset");
-<<<<<<< HEAD
-  applyArm64Imm(Off, Imm >> Size);
-=======
   applyArm64Imm(Off, Imm >> Size, Size);
->>>>>>> 0e95ba0d
 }
 
 void SectionChunk::applyRelARM64(uint8_t *Off, uint16_t Type, OutputSection *OS,
