--- conflicted
+++ resolved
@@ -134,40 +134,33 @@
     // flags an undefined in IR with a definition in ASM as prevailing.
     // Once IRObjectFile is fixed to report only one symbol this hack can
     // be removed.
-<<<<<<< HEAD
-    R.Prevailing = !ObjSym.isUndefined() && Sym->getFile() == &F;
+    r.Prevailing = !objSym.isUndefined() && sym->getFile() == &f;
 #if INTEL_CUSTOMIZATION
-    bool DefinitionFound = false;
+    bool definitionFound = false;
 
     // If a symbol is undefined then we need to check if it a weak symbol. A
     // weak symbol might not have a definition but it will be replaced with
     // the strong symbol that it is mapped to. This is important in Windows
     // because lib CTR replaces ISO C++ functions with MS version (e.g.
     // putenv - > _putenv).
-    if (Undefined *CurrSym = dyn_cast<Undefined>(Sym)) {
-      Defined *AliasSym = CurrSym->getWeakAlias();
-      if (AliasSym)
-        DefinitionFound = true;
+    if (Undefined *currSym = dyn_cast<Undefined>(sym)) {
+      Defined *aliasSym = currSym->getWeakAlias();
+      if (aliasSym)
+        definitionFound = true;
     }
     // Check if the symbol was defined or was marked as lazy symbol. A lazy
     // symbol is a symbol whose definition was found in a library but it
     // isn't used.
     else {
-      DefinitionFound = isa<Defined>(Sym) || isa<Lazy>(Sym);
+      definitionFound = isa<Defined>(sym) || isa<Lazy>(sym);
     }
 
     // Mark that the symbol was resolved by the Linker
-    R.ResolvedByLinker = DefinitionFound;
+    r.ResolvedByLinker = definitionFound;
 #endif // INTEL_CUSTOMIZATION
-    R.VisibleToRegularObj = Sym->IsUsedInRegularObj;
-    if (R.Prevailing)
-      undefine(Sym);
-=======
-    r.Prevailing = !objSym.isUndefined() && sym->getFile() == &f;
     r.VisibleToRegularObj = sym->isUsedInRegularObj;
     if (r.Prevailing)
       undefine(sym);
->>>>>>> 78239025
   }
   checkError(ltoObj->add(std::move(f.obj), resols));
 }
@@ -189,21 +182,16 @@
           files[task] = std::move(mb);
         }));
 
-<<<<<<< HEAD
 #if INTEL_CUSTOMIZATION
   // Linking for an executable
   // NOTE: Whole program can't be achieved when linking a DLL, it is only
   // for executables. On the other hand, whole program read can be achieved
   // when linking an executable and a DLL is present.
-  if (!Config->DLL)
+  if (!config->dll)
     WPUtils.setLinkingExecutable(true);
 #endif // INTEL_CUSTOMIZATION
-  checkError(LTOObj->run(
-      [&](size_t Task) {
-=======
   checkError(ltoObj->run(
       [&](size_t task) {
->>>>>>> 78239025
         return llvm::make_unique<lto::NativeObjectStream>(
             llvm::make_unique<raw_svector_ostream>(buf[task]));
       },
