//===- InputSection.h -------------------------------------------*- C++ -*-===//
//
// Part of the LLVM Project, under the Apache License v2.0 with LLVM Exceptions.
// See https://llvm.org/LICENSE.txt for license information.
// SPDX-License-Identifier: Apache-2.0 WITH LLVM-exception
//
//===----------------------------------------------------------------------===//

#ifndef LLD_MACHO_INPUT_SECTION_H
#define LLD_MACHO_INPUT_SECTION_H

#include "lld/Common/LLVM.h"
#include "llvm/ADT/ArrayRef.h"
#include "llvm/ADT/PointerUnion.h"
#include "llvm/BinaryFormat/MachO.h"

namespace lld {
namespace macho {

class InputFile;
class InputSection;
<<<<<<< HEAD
class OutputSegment;
=======
class OutputSection;
>>>>>>> 918d599f
class Symbol;

struct Reloc {
  uint8_t type;
  uint32_t addend;
  uint32_t offset;
  llvm::PointerUnion<Symbol *, InputSection *> target;
};

class InputSection {
public:
  virtual ~InputSection() = default;
<<<<<<< HEAD
  virtual void writeTo(uint8_t *buf);
  virtual size_t getSize() const { return data.size(); }
=======
  virtual size_t getSize() const { return data.size(); }
  virtual uint64_t getFileSize() const { return getSize(); }
  uint64_t getFileOffset() const;
  uint64_t getVA() const;

  virtual void writeTo(uint8_t *buf);
>>>>>>> 918d599f

  InputFile *file = nullptr;
  OutputSegment *parent = nullptr;
  StringRef name;
  StringRef segname;

  OutputSection *parent = nullptr;
  uint64_t outSecOff = 0;
  uint64_t outSecFileOff = 0;

  uint32_t align = 1;
  uint32_t flags = 0;

  ArrayRef<uint8_t> data;
  std::vector<Reloc> relocs;
};

extern std::vector<InputSection *> inputSections;

} // namespace macho
} // namespace lld

#endif<|MERGE_RESOLUTION|>--- conflicted
+++ resolved
@@ -19,11 +19,7 @@
 
 class InputFile;
 class InputSection;
-<<<<<<< HEAD
-class OutputSegment;
-=======
 class OutputSection;
->>>>>>> 918d599f
 class Symbol;
 
 struct Reloc {
@@ -36,20 +32,14 @@
 class InputSection {
 public:
   virtual ~InputSection() = default;
-<<<<<<< HEAD
-  virtual void writeTo(uint8_t *buf);
-  virtual size_t getSize() const { return data.size(); }
-=======
   virtual size_t getSize() const { return data.size(); }
   virtual uint64_t getFileSize() const { return getSize(); }
   uint64_t getFileOffset() const;
   uint64_t getVA() const;
 
   virtual void writeTo(uint8_t *buf);
->>>>>>> 918d599f
 
   InputFile *file = nullptr;
-  OutputSegment *parent = nullptr;
   StringRef name;
   StringRef segname;
 
